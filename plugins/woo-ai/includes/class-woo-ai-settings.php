--- conflicted
+++ resolved
@@ -30,14 +30,13 @@
 	protected $id = 'woo-ai-settings-tab';
 
 	/**
-	 * Tone of voice select options.
-	 *
-	 * @var array
+	 * Constants used for naming of saved options in the database.
 	 */
-	private $tone_of_voice_select_options;
-
-	private const STORE_DESCRIPTION_OPTION_KEY = 'woo_ai_describe_store_description';
-	private const TONE_OF_VOICE_OPTION_KEY     = 'woo_ai_tone_of_voice_select';
+	private const WOO_AI_OPTIONS_PREFIX        = 'woo_ai_';
+	private const STORE_DESCRIPTION_OPTION_KEY = self::WOO_AI_OPTIONS_PREFIX . 'describe_store_description';
+	private const TONE_OF_VOICE_OPTION_KEY     = self::WOO_AI_OPTIONS_PREFIX . 'tone_of_voice_select';
+	private const WOO_AI_ENABLED_OPTION_KEY    = self::WOO_AI_OPTIONS_PREFIX . 'enable_checkbox';
+	private const WOO_AI_TITLE_OPTION_KEY      = self::WOO_AI_OPTIONS_PREFIX . 'title';
 
 	/**
 	 * Main Instance.
@@ -52,73 +51,6 @@
 	 */
 	public function __construct() {
 		add_action( 'admin_enqueue_scripts', array( $this, 'add_woo_ai_settings_script' ) );
-<<<<<<< HEAD
-=======
-		add_action( 'woocommerce_settings_save_advanced', array( $this, 'action_save_woo_ai_settings_tab' ) );
-		add_action( 'woocommerce_settings_page_init', array( $this, 'add_ui' ) );
-		add_filter( 'woocommerce_settings_groups', array( $this, 'add_woo_ai_settings_group' ) );
-		add_filter( 'woocommerce_settings-woo-ai', array( $this, 'add_woo_ai_settings_group_settings' ) );
-
-		$this->tone_of_voice_select_options = array(
-			'informal'     => __( 'Informal', 'woocommerce' ),
-			'humorous'     => __( 'Humorous', 'woocommerce' ),
-			'neutral'      => __( 'Neutral', 'woocommerce' ),
-			'youthful'     => __( 'Youthful', 'woocommerce' ),
-			'formal'       => __( 'Formal', 'woocommerce' ),
-			'motivational' => __( 'Motivational', 'woocommerce' ),
-		);
-
-		$this->add_sanitization_hooks();
-	}
-
-	/**
-	 * Adds settings which can be retrieved via the WooCommerce Settings API.
-	 *
-	 * @see https://github.com/woocommerce/woocommerce/wiki/Settings-API
-	 *
-	 * @param array $settings The original settings array.
-	 * @return array The modified settings array.
-	 */
-	public function add_woo_ai_settings_group_settings( $settings ) {
-			$settings[] = array(
-				'id'          => 'tone-of-voice',
-				'option_key'  => self::TONE_OF_VOICE_OPTION_KEY,
-				'label'       => __( 'Storewide Tone of Voice', 'woocommerce' ),
-				'description' => __( 'This controls the conversational tone that will be used when generating content.', 'woocommerce' ),
-				'default'     => 'neutral',
-				'type'        => 'select',
-				'options'     => $this->tone_of_voice_select_options,
-			);
-			$settings[] = array(
-				'id'          => 'store-description',
-				'option_key'  => self::STORE_DESCRIPTION_OPTION_KEY,
-				'label'       => __( 'Store Description', 'woocommerce' ),
-				'description' => __( 'This is a short description of your store which could be used to help generate content.', 'woocommerce' ),
-				'type'        => 'textarea',
-			);
-			return $settings;
-	}
-
-	/**
-	 * Register our Woo AI plugin group to the WooCommerce Settings API.
-	 *
-	 * @param array $locations The original settings array.
-	 * @return array The modified settings array.
-	 */
-	public function add_woo_ai_settings_group( $locations ) {
-			$locations[] = array(
-				'id'          => 'woo-ai',
-				'label'       => __( 'Woo AI', 'woocommerce' ),
-				'description' => __( 'Settings for the Woo AI plugin.', 'woocommerce' ),
-			);
-			return $locations;
-	}
-
-	/**
-	 * Add UI related hooks.
-	 */
-	public function add_ui() {
->>>>>>> 9418072a
 		add_filter( 'woocommerce_get_settings_advanced', array( $this, 'add_woo_ai_settings' ), 10, 2 );
 
 		$this->add_sanitization_hooks();
@@ -170,24 +102,24 @@
 		$settings_ai = array();
 
 		$settings_ai[] = array(
-			'id'    => 'woo_ai_title',
-			'type'  => 'title',
+			'id'    => self::WOO_AI_TITLE_OPTION_KEY,
 			'title' => __( 'Artificial Intelligence', 'woocommerce' ),
 			'desc'  => __( "Save time by automating mundane parts of store management. This information will make AI-generated content, visuals, and settings more aligned with your store's goals and identity.", 'woocommerce' ),
+			'type'  => 'title',
 		);
 
 		$settings_ai[] = array(
+			'id'      => self::WOO_AI_ENABLED_OPTION_KEY,
 			'title'   => __( 'Enable AI', 'woocommerce' ),
 			'desc'    => __( 'Enable AI features in your store', 'woocommerce' ),
-			'id'      => 'woo_ai_enable_checkbox',
+			'type'    => 'checkbox',
 			'default' => 'yes',
-			'type'    => 'checkbox',
 		);
 
-<<<<<<< HEAD
 		$settings_ai[] = array(
+			'id'      => self::TONE_OF_VOICE_OPTION_KEY,
 			'name'    => __( 'Tone of voice', 'woocommerce' ),
-			'id'      => 'woo_ai_tone_of_voice_select',
+			'desc'    => __( 'Select the tone of voice for the AI', 'woocommerce' ),
 			'type'    => 'select',
 			'options' => array(
 				'informal'     => __( 'Relaxed and friendly.', 'woocommerce' ),
@@ -196,63 +128,23 @@
 				'youthful'     => __( 'Friendly and cheeky tone.', 'woocommerce' ),
 				'formal'       => __( 'Direct yet respectful formal tone.', 'woocommerce' ),
 				'motivational' => __( 'Passionate and inspiring.', 'woocommerce' ),
-=======
-		return array(
-			array(
-				'id'    => 'woo_ai_title',
-				'type'  => 'title',
-				'title' => __( 'Artificial Intelligence', 'woocommerce' ),
-				'desc'  => __( "Save time by automating mundane parts of store management. This information will make AI-generated content, visuals, and setting more aligned with your store's goals and identity.", 'woocommerce' ),
-			),
-
-			array(
-				'title'   => __( 'Enable AI', 'woocommerce' ),
-				'desc'    => __( 'Enable AI features in your store', 'woocommerce' ),
-				'id'      => 'woo_ai_enable_checkbox',
-				'default' => 'yes',
-				'type'    => 'checkbox',
-			),
-
-			array(
-				'title'             => __( 'Tone of voice', 'woocommerce' ),
-				'id'                => self::TONE_OF_VOICE_OPTION_KEY,
-				'css'               => 'min-width:300px;',
-				'default'           => 'neutral',
-				'type'              => 'select',
-				'desc'              => $markup_str,
-				'desc_tip'          => __( 'Choose the language style that best resonates with your customers. It\'ll be used in text-based content, like product descriptions.', 'woocommerce' ),
-				'custom_attributes' => array( 'disabled' => 'true' ),
-				'options'           => $this->tone_of_voice_select_options,
->>>>>>> 9418072a
 			),
 			'css'     => 'min-width:300px;',
-			'desc'    => __( 'Select the tone of voice for the AI', 'woocommerce' ),
+
 		);
 
-<<<<<<< HEAD
 		$settings_ai[] = array(
-			'id'          => 'woo_ai_describe_store_description',
+			'id'          => self::STORE_DESCRIPTION_OPTION_KEY,
+			'title'       => __( 'Describe your business', 'woocommerce' ),
 			'type'        => 'textarea',
-			'title'       => __( 'Describe your business', 'woocommerce' ),
 			'desc_tip'    => __( 'Tell us what makes your business unique to further improve accuracy of the AI-generated content. This will not be shown to customers.', 'woocommerce' ),
 			'placeholder' => __( 'e.g. Marianne Renoir is a greengrocery taken over by a ten generations Parisian family who wants to keep quality and tradition in the quarter of Montmartre', 'woocommerce' ),
 			'css'         => 'min-width:300px;min-height: 130px;',
 		);
-=======
-			array(
-				'id'                => self::STORE_DESCRIPTION_OPTION_KEY,
-				'type'              => 'textarea',
-				'custom_attributes' => array( 'disabled' => 'true' ),
-				'title'             => __( 'Describe your business', 'woocommerce' ),
-				'desc_tip'          => __( 'Tell us what makes your business unique to further improve accuracy of the AI-generated content. This will not be shown to customers.', 'woocommerce' ),
-				'placeholder'       => __( 'e.g. Marianne Renoir is a greengrocery taken over by a ten generations Parisian family who wants to keep quality and tradition in the quarter of Montmartre', 'woocommerce' ),
-				'css'               => 'min-width:300px;min-height: 130px;',
-			),
->>>>>>> 9418072a
 
 		$settings_ai[] = array(
+			'id'   => self::WOO_AI_TITLE_OPTION_KEY,
 			'type' => 'sectionend',
-			'id'   => 'woo_ai_title',
 		);
 
 		return $settings_ai;
