--- conflicted
+++ resolved
@@ -8,11 +8,7 @@
 /**
  * Internal dependencies
  */
-<<<<<<< HEAD
-import { MAX_TITLE_LENGTH, MIN_TITLE_LENGTH } from '../constants';
-=======
-import { MIN_TITLE_LENGTH_FOR_DESCRIPTION } from '../constants';
->>>>>>> cec31c15
+import { MAX_TITLE_LENGTH, MIN_TITLE_LENGTH, MIN_TITLE_LENGTH_FOR_DESCRIPTION } from '../constants';
 import { WriteItForMeBtn, StopCompletionBtn } from '../components';
 import { useTinyEditor, useCompletion, useFeedbackSnackbar } from '../hooks';
 import { recordTracksFactory, getPostId } from '../utils';
@@ -107,12 +103,8 @@
 
 	const buildPrompt = () => {
 		const instructions = [
-<<<<<<< HEAD
 			`Write a product description with the following product title: "${ productTitle.slice( 0, MAX_TITLE_LENGTH ) }."`,
-=======
-			`Write a product description with the following product title: "${ productTitle }."`,
-			'Identify the language used in this product title and use the same language in your response.',
->>>>>>> cec31c15
+      'Identify the language used in this product title and use the same language in your response.',
 			'Use a 9th grade reading level.',
 			`Make the description ${ DESCRIPTION_MAX_LENGTH } words or less.`,
 			'Structure the description into paragraphs using standard HTML <p> tags.',
