/**
 * External dependencies
 */
import { useDispatch } from '@wordpress/data';
import { store as noticesStore } from '@wordpress/notices';
import { __ } from '@wordpress/i18n';
import { useState, useEffect, useRef } from '@wordpress/element';
import {
	__experimentalUseCompletion as useCompletion,
	UseCompletionError,
} from '@woocommerce/ai';

/**
 * Internal dependencies
 */
import {
	MAX_TITLE_LENGTH,
	MIN_TITLE_LENGTH_FOR_DESCRIPTION,
	DESCRIPTION_MAX_LENGTH,
	WOO_AI_PLUGIN_FEATURE_NAME,
} from '../constants';
import { StopCompletionBtn, WriteItForMeBtn } from '../components';
import { useFeedbackSnackbar, useStoreBranding, useTinyEditor } from '../hooks';
import {
	getProductName,
	getPostId,
	getCategories,
	getTags,
	getAttributes,
	recordTracksFactory,
} from '../utils';
import { Attribute } from '../utils/types';

<<<<<<< HEAD
const getApiError = ( error: string ) => {
=======
const DESCRIPTION_MAX_LENGTH = 300;

const getApiError = ( error?: string ) => {
>>>>>>> 3ffe7b83
	switch ( error ) {
		case 'connection_error':
			return __(
				'❗ We were unable to reach the experimental service. Please check back in shortly.',
				'woocommerce'
			);
		default:
			return __(
				`❗ We encountered an issue with this experimental feature. Please check back in shortly.`,
				'woocommerce'
			);
	}
};

const recordDescriptionTracks = recordTracksFactory(
	'description_completion',
	() => ( {
		post_id: getPostId(),
	} )
);

export function WriteItForMeButtonContainer() {
	const { createWarningNotice } = useDispatch( 'core/notices' );

	const titleEl = useRef< HTMLInputElement >(
		document.querySelector( '#title' )
	);
	const [ fetching, setFetching ] = useState< boolean >( false );
	const [ shortDescriptionGenerated, setShortDescriptionGenerated ] =
		useState< boolean >( false );
	const [ productTitle, setProductTitle ] = useState< string >(
		titleEl.current?.value || ''
	);

	const { createErrorNotice } = useDispatch( noticesStore );
	const [ errorNoticeDismissed, setErrorNoticeDismissed ] = useState( false );
	const { data: brandingData } = useStoreBranding( {
		onError: () => {
			if ( ! errorNoticeDismissed ) {
				createErrorNotice(
					__(
						'Error fetching branding data, content generation may be degraded.',
						'woocommerce'
					),
					{
						id: 'woo-ai-branding-error',
						type: 'snackbar',
						isDismissible: true,
						onDismiss: () => setErrorNoticeDismissed( true ),
					}
				);
			}
		},
	} );

	const tinyEditor = useTinyEditor();
	const shortTinyEditor = useTinyEditor( 'excerpt' );

	const { showSnackbar, removeSnackbar } = useFeedbackSnackbar();

	const handleUseCompletionError = ( err: UseCompletionError ) => {
		createWarningNotice( getApiError( err.code ?? '' ) );
		setFetching( false );
		// eslint-disable-next-line no-console
		console.error( err );
	};

	const { requestCompletion, completionActive, stopCompletion } =
		useCompletion( {
			feature: WOO_AI_PLUGIN_FEATURE_NAME,
			onStreamMessage: ( content ) => {
				// This prevents printing out incomplete HTML tags.
				const ignoreRegex = new RegExp( /<\/?\w*[^>]*$/g );
				if ( ! ignoreRegex.test( content ) ) {
					tinyEditor.setContent( content );
				}
			},
			onStreamError: handleUseCompletionError,
			onCompletionFinished: ( reason, content ) => {
				recordDescriptionTracks( 'stop', {
					reason,
					character_count: content.length,
					current_title: productTitle,
				} );

				setFetching( false );

				if ( reason === 'finished' ) {
					showSnackbar( {
						label: __(
							'Was the AI-generated description helpful?',
							'woocommerce'
						),
						onPositiveResponse: () => {
							recordDescriptionTracks( 'feedback', {
								response: 'positive',
							} );
						},
						onNegativeResponse: () => {
							recordDescriptionTracks( 'feedback', {
								response: 'negative',
							} );
						},
					} );
				}
			},
		} );

	const { requestCompletion: requestShortCompletion } = useCompletion( {
		feature: WOO_AI_PLUGIN_FEATURE_NAME,
		onStreamMessage: ( content ) => shortTinyEditor.setContent( content ),
		onStreamError: handleUseCompletionError,
		onCompletionFinished: ( reason, content ) => {
			if ( reason === 'finished' ) {
				shortTinyEditor.setContent( content );
			}
		},
	} );

	useEffect( () => {
		const title = titleEl.current;

		const updateTitleHandler = ( e: Event ) => {
			setProductTitle(
				( e.target as HTMLInputElement ).value.trim() || ''
			);
		};

		title?.addEventListener( 'keyup', updateTitleHandler );
		title?.addEventListener( 'change', updateTitleHandler );

		return () => {
			title?.removeEventListener( 'keyup', updateTitleHandler );
			title?.removeEventListener( 'change', updateTitleHandler );
		};
	}, [ titleEl ] );

	useEffect( () => {
		recordDescriptionTracks( 'view_button' );
	}, [] );

	const writeItForMeEnabled =
		! fetching && productTitle.length >= MIN_TITLE_LENGTH_FOR_DESCRIPTION;

	const buildPrompt = (): string => {
		const productName: string = getProductName();
		const productCategories: string[] = getCategories();
		const productTags: string[] = getTags();
		const productAttributes: Attribute[] = getAttributes();

		const includedProps: string[] = [];
		const productPropsInstructions: string[] = [];
		if ( productCategories.length > 0 ) {
			productPropsInstructions.push(
				`Falling into the categories: ${ productCategories.join(
					', '
				) }.`
			);
			includedProps.push( 'categories' );
		}
		if ( productTags.length > 0 ) {
			productPropsInstructions.push(
				`Tagged with: ${ productTags.join( ', ' ) }.`
			);
			includedProps.push( 'tags' );
		}
		productAttributes.forEach( ( { name, values } ) => {
			productPropsInstructions.push(
				`${ name }: ${ values.join( ', ' ) }.`
			);
			includedProps.push( name );
		} );

		// WooCommerce doesn't set a limit for the product title. Set a limit to control the token usage.
		const truncatedProductName = productName.slice( 0, MAX_TITLE_LENGTH );

		const instructions = [
			`Compose an engaging product description for a product named "${ truncatedProductName }."`,
			...productPropsInstructions,
			`Use a 9th grade reading level.`,
			`Ensure the description is concise, containing no more than ${ DESCRIPTION_MAX_LENGTH } words.`,
			'Structure the content into paragraphs using <p> tags, and use HTML elements like <strong> and <em> for emphasis.',
			'Identify the language used in the product name, and craft the description in the same language.',
			'Only if appropriate, use <ul> and <li> tags to list product features.',
			'Do not include a top-level heading at the beginning of the description.',
		];

		if ( includedProps.length > 0 ) {
			instructions.push(
				`Avoid including the properties (${ includedProps.join(
					', '
				) }) directly in the description, but utilize them to create an engaging and enticing portrayal of the product.`
			);
		}

		if ( brandingData?.toneOfVoice ) {
			instructions.push(
				`Generate the description using a ${ brandingData.toneOfVoice } tone.`
			);
		}

		if ( brandingData?.businessDescription ) {
			instructions.push(
				`For more context on the business, refer to the following business description: "${ brandingData.businessDescription }."`
			);
		}

		return instructions.join( '\n' );
	};

	const onWriteItForMeClick = async () => {
		setFetching( true );
		removeSnackbar();

		const prompt = buildPrompt();
		recordDescriptionTracks( 'start', {
			prompt,
		} );

		try {
			await requestCompletion( prompt );
			if ( ! shortTinyEditor.getContent() || shortDescriptionGenerated ) {
				await requestShortCompletion(
					[
						'Please write a high-converting Meta Description for the WooCommerce product description below.',
						'It should strictly adhere to the following guidelines:',
						'It should entice someone from a search results page to click on the product link.',
						'It should be no more than 155 characters so that the entire meta description fits within the space provided by the search engine result without being cut off or truncated.',
						'It should explain what users will see if they click on the product page link.',
						'Do not wrap in double quotes or use any other special characters.',
						`It should include the target keyword for the product.`,
						`Here is the full product description: \n${ tinyEditor.getContent() }`,
					].join( '\n' )
				);
				setShortDescriptionGenerated( true );
			}
		} catch ( err ) {
			handleUseCompletionError( err as UseCompletionError );
		}
	};

	return completionActive ? (
		<StopCompletionBtn onClick={ stopCompletion } />
	) : (
		<WriteItForMeBtn
			disabled={ ! writeItForMeEnabled }
			onClick={ onWriteItForMeClick }
		/>
	);
}<|MERGE_RESOLUTION|>--- conflicted
+++ resolved
@@ -31,13 +31,7 @@
 } from '../utils';
 import { Attribute } from '../utils/types';
 
-<<<<<<< HEAD
-const getApiError = ( error: string ) => {
-=======
-const DESCRIPTION_MAX_LENGTH = 300;
-
 const getApiError = ( error?: string ) => {
->>>>>>> 3ffe7b83
 	switch ( error ) {
 		case 'connection_error':
 			return __(
