/**
 * External dependencies
 */
import { __ } from '@wordpress/i18n';
import { useState, useEffect, useRef } from '@wordpress/element';
import {
	__experimentalUseCompletion as useCompletion,
	UseCompletionError,
} from '@woocommerce/ai';

/**
 * Internal dependencies
 */
import {
	MAX_TITLE_LENGTH,
	MIN_TITLE_LENGTH_FOR_DESCRIPTION,
<<<<<<< HEAD
	DESCRIPTION_MAX_LENGTH,
=======
	WOO_AI_PLUGIN_FEATURE_NAME,
>>>>>>> 4ec75f7b
} from '../constants';
import { StopCompletionBtn, WriteItForMeBtn } from '../components';
import { useFeedbackSnackbar, useTinyEditor } from '../hooks';
import {
	getProductName,
	getPostId,
	getCategories,
	getTags,
	getAttributes,
	recordTracksFactory,
} from '../utils';
import { Attribute } from '../utils/types';

const getApiError = ( error: string ) => {
	switch ( error ) {
		case 'connection_error':
			return __(
				'❗ We were unable to reach the experimental service. Please check back in shortly.',
				'woocommerce'
			);
		default:
			return __(
				`❗ We're currently experiencing high demand for our experimental feature. Please check back in shortly.`,
				'woocommerce'
			);
	}
};

const recordDescriptionTracks = recordTracksFactory(
	'description_completion',
	() => ( {
		post_id: getPostId(),
	} )
);

export function WriteItForMeButtonContainer() {
	const titleEl = useRef< HTMLInputElement >(
		document.querySelector( '#title' )
	);
	const [ fetching, setFetching ] = useState< boolean >( false );
	const [ productTitle, setProductTitle ] = useState< string >(
		titleEl.current?.value || ''
	);
	const tinyEditor = useTinyEditor();

	const handleCompletionError = ( error: UseCompletionError ) =>
		tinyEditor.setContent( getApiError( error.code ?? '' ) );

	const { showSnackbar, removeSnackbar } = useFeedbackSnackbar();
	const { requestCompletion, completionActive, stopCompletion } =
		useCompletion( {
			feature: WOO_AI_PLUGIN_FEATURE_NAME,
			onStreamMessage: ( content ) => {
				// This prevents printing out incomplete HTML tags.
				const ignoreRegex = new RegExp( /<\/?\w*[^>]*$/g );
				if ( ! ignoreRegex.test( content ) ) {
					tinyEditor.setContent( content );
				}
			},
			onStreamError: handleCompletionError,
			onCompletionFinished: ( reason, content ) => {
				recordDescriptionTracks( 'stop', {
					reason,
					character_count: content.length,
					current_title: productTitle,
				} );

				setFetching( false );

				if ( reason === 'finished' ) {
					showSnackbar( {
						label: __(
							'Was the AI-generated description helpful?',
							'woocommerce'
						),
						onPositiveResponse: () => {
							recordDescriptionTracks( 'feedback', {
								response: 'positive',
							} );
						},
						onNegativeResponse: () => {
							recordDescriptionTracks( 'feedback', {
								response: 'negative',
							} );
						},
					} );
				}
			},
		} );

	useEffect( () => {
		const title = titleEl.current;

		const updateTitleHandler = ( e: Event ) => {
			setProductTitle(
				( e.target as HTMLInputElement ).value.trim() || ''
			);
		};

		title?.addEventListener( 'keyup', updateTitleHandler );
		title?.addEventListener( 'change', updateTitleHandler );

		return () => {
			title?.removeEventListener( 'keyup', updateTitleHandler );
			title?.removeEventListener( 'change', updateTitleHandler );
		};
	}, [ titleEl ] );

	useEffect( () => {
		recordDescriptionTracks( 'view_button' );
	}, [] );

	const writeItForMeEnabled =
		! fetching && productTitle.length >= MIN_TITLE_LENGTH_FOR_DESCRIPTION;

	const buildPrompt = (): string => {
		const productName: string = getProductName();
		const productCategories: string[] = getCategories();
		const productTags: string[] = getTags();
		const productAttributes: Attribute[] = getAttributes();

		const includedProps: string[] = [];
		const productPropsInstructions: string[] = [];
		if ( productCategories.length > 0 ) {
			productPropsInstructions.push(
				`Falling into the categories: ${ productCategories.join(
					', '
				) }.`
			);
			includedProps.push( 'categories' );
		}
		if ( productTags.length > 0 ) {
			productPropsInstructions.push(
				`Tagged with: ${ productTags.join( ', ' ) }.`
			);
			includedProps.push( 'tags' );
		}
		productAttributes.forEach( ( { name, values } ) => {
			productPropsInstructions.push(
				`${ name }: ${ values.join( ', ' ) }.`
			);
			includedProps.push( name );
		} );

		return [
			`Compose an engaging product description for a product named "${ productName.slice(
				0,
				MAX_TITLE_LENGTH
			) }".`,
			...productPropsInstructions,
			'Identify the language used in the product name, and craft the description in the same language.',
			`Ensure the description is concise, containing no more than ${ DESCRIPTION_MAX_LENGTH } words.`,
			'Structure the content into paragraphs using <p> tags, and use HTML elements like <strong> and <em> for emphasis.',
			'Only if appropriate, use <ul> and <li> for listing product features.',
			`Avoid including the properties (${ includedProps.join(
				', '
			) }) directly in the description, but utilize them to create an engaging and enticing portrayal of the product.`,
			'Do not include a top-level heading at the beginning description.',
		].join( ' ' );
	};

	const onWriteItForMeClick = async () => {
		setFetching( true );
		removeSnackbar();

		const prompt = buildPrompt();
		recordDescriptionTracks( 'start', {
			prompt,
		} );

		try {
			await requestCompletion( prompt );
		} catch ( err ) {
			handleCompletionError( err as UseCompletionError );
		}
	};

	return completionActive ? (
		<StopCompletionBtn onClick={ stopCompletion } />
	) : (
		<WriteItForMeBtn
			disabled={ ! writeItForMeEnabled }
			onClick={ onWriteItForMeClick }
		/>
	);
}<|MERGE_RESOLUTION|>--- conflicted
+++ resolved
@@ -14,11 +14,8 @@
 import {
 	MAX_TITLE_LENGTH,
 	MIN_TITLE_LENGTH_FOR_DESCRIPTION,
-<<<<<<< HEAD
 	DESCRIPTION_MAX_LENGTH,
-=======
 	WOO_AI_PLUGIN_FEATURE_NAME,
->>>>>>> 4ec75f7b
 } from '../constants';
 import { StopCompletionBtn, WriteItForMeBtn } from '../components';
 import { useFeedbackSnackbar, useTinyEditor } from '../hooks';
