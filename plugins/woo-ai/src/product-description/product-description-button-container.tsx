/**
 * External dependencies
 */
import { __ } from '@wordpress/i18n';
import { useState, useEffect, useRef } from '@wordpress/element';
<<<<<<< HEAD
import { store as noticesStore } from '@wordpress/notices';
import { useDispatch } from '@wordpress/data';
=======
import {
	__experimentalUseCompletion as useCompletion,
	UseCompletionError,
} from '@woocommerce/ai';
>>>>>>> a41f6aaf

/**
 * Internal dependencies
 */
import {
	MAX_TITLE_LENGTH,
	MIN_TITLE_LENGTH_FOR_DESCRIPTION,
	WOO_AI_PLUGIN_FEATURE_NAME,
} from '../constants';
import { StopCompletionBtn, WriteItForMeBtn } from '../components';
import { useFeedbackSnackbar, useTinyEditor } from '../hooks';
import {
	getProductName,
	getPostId,
	getCategories,
	getTags,
	getAttributes,
	recordTracksFactory,
} from '../utils';
import { Attribute } from '../utils/types';
import { useStoreBranding } from '../hooks/useStoreBranding';

const DESCRIPTION_MAX_LENGTH = 300;

const getApiError = ( error: string ) => {
	switch ( error ) {
		case 'connection_error':
			return __(
				'❗ We were unable to reach the experimental service. Please check back in shortly.',
				'woocommerce'
			);
		default:
			return __(
				`❗ We're currently experiencing high demand for our experimental feature. Please check back in shortly.`,
				'woocommerce'
			);
	}
};

const recordDescriptionTracks = recordTracksFactory(
	'description_completion',
	() => ( {
		post_id: getPostId(),
	} )
);

export function WriteItForMeButtonContainer() {
	const titleEl = useRef< HTMLInputElement >(
		document.querySelector( '#title' )
	);
	const [ fetching, setFetching ] = useState< boolean >( false );
	const [ productTitle, setProductTitle ] = useState< string >(
		titleEl.current?.value || ''
	);
	const { data: brandingData, isError: isBrandingError } = useStoreBranding();
	const { createErrorNotice } = useDispatch( noticesStore );
	const [ brandingErrorDismissed, setBrandingErrorDismissed ] =
		useState< boolean >( false );
	if ( isBrandingError && ! brandingErrorDismissed ) {
		createErrorNotice(
			__(
				'Error fetching branding data, content generation may be degraded.',
				'woocommerce'
			),
			{
				id: 'woo-ai-branding-error',
				isDismissible: true,
				type: 'snackbar',
				onDismiss: () => setBrandingErrorDismissed( true ),
			}
		);
	}

	const tinyEditor = useTinyEditor();

	const handleCompletionError = ( error: UseCompletionError ) =>
		tinyEditor.setContent( getApiError( error.code ?? '' ) );

	const { showSnackbar, removeSnackbar } = useFeedbackSnackbar();
	const { requestCompletion, completionActive, stopCompletion } =
		useCompletion( {
			feature: WOO_AI_PLUGIN_FEATURE_NAME,
			onStreamMessage: ( content ) => {
				// This prevents printing out incomplete HTML tags.
				const ignoreRegex = new RegExp( /<\/?\w*[^>]*$/g );
				if ( ! ignoreRegex.test( content ) ) {
					tinyEditor.setContent( content );
				}
			},
			onStreamError: handleCompletionError,
			onCompletionFinished: ( reason, content ) => {
				recordDescriptionTracks( 'stop', {
					reason,
					character_count: content.length,
					current_title: productTitle,
				} );

				setFetching( false );

				if ( reason === 'finished' ) {
					showSnackbar( {
						label: __(
							'Was the AI-generated description helpful?',
							'woocommerce'
						),
						onPositiveResponse: () => {
							recordDescriptionTracks( 'feedback', {
								response: 'positive',
							} );
						},
						onNegativeResponse: () => {
							recordDescriptionTracks( 'feedback', {
								response: 'negative',
							} );
						},
					} );
				}
			},
		} );

	useEffect( () => {
		const title = titleEl.current;

		const updateTitleHandler = ( e: Event ) => {
			setProductTitle(
				( e.target as HTMLInputElement ).value.trim() || ''
			);
		};

		title?.addEventListener( 'keyup', updateTitleHandler );
		title?.addEventListener( 'change', updateTitleHandler );

		return () => {
			title?.removeEventListener( 'keyup', updateTitleHandler );
			title?.removeEventListener( 'change', updateTitleHandler );
		};
	}, [ titleEl ] );

	useEffect( () => {
		recordDescriptionTracks( 'view_button' );
	}, [] );

	const writeItForMeEnabled =
		! fetching && productTitle.length >= MIN_TITLE_LENGTH_FOR_DESCRIPTION;

	const buildPrompt = (): string => {
		const productName: string = getProductName();
		const productCategories: string[] = getCategories();
		const productTags: string[] = getTags();
		const productAttributes: Attribute[] = getAttributes();

		const includedProps: string[] = [];
		const productPropsInstructions: string[] = [];
		if ( productCategories.length > 0 ) {
			productPropsInstructions.push(
				`Falling into the categories: ${ productCategories.join(
					', '
				) }.`
			);
			includedProps.push( 'categories' );
		}
		if ( productTags.length > 0 ) {
			productPropsInstructions.push(
				`Tagged with: ${ productTags.join( ', ' ) }.`
			);
			includedProps.push( 'categories' );
		}
		productAttributes.forEach( ( { name, values } ) => {
			productPropsInstructions.push(
				`${ name }: ${ values.join( ', ' ) }.`
			);
			includedProps.push( name );
		} );

		const instructions = [
			`Compose an engaging product description for a product named "${ productName.slice(
				0,
				MAX_TITLE_LENGTH
			) }."`,
			`Use a 9th grade reading level.`,
			`Make the description ${ DESCRIPTION_MAX_LENGTH } words or less.`,
			'Structure the description into paragraphs using standard HTML <p> tags.',
			'Identify the language used in this product title and use the same language in your response.',
			'Only if appropriate, use <ul> and <li> tags to list product features.',
			'When appropriate, use <strong> and <em> tags to emphasize text.',
			'Do not include a top-level heading at the beginning description.',
		];

		if ( brandingData?.toneOfVoice ) {
			instructions.push(
				`Use a ${ brandingData.toneOfVoice } tone of voice.`
			);
		}

		if ( brandingData?.businessDescription ) {
			instructions.push(
				`For more context on the business, refer to the following business description: "${ brandingData.businessDescription }."`
			);
		}

		return instructions.join( '\n' );
	};

	const onWriteItForMeClick = async () => {
		setFetching( true );
		removeSnackbar();

		const prompt = buildPrompt();
		recordDescriptionTracks( 'start', {
			prompt,
		} );

		try {
			await requestCompletion( prompt );
		} catch ( err ) {
			handleCompletionError( err as UseCompletionError );
		}
	};

	return completionActive ? (
		<StopCompletionBtn onClick={ stopCompletion } />
	) : (
		<WriteItForMeBtn
			disabled={ ! writeItForMeEnabled }
			onClick={ onWriteItForMeClick }
		/>
	);
}<|MERGE_RESOLUTION|>--- conflicted
+++ resolved
@@ -3,15 +3,12 @@
  */
 import { __ } from '@wordpress/i18n';
 import { useState, useEffect, useRef } from '@wordpress/element';
-<<<<<<< HEAD
 import { store as noticesStore } from '@wordpress/notices';
 import { useDispatch } from '@wordpress/data';
-=======
 import {
 	__experimentalUseCompletion as useCompletion,
 	UseCompletionError,
 } from '@woocommerce/ai';
->>>>>>> a41f6aaf
 
 /**
  * Internal dependencies
