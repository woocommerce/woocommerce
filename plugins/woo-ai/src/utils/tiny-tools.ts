--- conflicted
+++ resolved
@@ -37,11 +37,6 @@
 	}
 };
 
-<<<<<<< HEAD
-export const getTinyContent = ( args?: object ) => {
-	return getTinyContentObject()?.getContent( args );
-=======
-export const getTinyContent = ( editorId?: string ) => {
-	return getTinyContentObject( editorId )?.getContent();
->>>>>>> 3ffe7b83
+export const getTinyContent = ( editorId?: string, args?: object ) => {
+	return getTinyContentObject( editorId )?.getContent( args );
 };