--- conflicted
+++ resolved
@@ -151,10 +151,7 @@
 }
 
 .woocommerce-layout > .woocommerce-layout__header {
-<<<<<<< HEAD
   z-index: $zIndexHeader;
-=======
-  z-index: 1002;
 }
 
 .woo-ai-get-suggestions__experimental-tooltip {
@@ -163,5 +160,4 @@
 		min-width: auto;
 		white-space: normal !important;
 	}
->>>>>>> a8c78333
 }