--- conflicted
+++ resolved
@@ -4,11 +4,7 @@
 import { __ } from '@wordpress/i18n';
 import { useCallback, useEffect, useRef, useState } from '@wordpress/element';
 import React from 'react';
-<<<<<<< HEAD
-import OutsideClickHandler from 'react-outside-click-handler';
 import { Pill } from '@woocommerce/components';
-=======
->>>>>>> d1ca670a
 
 /**
  * Internal dependencies
@@ -150,46 +146,6 @@
 			className="wc-product-name-suggestions-container"
 			hidden={ ! visible }
 		>
-<<<<<<< HEAD
-			<div
-				className="wc-product-name-suggestions-container"
-				hidden={ ! visible }
-			>
-				{ suggestions.length > 0 &&
-					suggestionsState !== SuggestionsState.Fetching && (
-						<ul className="wc-product-name-suggestions__suggested-names">
-							{ suggestions.map( ( suggestion, index ) => (
-								<SuggestionItem
-									key={ index }
-									suggestion={ suggestion }
-									onSuggestionClick={ handleSuggestionClick }
-								/>
-							) ) }
-						</ul>
-					) }
-				{ productName.length < 10 &&
-					suggestionsState !== SuggestionsState.Fetching && (
-						<p className="wc-product-name-suggestions__tip-message">
-							<img src={ MagicIcon } alt="magic button icon" />
-							{ __(
-								'Enter a few descriptive words to generate product name using AI (beta).',
-								'woocommerce'
-							) }
-						</p>
-					) }
-				{ shouldRenderSuggestionsButton() && (
-					<button
-						className="button woo-ai-get-suggestions-btn"
-						type="button"
-						onClick={ fetchProductSuggestions }
-					>
-						<div className="woo-ai-get-suggestions-btn__content">
-							<img src={ MagicIcon } alt="magic button icon" />
-							{ getSuggestionsButtonLabel() }
-						</div>
-						<Pill>{ __( 'Experimental', 'woocommerce' ) }</Pill>
-					</button>
-=======
 			{ suggestions.length > 0 &&
 				suggestionsState !== SuggestionsState.Fetching && (
 					<ul className="wc-product-name-suggestions__suggested-names">
@@ -201,7 +157,6 @@
 							/>
 						) ) }
 					</ul>
->>>>>>> d1ca670a
 				) }
 			{ productName.length < 10 &&
 				suggestionsState !== SuggestionsState.Fetching && (
@@ -221,8 +176,11 @@
 					display: shouldRenderSuggestionsButton() ? 'block' : 'none',
 				} }
 			>
-				<img src={ MagicIcon } alt="magic button icon" />
-				{ getSuggestionsButtonLabel() }
+				<div className="woo-ai-get-suggestions-btn__content">
+					<img src={ MagicIcon } alt="magic button icon" />
+					{ getSuggestionsButtonLabel() }
+				</div>
+				<Pill>{ __( 'Experimental', 'woocommerce' ) }</Pill>
 			</button>
 			{ suggestionsState === SuggestionsState.Fetching && (
 				<p className="wc-product-name-suggestions__loading-message">
