/**
 * External dependencies
 */
import React from 'react';
import { __ } from '@wordpress/i18n';
import { useCallback, useEffect, useRef, useState } from '@wordpress/element';

/**
 * Internal dependencies
 */
import MagicIcon from '../../assets/images/icons/magic.svg';
import AlertIcon from '../../assets/images/icons/alert.svg';
import {
	getProductName,
	getPostId,
	getPublishingStatus,
	isProductDownloadable,
	isProductVirtual,
	getProductType,
	getCategories,
	getTags,
	getAttributes,
} from '../utils';
import { useCompletion, useProductSlug } from '../hooks';
import { ProductDataSuggestion } from '../utils/types';
import { SuggestionItem, PoweredByLink, recordNameTracks } from './index';
import { RandomLoadingMessage } from '../components';

const MIN_TITLE_LENGTH = 10;

enum SuggestionsState {
	Fetching = 'fetching',
	Failed = 'failed',
	None = 'none',
}

type TinyEditor = {
	on: ( eventName: string, handler: () => void ) => void;
};

declare const tinymce: {
	on: (
		eventName: 'addeditor',
		handler: ( event: Event & { editor: TinyEditor } ) => void,
		thing?: boolean
	) => void;
};

const MagicImage = () => (
	<img
		className="wc-product-name-suggestions__magic-image"
		src={ MagicIcon }
		alt=""
	/>
);

export const ProductNameSuggestions = () => {
	const [ suggestionsState, setSuggestionsState ] =
		useState< SuggestionsState >( SuggestionsState.None );
	const [ isFirstLoad, setIsFirstLoad ] = useState< boolean >( true );
	const [ visible, setVisible ] = useState< boolean >( false );
	const [ viewed, setViewed ] = useState< boolean >( false );
	const [ suggestions, setSuggestions ] = useState< ProductDataSuggestion[] >(
		[]
	);
	const { updateProductSlug } = useProductSlug();
	const { requestCompletion } = useCompletion( {
		onStreamError: ( error ) => {
			// eslint-disable-next-line no-console
			console.debug( 'Streaming error encountered', error );
			recordNameTracks( 'stop', {
				reason: 'error',
				error: ( error as { message?: string } )?.message || '',
			} );
			setSuggestionsState( SuggestionsState.Failed );
		},
		onCompletionFinished: ( reason, content ) => {
			try {
				const parsed = JSON.parse( content );
				setSuggestions( parsed.suggestions );
				setSuggestionsState( SuggestionsState.None );

				recordNameTracks( 'stop', {
					reason: 'finished',
					suggestions: parsed.suggestions,
				} );

				setSuggestions( parsed.suggestions );
				setIsFirstLoad( false );
			} catch ( e ) {
				throw new Error( 'Unable to parse suggestions' );
			}
		},
	} );
	const nameInputRef = useRef< HTMLInputElement >(
		document.querySelector( '#title' )
	);
	const [ productName, setProductName ] = useState< string >(
		nameInputRef.current?.value || ''
	);

	useEffect( () => {
		if ( visible === true && viewed === false ) {
			setViewed( true );
			recordNameTracks( 'view_ui' );
		}
	}, [ visible, viewed ] );

	useEffect( () => {
		const nameInput = nameInputRef.current;

		const onFocus = () => {
			setVisible( true );
		};
		const onKeyUp = ( e: KeyboardEvent ) => {
			if ( e.key === 'Escape' ) {
				setVisible( false );
			}

			setSuggestions( [] );
			setProductName( ( e.target as HTMLInputElement ).value || '' );
		};

		const onChange = ( e: Event ) => {
			setProductName( ( e.target as HTMLInputElement ).value || '' );
		};

		const onBodyClick = ( e: MouseEvent ) => {
			const target = e.target as HTMLElement;

			if (
				! (
					nameInput?.ownerDocument.activeElement === nameInput ||
					// Need to capture errant handlediv click that happens on load as well
					Boolean( target.querySelector( ':scope > .handlediv' ) ) ||
					target?.matches(
						'#woocommerce-ai-app-product-name-suggestions *, #title'
					)
				)
			) {
				setVisible( false );
			}
		};

		// Necessary since tinymce does not bubble click events.
		const onDOMLoad = () => {
			tinymce.on(
				'addeditor',
				( event ) =>
					event.editor.on( 'click', () => setVisible( false ) ),
				true
			);
		};

		if ( nameInput ) {
			nameInput.addEventListener( 'focus', onFocus );
			nameInput.addEventListener( 'keyup', onKeyUp );
			nameInput.addEventListener( 'change', onChange );
		}
		document.body.addEventListener( 'click', onBodyClick );
		document.addEventListener( 'DOMContentLoaded', onDOMLoad );

		return () => {
			if ( nameInput ) {
				nameInput.removeEventListener( 'focus', onFocus );
				nameInput.removeEventListener( 'keyup', onKeyUp );
				nameInput.removeEventListener( 'change', onChange );
			}
			document.body.removeEventListener( 'click', onBodyClick );
			document.removeEventListener( 'DOMContentLoaded', onDOMLoad );
		};
	}, [] );

	const updateProductName = ( newName: string ) => {
		if ( ! nameInputRef.current || ! newName.length ) {
			return;
		}
		nameInputRef.current.value = newName;
		nameInputRef.current.setAttribute( 'value', newName );

		// Ensure change event is fired for other interactions.
		nameInputRef.current.dispatchEvent( new Event( 'change' ) );

		setProductName( newName );
	};

	const handleSuggestionClick = ( suggestion: ProductDataSuggestion ) => {
		recordNameTracks( 'select', {
			selected_title: suggestion.content,
		} );

		updateProductName( suggestion.content );
		setSuggestions( [] );

		const productId = getPostId();
		const publishingStatus = getPublishingStatus();
		// Update product slug if product is a draft.
		if ( productId !== null && publishingStatus === 'draft' ) {
			try {
				updateProductSlug( suggestion.content, productId );
			} catch ( e ) {
				// Log silently if slug update fails.
				/* eslint-disable-next-line no-console */
				console.error( e );
			}
		}
	};

	const buildPrompt = () => {
		const validProductData = Object.entries( {
			name: getProductName(),
<<<<<<< HEAD
			categories: getCategories(),
=======
>>>>>>> 7767f9e7
			tags: getTags(),
			attributes: getAttributes(),
			product_type: getProductType(),
			is_downloadable: isProductDownloadable(),
			is_virtual: isProductVirtual(),
		} ).reduce( ( acc, [ key, value ] ) => {
			if (
				typeof value === 'boolean' ||
				( value instanceof Array
					? Boolean( value.length )
					: Boolean( value ) )
			) {
				// eslint-disable-next-line @typescript-eslint/ban-ts-comment
				// @ts-ignore
				acc[ key ] = value;
			}
			return acc;
		}, {} );

		const instructions = [
			'You are a WooCommerce SEO and marketing expert.',
			"Using the product's name, description, tags, categories, and other attributes, provide three optimized alternatives to the product's title to enhance the store's SEO performance and sales.",
			"Provide the best option for the product's title based on the product properties.",
			'Identify the language used in the given title and use the same language in your response.',
			'Return only the alternative value for product\'s title in the "content" part of your response.',
			'Product titles should contain at least 20 characters.',
			'Return a short and concise reason for each suggestion in seven words in the "reason" part of your response.',
			"The product's properties are:",
			`${ JSON.stringify( validProductData ) }`,
			'Here is an example of a valid response:',
			'{"suggestions": [{"content": "An improved alternative to the product\'s title", "reason": "Reason for the suggestion"}, {"content": "Another improved alternative to the product title", "reason": "Reason for this suggestion"}]}',
		];

		return instructions.join( '\n' );
	};

	const fetchProductSuggestions = async (
		event: React.MouseEvent< HTMLElement >
	) => {
		if ( ( event.target as Element )?.closest( 'a' ) ) {
			return;
		}

		setSuggestions( [] );
		setSuggestionsState( SuggestionsState.Fetching );

		recordNameTracks( 'start', {
			current_title: getProductName(),
		} );

		requestCompletion( buildPrompt() );
	};

	const shouldRenderSuggestionsButton = useCallback( () => {
		return (
			productName.length >= MIN_TITLE_LENGTH &&
			suggestionsState !== SuggestionsState.Fetching
		);
	}, [ productName, suggestionsState ] );

	const getSuggestionsButtonLabel = useCallback( () => {
		return isFirstLoad
			? __( 'Generate name ideas with AI', 'woocommerce' )
			: __( 'Get more ideas', 'woocommerce' );
	}, [ isFirstLoad ] );

	return (
		<div
			className="wc-product-name-suggestions-container"
			hidden={ ! visible }
		>
			{ suggestions.length > 0 &&
				suggestionsState !== SuggestionsState.Fetching && (
					<ul className="wc-product-name-suggestions__suggested-names">
						{ suggestions.map( ( suggestion, index ) => (
							<SuggestionItem
								key={ index }
								suggestion={ suggestion }
								onSuggestionClick={ handleSuggestionClick }
							/>
						) ) }
					</ul>
				) }
			{ productName.length < MIN_TITLE_LENGTH &&
				suggestionsState === SuggestionsState.None && (
					<div className="wc-product-name-suggestions__tip-message">
						<div>
							<MagicImage />
							{ __(
								'Enter a few descriptive words to generate product name.',
								'woocommerce'
							) }
						</div>
						<PoweredByLink />
					</div>
				) }
			{ suggestionsState !== SuggestionsState.Failed && (
				<button
					className="button woo-ai-get-suggestions-btn"
					type="button"
					onClick={ fetchProductSuggestions }
					style={ {
						display: shouldRenderSuggestionsButton()
							? 'flex'
							: 'none',
					} }
				>
					<div className="woo-ai-get-suggestions-btn__content">
						<MagicImage />
						{ getSuggestionsButtonLabel() }
					</div>
					<PoweredByLink />
				</button>
			) }
			{ suggestionsState === SuggestionsState.Fetching && (
				<p className="wc-product-name-suggestions__loading-message">
					<RandomLoadingMessage
						isLoading={
							suggestionsState === SuggestionsState.Fetching
						}
					/>
				</p>
			) }
			{ suggestionsState === SuggestionsState.Failed && (
				<p className="wc-product-name-suggestions__error-message">
					<img src={ AlertIcon } alt="" />
					{ __(
						`We're currently experiencing high demand for our experimental feature. Please check back in shortly!`,
						'woocommerce'
					) }
				</p>
			) }
		</div>
	);
};<|MERGE_RESOLUTION|>--- conflicted
+++ resolved
@@ -209,10 +209,6 @@
 	const buildPrompt = () => {
 		const validProductData = Object.entries( {
 			name: getProductName(),
-<<<<<<< HEAD
-			categories: getCategories(),
-=======
->>>>>>> 7767f9e7
 			tags: getTags(),
 			attributes: getAttributes(),
 			product_type: getProductType(),
