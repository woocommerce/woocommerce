/**
 * External dependencies
 */
import { __ } from '@wordpress/i18n';
import { useCallback, useEffect, useRef, useState } from '@wordpress/element';
import React from 'react';
import { Pill } from '@woocommerce/components';
import { Tooltip } from '@wordpress/components';

/**
 * Internal dependencies
 */
import MagicIcon from '../../assets/images/icons/magic.svg';
import { productData } from '../utils';
import { useProductDataSuggestions } from '../hooks/useProductDataSuggestions';
import {
	ProductDataSuggestion,
	ProductDataSuggestionRequest,
} from '../utils/types';
import SuggestionItem from './suggestion-item';
import RandomLoadingMessage from '../components/random-loading-message';

enum SuggestionsState {
	Fetching = 'fetching',
	Failed = 'failed',
	None = 'none',
}

type TinyEditor = {
	on: ( eventName: string, handler: () => void ) => void;
};

declare const tinymce: {
	on: (
		eventName: 'addeditor',
		handler: ( event: Event & { editor: TinyEditor } ) => void,
		thing?: boolean
	) => void;
};

export const ProductNameSuggestions = () => {
	const [ suggestionsState, setSuggestionsState ] =
		useState< SuggestionsState >( SuggestionsState.None );
	const [ error, setError ] = useState< string >( '' );
	const [ isFirstLoad, setIsFirstLoad ] = useState< boolean >( true );
	const [ visible, setVisible ] = useState< boolean >( false );
	const [ suggestions, setSuggestions ] = useState< ProductDataSuggestion[] >(
		[]
	);
	const { fetchSuggestions } = useProductDataSuggestions();
	const nameInputRef = useRef< HTMLInputElement >(
		document.querySelector( '#title' )
	);
	const [ productName, setProductName ] = useState< string >(
		nameInputRef.current?.value || ''
	);

	const resetError = () => {
		setError( '' );
		setSuggestionsState( SuggestionsState.None );
	};

	useEffect( () => {
		const nameInput = nameInputRef.current;

		const onFocus = () => {
			setVisible( true );
		};
		const onKeyUp = ( e: KeyboardEvent ) => {
			if ( e.key === 'Escape' ) {
				setVisible( false );
			}

			setProductName( ( e.target as HTMLInputElement ).value || '' );
		};

		const onChange = ( e: Event ) => {
			setProductName( ( e.target as HTMLInputElement ).value || '' );
		};

		const onBodyClick = ( e: MouseEvent ) => {
			const target = e.target as HTMLElement;

			// Need to capture errant handlediv click that happens on load as well
			if (
				target?.matches( '.handlediv' ) ||
				! target?.matches(
					'#woocommerce-ai-app-product-name-suggestions *, #title'
				)
			) {
				setVisible( false );
			}
		};

		// Necessary since tinymce does not bubble click events.
		const onDOMLoad = () => {
			tinymce.on(
				'addeditor',
				( event ) =>
					event.editor.on( 'click', () => setVisible( false ) ),
				true
			);
		};

		if ( nameInput ) {
			nameInput.addEventListener( 'focus', onFocus );
			nameInput.addEventListener( 'keyup', onKeyUp );
			nameInput.addEventListener( 'change', onChange );
		}
		document.body.addEventListener( 'click', onBodyClick );
		document.addEventListener( 'DOMContentLoaded', onDOMLoad );

		return () => {
			if ( nameInput ) {
				nameInput.removeEventListener( 'focus', onFocus );
				nameInput.removeEventListener( 'keyup', onKeyUp );
				nameInput.removeEventListener( 'change', onChange );
			}
			document.body.removeEventListener( 'click', onBodyClick );
			document.removeEventListener( 'DOMContentLoaded', onDOMLoad );
		};
	}, [] );

	const updateProductName = ( newName: string ) => {
		if ( ! nameInputRef.current || ! newName.length ) return;
		nameInputRef.current.value = newName;
		nameInputRef.current.setAttribute( 'value', newName );
		setProductName( newName );
	};

	const handleSuggestionClick = ( suggestion: ProductDataSuggestion ) => {
		updateProductName( suggestion.content );
		setSuggestions( [] );
		resetError();
	};

	const fetchProductSuggestions = async () => {
		resetError();
		setSuggestions( [] );
		setSuggestionsState( SuggestionsState.Fetching );
		try {
			const currentProductData = productData();
			const request: ProductDataSuggestionRequest = {
				requested_data: 'name',
				...currentProductData,
			};
			setSuggestions( await fetchSuggestions( request ) );
			setSuggestionsState( SuggestionsState.None );
			setIsFirstLoad( false );
		} catch ( e ) {
			setSuggestionsState( SuggestionsState.Failed );
			setError( e instanceof Error ? e.message : '' );
		}
	};

	const shouldRenderSuggestionsButton = useCallback( () => {
<<<<<<< HEAD
		// Only show the button if this is the first load because the completion API caches results, and we don't want to show stale results on subsequent loads.
		// @todo: remove the isFirstLoad check one we have a way to invalidate the cache.
		return (
			isFirstLoad &&
			productName.length >= 10 &&
			suggestionsState !== SuggestionsState.Fetching
		);
	}, [ isFirstLoad, productName, suggestionsState ] );
=======
		return (
			productName.length >= 10 &&
			suggestionsState !== SuggestionsState.Fetching
		);
	}, [ productName, suggestionsState ] );
>>>>>>> f75fd2d9

	const getSuggestionsButtonLabel = useCallback( () => {
		return isFirstLoad
			? __( 'Generate name ideas with AI', 'woocommerce' )
			: __( 'Get more ideas', 'woocommerce' );
	}, [ isFirstLoad ] );

	return (
		<div
			className="wc-product-name-suggestions-container"
			hidden={ ! visible }
		>
			{ suggestions.length > 0 &&
				suggestionsState !== SuggestionsState.Fetching && (
					<ul className="wc-product-name-suggestions__suggested-names">
						{ suggestions.map( ( suggestion, index ) => (
							<SuggestionItem
								key={ index }
								suggestion={ suggestion }
								onSuggestionClick={ handleSuggestionClick }
							/>
						) ) }
					</ul>
				) }
			{ productName.length < 10 &&
				suggestionsState !== SuggestionsState.Fetching && (
					<p className="wc-product-name-suggestions__tip-message">
						<img src={ MagicIcon } alt="" />
						{ __(
							'Enter a few descriptive words to generate product name using AI.',
							'woocommerce'
						) }
					</p>
				) }
			<button
				className="button woo-ai-get-suggestions-btn"
				type="button"
				onClick={ fetchProductSuggestions }
				style={ {
					display: shouldRenderSuggestionsButton() ? 'flex' : 'none',
				} }
			>
				<div className="woo-ai-get-suggestions-btn__content">
					<img src={ MagicIcon } alt="magic button icon" />
					{ getSuggestionsButtonLabel() }
				</div>
				<Tooltip
					text={ __(
						'AI features are in their experimental phase. While we strive to provide accurate and useful results, there is a possibility of generating misleading or incorrect content.',
						'woocommerce'
					) }
					position="top center"
					// eslint-disable-next-line @typescript-eslint/ban-ts-comment
					// @ts-ignore Incorrect types.
					className={ 'woo-ai-get-suggestions__experimental-tooltip' }
					delay={ 0 }
				>
					<span>
						<Pill>{ __( 'Experimental', 'woocommerce' ) }</Pill>
					</span>
				</Tooltip>
			</button>
			{ suggestionsState === SuggestionsState.Fetching && (
				<p className="wc-product-name-suggestions__loading-message">
					<RandomLoadingMessage
						isLoading={
							suggestionsState === SuggestionsState.Fetching
						}
					/>
				</p>
			) }
			{ suggestionsState === SuggestionsState.Failed && (
				<p className="wc-product-name-suggestions__error-message">
					{ error }
				</p>
			) }
		</div>
	);
};<|MERGE_RESOLUTION|>--- conflicted
+++ resolved
@@ -154,22 +154,11 @@
 	};
 
 	const shouldRenderSuggestionsButton = useCallback( () => {
-<<<<<<< HEAD
-		// Only show the button if this is the first load because the completion API caches results, and we don't want to show stale results on subsequent loads.
-		// @todo: remove the isFirstLoad check one we have a way to invalidate the cache.
-		return (
-			isFirstLoad &&
-			productName.length >= 10 &&
-			suggestionsState !== SuggestionsState.Fetching
-		);
-	}, [ isFirstLoad, productName, suggestionsState ] );
-=======
 		return (
 			productName.length >= 10 &&
 			suggestionsState !== SuggestionsState.Fetching
 		);
 	}, [ productName, suggestionsState ] );
->>>>>>> f75fd2d9
 
 	const getSuggestionsButtonLabel = useCallback( () => {
 		return isFirstLoad
