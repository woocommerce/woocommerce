--- conflicted
+++ resolved
@@ -3,11 +3,8 @@
  */
 import { dispatch } from '@wordpress/data';
 import { render, createRoot } from '@wordpress/element';
-<<<<<<< HEAD
 import { store as preferencesStore } from '@wordpress/preferences';
-=======
 import { QueryClient, QueryClientProvider } from 'react-query';
->>>>>>> 6e93e8d3
 
 /**
  * Internal dependencies
@@ -18,7 +15,6 @@
 
 import './index.scss';
 
-<<<<<<< HEAD
 // @todo: move to a utils function or something.
 dispatch( preferencesStore ).setPersistenceLayer( {
 	get: async () => {
@@ -34,9 +30,7 @@
 		);
 	},
 } );
-=======
 const queryClient = new QueryClient();
->>>>>>> 6e93e8d3
 
 const renderComponent = ( Component, rootElement ) => {
 	if ( ! rootElement ) {
