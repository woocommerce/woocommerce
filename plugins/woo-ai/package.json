--- conflicted
+++ resolved
@@ -8,7 +8,6 @@
 		"type": "git",
 		"url": "git://github.com/woocommerce/woo-ai.git"
 	},
-<<<<<<< HEAD
 	"license": "GPL-2.0",
 	"scripts": {
 		"build": "pnpm build:admin && pnpm uglify",
@@ -44,29 +43,6 @@
 		"*.scss": [
 			"npm run lint:css:fix"
 		]
-=======
-	"title": "Woo AI",
-	"version": "0.5.0",
-	"homepage": "http://github.com/woocommerce/woo-ai",
-	"devDependencies": {
-		"@svgr/webpack": "^8.1.0",
-		"@types/debug": "^4.1.7",
-		"@types/jquery": "^3.5.16",
-		"@types/react": "^17.0.2",
-		"@types/react-dom": "^17.0.2",
-		"@types/wordpress__components": "19.10.5",
-		"@woocommerce/dependency-extraction-webpack-plugin": "workspace:*",
-		"@woocommerce/eslint-plugin": "workspace:*",
-		"@wordpress/data": "wp-6.0",
-		"@wordpress/env": "^8.2.0",
-		"@wordpress/prettier-config": "2.17.0",
-		"@wordpress/scripts": "^19.2.4",
-		"eslint": "^8.32.0",
-		"prettier": "npm:wp-prettier@^2.6.2",
-		"ts-loader": "^9.4.1",
-		"typescript": "^5.1.6",
-		"uglify-js": "^3.5.3"
->>>>>>> 2550558a
 	},
 	"dependencies": {
 		"@automattic/tour-kit": "^1.1.1",
@@ -95,7 +71,7 @@
 		"@types/jquery": "^3.5.16",
 		"@types/react": "^17.0.2",
 		"@types/react-dom": "^17.0.2",
-		"@types/wordpress__components": "^19.10.3",
+		"@types/wordpress__components": "19.10.5",
 		"@woocommerce/dependency-extraction-webpack-plugin": "workspace:*",
 		"@woocommerce/eslint-plugin": "workspace:*",
 		"@wordpress/data": "wp-6.0",
