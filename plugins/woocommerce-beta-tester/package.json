--- conflicted
+++ resolved
@@ -8,55 +8,7 @@
 		"type": "git",
 		"url": "git://github.com/woocommerce/woocommerce-beta-tester.git"
 	},
-<<<<<<< HEAD
 	"license": "GPL-2.0",
-=======
-	"title": "WooCommerce Beta Tester",
-	"version": "2.3.0",
-	"homepage": "http://github.com/woocommerce/woocommerce-beta-tester",
-	"devDependencies": {
-		"@types/react": "^17.0.2",
-		"@types/react-dom": "^17.0.2",
-		"@types/wordpress__components": "19.10.5",
-		"@types/wordpress__plugins": "3.0.0",
-		"@woocommerce/dependency-extraction-webpack-plugin": "workspace:*",
-		"@woocommerce/eslint-plugin": "workspace:*",
-		"@wordpress/env": "^8.2.0",
-		"@wordpress/prettier-config": "2.17.0",
-		"@wordpress/scripts": "^19.2.4",
-		"eslint": "^8.32.0",
-		"prettier": "npm:wp-prettier@^2.8.5",
-		"ts-loader": "^9.4.1",
-		"typescript": "^5.1.6",
-		"uglify-js": "^3.5.3"
-	},
-	"dependencies": {
-		"@emotion/react": "^11.10.4",
-		"@types/prop-types": "^15.7.4",
-		"@woocommerce/admin-layout": "workspace:*",
-		"@woocommerce/components": "workspace:*",
-		"@woocommerce/data": "workspace:*",
-		"@woocommerce/expression-evaluation": "workspace:*",
-		"@woocommerce/product-editor": "workspace:*",
-		"@wordpress/api-fetch": "wp-6.0",
-		"@wordpress/components": "wp-6.0",
-		"@wordpress/compose": "wp-6.0",
-		"@wordpress/data": "wp-6.0",
-		"@wordpress/data-controls": "wp-6.0",
-		"@wordpress/element": "wp-6.0",
-		"@wordpress/hooks": "wp-6.0",
-		"@wordpress/i18n": "wp-6.0",
-		"@wordpress/icons": "wp-6.0",
-		"@wordpress/plugins": "wp-6.0",
-		"prop-types": "^15.8.1"
-	},
-	"peerDependencies": {
-		"@types/react": "^17.0.2",
-		"@types/react-dom": "^17.0.2",
-		"react": "^17.0.2",
-		"react-dom": "^17.0.2"
-	},
->>>>>>> 2550558a
 	"assets": {
 		"js": {
 			"min": "assets/js/*.min.js",
@@ -126,8 +78,8 @@
 	"devDependencies": {
 		"@types/react": "^17.0.2",
 		"@types/react-dom": "^17.0.2",
-		"@types/wordpress__components": "^19.10.3",
-		"@types/wordpress__plugins": "^3.0.0",
+		"@types/wordpress__components": "19.10.5",
+		"@types/wordpress__plugins": "3.0.0",
 		"@woocommerce/dependency-extraction-webpack-plugin": "workspace:*",
 		"@woocommerce/eslint-plugin": "workspace:*",
 		"@wordpress/env": "^8.2.0",
