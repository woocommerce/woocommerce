--- conflicted
+++ resolved
@@ -21,14 +21,9 @@
 		"eslint": "^8.32.0",
 		"prettier": "npm:wp-prettier@^2.8.5",
 		"ts-loader": "^9.4.1",
-<<<<<<< HEAD
-		"typescript": "^4.9.5",
+		"typescript": "^5.1.6",
 		"uglify-js": "^3.5.3",
 		"wireit": "^0.10.0"
-=======
-		"typescript": "^5.1.6",
-		"uglify-js": "^3.5.3"
->>>>>>> e8c38085
 	},
 	"dependencies": {
 		"@emotion/react": "^11.10.4",
