<?php
/**
 * Beta Tester plugin settings class
 *
 * @package WC_Beta_Tester
 */

defined( 'ABSPATH' ) || exit;

/**
 * Settings Class.
 */
class WC_Beta_Tester_Settings {

	/**
	 * Id for channel settings field.
	 *
	 * @var string
	 */
	public static $version_setting_id = 'wc-beta-tester-version';

	/**
	 * Constructor
	 */
	public function __construct() {
		add_action( 'admin_init', array( $this, 'settings_init' ) );
		add_action( 'admin_menu', array( $this, 'add_to_menus' ) );
	}

	/**
	 * Initialise settings
	 */
	public function settings_init() {
		register_setting( 'wc-beta-tester', 'wc_beta_tester_options' );

		add_settings_section(
			'wc-beta-tester-update',
			__( 'Update Settings', 'woocommerce-beta-tester' ),
			array( $this, 'update_section_html' ),
			'wc-beta-tester'
		);

		add_settings_field(
<<<<<<< HEAD
			self::$version_setting_id,
=======
			'wc-beta-tester-channel',
>>>>>>> e0b4c2a1
			__( 'Release Channel', 'woocommerce-beta-tester' ),
			array( $this, 'version_select_html' ),
			'wc-beta-tester',
			'wc-beta-tester-update',
			array(
<<<<<<< HEAD
				'label_for' => self::$version_setting_id,
=======
				'label_for' => 'channel',
			)
		);

		add_settings_field(
			'wc-beta-tester-auto-update',
			__( 'Automatic Updates', 'woocommerce-beta-tester' ),
			array( $this, 'automatic_update_checkbox_html' ),
			'wc-beta-tester',
			'wc-beta-tester-update',
			array(
				'label_for' => 'auto_update',
>>>>>>> e0b4c2a1
			)
		);
	}

	/**
	 * Update section HTML output.
	 *
	 * @param array $args Arguments.
	 */
	public function update_section_html( $args ) {
	?>
		<p id="<?php echo esc_attr( $args['id'] ); ?>"><?php esc_html_e( 'The following settings allow you to choose which WooCommerce updates to receive on this site, including beta and RC versions not quite ready for production deployment.', 'woocommerce-beta-tester' ); ?></p>
	<?php
	}

	/**
	 * Version select markup output.
	 *
	 * @param array $args Arguments.
	 */
	public function version_select_html( $args ) {
		$settings = WC_Beta_Tester::get_settings();
		$channels = array(
			'beta' => array(
				'name'        => __( 'Beta Releases', 'woocommerce-beta-tester' ),
				'description' => __( 'Beta releases contain experimental functionality for testing purposes only. This channel will also include RC and stable releases if more current.', 'woocommerce-beta-tester' ),
			),
			'rc' => array(
				'name'        => __( 'Release Candidates', 'woocommerce-beta-tester' ),
				'description' => __( 'Release candidates are released to ensure any critical problems have not gone undetected. This channel will also include stable releases if more current.', 'woocommerce-beta-tester' ),
			),
			'stable' => array(
				'name'        => __( 'Stable Releases', 'woocommerce-beta-tester' ),
				'description' => __( 'This is the default behaviour in WordPress.', 'woocommerce-beta-tester' ),
			),
		);
		echo '<fieldset><legend class="screen-reader-text"><span>' . esc_html__( 'Update Channel', 'woocommerce-beta-tester' ) . '</span></legend>';
		foreach ( $channels as $channel_id => $channel ) {
			?>
			<label>
				<input type="radio" id="<?php echo esc_attr( $args['label_for'] ); ?>" name="wc_beta_tester_options[<?php echo esc_attr( $args['label_for'] ); ?>]" value="<?php echo esc_attr( $channel_id ); ?>" <?php checked( $settings->{ $args['label_for'] }, $channel_id ); ?> />
				<?php echo esc_html( $channel['name'] ); ?>
				<p class="description">
					<?php echo esc_html( $channel['description'] ); ?>
				</p>
			</label>
			<br>
			<?php
		}
		echo '</fieldset>';
	}

	/**
	 * Auto updates checkbox markup output.
	 *
	 * @param array $args Arguments.
	 */
	public function automatic_update_checkbox_html( $args ) {
		$settings = WC_Beta_Tester::get_settings();
		?>
		<label for="<?php echo esc_attr( $args['label_for'] ); ?>">
			<input type="checkbox" id="<?php echo esc_attr( $args['label_for'] ); ?>" name="wc_beta_tester_options[<?php echo esc_attr( $args['label_for'] ); ?>]" value="1" <?php checked( $settings->{ $args['label_for'] }, true ); ?> />
			<?php echo esc_html__( 'If enabled, WooCommerce will update to the latest release in the background. Use with caution; we do not recommend using this on production stores!', 'woocommerce-beta-tester' ); ?>
		</label>
		<?php
	}

	/**
	 * Add options page to menu
	 */
	public function add_to_menus() {
		add_submenu_page( 'plugins.php', __( 'WooCommerce Beta Tester', 'woocommerce-beta-tester' ), __( 'WC Beta Tester', 'woocommerce-beta-tester' ), 'install_plugins', 'wc-beta-tester', array( $this, 'settings_page_html' ) );
	}

	/**
	 * Output settings HTML
	 */
	public function settings_page_html() {
		if ( ! current_user_can( 'install_plugins' ) ) {
			return;
		}

		if ( isset( $_GET['settings-updated'] ) ) { // WPCS: input var.
			add_settings_error( 'wc-beta-tester-messages', 'wc-beta-tester-message', __( 'Settings Saved', 'woocommerce-beta-tester' ), 'updated' );
		}

		// show error/update messages.
		settings_errors( 'wc-beta-tester-messages' );

		?>
		<div class="wrap">
			<h1><?php echo esc_html( get_admin_page_title() ); ?></h1>
			<form action="options.php" method="post">
		<?php

		settings_fields( 'wc-beta-tester' );
		do_settings_sections( 'wc-beta-tester' );
		submit_button();

		?>
			</form>
		</div>
		<?php
	}
}

new WC_Beta_Tester_Settings();<|MERGE_RESOLUTION|>--- conflicted
+++ resolved
@@ -11,13 +11,6 @@
  * Settings Class.
  */
 class WC_Beta_Tester_Settings {
-
-	/**
-	 * Id for channel settings field.
-	 *
-	 * @var string
-	 */
-	public static $version_setting_id = 'wc-beta-tester-version';
 
 	/**
 	 * Constructor
@@ -41,19 +34,12 @@
 		);
 
 		add_settings_field(
-<<<<<<< HEAD
-			self::$version_setting_id,
-=======
-			'wc-beta-tester-channel',
->>>>>>> e0b4c2a1
+			'wc-beta-tester-version',
 			__( 'Release Channel', 'woocommerce-beta-tester' ),
 			array( $this, 'version_select_html' ),
 			'wc-beta-tester',
 			'wc-beta-tester-update',
 			array(
-<<<<<<< HEAD
-				'label_for' => self::$version_setting_id,
-=======
 				'label_for' => 'channel',
 			)
 		);
@@ -66,7 +52,6 @@
 			'wc-beta-tester-update',
 			array(
 				'label_for' => 'auto_update',
->>>>>>> e0b4c2a1
 			)
 		);
 	}
