--- conflicted
+++ resolved
@@ -109,11 +109,7 @@
 				NewPackage::class,
 				function ( $container ) {
 					// leave for automated version bumping.
-<<<<<<< HEAD
-					$version = '9.1.0';
-=======
-					$version = '9.1.1';
->>>>>>> 475af7a5
+					$version = '9.2.0-dev';
 					return new NewPackage(
 						$version,
 						dirname( __DIR__ ),
