<?php
namespace Automattic\WooCommerce\Blocks;

use Automattic\WooCommerce\Blocks\Domain\Package as NewPackage;
use Automattic\WooCommerce\Blocks\Domain\Bootstrap;
use Automattic\WooCommerce\Blocks\Registry\Container;
use Automattic\WooCommerce\Blocks\Domain\Services\FeatureGating;

/**
 * Main package class.
 *
 * Returns information about the package and handles init.
 *
 * In the context of this plugin, it handles init and is called from the main
 * plugin file (woocommerce-gutenberg-products-block.php).
 *
 * In the context of WooCommere core, it handles init and is called from
 * WooCommerce's package loader. The main plugin file is _not_ loaded.
 *
 * @since 2.5.0
 */
class Package {

	/**
	 * For back compat this is provided. Ideally, you should register your
	 * class with Automattic\Woocommerce\Blocks\Container and make Package a
	 * dependency.
	 *
	 * @since 2.5.0
	 * @return Package  The Package instance class
	 */
	protected static function get_package() {
		return self::container()->get( NewPackage::class );
	}

	/**
	 * Init the package - load the blocks library and define constants.
	 *
	 * @since 2.5.0 Handled by new NewPackage.
	 */
	public static function init() {
		self::container()->get( Bootstrap::class );
	}

	/**
	 * Return the version of the package.
	 *
	 * @return string
	 */
	public static function get_version() {
		return self::get_package()->get_version();
	}

	/**
	 * Return the path to the package.
	 *
	 * @return string
	 */
	public static function get_path() {
		return self::get_package()->get_path();
	}

	/**
	 * Returns an instance of the the FeatureGating class.
	 *
	 * @return FeatureGating
	 */
	public static function feature() {
		return self::get_package()->feature();
	}

	/**
	 * Checks if we're executing the code in an experimental build mode.
	 *
	 * @return boolean
	 */
	public static function is_experimental_build() {
		return self::get_package()->is_experimental_build();
	}

	/**
	 * Checks if we're executing the code in an feature plugin or experimental build mode.
	 *
	 * @return boolean
	 */
	public static function is_feature_plugin_build() {
		return self::get_package()->is_feature_plugin_build();
	}

	/**
	 * Loads the dependency injection container for woocommerce blocks.
	 *
	 * @param boolean $reset Used to reset the container to a fresh instance.
	 *                       Note: this means all dependencies will be
	 *                       reconstructed.
	 */
	public static function container( $reset = false ) {
		static $container;
		if (
				! $container instanceof Container
				|| $reset
			) {
			$container = new Container();
			// register Package.
			$container->register(
				NewPackage::class,
				function ( $container ) {
					// leave for automated version bumping.
<<<<<<< HEAD
					$version = '6.8.0-dev';
=======
					$version = '6.7.1';
>>>>>>> b60afb53
					return new NewPackage(
						$version,
						dirname( __DIR__ ),
						new FeatureGating()
					);
				}
			);
			// register Bootstrap.
			$container->register(
				Bootstrap::class,
				function ( $container ) {
					return new Bootstrap(
						$container
					);
				}
			);
		}
		return $container;
	}
}<|MERGE_RESOLUTION|>--- conflicted
+++ resolved
@@ -106,11 +106,7 @@
 				NewPackage::class,
 				function ( $container ) {
 					// leave for automated version bumping.
-<<<<<<< HEAD
-					$version = '6.8.0-dev';
-=======
 					$version = '6.7.1';
->>>>>>> b60afb53
 					return new NewPackage(
 						$version,
 						dirname( __DIR__ ),
