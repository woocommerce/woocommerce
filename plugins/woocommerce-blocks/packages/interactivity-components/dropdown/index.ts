--- conflicted
+++ resolved
@@ -2,6 +2,11 @@
  * External dependencies
  */
 import { getContext, store } from '@woocommerce/interactivity';
+
+/**
+ * Internal dependencies
+ */
+import './style.scss';
 
 /**
  * Internal dependencies
@@ -27,7 +32,6 @@
 
 type DropdownStore = {
 	state: {
-<<<<<<< HEAD
 		placeholderText: string;
 		isSelected: boolean;
 	};
@@ -64,23 +68,10 @@
 			);
 		},
 	},
-=======
-		selectedItem?: {
-			label: string | null;
-			value: string | null;
-		};
-		placeholderText: string;
-		isSelected: boolean;
-	};
+	actions: {
+		toggleIsOpen: () => {
+			const context = getContext< DropdownContext >();
 
->>>>>>> 7cbf7a34
-	actions: {
-		toggleIsOpen: () => void;
-		selectDropdownItem: ( event: MouseEvent ) => void;
-	};
-};
-
-<<<<<<< HEAD
 			context.isOpen = ! context.isOpen;
 		},
 		unselectDropdownItem: ( event: MouseEvent ) => {
@@ -127,63 +118,9 @@
 				} );
 			}
 
-			context.isOpen = false;
+				context.isOpen = false;
 
 			event.stopPropagation();
-=======
-const { state } = store< DropdownStore >(
-	'woocommerce/interactivity-dropdown',
-	{
-		state: {
-			get placeholderText(): string {
-				const { selectedItem } = state;
-
-				return selectedItem?.label || 'Select an option';
-			},
-
-			get isSelected(): boolean {
-				const { currentItem } = getContext< DropdownContext >();
-				const { selectedItem } = state;
-
-				return selectedItem?.value === currentItem.value;
-			},
 		},
-		actions: {
-			toggleIsOpen: () => {
-				const context = getContext< DropdownContext >();
-
-				context.isOpen = ! context.isOpen;
-			},
-			selectDropdownItem: ( event: MouseEvent ) => {
-				const context = getContext< DropdownContext >();
-				const { selectedItem } = state;
-
-				const {
-					currentItem: { label, value },
-				} = context;
-
-				if (
-					selectedItem?.value === value &&
-					selectedItem?.label === label
-				) {
-					state.selectedItem = {
-						label: null,
-						value: null,
-					};
-					context.selectedItem = {
-						label: null,
-						value: null,
-					};
-				} else {
-					state.selectedItem = { label, value };
-					context.selectedItem = { label, value };
-				}
-
-				context.isOpen = false;
-
-				event.stopPropagation();
-			},
->>>>>>> 7cbf7a34
-		},
-	}
-);+	},
+} );