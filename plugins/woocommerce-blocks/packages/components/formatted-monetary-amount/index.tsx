--- conflicted
+++ resolved
@@ -32,34 +32,18 @@
 /**
  * Formats currency data into the expected format for NumberFormat.
  */
-<<<<<<< HEAD
-const currencyToNumberFormat = (
-	currency: FormattedMonetaryAmountProps[ 'currency' ]
-) => {
-	const hasSimilarSeparators =
-		currency?.thousandSeparator === currency?.decimalSeparator;
-	if ( hasSimilarSeparators ) {
-=======
 const currencyToNumberFormat = ( currency: Currency ) => {
 	const { prefix, suffix, thousandSeparator, decimalSeparator } = currency;
 	const hasDuplicateSeparator = thousandSeparator === decimalSeparator;
 	if ( hasDuplicateSeparator ) {
->>>>>>> f8854e0a
 		// eslint-disable-next-line no-console
 		console.warn(
 			'Thousand separator and decimal separator are the same. This may cause formatting issues.'
 		);
 	}
 	return {
-<<<<<<< HEAD
-		thousandSeparator: hasSimilarSeparators
-			? ''
-			: currency?.thousandSeparator,
-		decimalSeparator: currency?.decimalSeparator,
-=======
 		thousandSeparator: hasDuplicateSeparator ? '' : thousandSeparator,
 		decimalSeparator,
->>>>>>> f8854e0a
 		fixedDecimalScale: true,
 		prefix,
 		suffix,
