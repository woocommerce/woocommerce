=== WooCommerce Blocks ===
Contributors: automattic, woocommerce, claudiulodro, tiagonoronha, jameskoster, ryelle, levinmedia, aljullu, mikejolley, nerrad, joshuawold, assassinateur, haszari, mppfeiffer, nielslange, opr18, ralucastn, tjcafferkey
Tags: gutenberg, woocommerce, woo commerce, products, blocks, woocommerce blocks
Requires at least: 6.1.1
Tested up to: 6.1.1
Requires PHP: 7.2
<<<<<<< HEAD
Stable tag: 9.7.0-dev
=======
Stable tag: 9.6.1
>>>>>>> ddff2a02
License: GPLv3
License URI: https://www.gnu.org/licenses/gpl-3.0.html

== Description ==

WooCommerce Blocks are the easiest, most flexible way to display your products on posts and pages!

For more information on what blocks are available, and how to use them, check out the official documentation: https://docs.woocommerce.com/document/woocommerce-blocks/

**Note: Feature plugin for WooCommerce + Gutenberg. This plugin serves as a space to iterate and explore new Blocks and updates to existing blocks for WooCommerce, and how WooCommerce might work with the block editor.**

Use this plugin if you want access to the bleeding edge of available blocks for WooCommerce. However, stable blocks are bundled into WooCommerce, and can be added from the "WooCommerce" section in the block inserter.

- **Active Filters**
- **All Products**
- **All Reviews**
- **Best Selling Products**
- **Cart including Cross-Sells**
- **Checkout**
- **Featured Category**
- **Featured Product**
- **Filter by Attribute**
- **Filter by Price**
- **Filter by Rating**
- **Filter by Stock**
- **Hand-picked Products**
- **Mini Cart**
- **Newest Products**
- **On Sale Products**
- **Product Categories List**
- **Product Search**
- **Products by Attribute**
- **Products by Category**
- **Products by Tag**
- **Reviews by Category**
- **Reviews by Product**
- **Top Rated Products**
- **Customer Account**

== Getting Started ==

= Minimum Requirements =

* Latest release versions of WordPress and WooCommerce ([read more here](https://developer.woocommerce.com/?p=9998))
* PHP version 7.2 or greater (PHP 7.4 or greater is recommended)
* MySQL version 5.6 or greater

Visit the [WooCommerce server requirements documentation](https://docs.woocommerce.com/document/server-requirements/) for a detailed list of server requirements.

= Automatic installation =

Automatic installation is the easiest option as WordPress handles the file transfers itself and you don’t need to leave your web browser. To do an automatic install of this plugin, log in to your WordPress dashboard, navigate to the Plugins menu and click Add New.

In the search field type “WooCommerce Blocks” and click Search Plugins. Once you’ve found this plugin you can view details about it such as the point release, rating and description. Most importantly of course, you can install it by simply clicking “Install Now”.

= Manual installation =

The manual installation method involves downloading the plugin and uploading it to your webserver via your favourite FTP application. The WordPress codex contains [instructions on how to do this here](https://codex.wordpress.org/Managing_Plugins#Manual_Plugin_Installation).

= Sample data =

WooCommerce comes with some sample data you can use to populate the products and get started building Products blocks quickly and easily. You can use the core [CSV importer](https://docs.woocommerce.com/document/product-csv-importer-exporter/) or our [CSV Import Suite plugin](https://woocommerce.com/products/product-csv-import-suite/) to import sample_products.csv.

= Where can I report bugs or contribute to the project? =

Bugs should be reported in the [WooCommerce Blocks GitHub repository](https://github.com/woocommerce/woocommerce-gutenberg-products-block/).

= This is awesome! Can I contribute? =

Yes you can! Join in on our [GitHub repository](https://github.com/woocommerce/woocommerce-gutenberg-products-block/) :)

Release and roadmap notes available on the [WooCommerce Developers Blog](https://woocommerce.wordpress.com/2019/01/15/woocommerce-blocks-1-3-0-release-notes/)

== Changelog ==

<<<<<<< HEAD
=======
= 9.6.1 - 2023-02-17 =

#### Bug Fixes

- Make Mini Cart Contents block visible in the Style Book. ([8458](https://github.com/woocommerce/woocommerce-blocks/pull/8458))
- Fixed an issue where cart item data could cause fatal errors if it was an array. ([8440](https://github.com/woocommerce/woocommerce-blocks/pull/8440))
- Fix Customer account sidebar link incorrect margin in WP 6.2. ([8437](https://github.com/woocommerce/woocommerce-blocks/pull/8437))
- Fix cases in which Checkout would validate customer country against the wrong state. ([8460](https://github.com/woocommerce/woocommerce-blocks/pull/8460))

>>>>>>> ddff2a02
= 9.6.0 - 2023-02-14 =

#### Enhancements

- Improved default headings and styling of the cart block and fixed the display of cart and checkout block editable fields when using dark themes. ([8380](https://github.com/woocommerce/woocommerce-blocks/pull/8380))
- Add a reset button for the Filter blocks. ([8366](https://github.com/woocommerce/woocommerce-blocks/pull/8366))
- Update the incompatible gateways notice design. ([8365](https://github.com/woocommerce/woocommerce-blocks/pull/8365))
- Product Rating: Add support for the Padding setting. ([8347](https://github.com/woocommerce/woocommerce-blocks/pull/8347))
- Update apply button description to be more clear for filter blocks. ([8339](https://github.com/woocommerce/woocommerce-blocks/pull/8339))
- Allow third party shipping methods to declare compatibility with WC Blocks local pickup. ([8256](https://github.com/woocommerce/woocommerce-blocks/pull/8256))

#### Bug Fixes

- Fix a bug where certain checkout fields were being reset when changing the shipping option. ([8400](https://github.com/woocommerce/woocommerce-blocks/pull/8400))
- Fix bug in which errors would be shown twice in Checkout block. ([8390](https://github.com/woocommerce/woocommerce-blocks/pull/8390))
- Filter by Rating: Fix functionality to for resetting filters using the Reset button. ([8374](https://github.com/woocommerce/woocommerce-blocks/pull/8374))
- Fix a bug in WordPress 5.9 in which changing quantity doesn't work inside Cart and Mini Cart blocks. ([8356](https://github.com/woocommerce/woocommerce-blocks/pull/8356))
- Fix potential conflict between newsletter extensions on the checkout page. ([8354](https://github.com/woocommerce/woocommerce-blocks/pull/8354))
- Mini Cart block: Fix the drawer content height to allow the checkout button to be visible. ([8351](https://github.com/woocommerce/woocommerce-blocks/pull/8351))
- Prevent errors relating to the coupon input disappearing when focusing/blurring the coupon input and the value of the input field remains unchanged. ([8349](https://github.com/woocommerce/woocommerce-blocks/pull/8349))
- Fix: The experimental typography styles for the Store Breadcrumbs block are now restricted to the feature plugin. ([8345](https://github.com/woocommerce/woocommerce-blocks/pull/8345))
- Fix console error of `isLoading` for Price filter block. ([8340](https://github.com/woocommerce/woocommerce-blocks/pull/8340))
- Checkout - Allow partial pushes of address data to work before a country is provided ([8425](https://github.com/woocommerce/woocommerce-blocks/pull/8425))

= 9.5.0 - 2023-01-30 =

#### Enhancements

- Enhancement: Add _Store Breadcrumbs_ block, allowing merchants to keep track of their locations within the store and navigate back to parent pages. ([8222](https://github.com/woocommerce/woocommerce-blocks/pull/8222))
- Enhancement: Add _Catalog Sorting_ block. ([8122](https://github.com/woocommerce/woocommerce-blocks/pull/8122))
- Enhancement: Add _Product Results Count_ block. ([8078](https://github.com/woocommerce/woocommerce-blocks/pull/8078))
- Enhancement: Add a `reset` button for the _Filter by Attributes_ block. ([8285](https://github.com/woocommerce/woocommerce-blocks/pull/8285))
- Enhancement: Add a compatibility layer to keep extensions continue working with Blockified Archive Templates. ([8172](https://github.com/woocommerce/woocommerce-blocks/pull/8172))
- Enhancement: Add border style previews in the editor for featured items. ([8304](https://github.com/woocommerce/woocommerce-blocks/pull/8304))
- Enhancement: Graduate margin styling for _Product Price block_ to WooCommerce core. ([8269](https://github.com/woocommerce/woocommerce-blocks/pull/8269))
- Enhancement: Improve free local pickup display during checkout. ([8241](https://github.com/woocommerce/woocommerce-blocks/pull/8241))
- Enhancement: Improve how checkout pushes data to the server when entering address data. ([8030](https://github.com/woocommerce/woocommerce-blocks/pull/8030))
- Enhancement: Move margin for _Product Rating_ from CSS to Global Styles. ([8202](https://github.com/woocommerce/woocommerce-blocks/pull/8202))
- Enhancement: Prevent an edge case where adding the _Product_ blocks above the Classic Template block would cause its ratings to change the markup. ([8247](https://github.com/woocommerce/woocommerce-blocks/pull/8247))
- Enhancement: Refresh the cart after using the back button to return to checkout. ([8236](https://github.com/woocommerce/woocommerce-blocks/pull/8236))
- Enhancement: Replace the collapsed section for the coupon code with a link. ([7993](https://github.com/woocommerce/woocommerce-blocks/pull/7993))
- Enhancement: Set `inherit` setting to true when is inserted in the archive product template. ([8251](https://github.com/woocommerce/woocommerce-blocks/pull/8251))
- Enhancement: Transition _Product Button_ from using CSS margin to Global Styles. ([8239](https://github.com/woocommerce/woocommerce-blocks/pull/8239))

#### Bug Fixes

- Fix: Adjust _Featured Product_ and _Featured Category_ blocks preview for Style Book. ([8313](https://github.com/woocommerce/woocommerce-blocks/pull/8313))
- Fix: Adjust _Store Notices_ text color in dark themes. ([8278](https://github.com/woocommerce/woocommerce-blocks/pull/8278))
- Fix: Adjust _Catalog Sorting_ colors in dark themes. ([8270](https://github.com/woocommerce/woocommerce-blocks/pull/8270))
- Fix: Adjust color and direction of the arrow of the return to cart button on the checkout page. ([8289](https://github.com/woocommerce/woocommerce-blocks/pull/8289))
- Fix: Hide filter blocks and _Product Search_ block for Style Book. ([8309](https://github.com/woocommerce/woocommerce-blocks/pull/8309))
- Fix: Resolve a bug that would display Billing Address for Shipping Address on checkout rest endpoint. ([8291](https://github.com/woocommerce/woocommerce-blocks/pull/8291))
- Fix: Resolve an issue where the WooCommerce tab of the style book would crash and certain blocks would not load correctly. ([8243](https://github.com/woocommerce/woocommerce-blocks/pull/8243))

= 9.4.2 - 2023-01-26 =

#### Bug Fixes

Product Elements: remove feature plugin flag from Product Title, Product Summary and Product Template block. ([8297](https://github.com/woocommerce/woocommerce-blocks/pull/8297))

= 9.4.1 - 2023-01-23 =

#### Bug Fixes

Prevent Cart and Checkout notices from disappearing immediately after adding. ([8253](https://github.com/woocommerce/woocommerce-blocks/pull/8253))

= 9.4.0 - 2023-01-16 =

#### Enhancements

- Product Elements: Change the color of product elements (variations of core blocks) icon blocks to match the color of the core blocks. ([8155](https://github.com/woocommerce/woocommerce-blocks/pull/8155))
- Added context for aria-label on cart quantity controls. ([8099](https://github.com/woocommerce/woocommerce-blocks/pull/8099))
- Add Local Pickup shipping method and its blocks. ([7433](https://github.com/woocommerce/woocommerce-blocks/pull/7433))

#### Bug Fixes

- Prevent undefined variable notice on checkout. ([8197](https://github.com/woocommerce/woocommerce-blocks/pull/8197))
- Allow Slot/Fills in the Cart and Checkout blocks to correctly render in the Block Editor. ([8111](https://github.com/woocommerce/woocommerce-blocks/pull/8111))
- Attribute, Rating and Stock filters: Dropdown indicator icon display fix. ([8080](https://github.com/woocommerce/woocommerce-blocks/pull/8080))
- Ensure the filter controls are consistently displayed in the editor. ([8079](https://github.com/woocommerce/woocommerce-blocks/pull/8079))
- Ensure the Checkout Totals and Checkout Order Summary blocks cannot be removed from the Checkout block. ([7873](https://github.com/woocommerce/woocommerce-blocks/pull/7873))
- Correctly detect compatible express payment methods. ([8201](https://github.com/woocommerce/woocommerce-blocks/pull/8201))

#### Documentation

- Add Customer Account block name to readme.txt. ([8114](https://github.com/woocommerce/woocommerce-blocks/pull/8114))

#### Technical debt

- Update validation messages to reference the name of the invalid field. ([8143](https://github.com/woocommerce/woocommerce-blocks/pull/8143))

#### Compatibility

- Update minimum PHP required version to 7.2. ([8154](https://github.com/woocommerce/woocommerce-blocks/pull/8154))

= 9.3.0 - 2023-01-02 =

#### Enhancements

- The filter by attribute, price, rating, and stock blocks are not reloaded when selected in the editor anymore. ([8002](https://github.com/woocommerce/woocommerce-blocks/pull/8002))
- Products and All Products: Display "Add review" link when there's no product rating. ([7929](https://github.com/woocommerce/woocommerce-blocks/pull/7929))
- Product Query: Create variation of `core/post-template` as a Product Query inner block. ([7838](https://github.com/woocommerce/woocommerce-blocks/pull/7838))
- Mini Cart block: Added notice support. ([7234](https://github.com/woocommerce/woocommerce-blocks/pull/7234))

#### Bug Fixes

- Don't check for validation on pushChange. ([8029](https://github.com/woocommerce/woocommerce-blocks/pull/8029))
- Fix: Ensure that the Checkout Order Summary block is showing of WooCommerce Blocks instead the WooCommerce core translations. ([7995](https://github.com/woocommerce/woocommerce-blocks/pull/7995))
- Update Mini Cart, Cart and Checkout button styles so they follow theme styles in Twenty Twenty Three and Zaino themes. ([7992](https://github.com/woocommerce/woocommerce-blocks/pull/7992))
- Disable Rate Limiting when editing Blocks in admin. ([7934](https://github.com/woocommerce/woocommerce-blocks/pull/7934))

#### Various

- Show cart view switcher when inner blocks are selected. ([8006](https://github.com/woocommerce/woocommerce-blocks/pull/8006))
- Cart Block: Fixed the console error displayed when an invalid coupon was added to the cart. ([7969](https://github.com/woocommerce/woocommerce-blocks/pull/7969))
- Add "Customer Account" block to header and footer patterns. ([7944](https://github.com/woocommerce/woocommerce-blocks/pull/7944))
- Add the new `Customer Account` block. ([7876](https://github.com/woocommerce/woocommerce-blocks/pull/7876))
- Highlight incompatible payment gateways in the Cart & Checkout Blocks. ([7412](https://github.com/woocommerce/woocommerce-blocks/pull/7412))

= 9.2.0 - 2022-12-19 =

#### Enhancements

- Product Query: Add Product Visibility support. ([7951](https://github.com/woocommerce/woocommerce-blocks/pull/7951))
- Remove account creation setting from Checkout block. ([7941](https://github.com/woocommerce/woocommerce-blocks/pull/7941))
- Enable merchants to adjust the label of the `Place Order` button according to their needs. ([7843](https://github.com/woocommerce/woocommerce-blocks/pull/7843))
- Enable merchants to edit the button labels within the Mini Cart block. ([7817](https://github.com/woocommerce/woocommerce-blocks/pull/7817))
- Fix Mini Cart icon color in Global Styles blocks customizer. ([7762](https://github.com/woocommerce/woocommerce-blocks/pull/7762))
- Enable merchants to adjust the label of the Place Order button according to their needs. ([7733](https://github.com/woocommerce/woocommerce-blocks/pull/7733))

#### Bug Fixes

- Fix bug that was overriding the  `archive-product` when saving a fallback template. ([7975](https://github.com/woocommerce/woocommerce-blocks/pull/7975))
- Fix: Add non-ASCII terms support to Filter by Attribute block. ([7906](https://github.com/woocommerce/woocommerce-blocks/pull/7906))
- Fix: Ensure that the Checkout block respects the WooCommerce core settings for guest checkout and account creation. ([7883](https://github.com/woocommerce/woocommerce-blocks/pull/7883))
- A notice is now displayed in the editor whenever the Filter by Rating block is used in a store that has no products with ratings. Additionally, users can now preview/update the content, settings, and color for the filter even when the store doesn't have any ratings yet. ([7763](https://github.com/woocommerce/woocommerce-blocks/pull/7763))
- Prevent invalid data being pushed to the server when validating fields on the checkout. ([7755](https://github.com/woocommerce/woocommerce-blocks/pull/7755))

#### Documentation

- Added documentation for the selectors of the cart data store. ([7708](https://github.com/woocommerce/woocommerce-blocks/pull/7708))

#### Technical debt

- Show notices to the shopper if an item in the cart's quantity is updated automatically. ([7938](https://github.com/woocommerce/woocommerce-blocks/pull/7938))

#### Various

- Remove hidden autocomplete fields in checkout. ([7953](https://github.com/woocommerce/woocommerce-blocks/pull/7953))

= 9.1.3 - 2022-12-21 =

#### Enhancements

- Enable Product SKU and Product Stock Indicator in Core ([8009](https://github.com/woocommerce/woocommerce-blocks/pull/8009))

= 9.1.2 - 2022-12-21 =

#### Enhancements

- Enable Products block into WC core. ([8001](https://github.com/woocommerce/woocommerce-blocks/pull/8001))

= 9.1.1 - 2022-12-14 =

#### Enhancements

- Products block: Add patterns. ([7857](https://github.com/woocommerce/woocommerce-blocks/pull/7857))
- Filter by Stock: Add dropdown version.
- Filter by Stock: Add option to choose multiple or single option. ([7831](https://github.com/woocommerce/woocommerce-blocks/pull/7831))
- Filter by Rating: Add dropdown version.
- Filter by Rating: Add option to choose multiple or single option.
- Filters: Fix the little gaps on the border corners in the filters Dropdown version. ([7771](https://github.com/woocommerce/woocommerce-blocks/pull/7771))
- Product Query - Enable "Inherit Query from template" option. ([7641](https://github.com/woocommerce/woocommerce-blocks/pull/7641))

#### Bug Fixes

- Classic Products Template and Products: Improve the layout of the Rating. ([7932](https://github.com/woocommerce/woocommerce-blocks/pull/7932))
- Product Elements: Fix misc block settings for Product Button, Price and Rating. ([7914](https://github.com/woocommerce/woocommerce-blocks/pull/7914))
- Fix Padding, Margin, Border Width, and Radius settings for all relevant blocks. ([7909](https://github.com/woocommerce/woocommerce-blocks/pull/7909))
- Fix wrong Mini Cart amount displayed when displaying prices including taxes. ([7832](https://github.com/woocommerce/woocommerce-blocks/pull/7832))
- Product Query: Add Sorted by title preset to Popular Filters. ([7949])(https://github.com/woocommerce/woocommerce-blocks/pull/7949))

= 9.1.0 - 2022-12-06 =

#### Enhancements

- The "WooCommerce Alternating Image and Text" block pattern has been added. This design can be used by adding two attention-grabbing images, customizing the text to match your needs and customizing the button block to be linked to any page. ([7827](https://github.com/woocommerce/woocommerce-blocks/pull/7827))
- Add to Cart Button: Add support for the alignment setting. ([7816](https://github.com/woocommerce/woocommerce-blocks/pull/7816))
- Products block: Make the block available to the users of the feature plugin. ([7815](https://github.com/woocommerce/woocommerce-blocks/pull/7815))
- The "WooCommerce Product Hero 2 Column 2 Row" block pattern has been added. It is a straightforward hero design that can be used by adding two attention-grabbing images, some custom product description text and customizing the button block to be linked to any page. ([7814](https://github.com/woocommerce/woocommerce-blocks/pull/7814))
- The "Just Arrived Full Hero" block pattern has been added. It is a straightforward hero design that can be used with an attention-grabber image some simple callout text, and a button block that can be linked to any page. ([7812](https://github.com/woocommerce/woocommerce-blocks/pull/7812))
- Product Rating: Add support for the alignment setting. ([7790](https://github.com/woocommerce/woocommerce-blocks/pull/7790))
- Rename Active Product Filters block to Active Filters. ([7753](https://github.com/woocommerce/woocommerce-blocks/pull/7753))
- Product Query: Add support for filtering by attributes within the block. ([7743](https://github.com/woocommerce/woocommerce-blocks/pull/7743))
- Align the font-sizes in filters. ([7707](https://github.com/woocommerce/woocommerce-blocks/pull/7707))

#### Bug Fixes

- Mini Cart block: Load `wc-blocks-registry` package at the page's load instead of lazy load it. ([7813](https://github.com/woocommerce/woocommerce-blocks/pull/7813))
- Hide the shipping address form from Checkout Block in Editor and rename the Billing Address label when "Force shipping to the customer billing address" is enabled. ([7800](https://github.com/woocommerce/woocommerce-blocks/pull/7800))
- Product Price: Fix the alignment setting. ([7795](https://github.com/woocommerce/woocommerce-blocks/pull/7795))
- Fix: Show tax label in Cart and Checkout block. ([7785](https://github.com/woocommerce/woocommerce-blocks/pull/7785))
- Make Footer and Header patterns available in pattern chooser. ([7699](https://github.com/woocommerce/woocommerce-blocks/pull/7699))
- Fix: Product Query editor preview with Stock Status setting. ([7682](https://github.com/woocommerce/woocommerce-blocks/pull/7682))

#### technical debt

- Clean up unused CSS code. ([7751](https://github.com/woocommerce/woocommerce-blocks/pull/7751))

= 9.0.0 - 2022-11-21 =

#### Bug Fixes

- Fix skewed placeholder of a Product Image block. ([7651](https://github.com/woocommerce/woocommerce-blocks/pull/7651))
- Fix missing translations in the inspector (editor mode) for the Cart Cross-Sells Blocks. ([7616](https://github.com/woocommerce/woocommerce-blocks/pull/7616))

#### Enhancements

- Move paymentResult to the payment store. ([7692](https://github.com/woocommerce/woocommerce-blocks/pull/7692))
- Add the `Products by Attribute` template. ([7660](https://github.com/woocommerce/woocommerce-blocks/pull/7660))
- Make loading placeholder colors match the current font color for the theme. ([7658](https://github.com/woocommerce/woocommerce-blocks/pull/7658))
- Remove cart fragments support to improve performance in product blocks. ([7644](https://github.com/woocommerce/woocommerce-blocks/pull/7644))
- Add a `clearValidationErrors` action to the `wc/store/validation` data store. ([7601](https://github.com/woocommerce/woocommerce-blocks/pull/7601))
- Add `ValidatedTextInput` and `ValidationInputError` to the `@woocommerce/blocks-checkout` package. ([7583](https://github.com/woocommerce/woocommerce-blocks/pull/7583))
- React Based Local Pickup Settings Screen. ([7581](https://github.com/woocommerce/woocommerce-blocks/pull/7581))
- Convert product-elements/image to TypeScript. ([7572](https://github.com/woocommerce/woocommerce-blocks/pull/7572))
- Add `StoreNoticesContainer` to the `@woocommerce/blocks-checkout` package. ([7558](https://github.com/woocommerce/woocommerce-blocks/pull/7558))
- Convert product-elements/price to TypeScript. ([7534](https://github.com/woocommerce/woocommerce-blocks/pull/7534))
- Adds the option of providing a custom class for the product details on the Cart Block. ([7328](https://github.com/woocommerce/woocommerce-blocks/pull/7328))

#### Various

- Change action type name for use shipping as billing option. ([7695](https://github.com/woocommerce/woocommerce-blocks/pull/7695))
- Block Checkout: Apply selected Local Pickup rate to entire order (all packages). ([7484](https://github.com/woocommerce/woocommerce-blocks/pull/7484))

= 8.9.4 - 2023-01-04 =

#### Bug fixes

- Fix hangs in the block editor with WordPress 5.8. [#8095](https://github.com/woocommerce/woocommerce-blocks/pull/8095)
- Fix Filter by Attribute block crashing in the editor of WordPress 5.8. [#8101](https://github.com/woocommerce/woocommerce-blocks/pull/8101)

= 8.9.3 - 2023-01-03 =

#### Bug fixes

- Fix fatal error in WordPress 5.8 when creating a post or page. [#7496](https://github.com/woocommerce/woocommerce-blocks/pull/7496)

= 8.9.2 - 2022-12-01 =

#### Bug Fixes

- Mini Cart block: fix compatibility with Page Optimize and Product Bundles plugins [#7794](https://github.com/woocommerce/woocommerce-blocks/pull/7794)
- Mini Cart block: Load wc-blocks-registry package at the page's load instead of lazy load it [#7813](https://github.com/woocommerce/woocommerce-blocks/pull/7813)

= 8.9.1 - 2022-11-14 =

#### Bug fixes

- Display correct block template when filtering by attribute. ([7640](https://github.com/woocommerce/woocommerce-blocks/pull/7640))

= 8.9.0 - 2022-11-07 =

#### Enhancements

- Make the Filter by Price block range color dependent of the theme color. ([7525](https://github.com/woocommerce/woocommerce-blocks/pull/7525))
- Update the Mini Cart block drawer to honor the theme's background. ([7510](https://github.com/woocommerce/woocommerce-blocks/pull/7510))
- Improve the appearance of the Express Payment Block. ([7465](https://github.com/woocommerce/woocommerce-blocks/pull/7465))
- Enhancement/pickup location editor improvements. ([7446](https://github.com/woocommerce/woocommerce-blocks/pull/7446))
- Add Stock Status setting to Product Query Block. ([7397](https://github.com/woocommerce/woocommerce-blocks/pull/7397))
- Improve performance for `get_store_pages` method. ([6898](https://github.com/woocommerce/woocommerce-blocks/pull/6898))
- Adding rate limiting functionality to Store API endpoints. ([5962](https://github.com/woocommerce/woocommerce-blocks/pull/5962))

#### Bug Fixes

- Fix margins from Product Selector description on Filter Products by Attribute block. ([7552](https://github.com/woocommerce/woocommerce-blocks/pull/7552))
- Filter by Price block: Fix price slider visibility on dark themes. ([7527](https://github.com/woocommerce/woocommerce-blocks/pull/7527))
- Fix the text color for the header and footer WooCommerce patterns. ([7524](https://github.com/woocommerce/woocommerce-blocks/pull/7524))
- Fix inconsistent button styling with TT3. ([7516](https://github.com/woocommerce/woocommerce-blocks/pull/7516))
- Fix Mini Cart Global Styles. ([7515](https://github.com/woocommerce/woocommerce-blocks/pull/7515))
- Add white background to Filter by Attribute block dropdown so text is legible in dark backgrounds. ([7506](https://github.com/woocommerce/woocommerce-blocks/pull/7506))
- Product button: Fix 'In cart' button localization. ([7504](https://github.com/woocommerce/woocommerce-blocks/pull/7504))
- Fix: Restore transform functionality for filter widgets. ([7401](https://github.com/woocommerce/woocommerce-blocks/pull/7401))
- Developers: Fixed an issue where the project would not build on Windows machines. ([6798](https://github.com/woocommerce/woocommerce-blocks/pull/6798))
- Active Product Filters: Fix active filter grouping for Product Ratings and Stock Statuses ([7577]https://github.com/woocommerce/woocommerce-blocks/pull/7577)

= 8.8.2 - 2022-10-31 =

#### Bug fixes

- Fix Mini Cart Global Styles. [7515](https://github.com/woocommerce/woocommerce-blocks/pull/7515)
- Fix inconsistent button styling with TT3. ([7516](https://github.com/woocommerce/woocommerce-blocks/pull/7516))
- Make the Filter by Price block range color dependent of the theme color. [7525](https://github.com/woocommerce/woocommerce-blocks/pull/7525)
- Filter by Price block: fix price slider visibility on dark themes. [7527](https://github.com/woocommerce/woocommerce-blocks/pull/7527)
- Update the Mini Cart block drawer to honor the theme's background. [7510](https://github.com/woocommerce/woocommerce-blocks/pull/7510)
- Add white background to Filter by Attribute block dropdown so text is legible in dark backgrounds. [7506](https://github.com/woocommerce/woocommerce-blocks/pull/7506)

= 8.8.1 - 2022-10-28 =

#### Bug fixes

- Fix a bug in which cart totals aren't recalculated aftering running CartExtensions ([#7490](https://github.com/woocommerce/woocommerce-blocks/pull/7490))

= 8.8.0 - 2022-10-24 =

#### Enhancements

- Filter by Ratings: Add the Filter by Rating block to the feature plugin build. ([7384](https://github.com/woocommerce/woocommerce-blocks/pull/7384))
- Filter by Ratings: Improve accessibility by announcing the rating filter change. ([7370](https://github.com/woocommerce/woocommerce-blocks/pull/7370))
- Prevent resource hinting when cart/checkout blocks are not in use. ([7364](https://github.com/woocommerce/woocommerce-blocks/pull/7364))
- Separate filter title and filter controls by converting the Rating filter block to use Inner Blocks. ([7362](https://github.com/woocommerce/woocommerce-blocks/pull/7362))
- Products by Rating: Add support for Display Options. ([7311](https://github.com/woocommerce/woocommerce-blocks/pull/7311))
- Store API: Introduced `woocommerce_store_api_add_to_cart_data` hook. ([7252](https://github.com/woocommerce/woocommerce-blocks/pull/7252))

#### Bug Fixes

- Fix performance issue with the sidebar notices. ([7435](https://github.com/woocommerce/woocommerce-blocks/pull/7435))
- Fix mini cart items alignment issues in Editor. ([7387](https://github.com/woocommerce/woocommerce-blocks/pull/7387))
- Fix: Product Query: Update the Editor preview when custom attributes are changed. ([7366](https://github.com/woocommerce/woocommerce-blocks/pull/7366))
- Store API: Replaced `wc()->api->get_endpoint_data` usage in `/cart/extensions` to fix inconsistencies via filter hooks. ([7361](https://github.com/woocommerce/woocommerce-blocks/pull/7361))
- Fixes a fatal error with Cart Block usage in specific site configurations with multiple shipping countries. ([6896](https://github.com/woocommerce/woocommerce-blocks/pull/6896))

= 8.7.6 - 2022-12-01 =

#### Bug Fixes

- Mini Cart block: fix compatibility with Page Optimize and Product Bundles plugins [#7794](https://github.com/woocommerce/woocommerce-blocks/pull/7794)
- Mini Cart block: Load wc-blocks-registry package at the page's load instead of lazy load it [#7813](https://github.com/woocommerce/woocommerce-blocks/pull/7813)

= 8.7.5 - 2022-10-31 =

#### Enhancements

- Fix Mini Cart Global Styles. [7515](https://github.com/woocommerce/woocommerce-blocks/pull/7515)
- Fix inconsistent button styling with TT3. ([7516](https://github.com/woocommerce/woocommerce-blocks/pull/7516))
- Make the Filter by Price block range color dependent of the theme color. [7525](https://github.com/woocommerce/woocommerce-blocks/pull/7525)
- Filter by Price block: fix price slider visibility on dark themes. [7527](https://github.com/woocommerce/woocommerce-blocks/pull/7527)
- Update the Mini Cart block drawer to honor the theme's background. [7510](https://github.com/woocommerce/woocommerce-blocks/pull/7510)
- Add white background to Filter by Attribute block dropdown so text is legible in dark backgrounds. [7506](https://github.com/woocommerce/woocommerce-blocks/pull/7506)

= 8.7.4 - 2022-10-21 =

#### Bug fixes
- Compatibility fix for Cart and Checkout inner blocks for WordPress 6.1. ([7447](https://github.com/woocommerce/woocommerce-blocks/pull/7447))

= 8.7.3 - 2022-10-20 =

#### Bug fixes
- Fixed an issue where the argument passed to `canMakePayment` contained the incorrect keys. Also fixed the current user's customer data appearing in the editor when editing the Checkout block. ([7434](https://github.com/woocommerce/woocommerce-blocks/pull/7434))

= 8.7.2 - 2022-10-13 =

#### Bug Fixes

- Fixed a problem where Custom Order Tables compatibility declaration could fail due to the unpredictable plugin order load. ([7395](https://github.com/woocommerce/woocommerce-blocks/pull/7395))
- Refactor useCheckoutAddress hook to enable "Use same address for billing" option in Editor ([7393](https://github.com/woocommerce/woocommerce-blocks/pull/7393))

= 8.7.1 - 2022-10-12 =

#### Bug Fixes

- Fixed an issue where JavaScript errors would occur when more than one extension tried to filter specific payment methods in the Cart and Checkout blocks. ([7377](https://github.com/woocommerce/woocommerce-blocks/pull/7377))

= 8.7.0 - 2022-10-10 =

#### Enhancements

- Improve visual consistency between block links. ([7340](https://github.com/woocommerce/woocommerce-blocks/pull/7340))
- Update the titles of some inner blocks of the Cart block and remove the lock of the Cross-Sells parent block. ([7232](https://github.com/woocommerce/woocommerce-blocks/pull/7232))
- Add filter for place order button label. ([7154](https://github.com/woocommerce/woocommerce-blocks/pull/7154))
- Exposed data related to the checkout through wordpress/data stores. ([6612](https://github.com/woocommerce/woocommerce-blocks/pull/6612))
- Add simple, large & two menus footer patterns. ([7306](https://github.com/woocommerce/woocommerce-blocks/pull/7306))
- Add minimal, large, and essential header patterns. ([7292](https://github.com/woocommerce/woocommerce-blocks/pull/7292))
- Add `showRemoveItemLink` as a new checkout filter to allow extensions to toggle the visibility of the `Remove item` button under each cart line item. ([7242](https://github.com/woocommerce/woocommerce-blocks/pull/7242))
- Add support for a GT tracking ID for Google Analytics. ([7213](https://github.com/woocommerce/woocommerce-blocks/pull/7213))
- Separate filter titles and filter controls by converting filter blocks to use Inner Blocks. ([6978](https://github.com/woocommerce/woocommerce-blocks/pull/6978))
- StoreApi requests will return a `Cart-Token` header that can be used to retrieve the cart from the corresponding session via **GET** `/wc/store/v1/cart`. ([5953](https://github.com/woocommerce/woocommerce-blocks/pull/5953))

#### Bug Fixes

- Fixed HTML rendering in description of active payment integrations. ([7313](https://github.com/woocommerce/woocommerce-blocks/pull/7313))
- Hide the shipping address form from the Checkout when the "Force shipping to the customer billing address" is enabled. ([7268](https://github.com/woocommerce/woocommerce-blocks/pull/7268))
- Fixed an error where adding new pages would cause an infinite loop and large amounts of memory use in redux. ([7256](https://github.com/woocommerce/woocommerce-blocks/pull/7256))
- Ensure error messages containing HTML are shown correctly in the Cart and Checkout blocks. ([7231](https://github.com/woocommerce/woocommerce-blocks/pull/7231))
- Prevent locked inner blocks from sometimes displaying twice. ([6676](https://github.com/woocommerce/woocommerce-blocks/pull/6676))
- Improve visual consistency between block links. ([7357](https://github.com/woocommerce/woocommerce-blocks/pull/7357))
- StoreApi `/checkout` endpoint now returns HTTP 402 instead of HTTP 400 when payment fails. ([7273](https://github.com/woocommerce/woocommerce-blocks/pull/7273))
- Fix a problem that causes an infinite loop when inserting Cart block in wordpress.com. ([7367](https://github.com/woocommerce/woocommerce-blocks/pull/7367))

= 8.6.0 - 2022-09-26 =

#### Enhancements

- Create Cross-Sells product list for showing the Cross-Sells products on the Cart block. ([6645](https://github.com/woocommerce/woocommerce-blocks/pull/6645))

#### Bug Fixes

- Fix a bug with the product details block. ([7191](https://github.com/woocommerce/woocommerce-blocks/pull/7191))
- Fix: Ensure that the Express Payment block is not cut off when selecting the Checkout block in the editor. ([7152](https://github.com/woocommerce/woocommerce-blocks/pull/7152))
- Make chevron clickable in Filter by Product block input. ([7139](https://github.com/woocommerce/woocommerce-blocks/pull/7139))
- Fix: Inner blocks control position for Cart Block. ([6973](https://github.com/woocommerce/woocommerce-blocks/pull/6973))
- Enabled HTML rendering within notices for checkout. ([6800](https://github.com/woocommerce/woocommerce-blocks/pull/6800))
- Fix: Render HTML elements on Cart and Checkout blocks when using the woocommerce_shipping_package_name filter. ([7147](https://github.com/woocommerce/woocommerce-blocks/pull/7147))

#### Technical debt

- Remove unused CSS selectors from Filter blocks. ([7150](https://github.com/woocommerce/woocommerce-blocks/pull/7150))

#### Compatibility

- WooPay: fixed a compatibility issue with some error messages shown by WooPay. ([7145](https://github.com/woocommerce/woocommerce-blocks/pull/7145))
- WooPay: Fixed an issue with WooPay which would display tax totals on multiple lines even when configured otherwise. ([7084](https://github.com/woocommerce/woocommerce-blocks/pull/7084))

= 8.5.2 - 2022-10-31 =

#### Enhancements

- Fix Mini Cart Global Styles. [7515](https://github.com/woocommerce/woocommerce-blocks/pull/7515)
- Fix inconsistent button styling with TT3. ([7516](https://github.com/woocommerce/woocommerce-blocks/pull/7516))
- Make the Filter by Price block range color dependent of the theme color. [7525](https://github.com/woocommerce/woocommerce-blocks/pull/7525)
- Filter by Price block: fix price slider visibility on dark themes. [7527](https://github.com/woocommerce/woocommerce-blocks/pull/7527)
- Update the Mini Cart block drawer to honor the theme's background. [7510](https://github.com/woocommerce/woocommerce-blocks/pull/7510)
- Add white background to Filter by Attribute block dropdown so text is legible in dark backgrounds. [7506](https://github.com/woocommerce/woocommerce-blocks/pull/7506)

= 8.5.1 - 2022-09-23 =

#### Bug Fixes

- Ensure that scripts are loaded using absolute URLs to prevent loading issues with subfolder installs. ([7211](https://github.com/woocommerce/woocommerce-blocks/pull/7211))

= 8.5.0 - 2022-09-12 =

#### Enhancements

- Improve the alignment of the Remove button in the Filter by Attribute block. ([7088](https://github.com/woocommerce/woocommerce-blocks/pull/7088))
- Enhance the display of the Active filters block changing the sizes of the text. ([7087](https://github.com/woocommerce/woocommerce-blocks/pull/7087))
- Add loading placeholders to Active Filters block. ([7083](https://github.com/woocommerce/woocommerce-blocks/pull/7083))
- Improved many of the labels to be less technical and more user-friendly. ([7045](https://github.com/woocommerce/woocommerce-blocks/pull/7045))
- Featured Item Blocks: Remove inline default color so that custom colors from Global Styles are applied correctly. ([7036](https://github.com/woocommerce/woocommerce-blocks/pull/7036))
- Update "remove filter" icon on the Active Filters block to use Icon component in both layouts. ([7035](https://github.com/woocommerce/woocommerce-blocks/pull/7035))
- Update `filter by price` skeleton design. ([6997](https://github.com/woocommerce/woocommerce-blocks/pull/6997))
- Update `filter by attribute` skeleton design. ([6990](https://github.com/woocommerce/woocommerce-blocks/pull/6990))

#### Bug Fixes

- Fix checkbox label when count is zero. ([7073](https://github.com/woocommerce/woocommerce-blocks/pull/7073))
- Fix incompatible Classic Template block notice in the Editor for Woo specific templates. ([7033](https://github.com/woocommerce/woocommerce-blocks/pull/7033))
- Update - remove __experimentalDuotone from Featured Product and Featured Category blocks. ([7000](https://github.com/woocommerce/woocommerce-blocks/pull/7000))

#### Documentation

- Add steps to retrieve products variations in Store API documentation. ([7076](https://github.com/woocommerce/woocommerce-blocks/pull/7076))

= 8.4.0 - 2022-08-29 =

#### Enhancements

- Update the filter `Apply` buttons to match the new designs. ([6958](https://github.com/woocommerce/woocommerce-blocks/pull/6958))
- Update the design of the Filter Products by Attribute block. ([6920](https://github.com/woocommerce/woocommerce-blocks/pull/6920))
- Update the design of the Filter by Attribute block settings panel. ([6912](https://github.com/woocommerce/woocommerce-blocks/pull/6912))
- Terms and conditions, and Privacy policy links open in a new tab by default. ([6908](https://github.com/woocommerce/woocommerce-blocks/pull/6908))
- Layout updates to the Active Filters block. ([6905](https://github.com/woocommerce/woocommerce-blocks/pull/6905))
- Update the design of the Filter Products by Stock block. ([6883](https://github.com/woocommerce/woocommerce-blocks/pull/6883))
- Update the design of the Filter Products by Price block. ([6877](https://github.com/woocommerce/woocommerce-blocks/pull/6877))
- Allow making the Cart/Checkout block page the default one from within the editor. ([6867](https://github.com/woocommerce/woocommerce-blocks/pull/6867))
- Register product search as a core/search variation when available. ([6191](https://github.com/woocommerce/woocommerce-blocks/pull/6191))

#### Bug Fixes

- Fixed a bug with a class name deriving from a translatable string. ([6914](https://github.com/woocommerce/woocommerce-blocks/pull/6914))

= 8.3.1 - 2022-08-17 =
#### Bug Fixes


- Prevent unnecessarily showing the item names in a shipping package if it's the only package. ([6899](https://github.com/woocommerce/woocommerce-blocks/pull/6899))

= 8.3.0 - 2022-08-15 =

#### Enhancements

- Add feedback box to the Cart & Checkout Inner Blocks in the inspector. ([6881](https://github.com/woocommerce/woocommerce-blocks/pull/6881))
- Refactor style-attributes hooks to add as global custom imports and remove relative import paths. ([6870](https://github.com/woocommerce/woocommerce-blocks/pull/6870))
- Add notice to Cart and Checkout blocks' inspector controls which links to the list of compatible plugins. ([6869](https://github.com/woocommerce/woocommerce-blocks/pull/6869))
- Add the ability to register patterns by adding them under the "patterns" folder and add the new "WooCommerce Filters" pattern. ([6861](https://github.com/woocommerce/woocommerce-blocks/pull/6861))
- Enable the Cart and Checkout blocks when WooCommerce Blocks is bundled in WooCommerce Core. ([6805](https://github.com/woocommerce/woocommerce-blocks/pull/6805))

#### Bug Fixes

- Refactor Product Categories block to use block.json. ([6875](https://github.com/woocommerce/woocommerce-blocks/pull/6875))
- Fix: Update billing address when shipping address gets change in shipping calculator at Cart block. ([6823](https://github.com/woocommerce/woocommerce-blocks/pull/6823))
- Fix: Add font-weight controls to the Mini Cart block text. ([6760](https://github.com/woocommerce/woocommerce-blocks/pull/6760))

= 8.2.1 - 2022-08-03 =

#### Bug Fixes

- Fixed an issue where shoppers could not switch between different saved payment methods. ([6825](https://github.com/woocommerce/woocommerce-blocks/pull/6825))

= 8.2.0 - 2022-08-02 =

#### Enhancements

- Add update_customer_from_request action to Checkout flow. ([6792](https://github.com/woocommerce/woocommerce-blocks/pull/6792))
- Update: New block icon for the Mini Cart block. ([6784](https://github.com/woocommerce/woocommerce-blocks/pull/6784))
- Introduce `productNameFormat` filter for cart items in Cart and Checkout blocks. ([4993](https://github.com/woocommerce/woocommerce-blocks/pull/4993))

#### Bug Fixes

- Fix proceed to checkout button not working for custom links. ([6804](https://github.com/woocommerce/woocommerce-blocks/pull/6804))
- Mini Cart block: Remove the compatibility notice. ([6803](https://github.com/woocommerce/woocommerce-blocks/pull/6803))
- Fix: Render the product attribute archive page using the `archive-product` template. ([6776](https://github.com/woocommerce/woocommerce-blocks/pull/6776))
- Ensure using the "Use shipping as billing" checkbox in the Checkout Block correctly syncs the addresses when making the order. ([6773](https://github.com/woocommerce/woocommerce-blocks/pull/6773))
- Ensure shipping package names are shown correctly in the Checkout Block when a cart contains multiple packages. ([6753](https://github.com/woocommerce/woocommerce-blocks/pull/6753))
- Select the correct inner button for the "Featured Item" button to update its URL. ([6741](https://github.com/woocommerce/woocommerce-blocks/pull/6741))
- Fix the spacing between separate shipping packages in the Checkout Block. ([6740](https://github.com/woocommerce/woocommerce-blocks/pull/6740))
- Fix missing translations in the inspector (editor mode). ([6737](https://github.com/woocommerce/woocommerce-blocks/pull/6737))
- Fix: Navigate through Mini Cart contents with keyboard. ([6731](https://github.com/woocommerce/woocommerce-blocks/pull/6731))
- Fix: Ensure add to cart notices are displayed on pages containing the Mini Cart block. ([6728](https://github.com/woocommerce/woocommerce-blocks/pull/6728))
- Fix Cart an d Checkout blocks compatiblity issue with wordpress.com in which blocks wouldn't load in the editor. ([6718](https://github.com/woocommerce/woocommerce-blocks/pull/6718))
- Fixes an issue where search lists would not preserve the case of the original item. ([6551](https://github.com/woocommerce/woocommerce-blocks/pull/6551))

= 8.1.0 - 2022-07-18 =

#### Enhancements

- Update WooCommerce block template descriptions. ([6667](https://github.com/woocommerce/woocommerce-blocks/pull/6667))
- Add filter URL support to filter blocks when filtering for All Products block. ([6642](https://github.com/woocommerce/woocommerce-blocks/pull/6642))
- Add: Allow choosing between single and multiple sections. ([6620](https://github.com/woocommerce/woocommerce-blocks/pull/6620))
- Cart endpoint for Store API (/wc/store/cart) now features cross-sell items based on cart contents. ([6635](https://github.com/woocommerce/woocommerce-blocks/pull/6635))

#### Bug Fixes

- Prevent Featured Product block from breaking when product is out of stock + hidden from catalog. ([6640](https://github.com/woocommerce/woocommerce-blocks/pull/6640))
- Contrast improvement for checkout error messages when displayed over a theme's dark mode. ([6292](https://github.com/woocommerce/woocommerce-blocks/pull/6292))

= 8.0.0 - 2022-07-04 =

#### Enhancements

- Make form components require onChange and have a default value. ([6636](https://github.com/woocommerce/woocommerce-blocks/pull/6636))
- Footer Template Parts use now `<footer>` instead of `<div>` and Header uses `<header>` instead of `<div>`. ([6596](https://github.com/woocommerce/woocommerce-blocks/pull/6596))
- Replace the ProductTag tax_query field to be the term_id instead of the id. ([6585](https://github.com/woocommerce/woocommerce-blocks/pull/6585))

#### Bug Fixes

- Fix: Correctly calculacte taxes for local pickups. ([6631](https://github.com/woocommerce/woocommerce-blocks/pull/6631))
- Fix: Ensure WooCommerce templates show correct titles. ([6452](https://github.com/woocommerce/woocommerce-blocks/pull/6452))

= 7.9.0 - 2022-06-20 =

#### Enhancements

- Disable page scroll when Mini Cart drawer is open. ([6532](https://github.com/woocommerce/woocommerce-blocks/pull/6532))
- Register filter blocks using block metadata. ([6505](https://github.com/woocommerce/woocommerce-blocks/pull/6505))

#### Bug Fixes

- Fix images hidden by default in Product grid blocks after WC 6.6 update. ([6599](https://github.com/woocommerce/woocommerce-blocks/pull/6599))
- Fix: Scrolling issue of the Filled Mini Cart view block. ([6565](https://github.com/woocommerce/woocommerce-blocks/pull/6565))
- Fix an endless loop when using product grid blocks inside product descriptions. ([6471](https://github.com/woocommerce/woocommerce-blocks/pull/6471))

#### Various

- Prevent warnings appearing when using some plugins for managing shipping packages. ([6470](https://github.com/woocommerce/woocommerce-blocks/pull/6470))
- Add template descriptions. ([6345](https://github.com/woocommerce/woocommerce-blocks/pull/6345))

= 7.8.3 - 2022-06-20 =

#### Bug Fixes
- Fix images hidden by default in Product grid blocks after WC 6.6 update. ([6599](https://github.com/woocommerce/woocommerce-blocks/pull/6599))

= 7.8.2 - 2022-06-20 =

#### Bug Fixes
- Replace instances of wp_is_block_theme() with wc_current_theme_is_fse_theme(). ([6590](https://github.com/woocommerce/woocommerce-blocks/pull/6590))


= 7.8.1 - 2022-06-13 =

#### Bug Fixes

- Fix PHP notice in Mini Cart when prices included taxes. ([6537](https://github.com/woocommerce/woocommerce-blocks/pull/6537))

= 7.8.0 - 2022-06-06 =

#### Enhancements

- Filter Products by Price: Decrease price slider step sequence from 10 to 1. ([6486](https://github.com/woocommerce/woocommerce-blocks/pull/6486))
- Add the `Fixed image` and `Repeated image` media controls to the Featured Category block. ([6440](https://github.com/woocommerce/woocommerce-blocks/pull/6440))

#### Bug Fixes

- Featured Item Blocks: Fix an issue where the default color could be overridden by a theme, and where custom colors were not applied correctly. ([6492](https://github.com/woocommerce/woocommerce-blocks/pull/6492))
- Fix: Only enqueue the relevant translations script. ([6478](https://github.com/woocommerce/woocommerce-blocks/pull/6478))
- Fix: All Products block: New product is missing in the Cart block if `Redirect to the cart page after successful addition` is enabled. ([6466](https://github.com/woocommerce/woocommerce-blocks/pull/6466))
- Respect low stock visibility setting in Cart/Checkout. ([6444](https://github.com/woocommerce/woocommerce-blocks/pull/6444))
- Decouple Store API payment handling from Checkout block loading code. ([6519](https://github.com/woocommerce/woocommerce-blocks/pull/6519))

#### Various

- Add support for `Font size` and `Font family` for the `Mini Cart` block. ([6396](https://github.com/woocommerce/woocommerce-blocks/pull/6396))

= 7.7.0 - 2022-05-24 =

#### Enhancements

- Add the `Fixed image` and `Repeated image` media controls to the Featured Product block. ([6344](https://github.com/woocommerce/woocommerce-blocks/pull/6344))

#### Bug Fixes

- Remove bold styles from All Products block. ([6436](https://github.com/woocommerce/woocommerce-blocks/pull/6436))
- Fix an issue where the Cart & Checkout could have some of the locked inner blocks removed. ([6419](https://github.com/woocommerce/woocommerce-blocks/pull/6419))
- Fix broken translation in Cart/Checkout blocks. ([6420](https://github.com/woocommerce/woocommerce-blocks/pull/6420))

= 7.6.2 - 2022-06-20 =

####  Bug Fixes

- Fix images hidden by default in Product grid blocks after WC 6.6 update. ([6599](https://github.com/woocommerce/woocommerce-blocks/pull/6599))

= 7.6.1 - 2022-06-17 =

### Bug Fixes

- Fix PHP notice in Mini Cart when prices included taxes. ([6537](https://github.com/woocommerce/woocommerce-blocks/pull/6537))
- Fix error Uncaught Error: Call to undefined function Automattic\WooCommerce\Blocks\Templates\wp_is_block_theme() in WP 5.8. ([6590](https://github.com/woocommerce/woocommerce-blocks/pull/6590))

= 7.6.0 - 2022-05-09 =

#### Enhancements

- Featured Category: Add background color option. ([6368](https://github.com/woocommerce/woocommerce-gutenberg-products-block/pull/6368))
- Featured Product: Add background color option. ([6367](https://github.com/woocommerce/woocommerce-gutenberg-products-block/pull/6367))
- Added media controls allowing the user to edit images within the editor on a Featured Category block. ([6360](https://github.com/woocommerce/woocommerce-gutenberg-products-block/pull/6360))
- Added media controls allowing the user to edit images within the editor on a Featured Product block. ([6348](https://github.com/woocommerce/woocommerce-gutenberg-products-block/pull/6348))
- Add the alt text control to the Featured Category block media settings. ([6341](https://github.com/woocommerce/woocommerce-gutenberg-products-block/pull/6341))
- Hide the Product Tag Cloud from the Widgets screen in classic themes. ([6327](https://github.com/woocommerce/woocommerce-gutenberg-products-block/pull/6327))
- Add the alt text control to the Featured Product block media settings. ([6308](https://github.com/woocommerce/woocommerce-gutenberg-products-block/pull/6308))
- GridContentControl: Add product image control. ([6302](https://github.com/woocommerce/woocommerce-gutenberg-products-block/pull/6302))

#### Bug Fixes

- Fix: Align Empty Mini Cart view. block center in the Site Editor. ([6379](https://github.com/woocommerce/woocommerce-gutenberg-products-block/pull/6379))
- Remove the Template panel from the Setting Sidebar for Shop page. ([6366](https://github.com/woocommerce/woocommerce-gutenberg-products-block/pull/6366))
- Parse categories coming from the back-end as a json array. ([6358](https://github.com/woocommerce/woocommerce-gutenberg-products-block/pull/6358))
- Update the default width of Classic Template to Wide width. ([6356](https://github.com/woocommerce/woocommerce-gutenberg-products-block/pull/6356))
- Fix: Mini Cart block is not available from the Edit template screen. ([6351](https://github.com/woocommerce/woocommerce-gutenberg-products-block/pull/6351))
- Fix Filter Products by Attribute block not working on PHP templates when Filter button was enabled. ([6332](https://github.com/woocommerce/woocommerce-gutenberg-products-block/pull/6332))


= 7.5.0 - 2022-04-25 =

#### Enhancements

- Add PHP templates support to the Active Product Filters block. ([6295](https://github.com/woocommerce/woocommerce-gutenberg-products-block/pull/6295))
- Enable Draft orders in WooCommerce Core. ([6288](https://github.com/woocommerce/woocommerce-gutenberg-products-block/pull/6288))
- Enhanced the *Featured Category block*:
	- Implemented support for duotone.
	- Implemented support for gradients on the overlay.
	- Implemented support for custom inner padding.
	- Implemented image fit options: users can now decide how should the image behave on the resizing of the component; it can either scale to always cover the entire container, or remain its original size.
	- Fixed an inconsistency where the overlay color was controlled by the background color control. It is now moved to the correct section.
	- Fixed the focal point picker, it now works on both axis as long as the image fit (above) is set to `none`.
	- Fixed an issue with the visibility of the resizing handle.
	- Fixed an issue which would keep the resizing handle always active regardless of block selection status.
	- Changed the behavior of the resizing: The block can't be resized below a minimum height determined by its content plus the padding. ([6276](https://github.com/woocommerce/woocommerce-gutenberg-products-block/pull/6276))
- Allow adding the Filter Products by Stock block to Product Catalog templates to filter products. ([6261](https://github.com/woocommerce/woocommerce-gutenberg-products-block/pull/6261))
- Enhanced the *Featured Product block*:
	- Implemented support for duotone.
	- Implemented support for gradients on the overlay.
	- Implemented support for custom inner padding.
	- Implemented image fit options: users can now decide how should the image behave on the resizing of the component; it can either scale to always cover the entire container, or remain its original size.
	- Fixed an inconsistency where the overlay color was controlled by the background color control. It is now moved to the correct section.
	- Fixed the focal point picker, it now works on both axis as long as the image fit (above) is set to `none`.
	- Fixed an issue with the visibility of the resizing handle.
	- Fixed an issue which would keep the resizing handle always active regardless of block selection status.
	- Changed the behavior of the resizing: The block can't be resized below a minimum height determined by its content plus the padding. ([6181](https://github.com/woocommerce/woocommerce-gutenberg-products-block/pull/6181))
- Allow saved payment methods labels other than card/eCheck to display brand & last 4 digits if present. ([6177](https://github.com/woocommerce/woocommerce-gutenberg-products-block/pull/6177))

#### Bug Fixes

- Filter Products by Attribute: Fix the page reload which happens when clicking the filter button on Woo templates using the Classic Template block. ([6287](https://github.com/woocommerce/woocommerce-gutenberg-products-block/pull/6287))
- Store API: Show visible attributes in simple products, and hidden attributes in variable products. ([6274](https://github.com/woocommerce/woocommerce-gutenberg-products-block/pull/6274))
- Add RTL support for the Mini Cart icon. ([6264](https://github.com/woocommerce/woocommerce-gutenberg-products-block/pull/6264))
- Fix page load problem due to incorrect URL to certain assets. ([6260](https://github.com/woocommerce/woocommerce-gutenberg-products-block/pull/6260))
- Fix: Make Filters Products by Price work with Active Filters block for the PHP rendered Classic Template. ([6245](https://github.com/woocommerce/woocommerce-gutenberg-products-block/pull/6245))

#### Various

- Product Query: Pass any product taxonomies existing in the URL parameters. ([6152](https://github.com/woocommerce/woocommerce-gutenberg-products-block/pull/6152))


= 7.4.2 - 2022-04-15 =

#### Bug Fixes

- Ensure errors during cart/checkout API requests are shown on the front-end. ([6268](https://github.com/woocommerce/woocommerce-gutenberg-products-block/pull/6268))

= 7.4.1 - 2022-04-14 =

#### Bug Fixes

- Fix page load problem due to incorrect URL to certain assets. ([6260](https://github.com/woocommerce/woocommerce-gutenberg-products-block/pull/6260))

= 7.4.0 - 2022-04-14 =

#### Enhancements

- Allow adding the Filter Products by Price block to Product Catalog templates to filter products. ([6146](https://github.com/woocommerce/woocommerce-gutenberg-products-block/pull/6146))
- The order summary area for the Cart and Checkout Blocks is now powered by Inner Blocks allowing for more customizations and extensibility. ([6065](https://github.com/woocommerce/woocommerce-gutenberg-products-block/pull/6065))

#### Bug Fixes

- Increase Cart product quantity limit. ([6202](https://github.com/woocommerce/woocommerce-gutenberg-products-block/pull/6202))
- Mini Cart block: Fix translations loading. ([6158](https://github.com/woocommerce/woocommerce-gutenberg-products-block/pull/6158))
- Fix Featured Product and Featured Category buttons misalignment in Twenty Twenty Two theme. ([6156](https://github.com/woocommerce/woocommerce-gutenberg-products-block/pull/6156))
- Remove the ToggleButtonControl in favor of ToggleGroupControl. ([5967](https://github.com/woocommerce/woocommerce-gutenberg-products-block/pull/5967))
- Decode HTML entities when formatting Store API error messages. ([5870](https://github.com/woocommerce/woocommerce-gutenberg-products-block/pull/5870))

= 7.3.0 - 2022-03-28 =

#### Enhancements

- Product Ratings: Add Global Styles font size and spacing support. ([5927](https://github.com/woocommerce/woocommerce-gutenberg-products-block/pull/5927))
- Add resource hinting for cart and checkout blocks to improve first time performance. ([5553](https://github.com/woocommerce/woocommerce-gutenberg-products-block/pull/5553))
- Add Mini Cart block to feature plugin ([6127](https://github.com/woocommerce/woocommerce-gutenberg-products-block/pull/6127))
- Allow memoized checkout filters to re-run if the default value changes between runs. ([6102](https://github.com/woocommerce/woocommerce-gutenberg-products-block/pull/6102))

#### Bug Fixes

- Filter Products by Attribute: Make dropdown search case sensitive. ([6096](https://github.com/woocommerce/woocommerce-gutenberg-products-block/pull/6096))
- Stop showing the price slider skeleton when moving the slider handles. ([6078](https://github.com/woocommerce/woocommerce-gutenberg-products-block/pull/6078))

#### Various

- Rename Legacy Template block to Classic Template block. ([6021](https://github.com/woocommerce/woocommerce-gutenberg-products-block/pull/6021))

= 7.2.2 - 2022-04-15 =

#### Bug fixes

- Fix page load problem due to incorrect URL to certain assets. [#6260](https://github.com/woocommerce/woocommerce-gutenberg-products-block/pull/6260)

= 7.2.1 - 2022-03-23 =

#### Bug fixes

- Don't trigger class deprecations if headers are already sent [#6074](https://github.com/woocommerce/woocommerce-gutenberg-products-block/pull/6074)

= 7.2.0 - 2022-03-14 =

#### Bug Fixes

- StoreAPI: Clear all wc notice types in the cart validation context [#5983](https://github.com/woocommerce/woocommerce-gutenberg-products-block/pull/5983)
- Fix loading more WC core translations in locales where WC Blocks is not localized for some strings.
- Ensure shipping address is set for virtual orders to prevent missing country errors. [#6050](https://github.com/woocommerce/woocommerce-gutenberg-products-block/pull/6050)

#### Enhancements

- Memoize/cache filter results so that we don't call third party filters too often [#5143](https://github.com/woocommerce/woocommerce-gutenberg-products-block/pull/5143)

#### Various

- Remove v1 string from Store Keys. ([5987](https://github.com/woocommerce/woocommerce-gutenberg-products-block/pull/5987))
- Introduce the `InvalidCartException` for handling cart validation. ([5904](https://github.com/woocommerce/woocommerce-gutenberg-products-block/pull/5904))
- Renamed Store API custom headers to remove `X-WC-Store-API` prefixes. [#5983](https://github.com/woocommerce/woocommerce-gutenberg-products-block/pull/5983)
- Normalized Store API error codes [#5992](https://github.com/woocommerce/woocommerce-gutenberg-products-block/pull/5992)
- Deprecated `woocommerce_blocks_checkout_order_processed` in favour of `woocommerce_store_api_checkout_order_processed`
- Deprecated `woocommerce_blocks_checkout_update_order_meta` in favour of `woocommerce_store_api_checkout_update_order_meta`
- Deprecated `woocommerce_blocks_checkout_update_order_from_request` in favour of `woocommerce_store_api_checkout_update_order_from_request`

= 7.1.0 - 2022-02-28 =

#### Enhancements

- Add Global Styles support to the Product Price block. ([5950](https://github.com/woocommerce/woocommerce-gutenberg-products-block/pull/5950))
- Add Global Styles support to the Add To Cart Button block. ([5816](https://github.com/woocommerce/woocommerce-gutenberg-products-block/pull/5816))
- Store API - Introduced `wc/store/v1` namespace. ([5911](https://github.com/woocommerce/woocommerce-gutenberg-products-block/pull/5911))
- Renamed WooCommerce block templates to more e-commerce related names. ([5935](https://github.com/woocommerce/woocommerce-gutenberg-products-block/pull/5935))
- Featured Product block: Add the ability to reset to a previously set custom background image. ([5886](https://github.com/woocommerce/woocommerce-gutenberg-products-block/pull/5886))

#### Bug Fixes

- Fixed typo in `wooocommerce_store_api_validate_add_to_cart` and `wooocommerce_store_api_validate_cart_item` hook names. ([5926](https://github.com/woocommerce/woocommerce-gutenberg-products-block/pull/5926))
- Fix loading WC core translations in locales where WC Blocks is not localized for some strings. ([5910](https://github.com/woocommerce/woocommerce-gutenberg-products-block/pull/5910))

= 7.0.0 - 2022-02-14 =

#### Enhancements

- Add a remove image button to the WooCommerce Feature Category block. ([5719](https://github.com/woocommerce/woocommerce-gutenberg-products-block/pull/5719))
- Add support for the global style for the On-Sale Badge block. ([5565](https://github.com/woocommerce/woocommerce-gutenberg-products-block/pull/5565))
- Add support for the global style for the Attribute Filter block. ([5557](https://github.com/woocommerce/woocommerce-gutenberg-products-block/pull/5557))
- Category List block: Add support for global style. ([5516](https://github.com/woocommerce/woocommerce-gutenberg-products-block/pull/5516))

#### Bug Fixes

- Fix wide appender buttons overlap in Cart & Checkout blocks in the Editor. ([5801](https://github.com/woocommerce/woocommerce-gutenberg-products-block/pull/5801))
- Fixed an issue where clear customizations functionality was not working for WooCommerce templates. ([5746](https://github.com/woocommerce/woocommerce-gutenberg-products-block/pull/5746))
- Fixed an issue where default block attributes were not being passed to the Checkout block correctly. ([5732](https://github.com/woocommerce/woocommerce-gutenberg-products-block/pull/5732))
- Fixed an issue where orders would break if they did not require a payment. ([5720](https://github.com/woocommerce/woocommerce-gutenberg-products-block/pull/5720))
- Fixed hover and focus states for button components. ([5712](https://github.com/woocommerce/woocommerce-gutenberg-products-block/pull/5712))
- Add to Cart button on Products listing blocks will respect the "Redirect to the cart page after successful addition" setting. ([5708](https://github.com/woocommerce/woocommerce-gutenberg-products-block/pull/5708))
- Fixes Twenty Twenty Two issues with sales price and added to cart "View Cart" call out styling in the "Products by Category" block. ([5684](https://github.com/woocommerce/woocommerce-gutenberg-products-block/pull/5684))

= 6.9.0 - 2022-01-31 =

#### Enhancements

- Add support for the global style for the Featured Category block. ([5542](https://github.com/woocommerce/woocommerce-gutenberg-products-block/pull/5542))

#### Bug Fixes


- Enable Mini Cart template-parts only for experimental builds. ([5606](https://github.com/woocommerce/woocommerce-gutenberg-products-block/pull/5606))
- Show express payment button in full width if only one express payment method is available. ([5601](https://github.com/woocommerce/woocommerce-gutenberg-products-block/pull/5601))
- Wrapped cart item product contents in inner div. ([5240](https://github.com/woocommerce/woocommerce-gutenberg-products-block/pull/5240))
- Fix alignment issue with the "create account" section on the checkout block in the editor ([5633](https://github.com/woocommerce/woocommerce-gutenberg-products-block/pull/5633))

#### blocker

- Revert "Allow LegacyTemplate block to be reinserted, only on WooCommerce block templates.". ([5643](https://github.com/woocommerce/woocommerce-gutenberg-products-block/pull/5643))


= 6.8.0 - 2022-01-17 =

#### Enhancements

- Add support for the global style for the Price Filter block. ([5559](https://github.com/woocommerce/woocommerce-gutenberg-products-block/pull/5559))
- Hold stock for 60 mins if the order is pending payment. ([5546](https://github.com/woocommerce/woocommerce-gutenberg-products-block/pull/5546))
- Allow users to reinsert the WooCommerce Legacy Template block. ([5545](https://github.com/woocommerce/woocommerce-gutenberg-products-block/pull/5545))
- Add support for the global style for the Stock Indicator block. ([5525](https://github.com/woocommerce/woocommerce-gutenberg-products-block/pull/5525))
- Add support for the global style for the Summary Product block. ([5524](https://github.com/woocommerce/woocommerce-gutenberg-products-block/pull/5524))
- Add support for the global style for the Product Title block. ([5515](https://github.com/woocommerce/woocommerce-gutenberg-products-block/pull/5515))
- Fix duplicated checkout error notices. ([5476](https://github.com/woocommerce/woocommerce-gutenberg-products-block/pull/5476))
- Store API: Throw errors when attempting to pay with a non-available payment method. ([5440](https://github.com/woocommerce/woocommerce-gutenberg-products-block/pull/5440))
- Add support for the wide and full alignment for the legacy template block. ([5433](https://github.com/woocommerce/woocommerce-gutenberg-products-block/pull/5433))
- Store API and Cart block now support defining a quantity stepper and a minimum quantity. ([5406](https://github.com/woocommerce/woocommerce-gutenberg-products-block/pull/5406))
- Added controls to product grid blocks for filtering by stock levels. ([4943](https://github.com/woocommerce/woocommerce-gutenberg-products-block/pull/4943))

#### Bug Fixes

- Use consistent HTML code for all rating sections, so that screen readers pronounce the rating correctly. ([5552](https://github.com/woocommerce/woocommerce-gutenberg-products-block/pull/5552))
- All Products block displays thumbnails. ([5551](https://github.com/woocommerce/woocommerce-gutenberg-products-block/pull/5551))
- Fixed a styling issue in the Checkout block when an order has multiple shipping packages. ([5529](https://github.com/woocommerce/woocommerce-gutenberg-products-block/pull/5529))
- Fixed a visual bug (#5152) with the points and rewards plugin. ([5430](https://github.com/woocommerce/woocommerce-gutenberg-products-block/pull/5430))
- Filter Products By Price block: Don't allow to insert negative values on inputs. ([5123](https://github.com/woocommerce/woocommerce-gutenberg-products-block/pull/5123))

#### technical debt

- Remove invalid `$wpdb->prepare()` statement in Featured Category Block. ([5471](https://github.com/woocommerce/woocommerce-gutenberg-products-block/pull/5471))
- Remove Stripe Payment Method Integration (which is now part of the Stripe Payment Method extension itself). ([5449](https://github.com/woocommerce/woocommerce-gutenberg-products-block/pull/5449))

#### Various

- Update the block theme folders to latest Gutenberg convention (i.e. `templates` and `parts`). ([5464](https://github.com/woocommerce/woocommerce-gutenberg-products-block/pull/5464))

= 6.7.3 - 2022-01-24 =

#### Bug Fixes

- Enable Mini Cart template parts only for experimental builds. ([#5606](https://github.com/woocommerce/woocommerce-gutenberg-products-block/pull/5606))

= 6.7.2 - 2022-01-17 =

#### Bug Fixes

- Update WooCommerce plugin slug for Block Templates. ([#5519](https://github.com/woocommerce/woocommerce-gutenberg-products-block/pull/5519))

= 6.7.1 - 2022-01-07 =

#### Bug Fixes

- Convert token to string when setting the active payment method. ([5535](https://github.com/woocommerce/woocommerce-gutenberg-products-block/pull/5535))

= 6.7.0 - 2022-01-03 =

#### Enhancements

- Added global styles (text color) to the Active Filters block. ([5465](https://github.com/woocommerce/woocommerce-gutenberg-products-block/pull/5465))
- Prevent a 0 value shipping price being shown in the Checkout if no shipping methods are available. ([5444](https://github.com/woocommerce/woocommerce-gutenberg-products-block/pull/5444))

#### Bug Fixes

- Fixed an issue where the checkout address fields would be blank for logged in customers. ([5473](https://github.com/woocommerce/woocommerce-gutenberg-products-block/pull/5473))
- Account for products without variations in the On Sale Products block. ([5470](https://github.com/woocommerce/woocommerce-gutenberg-products-block/pull/5470))
- Update the template retrieving logic to allow for older Gutenberg convention and newer one (`block-templates`/`block-template-parts` vs. `templates`/`parts`). ([5455](https://github.com/woocommerce/woocommerce-gutenberg-products-block/pull/5455))
- Ensure that the translation of the "Proceed to Checkout" button is working. ([5453](https://github.com/woocommerce/woocommerce-gutenberg-products-block/pull/5453))
- Fix custom templates with fallback to archive being incorrectly attributed to the user in the editor instead of the parent theme. ([5447](https://github.com/woocommerce/woocommerce-gutenberg-products-block/pull/5447))
- Remove text decorations from product filtering blocks items. ([5384](https://github.com/woocommerce/woocommerce-gutenberg-products-block/pull/5384))

= 6.6.0 - 2021-12-20 =

#### Bug Fixes

- "Added By" template column value is user friendly for modified WooCommerce block templates. ([5420](https://github.com/woocommerce/woocommerce-gutenberg-products-block/pull/5420))
- Fixed a performance issue with the cart by preventing an extra network request on mount. ([5394](https://github.com/woocommerce/woocommerce-gutenberg-products-block/pull/5394))
- Use the themes product archive block template for product category & product tag pages if the theme does not have more specific templates for those. ([5380](https://github.com/woocommerce/woocommerce-gutenberg-products-block/pull/5380))
- Cart block: Switch to correct view if inner block is selected. ([5358](https://github.com/woocommerce/woocommerce-gutenberg-products-block/pull/5358))
- Respect implicit quantity updates coming from server or directly from data stores. ([5352](https://github.com/woocommerce/woocommerce-gutenberg-products-block/pull/5352))
- Fixed a case where payments could fail after validation errors when using saved cards. ([5350](https://github.com/woocommerce/woocommerce-gutenberg-products-block/pull/5350))
- Add error handling for network errors during checkout. ([5341](https://github.com/woocommerce/woocommerce-gutenberg-products-block/pull/5341))
- Fix cart and checkout margin problem by removing the full-width option. ([5315](https://github.com/woocommerce/woocommerce-gutenberg-products-block/pull/5315))
- Fix saving WooCommerce templates in WP 5.9 beta 3 ([5408](https://github.com/woocommerce/woocommerce-gutenberg-products-block/pull/5408))
- Fix You attempted to edit an item that doesn't exist error on WordPress 5.8 ([5425](https://github.com/woocommerce/woocommerce-gutenberg-products-block/pull/5425))
- Fix required scripts not loading for WC block templates. ([5346](https://github.com/woocommerce/woocommerce-gutenberg-products-block/pull/5346))
- Fix reverting WC templates. ([5342](https://github.com/woocommerce/woocommerce-gutenberg-products-block/pull/5342))
- Fix WC templates loading for WP 5.9 without Gutenberg plugin. ([5335](https://github.com/woocommerce/woocommerce-gutenberg-products-block/pull/5335))

#### Various

- Sync draft orders whenever cart data changes. [5379](https://github.com/woocommerce/woocommerce-gutenberg-products-block/pull/5379)
- Removed legacy handling for shipping_phone in Store API. ([5326](https://github.com/woocommerce/woocommerce-gutenberg-products-block/pull/5326))
- Site Editor template list: Fix wrong icon displayed on WooCommerce templates after they have been edited. ([5375](https://github.com/woocommerce/woocommerce-gutenberg-products-block/pull/5375))
- Fix validation error handling after using browser autofill. ([5373](https://github.com/woocommerce/woocommerce-gutenberg-products-block/pull/5373))
- Update loading skeleton animations. ([5362](https://github.com/woocommerce/woocommerce-gutenberg-products-block/pull/5362))
- Add error handling to `get_routes_from_namespace` method. ([5319](https://github.com/woocommerce/woocommerce-gutenberg-products-block/pull/5319))
- Make it so WooCommerce template names are not editable ([5385](https://github.com/woocommerce/woocommerce-gutenberg-products-block/pull/5385))


= 6.5.0 - 2021-12-06 =

#### Enhancements

- Added global styles (text color, link color, line height, and font size) to the Product Title block. ([5133](https://github.com/woocommerce/woocommerce-gutenberg-products-block/pull/5133))

#### Bug Fixes

- Fixed Featured Product Block search not working for large stores. ([5156](https://github.com/woocommerce/woocommerce-gutenberg-products-block/pull/5156))

= 6.4.0 - 2021-11-22 =

#### Enhancements

- Pass to payment methods a wrapper component that handles the loading state. ([5135](https://github.com/woocommerce/woocommerce-gutenberg-products-block/pull/5135))

#### Bug Fixes

- Gate WC template editing (FSE) to versions of WC 6.0 or higher. ([5210](https://github.com/woocommerce/woocommerce-gutenberg-products-block/pull/5210))
- Fix manual entry within Quantity Inputs in Cart block. ([5197](https://github.com/woocommerce/woocommerce-gutenberg-products-block/pull/5197))
- Correctly align Terms and Conditions block checkbox in Checkout block. ([5191](https://github.com/woocommerce/woocommerce-gutenberg-products-block/pull/5191))
- Add support for decimal and thousand separators in the `formatPrice` function. ([5188](https://github.com/woocommerce/woocommerce-gutenberg-products-block/pull/5188))
- Reduce the size of the checkbox component label to prevent accidental input. ([5164](https://github.com/woocommerce/woocommerce-gutenberg-products-block/pull/5164))
- Lazy load missing translation files on frontend to ensure that all visible texts are translatable. ([5112](https://github.com/woocommerce/woocommerce-gutenberg-products-block/pull/5112))

= 6.3.3 - 2021-11-25 =

#### Bug Fixes

- Fix fatal error in certain WP 5.9 pre-release versions. ([5183](https://github.com/woocommerce/woocommerce-gutenberg-products-block/pull/5183))

= 6.3.2 - 2021-11-17 =

#### Enhancements

- Legacy Template Block: allow users to delete the block. ([5176](https://github.com/woocommerce/woocommerce-gutenberg-products-block/pull/5176))

#### Bug Fixes

- Removed WooCommerce block templates from appearing in the template dropdown for a page or post. ([5167](https://github.com/woocommerce/woocommerce-gutenberg-products-block/pull/5167))

= 6.3.1 - 2021-11-17 =

#### Bug Fixes

- Fix 'Country is required' error on the Cart block when updating shipping address ([5129](https://github.com/woocommerce/woocommerce-gutenberg-products-block/pull/5129))
- Fix state validation to compare state codes, and only validate if a country is given ([5132](https://github.com/woocommerce/woocommerce-gutenberg-products-block/pull/5132))
- Make order note block removable ([5139](https://github.com/woocommerce/woocommerce-gutenberg-products-block/pull/5139))

= 6.3.0 - 2021-11-16 =

#### Enhancements

- Add placeholder text when modifying product search input in the editor. ([5122](https://github.com/woocommerce/woocommerce-gutenberg-products-block/pull/5122))
- FSE: Add basic product archive block template. ([5049](https://github.com/woocommerce/woocommerce-gutenberg-products-block/pull/5049))
- FSE: Add basic taxonomy block templates. ([5063](https://github.com/woocommerce/woocommerce-gutenberg-products-block/pull/5063))
- FSE: Add single product block template. ([5054](https://github.com/woocommerce/woocommerce-gutenberg-products-block/pull/5054))
- FSE: Remove the `do_action( 'woocommerce_sidebar' );` action from the `LegacyTemplate.php` block. ([5097](https://github.com/woocommerce/woocommerce-gutenberg-products-block/pull/5097))
- Fix duplicate queries in product grids #4695. ([5002](https://github.com/woocommerce/woocommerce-gutenberg-products-block/pull/5002))
- FSE: Add abstract block legacy template for core PHP templates. ([4991](https://github.com/woocommerce/woocommerce-gutenberg-products-block/pull/4991))
- FSE: Add render logic to BlockTemplateController. ([4984](https://github.com/woocommerce/woocommerce-gutenberg-products-block/pull/4984))
- Improve accessibility by using self-explaining edit button titles. ([5113](https://github.com/woocommerce/woocommerce-gutenberg-products-block/pull/5113))
- Improve readability of terms and condition text by not displaying the text justified. ([5120](https://github.com/woocommerce/woocommerce-gutenberg-products-block/pull/5120))
- Improve rendering performance for Single Product block. ([5107](https://github.com/woocommerce/woocommerce-gutenberg-products-block/pull/5107))
- Improve the product images placeholder display by adding a light gray border to it. ([4950](https://github.com/woocommerce/woocommerce-gutenberg-products-block/pull/4950))
- Deprecate the __experimental_woocommerce_blocks_checkout_update_order_from_request action in favour of woocommerce_blocks_checkout_update_order_from_request. ([5015](https://github.com/woocommerce/woocommerce-gutenberg-products-block/pull/5015))
- Deprecate the __experimental_woocommerce_blocks_checkout_update_order_meta action in favour of woocommerce_blocks_checkout_update_order_meta. ([5017](https://github.com/woocommerce/woocommerce-gutenberg-products-block/pull/5017))
- Deprecate the __experimental_woocommerce_blocks_checkout_order_processed action in favour of woocommerce_blocks_checkout_order_processed. ([5014](https://github.com/woocommerce/woocommerce-gutenberg-products-block/pull/5014))

#### Bug Fixes

- Fix label alignment of the product search in the editor. ([5072](https://github.com/woocommerce/woocommerce-gutenberg-products-block/pull/5072))
- Fix sale badge alignment on smaller screen. ([5061](https://github.com/woocommerce/woocommerce-gutenberg-products-block/pull/5061))
- FSE: Fix missing `is_custom` property for WooCommerce block template objects. ([5067](https://github.com/woocommerce/woocommerce-gutenberg-products-block/pull/5067))
- Replace incorrect with correct text domain. ([5020](https://github.com/woocommerce/woocommerce-gutenberg-products-block/pull/5020))
- Scripts using `wc-settings` or script that depend on it would be enqueued in the footer if they're enqueued in the header. ([5059](https://github.com/woocommerce/woocommerce-gutenberg-products-block/pull/5059))

= 6.2.0 - 2021-10-26 =

#### Enhancements

- Cart v2: The cart block, like checkout block, now supports inner blocks that allow for greater customizability. ([4973](https://github.com/woocommerce/woocommerce-gutenberg-products-block/pull/4973))
- BlockTemplateController: Adds the ability to load and manage block template files. ([4981](https://github.com/woocommerce/woocommerce-gutenberg-products-block/pull/4981))
- Improve accessibility for the editor view of the Product search block. ([4905](https://github.com/woocommerce/woocommerce-gutenberg-products-block/pull/4905))

#### Bug Fixes

- Fix custom classname support for inner checkout blocks. ([4978](https://github.com/woocommerce/woocommerce-gutenberg-products-block/pull/4978))
- Fix a bug in free orders and trial subscription products. ([4955](https://github.com/woocommerce/woocommerce-gutenberg-products-block/pull/4955))
- Remove duplicate attributes in saved block HTML. ([4941](https://github.com/woocommerce/woocommerce-gutenberg-products-block/pull/4941))
- Fix render error of Filter by Attribute block when no attribute is selected. ([4847](https://github.com/woocommerce/woocommerce-gutenberg-products-block/pull/4847))
- Store API - Ensure returned customer address state is valid. ([4844](https://github.com/woocommerce/woocommerce-gutenberg-products-block/pull/4844))

= 6.1.0 - 2021-10-12 =

#### Bug Fixes

- Fix the dropdown list in Product Category List Block for nested categories ([4920](https://github.com/woocommerce/woocommerce-gutenberg-products-block/pull/4920))
- Fixed string translations within the All Products Block. ([4897](https://github.com/woocommerce/woocommerce-gutenberg-products-block/pull/4897))
- Filter By Price: Update aria values to be more representative of the actual values presented. ([4839](https://github.com/woocommerce/woocommerce-gutenberg-products-block/pull/4839))
- Fixed: Filter button from Filter Products by Attribute block is not aligned with the input field. ([4814](https://github.com/woocommerce/woocommerce-gutenberg-products-block/pull/4814))
- Remove IntersectionObserver shim in favor of dropping IE11 support. ([4808](https://github.com/woocommerce/woocommerce-gutenberg-products-block/pull/4808))

= 6.0.0 - 2021-09-28 =

#### Enhancements

- Checkout v2: The checkout now supports inner blocks that allow for greater customizability. This update also includes an optional Terms and Conditions field. ([4745](https://github.com/woocommerce/woocommerce-gutenberg-products-block/pull/4745))
- Added global styles to All Reviews, Reviews by Category and Reviews by Product blocks. Now it's possible to change the text color and font size of those blocks. ([4323](https://github.com/woocommerce/woocommerce-gutenberg-products-block/pull/4323))
- Improve the Checkout Order Summary block accessibility by making more info available to screen readers. ([4810](https://github.com/woocommerce/woocommerce-gutenberg-products-block/pull/4810))
- Update canMakePayment to receive cart as argument and make it react to changes in billingData.  Improve the performance of calculating canMakePayment after changes in the Checkout block. ([4776](https://github.com/woocommerce/woocommerce-gutenberg-products-block/pull/4776))
- Add support for extensions to filter express payment methods. ([4774](https://github.com/woocommerce/woocommerce-gutenberg-products-block/pull/4774))

#### Bug Fixes

- Checkout: Throw an exception if there is a shipping method required and one isn't selected at the time of placing an order. ([4784](https://github.com/woocommerce/woocommerce-gutenberg-products-block/pull/4784))
- Fix infinite recursion when removing an attribute filter from the Active filters block. ([4816](https://github.com/woocommerce/woocommerce-gutenberg-products-block/pull/4816))
- Show placeholder message in the shipping section when there are no rates. ([4765](https://github.com/woocommerce/woocommerce-gutenberg-products-block/pull/4765))
- Update All Reviews block so it honors 'ratings enabled' and 'show avatars' preferences. ([4764](https://github.com/woocommerce/woocommerce-gutenberg-products-block/pull/4764))
- Fix state validation if base location has a state, and the address has an optional state. ([4761](https://github.com/woocommerce/woocommerce-gutenberg-products-block/pull/4761))
- Products by Category: Moved renderEmptyResponsePlaceholder to separate method to prevent unnecessary rerender. ([4751](https://github.com/woocommerce/woocommerce-gutenberg-products-block/pull/4751))
- Fix validation message styling so they never overlap other elements. ([4734](https://github.com/woocommerce/woocommerce-gutenberg-products-block/pull/4734))
- Removed `receiveCart` method that was exposed in a couple of SlotFills by mistake. ([4730](https://github.com/woocommerce/woocommerce-gutenberg-products-block/pull/4730))
- Fix calculation of number of reviews in the Reviews by Category block. ([4729](https://github.com/woocommerce/woocommerce-gutenberg-products-block/pull/4729))

#### Documentation

- Add documentation for registerPaymentMethodExtensionCallbacks. ([4834](https://github.com/woocommerce/woocommerce-gutenberg-products-block/pull/4834))

#### Performance

- Removed `wp-blocks` dependency from several frontend scripts. ([4767](https://github.com/woocommerce/woocommerce-gutenberg-products-block/pull/4767))


= 5.9.1 - 2021-09-23 =

#### Bug fixes

- Fix infinite recursion when removing an attribute filter from the Active filters block. ([4816](https://github.com/woocommerce/woocommerce-gutenberg-products-block/pull/4816))

= 5.9.0 - 2021-09-14 =

#### Enhancements

- Add extensibility point for extensions to filter payment methods. ([4668](https://github.com/woocommerce/woocommerce-gutenberg-products-block/pull/4668))

#### Bug Fixes

- Fix Product Search block displaying incorrectly ([4740](https://github.com/woocommerce/woocommerce-gutenberg-products-block/pull/4740))


= 5.8.0 - 2021-08-31 =

#### Enhancements

- Introduced the `__experimental_woocommerce_blocks_checkout_update_order_from_request` hook to the Checkout Store API. ([4610](https://github.com/woocommerce/woocommerce-gutenberg-products-block/pull/4610))
- Add "Filter Products by Stock" block. ([4145](https://github.com/woocommerce/woocommerce-gutenberg-products-block/pull/4145))

#### Bug Fixes

- Prevent Product Category List from displaying incorrectly when used on the shop page. ([4587](https://github.com/woocommerce/woocommerce-gutenberg-products-block/pull/4587))
- Add label element to `<BlockTitle>` component. ([4585](https://github.com/woocommerce/woocommerce-gutenberg-products-block/pull/4585))

#### Documentation

- Add Extensibility info to Store API readme. ([4605](https://github.com/woocommerce/woocommerce-gutenberg-products-block/pull/4605))
- Update documentation for the snackbarNoticeVisibility filter. ([4508](https://github.com/woocommerce/woocommerce-gutenberg-products-block/pull/4508))
- Add documentation for `extensionCartUpdate` method - this allows extensions to update the client-side cart after it has been modified on the server. ([4377](https://github.com/woocommerce/woocommerce-gutenberg-products-block/pull/4377))

= 5.7.2 - 2021-09-23 =

#### Bug Fixes

- Fix infinite recursion when removing an attribute filter from the Active filters block. #4816
- Fix Product Search block displaying incorrectly. #4740

= 5.7.1 - 2021-08-30 =

#### Bug Fixes

- Disable Cart, Checkout, All Products & filters blocks from the widgets screen

= 5.7.0 - 2021-08-16 =

#### Enhancements

- Featured Category Block:  Allow user to re-select categories using the edit icon. ([4559](https://github.com/woocommerce/woocommerce-gutenberg-products-block/pull/4559))
- Checkout: Switch from select element to combobox for country and state inputs so contents are searchable. ([4369](https://github.com/woocommerce/woocommerce-gutenberg-products-block/pull/4369))

#### Bug Fixes

- Adjusted store notice class names so that error notices show the correct icons. ([4568](https://github.com/woocommerce/woocommerce-gutenberg-products-block/pull/4568))
- Fix autofill triggering validation errors for valid values in Checkout block. ([4561](https://github.com/woocommerce/woocommerce-gutenberg-products-block/pull/4561))
- Reviews by Category: Show review count instead of product count. ([4552](https://github.com/woocommerce/woocommerce-gutenberg-products-block/pull/4552))
- Add server side rendering to search block so the block can be used by non-admins. ([4551](https://github.com/woocommerce/woocommerce-gutenberg-products-block/pull/4551))
- Twenty Twenty: Fix broken sale badge left alignment. ([4549](https://github.com/woocommerce/woocommerce-gutenberg-products-block/pull/4549))
- Twenty Twenty-One: Adjust removable chip background color. ([4547](https://github.com/woocommerce/woocommerce-gutenberg-products-block/pull/4547))
- Fix handpicked product selections when a store has over 100 products. ([4534](https://github.com/woocommerce/woocommerce-gutenberg-products-block/pull/4534))
- Replace .screen-reader-text with .hidden for elements that are not relevant to screen readers. ([4530](https://github.com/woocommerce/woocommerce-gutenberg-products-block/pull/4530))

#### Various

- Performance improvements in the Cart and Checkout block extensibility points. ([4570](https://github.com/woocommerce/woocommerce-gutenberg-products-block/pull/4570))

= 5.6.0 - 2021-08-01 =

#### Enhancements

- Ensure payment method icons are constrained to a reasonable size in the Cart and Checkout blocks. ([4427](https://github.com/woocommerce/woocommerce-gutenberg-products-block/pull/4427))
- Update pagination arrows to match core. ([4364](https://github.com/woocommerce/woocommerce-gutenberg-products-block/pull/4364))

#### Bug Fixes

- Remove unnecessary margin from Cart block loading skeleton to avoid content jump. ([4498](https://github.com/woocommerce/woocommerce-gutenberg-products-block/pull/4498))
- Fixed the SKU search on the /wc/store/products endpoint. ([4469](https://github.com/woocommerce/woocommerce-gutenberg-products-block/pull/4469))
- Ensure cart totals displayed within a Panel component are aligned well and do not have extra padding. ([4435](https://github.com/woocommerce/woocommerce-gutenberg-products-block/pull/4435))
- Fix memory leak when previewing transform options for the All reviews block. ([4428](https://github.com/woocommerce/woocommerce-gutenberg-products-block/pull/4428))

#### Various

- Deprecate snackbarNotices filter in favour of snackbarNoticeVisibility to allow extensions to hide snackbar notices in the Cart and Checkout blocks. ([4417](https://github.com/woocommerce/woocommerce-gutenberg-products-block/pull/4417))

= 5.5.1, 5.4.1, 5.3.2, 5.2.1, 5.1.1, 5.0.1, 4.9.2, 4.8.1, 4.7.1, 4.6.1, 4.5.3, 4.4.3, 4.3.1, 4.2.1, 4.1.1, 4.0.1, 3.9.1, 3.8.1, 3.7.2, 3.6.1, 3.5.1, 3.4.1, 3.3.1, 3.2.1, 3.1.1, 3.0.1, 2.9.1, 2.8.1, 2.7.2, 2.6.2, 2.5.16 - 2021-07-14 =

#### Security fix

- This release fixes a critical vulnerability. More information about this can be found here: https://woocommerce.com/posts/critical-vulnerability-detected-july-2021/

= 5.5.0 - 2021-07-21 =

#### Enhancements

- Add screen reader text to price ranges. ([4367](https://github.com/woocommerce/woocommerce-gutenberg-products-block/pull/4367))
- Allow HTML in All Products Block Product Titles. ([4363](https://github.com/woocommerce/woocommerce-gutenberg-products-block/pull/4363))

#### Bug Fixes

- Ensure product grids display as intended in the editor. ([4424](https://github.com/woocommerce/woocommerce-gutenberg-products-block/pull/4424))
- Wrap components in the Cart and Checkout sidebar in a TotalsWrapper. This will ensure consistent spacing and borders are applied to items in the sidebar. ([4415](https://github.com/woocommerce/woocommerce-gutenberg-products-block/pull/4415))
- Remove `couponName` filter and replace it with `coupons` filter. ([4312](https://github.com/woocommerce/woocommerce-gutenberg-products-block/pull/4312))
- Fix filtering by product type on Store API. ([4422](https://github.com/woocommerce/woocommerce-gutenberg-products-block/pull/4422))

#### Documentation

- Add documentation for the IntegrationInterface which extension developers can use to register scripts, styles, and data with WooCommerce Blocks. ([4394](https://github.com/woocommerce/woocommerce-gutenberg-products-block/pull/4394))

= 5.4.0 - 2021-06-22 =

#### Enhancements

- Made script and style handles consistent. ([4324](https://github.com/woocommerce/woocommerce-gutenberg-products-block/pull/4324))
- Show loading state in the express payments area whilst payment is processing or the page is redirecting. ([4228](https://github.com/woocommerce/woocommerce-gutenberg-products-block/pull/4228))

#### Bug Fixes

- Fix a warning shown when fees are included in the order. ([4360](https://github.com/woocommerce/woocommerce-gutenberg-products-block/pull/4360))
- Prevent PHP notice for variable products without enabled variations. ([4317](https://github.com/woocommerce/woocommerce-gutenberg-products-block/pull/4317))

#### Various

- Allow products to be added by SKU in the Hand-picked Products block. ([4366](https://github.com/woocommerce/woocommerce-gutenberg-products-block/pull/4366))
- Add Slot in the Discounts section of the Checkout sidebar to allow third party extensions to render their own components there. ([4310](https://github.com/woocommerce/woocommerce-gutenberg-products-block/pull/4310))

= 5.3.2 - 2021-06-28 =
- Remove the ability to filter snackbar notices ([#4398](https://github.com/woocommerce/woocommerce-gutenberg-products-block/pull/4398)).

= 5.3.1 - 2021-06-15 =

- Fix Product Categories List block display in Site Editor ([#4335](https://github.com/woocommerce/woocommerce-gutenberg-products-block/pull/4335)).
- Make links in the Product Categories List block unclickable in the editor ([#4339](https://github.com/woocommerce/woocommerce-gutenberg-products-block/pull/4339)).
- Fix rating stars not being shown in the Site Editor ([#4345](https://github.com/woocommerce/woocommerce-gutenberg-products-block/pull/4345)).

= 5.3.0 - 2021-06-08 =

#### Enhancements

- Hide the Cart and Checkout blocks from the new block-based widget editor. ([4303](https://github.com/woocommerce/woocommerce-gutenberg-products-block/pull/4303))
- Provide block transforms for legacy widgets with a feature-complete block equivalent. ([4292](https://github.com/woocommerce/woocommerce-gutenberg-products-block/pull/4292))

#### Bug Fixes

- Fix some missing translations from the Cart and Checkout blocks. ([4295](https://github.com/woocommerce/woocommerce-gutenberg-products-block/pull/4295))
- Fix the flickering of the Proceed to Checkout button on quantity update in the Cart Block. ([4293](https://github.com/woocommerce/woocommerce-gutenberg-products-block/pull/4293))
- Fix a bug in which Cart Widget didn't update when adding items from the All Products block. ([4291](https://github.com/woocommerce/woocommerce-gutenberg-products-block/pull/4291))
- Fix a display issue when itemized taxes are enabled, but no products in the cart are taxable. ([4284](https://github.com/woocommerce/woocommerce-gutenberg-products-block/pull/4284))
- Fix an issue where an attempt to add an out-of-stock product to the cart was made when clicking the "Read more" button. ([4265](https://github.com/woocommerce/woocommerce-gutenberg-products-block/pull/4265))

#### Compatibility

- Add the ability for extensions to register callbacks to be executed by Blocks when the cart/extensions endpoint is hit. Extensions can now tell Blocks they need to do some server-side processing which will update the cart. ([4298](https://github.com/woocommerce/woocommerce-gutenberg-products-block/pull/4298))

#### Various

- Add Slot in the Discounts section of the cart sidebar to allow third party extensions to render their own components there. ([4248](https://github.com/woocommerce/woocommerce-gutenberg-products-block/pull/4248))
- Move `ValidatedTextInput` to the `@woocommerce/blocks-checkout` package. ([4238](https://github.com/woocommerce/woocommerce-gutenberg-products-block/pull/4238))

= 5.2.0 - 2021-05-25 =

#### Enhancements

- Added a key prop to each `CartTotalItem` within `usePaymentMethodInterface `. ([4240](https://github.com/woocommerce/woocommerce-gutenberg-products-block/pull/4240))
- Hide legacy widgets with a feature-complete block equivalent from the widget area block inserter. ([4237](https://github.com/woocommerce/woocommerce-gutenberg-products-block/pull/4237))
- Hide the All Products Block from the Customizer Widget Areas until full support is achieved. ([4225](https://github.com/woocommerce/woocommerce-gutenberg-products-block/pull/4225))
- Sync customer data during checkout with draft orders. ([4197](https://github.com/woocommerce/woocommerce-gutenberg-products-block/pull/4197))
- Update the display of the sidebar/order summary in the Cart and Checkout blocks. ([4180](https://github.com/woocommerce/woocommerce-gutenberg-products-block/pull/4180))
- Improved accessibility and styling of the controls of several of ours blocks. ([4100](https://github.com/woocommerce/woocommerce-gutenberg-products-block/pull/4100))

#### Bug Fixes

- Hide tax breakdown if the total amount of tax to be paid is 0. ([4262](https://github.com/woocommerce/woocommerce-gutenberg-products-block/pull/4262))
- Prevent Coupon code panel from appearing in stores were coupons are disabled. ([4202](https://github.com/woocommerce/woocommerce-gutenberg-products-block/pull/4202))
- For payment methods, only use `canMakePayment` in the frontend (not the editor) context. ([4188](https://github.com/woocommerce/woocommerce-gutenberg-products-block/pull/4188))
- Fix duplicate react keys in ProductDetails component. ([4187](https://github.com/woocommerce/woocommerce-gutenberg-products-block/pull/4187))
- Fix sending of confirmation emails for orders when no payment is needed. ([4186](https://github.com/woocommerce/woocommerce-gutenberg-products-block/pull/4186))
- Stopped a warning being shown when using WooCommerce Force Sells and adding a product with a Synced Force Sell to the cart. ([4182](https://github.com/woocommerce/woocommerce-gutenberg-products-block/pull/4182))

#### Various

- Move Button and Label components to `@woocommerce/blocks-checkout` package. ([4222](https://github.com/woocommerce/woocommerce-gutenberg-products-block/pull/4222))
- Add couponName filter to allow extensions to modify how coupons are displayed in the Cart and Checkout summary. ([4166](https://github.com/woocommerce/woocommerce-gutenberg-products-block/pull/4166))

= 5.1.0 - 2021-05-10 =

#### Enhancements

- Improve error message displayed when a payment method didn't have all its dependencies registered. ([4176](https://github.com/woocommerce/woocommerce-gutenberg-products-block/pull/4176))
- Improvements to `emitEventWithAbort`. ([4158](https://github.com/woocommerce/woocommerce-gutenberg-products-block/pull/4158))

#### Bug Fixes

- Fix issue in which email and phone fields are cleared when using a separate billing address. ([4162](https://github.com/woocommerce/woocommerce-gutenberg-products-block/pull/4162))

= 5.0.0 - 2021-04-28 =

#### Enhancements

- Added support to the Store API for batching requests. This allows multiple POST requests to be made at once to reduce the number of separate requests being made to the API. ([4075](https://github.com/woocommerce/woocommerce-gutenberg-products-block/pull/4075))

#### Bug Fixes

- Prevent parts of old addresses being displayed in the shipping calculator when changing countries. ([4038](https://github.com/woocommerce/woocommerce-gutenberg-products-block/pull/4038))

#### Refactor

- Rename onCheckoutBeforeProcessing to onCheckoutValidationBeforeProcessing.
- Switched to `rest_preload_api_request` for API hydration in cart and checkout blocks. ([4090](https://github.com/woocommerce/woocommerce-gutenberg-products-block/pull/4090))
- Introduced AssetsController and BlockTypesController classes (which replace Assets.php and Library.php). ([4094](https://github.com/woocommerce/woocommerce-gutenberg-products-block/pull/4094))
- Replaced usage of the `woocommerce_shared_settings` hook. This will be deprecated. ([4092](https://github.com/woocommerce/woocommerce-gutenberg-products-block/pull/4092))

 = 4.9.1 - 2021-04-13 =

 #### Bug Fixes

 - Check if Cart and Checkout are registered before removing payment methods. ([4056](https://github.com/woocommerce/woocommerce-gutenberg-products-block/pull/4056))

= 4.9.0 - 2021-04-12 =
#### Enhancements

- Added compatibility with the Google Analytics Integration. Block events, including cart and checkout, can now be tracked.

##### Dev note

Blocks are now compatible with the Google Analytics Integration: https://woocommerce.com/products/woocommerce-google-analytics/ If using Google Analytics with GTAG support (and a `G-` prefixed site ID), block events will also be tracked. This includes:

- Product searches in the Product Search Block
- Product views in the product grid blocks and All Products Block
- Add to cart events
- Cart item changes
- Checkout progress events. ([4020](https://github.com/woocommerce/woocommerce-gutenberg-products-block/pull/4020))

#### Bug Fixes

- Use font color in payment methods border. ([4051](https://github.com/woocommerce/woocommerce-gutenberg-products-block/pull/4051))
- Load translation file for JS files that has translatable strings. ([4050](https://github.com/woocommerce/woocommerce-gutenberg-products-block/pull/4050))
- Stop shipping package titles line-breaks occurring in the middle of a word. ([4049](https://github.com/woocommerce/woocommerce-gutenberg-products-block/pull/4049))
- Fixed styling issues on the cart and checkout page in Twenty(X) themes. ([4046](https://github.com/woocommerce/woocommerce-gutenberg-products-block/pull/4046))
- Fix headline alignment in the empty state of the cart block. ([4044](https://github.com/woocommerce/woocommerce-gutenberg-products-block/pull/4044))
- Fix button alignment in Featured Product and Featured Category blocks. ([4028](https://github.com/woocommerce/woocommerce-gutenberg-products-block/pull/4028))

#### Technical debt

- Removed legacy handling for SSR blocks that rendered shortcodes. ([4010](https://github.com/woocommerce/woocommerce-gutenberg-products-block/pull/4010))


= 4.8.0 - 2021-04-01 =

#### Enhancements

- Registered payment methods now have access to the `shouldSavePayment` prop in their components (which indicates whether the shopper has checked the save payment method checkbox). ([3990](https://github.com/woocommerce/woocommerce-gutenberg-products-block/pull/3990))
- Payment methods implementing the `savedTokenComponent` configuration property will now have the `onPaymentProcessing` event available to the registered component. ([3982](https://github.com/woocommerce/woocommerce-gutenberg-products-block/pull/3982))

#### Bug Fixes

- Fix customer address country saving to orders in certain circumstances. ([4013](https://github.com/woocommerce/woocommerce-gutenberg-products-block/pull/4013))
- Prevent error messages returned by the API from displaying raw HTML. ([4005](https://github.com/woocommerce/woocommerce-gutenberg-products-block/pull/4005))
- Fix the Proceed to checkout button click bug happening when the Coupon error is visible in the Cart block. ([3996](https://github.com/woocommerce/woocommerce-gutenberg-products-block/pull/3996))

= 4.7.0 - 2021-03-16 =

#### Enhancements

- A new configuration property is available to registered payment methods for additional logic handling of saved payment method tokens. ([3961](https://github.com/woocommerce/woocommerce-gutenberg-products-block/pull/3961))
- Provided billing data to payment method extensions so they can decide if payment is possible. ([3922](https://github.com/woocommerce/woocommerce-gutenberg-products-block/pull/3922))
- Prevent errant payment methods from keeping Cart and Checkout blocks from loading. ([3920](https://github.com/woocommerce/woocommerce-gutenberg-products-block/pull/3920))
- Fix block elements that don't play well with dark backgrounds. ([3887](https://github.com/woocommerce/woocommerce-gutenberg-products-block/pull/3887))

#### Bug Fixes

- Remove extra padding from payment methods with no description. ([3952](https://github.com/woocommerce/woocommerce-gutenberg-products-block/pull/3952))
- Fix "save payment" checkbox not showing for payment methods. ([3950](https://github.com/woocommerce/woocommerce-gutenberg-products-block/pull/3950))
- Fix cart preview when shipping rates are set to be hidden until an address is entered. ([3946](https://github.com/woocommerce/woocommerce-gutenberg-products-block/pull/3946))
- Sync cart item quantity if its Implicitly changed. ([3907](https://github.com/woocommerce/woocommerce-gutenberg-products-block/pull/3907))
- Fix FSE not being visible when WC Blocks was enabled. ([3898](https://github.com/woocommerce/woocommerce-gutenberg-products-block/pull/3898))
- Ensure sale badges have a uniform height in the Cart block. ([3897](https://github.com/woocommerce/woocommerce-gutenberg-products-block/pull/3897))


= 4.6.0 - 2021-03-01 =

#### Bug Fixes

- Handle out-of-stock product visibility setting in All Products block. ([3859](https://github.com/woocommerce/woocommerce-gutenberg-products-block/pull/3859))
- Show cart item subtotal instead of total in Cart and Checkout blocks ([#3905](https://github.com/woocommerce/woocommerce-gutenberg-products-block/pull/3905))
- Fix button styles in Twenty Nineteen theme. ([3862](https://github.com/woocommerce/woocommerce-gutenberg-products-block/pull/3862))
- Return correct sale/regular prices for variable products in the Store API. ([3854](https://github.com/woocommerce/woocommerce-gutenberg-products-block/pull/3854))
- Remove shadows from text buttons and gradient background from selects in some themes. ([3846](https://github.com/woocommerce/woocommerce-gutenberg-products-block/pull/3846))
- Hide Browse Shop link in cart block empty state when there is no shop page. ([3845](https://github.com/woocommerce/woocommerce-gutenberg-products-block/pull/3845))

#### Various

- StoreAPI: Inject Order and Cart Controllers into Routes. ([3871](https://github.com/woocommerce/woocommerce-gutenberg-products-block/pull/3871))
- Update Panel component class names to follow guidelines. More info can be found in our theming docs: https://github.com/woocommerce/woocommerce-gutenberg-products-block/blob/18dd54f07262b4d1dcf15561624617f824fcdc22/docs/theming/class-names-update-460.md. ([3860](https://github.com/woocommerce/woocommerce-gutenberg-products-block/pull/3860))
- Refactor block type registration to support 3rd party integrations.

##### Dev note:

An important note that internally, this release has modified how `AbstractBlock` (the base class for all of our blocks) functions, and how it loads assets. `AbstractBlock` is internal to this project and does not seem like something that would ever need to be extended by 3rd parties, but note if you are doing so for whatever reason, your implementation would need to be updated to match. ([3829](https://github.com/woocommerce/woocommerce-gutenberg-products-block/pull/3829))


= 4.5.2 - 2021-02-23 =

#### Bug Fixes

- Fix cart items showing a price of 0 when currency format didn't have decimals. ([3876](https://github.com/woocommerce/woocommerce-gutenberg-products-block/pull/3876))
- Ensure the sale badge is displayed correctly below short prices in the Cart block. ([3879](https://github.com/woocommerce/woocommerce-gutenberg-products-block/pull/3879))

= 4.5.1 - 2021-02-16 =

This release fixes an error that some users experienced when their site automatically updated to a temporarily broken version of the 4.5.0 release.

= 4.5.0 - 2021-02-16 =

#### Enhancements

- Login links on the checkout should use the account page. ([3844](https://github.com/woocommerce/woocommerce-gutenberg-products-block/pull/3844))
- Prevent checkout linking to trashed terms and policy pages. ([3843](https://github.com/woocommerce/woocommerce-gutenberg-products-block/pull/3843))
- Improved nonce logic by moving nonces to cart routes only. ([3812](https://github.com/woocommerce/woocommerce-gutenberg-products-block/pull/3812))
- If coupons become invalid between applying to a cart and checking out, show the user a notice when the order is placed. ([3810](https://github.com/woocommerce/woocommerce-gutenberg-products-block/pull/3810))
- Improve design of cart and checkout sidebars. ([3797](https://github.com/woocommerce/woocommerce-gutenberg-products-block/pull/3797))
- Improve error displayed to customers when an item's stock status changes during checkout. ([3703](https://github.com/woocommerce/woocommerce-gutenberg-products-block/pull/3703))
- Dev - Block Checkout will now respect custom address locales and custom country states via core filter hooks. ([3662](https://github.com/woocommerce/woocommerce-gutenberg-products-block/pull/3662))
- Update checkout block payment methods UI. ([3439](https://github.com/woocommerce/woocommerce-gutenberg-products-block/pull/3439))

#### Bug Fixes

- Fix JS warning if two cart products share the same name. ([3814](https://github.com/woocommerce/woocommerce-gutenberg-products-block/pull/3814))
- Align place order button to the right of the block. ([3803](https://github.com/woocommerce/woocommerce-gutenberg-products-block/pull/3803))
- Ensure special characters are displayed properly in the Cart sidebar. ([3721](https://github.com/woocommerce/woocommerce-gutenberg-products-block/pull/3721))
- Fix a bug where the total price of items did not include tax in the cart and checkout blocks. ([3851](https://github.com/woocommerce/woocommerce-gutenberg-products-block/pull/3851))

= 4.4.2 - 2021-02-05 =

### Bug Fixes

- Fix - Conflicts with 3rd Party payment method integrations. ([3796](https://github.com/woocommerce/woocommerce-gutenberg-products-block/pull/3796))

= 4.4.0 - 2021-02-02 =

#### Enhancements

- Design tweaks to the cart page which move the quantity picker below each cart item and improve usability on mobile. ([3734](https://github.com/woocommerce/woocommerce-gutenberg-products-block/pull/3734))

#### Bug Fixes

- Fix - Ensure empty categories are correctly hidden in the product categories block. ([3765](https://github.com/woocommerce/woocommerce-gutenberg-products-block/pull/3765))
- Fix - Added missing wrapper div within FeaturedCategory and FeatureProduct blocks. ([3746](https://github.com/woocommerce/woocommerce-gutenberg-products-block/pull/3746))
- Fix - Set correct text color in BlockErrorBoundry notices. ([3738](https://github.com/woocommerce/woocommerce-gutenberg-products-block/pull/3738))
- Hidden cart item meta data will not be rendered in the Cart and Checkout blocks. ([3732](https://github.com/woocommerce/woocommerce-gutenberg-products-block/pull/3732))
- Fix - Improved accessibility of product image links in the products block by using correct aria tags and hiding empty image placeholders. ([3722](https://github.com/woocommerce/woocommerce-gutenberg-products-block/pull/3722))
- Add missing aria-label for stars image in the review-list-item component. ([3706](https://github.com/woocommerce/woocommerce-gutenberg-products-block/pull/3706))
- Prevent "Nonce is invalid" error when going back to a page with the products block using the browser back button. ([3770](https://github.com/woocommerce/woocommerce-gutenberg-products-block/pull/3770))

#### compatibility

- Hide the All Products Block from the new Gutenberg Widget Areas until full support is achieved. ([3737](https://github.com/woocommerce/woocommerce-gutenberg-products-block/pull/3737))
- Legacy `star-rating` class name has been removed from Product rating block (inside All Products block). That element is still selectable with the `.wc-block-components-product-rating` class name. ([3717](https://github.com/woocommerce/woocommerce-gutenberg-products-block/pull/3717))

= 4.3.0 - 2021-01-20 =

#### Bug Fixes

- Update input colors and alignment. ([3597](https://github.com/woocommerce/woocommerce-gutenberg-products-block/pull/3597))

#### Enhancements

- Store API - Fix selected rate in cart shipping rates response. ([3680](https://github.com/woocommerce/woocommerce-gutenberg-products-block/pull/3680))
- Create get_item_responses_from_schema abstraction. ([3679](https://github.com/woocommerce/woocommerce-gutenberg-products-block/pull/3679))
- Show itemized fee rows in the cart/checkout blocks. ([3678](https://github.com/woocommerce/woocommerce-gutenberg-products-block/pull/3678))
- Extensibility: Show item data in Cart and Checkout blocks and update the variation data styles. ([3665](https://github.com/woocommerce/woocommerce-gutenberg-products-block/pull/3665))
- Introduce SlotFill for Sidebar. ([3361](https://github.com/woocommerce/woocommerce-gutenberg-products-block/pull/3361))

= 4.2.0 - 2021-01-06 =

#### Bug Fixes

- Fix an error that was blocking checkout with some user saved payment methods. ([3627](https://github.com/woocommerce/woocommerce-gutenberg-products-block/pull/3627))

= 4.1.0 - 2020-12-24 =

#### Enhancements

- Add the ability to directly upload an image in Featured Category and Featured Product blocks. ([3579](https://github.com/woocommerce/woocommerce-gutenberg-products-block/pull/3579))
- Fix coupon code button height not adapting to the font size. ([3575](https://github.com/woocommerce/woocommerce-gutenberg-products-block/pull/3575))
- Fixed Coupon Code panel not expanding/contracting in some themes. ([3569](https://github.com/woocommerce/woocommerce-gutenberg-products-block/pull/3569))
- Fix: Added fallback styling for screen reader text. ([3557](https://github.com/woocommerce/woocommerce-gutenberg-products-block/pull/3557))

#### Bug Fixes

- Fix nonce issues when adding product to cart from All Products. ([3598](https://github.com/woocommerce/woocommerce-gutenberg-products-block/pull/3598))
- Fix bug inside Product Search in the editor. ([3578](https://github.com/woocommerce/woocommerce-gutenberg-products-block/pull/3578))
- Fix console warnings in WordPress 5.6. ([3577](https://github.com/woocommerce/woocommerce-gutenberg-products-block/pull/3577))
- Fixed text visibility in select inputs when using Twenty Twenty-One theme's dark mode. ([3554](https://github.com/woocommerce/woocommerce-gutenberg-products-block/pull/3554))
- Fix product list images skewed in Widgets editor. ([3553](https://github.com/woocommerce/woocommerce-gutenberg-products-block/pull/3553))
- Add address validation to values posted to the Checkout via StoreApi. ([3552](https://github.com/woocommerce/woocommerce-gutenberg-products-block/pull/3552))
- Fix Fees not visible in Cart & Checkout blocks when order doesn't need shipping. ([3521](https://github.com/woocommerce/woocommerce-gutenberg-products-block/pull/3521))

#### compatibility

- Fix All Products block edit screen. ([3547](https://github.com/woocommerce/woocommerce-gutenberg-products-block/pull/3547))

#### wp dependency

- Removed compatibility with packages in WordPress 5.3. ([3541](https://github.com/woocommerce/woocommerce-gutenberg-products-block/pull/3541))
- Bumped the minimum WP required version to 5.4. ([3537](https://github.com/woocommerce/woocommerce-gutenberg-products-block/pull/3537))

= 4.0.0 - 2020-12-07 =

#### Enhancements

- Dev: Change register_endpoint_data to use an array of params instead of individual params. ([3478](https://github.com/woocommerce/woocommerce-gutenberg-products-block/pull/3478))
- Dev: Expose store/cart via ExtendSchema to extensions. ([3445](https://github.com/woocommerce/woocommerce-gutenberg-products-block/pull/3445))
- Dev: Added formatting classes to the Store API for extensions to consume.

#### Bug Fixes

- Checkout block: Prevent `Create an account` from creating up a user account if the order fails coupon validation. ([3423](https://github.com/woocommerce/woocommerce-gutenberg-products-block/pull/3423))
- Make sure cart is initialized before the CartItems route is used in the Store API. ([3488](https://github.com/woocommerce/woocommerce-gutenberg-products-block/pull/3488))
- Fix notice close button color in Twenty Twenty One dark mode. ([3472](https://github.com/woocommerce/woocommerce-gutenberg-products-block/pull/3472))
- Remove held stock for a draft order if an item is removed from the cart. ([3468](https://github.com/woocommerce/woocommerce-gutenberg-products-block/pull/3468))
- Ensure correct alignment of checkout notice's dismiss button. ([3455](https://github.com/woocommerce/woocommerce-gutenberg-products-block/pull/3455))
- Fixed a bug in Checkout block (Store API) causing checkout to fail when using an invalid coupon and creating an account.
- Checkout block: Correctly handle cases where the order fails with an error (e.g. invalid coupon) and a new user account is created. ([3429](https://github.com/woocommerce/woocommerce-gutenberg-products-block/pull/3429))
- Dev: Refactored and reordered Store API checkout processing to handle various edge cases and better support future extensibility. ([3454](https://github.com/woocommerce/woocommerce-gutenberg-products-block/pull/3454))

= 3.9.0 - 2020-11-25 =

See release post [here](https://developer.woocommerce.com/?p=8234)

#### Enhancements

- Expose `discount_type` in Store API coupon endpoints. ([3399](https://github.com/woocommerce/woocommerce-gutenberg-products-block/pull/3399))
- Exclude checkout-draft orders from WC Admin reports and My Account > Orders. ([3379](https://github.com/woocommerce/woocommerce-gutenberg-products-block/pull/3379))

#### Bug Fixes

- Hide spinner on cart block's "Proceed to Checkout" link when page unloads. ([3436](https://github.com/woocommerce/woocommerce-gutenberg-products-block/pull/3436))
- Fixed express payment methods processing not completing when Stripe payment method active. ([3432](https://github.com/woocommerce/woocommerce-gutenberg-products-block/pull/3432))
- Refresh PaymentRequest after cancelling payment to prevent addresses remaining populated on repeat attempts. ([3430](https://github.com/woocommerce/woocommerce-gutenberg-products-block/pull/3430))
- Ensure "Add a note to your order" section is styled correctly when disabled. ([3427](https://github.com/woocommerce/woocommerce-gutenberg-products-block/pull/3427))
- Prevent checkout step heading text overlapping actual heading on small viewports. ([3425](https://github.com/woocommerce/woocommerce-gutenberg-products-block/pull/3425))
- Improve Stripe payment request API payment method availability. ([3424](https://github.com/woocommerce/woocommerce-gutenberg-products-block/pull/3424))
- Stop hidden products from being linked in cart and checkout blocks. ([3415](https://github.com/woocommerce/woocommerce-gutenberg-products-block/pull/3415))
- Show Express Payment Method Error Notices after Payment Failure. ([3410](https://github.com/woocommerce/woocommerce-gutenberg-products-block/pull/3410))
- Fix cart block `isLarge` console error in the editor when running WordPress 5.6 beta. ([3408](https://github.com/woocommerce/woocommerce-gutenberg-products-block/pull/3408))
- Fix: Orders not being placed when paying with an Express payment method from the Cart block. ([3403](https://github.com/woocommerce/woocommerce-gutenberg-products-block/pull/3403))
- Fix incorrect usage of static method in Stripe payment method integration. ([3400](https://github.com/woocommerce/woocommerce-gutenberg-products-block/pull/3400))
- Cart and checkout should respect the global "Hide shipping costs until an address is entered" setting. ([3383](https://github.com/woocommerce/woocommerce-gutenberg-products-block/pull/3383))
- Sync shipping address with billing address when shipping address fields are disabled. This fixes a bug where taxes would not reflect changes in billing address when they are set to be calculated from billing address ([3358](https://github.com/woocommerce/woocommerce-gutenberg-products-block/pull/3358))

#### refactor

- Support a plain js configuration argument to payment method registration APIs. ([3404](https://github.com/woocommerce/woocommerce-gutenberg-products-block/pull/3404))

= 3.8.0 - 2020-11-10 =
- Show the phone number field in the billing section when shipping is disabled in settings. ([3376](https://github.com/woocommerce/woocommerce-gutenberg-products-block/pull/3376))
- Add new doc referencing feature flags and experimental interfaces. ([3348](https://github.com/woocommerce/woocommerce-gutenberg-products-block/pull/3348))
- Add __experimental_woocommerce_blocks_checkout_order_processed action. ([3238](https://github.com/woocommerce/woocommerce-gutenberg-products-block/pull/3238))

= 3.7.1 - 2020-11-05 =

#### Bug Fixes
- Ensure that accounts are not created via checkout block request if account registration is disabled for WooCommerce ([#3371](https://github.com/woocommerce/woocommerce-gutenberg-products-block/pull/3371))

= 3.7.0 - 2020-10-29 =

#### Enhancements

- Allow shoppers to sign-up for an account from the Checkout block. ([3331](https://github.com/woocommerce/woocommerce-gutenberg-products-block/pull/3331))
- Standardise & refactor colors scss to align with Gutenberg colors and WooCommerce brand. ([3300](https://github.com/woocommerce/woocommerce-gutenberg-products-block/pull/3300))

#### Bug Fixes

- Fix PHP 8 error when argument is not invocable in AssetsDataRegistry::Add_data. ([3315](https://github.com/woocommerce/woocommerce-gutenberg-products-block/pull/3315))
- Improve layout of Cart block line item quantity selector & price on smaller screens. ([3299](https://github.com/woocommerce/woocommerce-gutenberg-products-block/pull/3299))
- Correctly process orders with $0 total (e.g. via coupon) in Checkout block. ([3298](https://github.com/woocommerce/woocommerce-gutenberg-products-block/pull/3298))
- Respect Enable Taxes setting for checkout block taxes display. ([3291](https://github.com/woocommerce/woocommerce-gutenberg-products-block/pull/3291))
- Fix 3D secure payment errors. ([3272](https://github.com/woocommerce/woocommerce-gutenberg-products-block/pull/3272))
- Show current selected attributes when re-edit Products by Attribute block. ([3185](https://github.com/woocommerce/woocommerce-gutenberg-products-block/pull/3185))


= 3.6.0 - 2020-10-12 =

#### Bug Fixes

- Make 'retry' property on errors from checkoutAfterProcessingWithSuccess/Error observers default to true if it's undefined. ([3261](https://github.com/woocommerce/woocommerce-gutenberg-products-block/pull/3261))
- Ensure new payment methods are only displayed when no saved payment method is selected. ([3247](https://github.com/woocommerce/woocommerce-gutenberg-products-block/pull/3247))
- Load WC Blocks CSS after editor CSS. ([3219](https://github.com/woocommerce/woocommerce-gutenberg-products-block/pull/3219))
- Restore saved payment method data after closing an express payment method. ([3210](https://github.com/woocommerce/woocommerce-gutenberg-products-block/pull/3210))

#### refactor

- Don't load contents of payment method hidden tabs. ([3227](https://github.com/woocommerce/woocommerce-gutenberg-products-block/pull/3227))

= 3.5.0 - 2020-09-29 =

#### Bug Fixes

- Use light default background colour for country/state dropdowns. ([3189](https://github.com/woocommerce/woocommerce-gutenberg-products-block/pull/3189))
- Fix broken Express Payment Method use in the Checkout block for logged out or incognito users. ([3165](https://github.com/woocommerce/woocommerce-gutenberg-products-block/pull/3165))
- Fix State label for Spain. ([3147](https://github.com/woocommerce/woocommerce-gutenberg-products-block/pull/3147))
- Don't throw an error when registering a payment method fails. ([3134](https://github.com/woocommerce/woocommerce-gutenberg-products-block/pull/3134))

#### refactor

- Use noticeContexts from useEmitResponse instead of hardcoded values. ([3161](https://github.com/woocommerce/woocommerce-gutenberg-products-block/pull/3161))

= 3.4.0 - 2020-09-14 =

#### Bug Fixes

- Ensure shopper saved card is used as default payment method (default was being overwritten in some circumstances). ([3131](https://github.com/woocommerce/woocommerce-gutenberg-products-block/pull/3131))
- Fix Cart & Checkout sidebar layout broken in some themes. ([3111](https://github.com/woocommerce/woocommerce-gutenberg-products-block/pull/3111))
- Fix product reviews schema date fields to use new (WP 5.5) `date-time` format. ([3109](https://github.com/woocommerce/woocommerce-gutenberg-products-block/pull/3109))
- Use wp_login_url instead of hardcoding login path. ([3090](https://github.com/woocommerce/woocommerce-gutenberg-products-block/pull/3090))
- Fix an issue with COD not showing when first enabled. ([3088](https://github.com/woocommerce/woocommerce-gutenberg-products-block/pull/3088))
- Fix JS console error when COD is enabled and no shipping method is available. ([3086](https://github.com/woocommerce/woocommerce-gutenberg-products-block/pull/3086))

#### performance

- Create DebouncedValidatedTextInput component. ([3108](https://github.com/woocommerce/woocommerce-gutenberg-products-block/pull/3108))

#### refactor

- Merge ProductPrice atomic block and component. ([3065](https://github.com/woocommerce/woocommerce-gutenberg-products-block/pull/3065))

= 3.3.0 - 2020-09-02 =
- enhancement: Show express payment methods in the Cart block (for example: Apple Pay, Chrome Pay). [3004](https://github.com/woocommerce/woocommerce-gutenberg-products-block/pull/3004)
- bug: Fix alignment of discounted prices in Cart block. [3047](https://github.com/woocommerce/woocommerce-gutenberg-products-block/pull/3047)
- bug: Fix an issue with products sold individually (max of 1 per cart); the Checkout block now shows a notice if shopper attempts to add another instance of product via an `add-to-cart` link. [2854](https://github.com/woocommerce/woocommerce-gutenberg-products-block/pull/2854)
- bug: Fixed styling options of the Product Title block (in All Products). [3095](https://github.com/woocommerce/woocommerce-gutenberg-products-block/pull/3095)


= 3.2.0 - 2020-08-17 =
- Fix 'Add new product' link in All Products block 'No products' placeholder. [#2961](https://github.com/woocommerce/woocommerce-gutenberg-products-block/pull/2961)
- Fix an undefined variable PHP notice related to Product REST API. [#2962](https://github.com/woocommerce/woocommerce-gutenberg-products-block/pull/2962)
- Fixed an issue that was making some blocks not to render correctly in the Empty cart template. [#2904](https://github.com/woocommerce/woocommerce-gutenberg-products-block/pull/2904)
- Fixed an issue that was not rendering the Checkout block in editor when guest checkout was not allowed. [#2958](https://github.com/woocommerce/woocommerce-gutenberg-products-block/pull/2958)
- Hide the discount badge from Cart items if the value is negative. [#2955](https://github.com/woocommerce/woocommerce-gutenberg-products-block/pull/2955)
- Hide saved payment methods if their payment gateway has been disabled. [#2975](https://github.com/woocommerce/woocommerce-gutenberg-products-block/pull/2975)
- Add dark colors and background for Cart & Checkout blocks inputs to support dark backgrounds. [#2981](https://github.com/woocommerce/woocommerce-gutenberg-products-block/pull/2981)
- The Checkout block allows customers to introduce an order note. This feature can be disabled in the editor. [#2877](https://github.com/woocommerce/woocommerce-gutenberg-products-block/pull/2877)
- Cart and Checkout form fields show autocapitalized keyboard on mobile depending on the expected value. [#2884](https://github.com/woocommerce/woocommerce-gutenberg-products-block/pull/2884)
- Cart and Checkout will show a live preview inside the block inserter and style selector. [#2992](https://github.com/woocommerce/woocommerce-gutenberg-products-block/pull/2992)
- Payment gateways are shown in the correct order as configured in store settings. [#2934](https://github.com/woocommerce/woocommerce-gutenberg-products-block/pull/2934)
- Fix a cosmetic issue where payment form errors sometimes overlap with card icons. [#2977](https://github.com/woocommerce/woocommerce-gutenberg-products-block/pull/2977)
- Fixes a styling issue in the Product Search block in the editor. [#3014](https://github.com/woocommerce/woocommerce-gutenberg-products-block/pull/3014)
- Improved focus styles of error states on form elements. [#2974](https://github.com/woocommerce/woocommerce-gutenberg-products-block/pull/2974)
- Removed generic icons for Check and Stripe Credit Card to reduce visual clutter in Checkout block. [#2968](https://github.com/woocommerce/woocommerce-gutenberg-products-block/pull/2968)
- Deprecate wc.wcSettings.setSetting function. [#3010](https://github.com/woocommerce/woocommerce-gutenberg-products-block/pull/3010)
- Improve behaviour of draft order cleanup to account for clobbered custom shop order status. [#2912](https://github.com/woocommerce/woocommerce-gutenberg-products-block/pull/2912)

= 3.1.0 - 2020-07-29 =
- Fix missing permissions_callback arg in StoreApi route definitions [#2926](https://github.com/woocommerce/woocommerce-gutenberg-products-block/pull/2926)
- Fix 'Product Summary' in All Products block is not pulling in the short description of the product [#2913](https://github.com/woocommerce/woocommerce-gutenberg-products-block/issues/2913)
- dev: Add query filter when searching for a table [#2886](https://github.com/woocommerce/woocommerce-gutenberg-products-block/pull/2886) 👏 @pkelbert
- All Products block: Can now customize text size, color and alignment in Product Title child block. Heading level option is now in block toolbar (was in settings sidebar). [#2860](https://github.com/woocommerce/woocommerce-gutenberg-products-block/pull/2860)
- All Products block: Can now customize text size, color and alignment in Product Price child block. [#2881](https://github.com/woocommerce/woocommerce-gutenberg-products-block/pull/2881)

= 3.0.0 - 2020-07-20 =

This release adds support for Cash on Delivery and Bank Transfer payment methods to the checkout block. The payment method extension api for the blocks [has an update to the `canMakePayment` property](https://woocommerce.wordpress.com/?p=6830).

- build: Updated the `automattic/jetpack-autoloader` package to the 2.0 branch. [#2847](https://github.com/woocommerce/woocommerce-gutenberg-products-block/pull/2847)
- enhancement: Add support for the Bank Transfer (BACS) payment method in the Checkout block. [#2821](https://github.com/woocommerce/woocommerce-gutenberg-products-block/pull/2821)
- enhancement: Several improvements to make Credit Card input fields display more consistent across different themes and viewport sizes. [#2869](https://github.com/woocommerce/woocommerce-gutenberg-products-block/pull/2869)
- enhancement: Cart and Checkout blocks show a notification for products on backorder. [#2833](https://github.com/woocommerce/woocommerce-gutenberg-products-block/pull/2833)
- enhancement: Chip styles of the Filter Products by Attribute and Active Filters have been updated to give a more consistent experience. [#2765](https://github.com/woocommerce/woocommerce-gutenberg-products-block/pull/2765)
- enhancement: Add protection for rogue filters on order queries when executing cleanup draft orders logic. [#2874](https://github.com/woocommerce/woocommerce-gutenberg-products-block/pull/2874)
- enhancement: Extend payment gateway extension API so gateways (payment methods) can dynamically disable (hide), based on checkout or order data (such as cart items or shipping method). For example, `Cash on Delivery` can limit availability to specific shipping methods only. [#2840](https://github.com/woocommerce/woocommerce-gutenberg-products-block/pull/2840) [DN]
- enhancement: Support `Cash on Delivery` core payment gateway in the Checkout block. #2831 [#2831](https://github.com/woocommerce/woocommerce-gutenberg-products-block/pull/2831)
- performance: Don't load shortcode Cart and Checkout scripts when using the blocks. [#2842](https://github.com/woocommerce/woocommerce-gutenberg-products-block/pull/2842)
- performance: Scripts only relevant to the frontend side of blocks are no longer loaded in the editor. [#2788](https://github.com/woocommerce/woocommerce-gutenberg-products-block/pull/2788)
- performance: Lazy Loading Atomic Components [#2777](https://github.com/woocommerce/woocommerce-gutenberg-products-block/pull/2777)
- performance: Fix unnecessary checks happening for wc_reserved_stock table in site dashboard [#2895](https://github.com/woocommerce/woocommerce-gutenberg-products-block/pull/2895)
- refactor: Remove dashicon classes [#2848](https://github.com/woocommerce/woocommerce-gutenberg-products-block/pull/2848)

= 2.9.0 - 2020-07-07 =
- bug: Correctly sort translated state and country drop-down menus in Checkout block. [#2779](https://github.com/woocommerce/woocommerce-gutenberg-products-block/pull/2779)
- dev: Add storybook story for icon library. [#2787](https://github.com/woocommerce/woocommerce-gutenberg-products-block/pull/2787)
- dev: Add custom jest matcher `toRenderBlock`, used for confirming blocks are available in the editor in e2e tests. [#2780](https://github.com/woocommerce/woocommerce-gutenberg-products-block/pull/2780)
- dev: Use consistent Button component in Cart & Checkout blocks. [#2781](https://github.com/woocommerce/woocommerce-gutenberg-products-block/pull/2781)


= 2.8.0 - 2020-06-23 =
- bug: Cart and Checkout blocks display shipping methods with tax rates if that's how it's set in the settings. [#2748](https://github.com/woocommerce/woocommerce-gutenberg-products-block/pull/2748)
- bug: Fix an error appearing in the Product Categories List block with _Full Width_ align. [#2700](https://github.com/woocommerce/woocommerce-gutenberg-products-block/pull/2700)
- enhancement: Added aria-expanded attribute to Change address button in the Cart block [#2603](https://github.com/woocommerce/woocommerce-gutenberg-products-block/pull/2603)
- enhancement: Fix updating the `wc_reserve_stock` stock_quantity value after making changes to the cart inbetween checkouts. [#2747](https://github.com/woocommerce/woocommerce-gutenberg-products-block/pull/2747)
- enhancement: Remove background color from Express checkout title. [#2704](https://github.com/woocommerce/woocommerce-gutenberg-products-block/pull/2704)
- enhancement: Several style enhancements to the Cart and Checkout blocks sidebar. [#2694](https://github.com/woocommerce/woocommerce-gutenberg-products-block/pull/2694)
- enhancement: The Cart and Checkout blocks now use the font colors provided by the theme. [#2745](https://github.com/woocommerce/woocommerce-gutenberg-products-block/pull/2745)
- enhancement: Update some class names to match the new guidelines. [Check the docs](https://github.com/woocommerce/woocommerce-gutenberg-products-block/blob/trunk/docs/theming/README.md) in order to see which class names have been updated. [#2691](https://github.com/woocommerce/woocommerce-gutenberg-products-block/pull/2691) [DN]
- enhancement: Blocks now respect the product image cropping settings. For the All Products block, the user can switch between the cropped thumbnail and the full size image. [#2755](https://github.com/woocommerce/woocommerce-gutenberg-products-block/pull/2755)

= 2.7.1 - 2020-06-16 =
- bug: Use IE11 friendly code for Dashicon component replacement. [#2708](https://github.com/woocommerce/woocommerce-gutenberg-products-block/pull/2708)
- bug: Fix PHP warnings produced by StoreAPI endpoints when variations have no prices. [#2722](https://github.com/woocommerce/woocommerce-gutenberg-products-block/pull/2722)
- bug: Fix missing scoped variable in closure and missing schema definitions. [#2724](https://github.com/woocommerce/woocommerce-gutenberg-products-block/pull/2724)
- bug: Fix undefined index notice for query_type on the product collection data endpoint. [#2723](https://github.com/woocommerce/woocommerce-gutenberg-products-block/pull/2723)

= 2.7.0 - 2020-06-09 =
- bug: Fix bug in Checkout block preventing a retry of credit card payment when first credit card used fails and a new one is tried. [#2655](https://github.com/woocommerce/woocommerce-gutenberg-products-block/pull/2655)
- bug: Avoid some theme style properties leaking into the Cart and Checkout select controls. [#2647](https://github.com/woocommerce/woocommerce-gutenberg-products-block/pull/2647)
- bug: Fixes to the product grid blocks in Twenty Twenty: discounted prices are no longer underlined and the On Sale badge is correctly positioned in the All Products block. [#2573](https://github.com/woocommerce/woocommerce-gutenberg-products-block/pull/2573)
- bug: Improved alignment of credit card validation error messages. [#2662](https://github.com/woocommerce/woocommerce-gutenberg-products-block/pull/2662)
- bug: Show the 'No shipping methods' placeholder in the editor with the _Checkout_ block if there are shipping methods but all of them are disabled. [#2543](https://github.com/woocommerce/woocommerce-gutenberg-products-block/pull/2543)
- enhancement: Filter block font sizes have been adjusted to be in line with other blocks. [#2594](https://github.com/woocommerce/woocommerce-gutenberg-products-block/pull/2594)
- enhancement: The All Products block and the other product grid blocks now share more styles and the markup is more similar (see release post or docs to learn how to undo this change). [#2428](https://github.com/woocommerce/woocommerce-gutenberg-products-block/pull/2428) [DN]
- enhancement: The Cart and Checkout blocks now use the heading styles provided by the theme. [#2597](https://github.com/woocommerce/woocommerce-gutenberg-products-block/pull/2597)
- enhancement: The Cart block titles have been merged into one. [#2615](https://github.com/woocommerce/woocommerce-gutenberg-products-block/pull/2615)
- enhancement: The item count badges of the Checkout block have been updated so it looks better in light & dark backgrounds. [#2619](https://github.com/woocommerce/woocommerce-gutenberg-products-block/pull/2619)
- enhancement: Checkout step progress indicator design has been updated to match the theme headings style. [#2649](https://github.com/woocommerce/woocommerce-gutenberg-products-block/pull/2649)
- performance: Reduce bundlesize of blocks using @wordpress/components directly. [#2664](https://github.com/woocommerce/woocommerce-gutenberg-products-block/pull/2664)

= 2.6.1 - 2020-06-01 =

- fix: Updated the wc_reserved_stock table for compatibility with versions of MySql < 5.6.5. [#2590](https://github.com/woocommerce/woocommerce-gutenberg-products-block/pull/2590)

= 2.6.0 - 2020-05-25 =
**New Blocks**

The Cart and Checkout blocks are released in this version for wider review and testing as a part of our consideration for including them in WooCommerce Core. You can read more [about these blocks here](https://woocommerce.wordpress.com/?p=6384).

Also, note that we are aware of the increased file size for the All Products and Filter blocks frontend JavaScript. It is from some dependency changes. We will be addressing this in the next release.

You can read [more about the release here](https://woocommerce.wordpress.com/?p=6577)

- bug: Add placeholder to the on-sale products block when no results are found. [#1519](https://github.com/woocommerce/woocommerce-gutenberg-products-block/pull/1519)
- bug: Added correct ellipsis character in Product Search block [#1672](https://github.com/woocommerce/woocommerce-gutenberg-products-block/pull/1672)
- bug: If product is changed for featured product block, update the link in the button. [#1894](https://github.com/woocommerce/woocommerce-gutenberg-products-block/pull/1894)
- bug: Import from `@woocommerce/settings` in `@woocommerce/block-settings` [#2330](https://github.com/woocommerce/woocommerce-gutenberg-products-block/pull/2330)
- dev: Accessibility of the All Products block and filter blocks has been improved. [#1656](https://github.com/woocommerce/woocommerce-gutenberg-products-block/pull/1656)
- dev: All Products Block: Update sorting labels to match frontend options [#2462](https://github.com/woocommerce/woocommerce-gutenberg-products-block/pull/2462)
- dev: Change PropType validation for Icon component [#1737](https://github.com/woocommerce/woocommerce-gutenberg-products-block/pull/1737)
- dev: Changed default rows and columns for product grid blocks to 3x3. [#1613](https://github.com/woocommerce/woocommerce-gutenberg-products-block/pull/1613)
- dev: Check for instance of WP_Block in render_callback [#2258](https://github.com/woocommerce/woocommerce-gutenberg-products-block/pull/2258)
- dev: Devs: `ENABLE_REVIEW_RATING` setting was renamed to `REVIEW_RATINGS_ENABLED` and now it also verifies reviews are enabled, to better match WooCommerce API. [#1374](https://github.com/woocommerce/woocommerce-gutenberg-products-block/pull/1374)
- dev: Fix price filtering when stored prices do not match displayed prices (determined by tax settings). [#1612](https://github.com/woocommerce/woocommerce-gutenberg-products-block/pull/1612)
- dev: HTML editing is no longer supported in several blocks. [#1395](https://github.com/woocommerce/woocommerce-gutenberg-products-block/pull/1395)
- dev: Implement __experimentalCreateInterpolateElement for translations. [#1736](https://github.com/woocommerce/woocommerce-gutenberg-products-block/pull/1736)
- dev: Load WooCommerce Core translations for 'Sale!' and some other strings if translations are unavailable for WooCommerce Blocks. [#1694](https://github.com/woocommerce/woocommerce-gutenberg-products-block/pull/1694)
- dev: Prevent data hydration on REST requests [#2176](https://github.com/woocommerce/woocommerce-gutenberg-products-block/pull/2176)
- dev: Show relationship between terms in the active filters block. [#1630](https://github.com/woocommerce/woocommerce-gutenberg-products-block/pull/1630)
- dev: Table creation validation for install routine [#2287](https://github.com/woocommerce/woocommerce-gutenberg-products-block/pull/2287)
- dev: Update the icons used in the blocks. [#1644](https://github.com/woocommerce/woocommerce-gutenberg-products-block/pull/1644)
- enhancement: Add dropdown display style to Filter Products by Attribute block. [#1255](https://github.com/woocommerce/woocommerce-gutenberg-products-block/pull/1255)
- enhancement: Add option to display a Filter button to Filter Products by Attribute block. [#1332](https://github.com/woocommerce/woocommerce-gutenberg-products-block/pull/1332)
- enhancement: Add support for image for product categories block [#1739](https://github.com/woocommerce/woocommerce-gutenberg-products-block/pull/1739)
- enhancement: An error notice will be shown in All Product if the customer is trying to add a product above stock or sold individually. [#2278](https://github.com/woocommerce/woocommerce-gutenberg-products-block/pull/2278)
- performance: Improvements to REST API performance [#2248](https://github.com/woocommerce/woocommerce-gutenberg-products-block/pull/2248)
- performance: Avoid loading Assets API during REST requests [#2286](https://github.com/woocommerce/woocommerce-gutenberg-products-block/pull/2286)

= 2.5.16 - 2020-04-07 =
- Performance: Use the latest version of Jetpack Autoloader. #2132

= 2.5.15 - 2020-03-31 =
- Fix broken product grid blocks styles in old versions of WordPress. #2000

= 2.5.14 - 2020-03-03 =
- Added screen reader text to product counts in the product category list block #1828
- Added screenreader alternative text to the sale badge. #1826
- Product Search block is now compatible with WordPress 5.4 and the last versions of Gutenberg. #1841
- Security: Improved escaping of attributes on blocks. #1854

= 2.5.13 - 2020-02-18 =
- Respect hidden products in All Products block. #1753

= 2.5.12 - 2020-02-05 =
- Fix ratings appearing as text in the editor instead. #1650
- Fix error with the All Products block and Internet Explorer 11 when adding products to the cart. #1642
- bug: Check for instance of WooCommerce and WP_Error before initializing session and cart in `rest_authentication_errors` callback. #1698
- Fix display of price slider when using RTL languages. #1651
- Renamed the "all products" align option so it's clear the final element gets alignment, not just buttons. #1659

= 2.5.11 - 2020-01-20 =
- bug: Fix a javascript error when editing All Products inner blocks "Link to Product Page" option #1593
- bug: Fix an issue in All Products when ordering by newness was reversed #1598
- bug: Fix a javascript error in editor when user re-selects same attribute in Filter Products by Attribute block #1596
- bug: Fix a render issue for product attribute values with ampersand (&) or other special characters #1608
- bug: Fix bug in Safari and other Webkit browsers that was causing the All Products block to show 0 results when resetting the sort value. #1611

= 2.5.10 - 2020-01-09 =
- All Products block: fix wrong price format for variable products with certain currency settings. #1518

= 2.5.9 - 2020-01-07 =
- Fix issue in All Products block that was causing Variable products price to exclude taxes in some cases. #1503

= 2.5.8 - 2020-01-02 =
- Fixed a bug where Filter by Price didn't show up. #1450
- Price filter now allows entering any number in the input fields, even if it's out of constrains. #1457
- Make price slider accurately represent the selected price. #1453

= 2.5.7 - 2019-12-20 =
- Add translation comments and use correct functions #1412, #1415
- bug: Fix Price Filter constraints when price is decimal #1419

= 2.5.6 - 2019-12-17 =
- Fix broken build resulting in blocks not working.

= 2.5.5 - 2019-12-17 =
- bug: Fix broken atomic blocks in the All Products Block #1402
- bug: Only allow one instance of the All Products block per page/post. #1383
- bug: All Products Block: Fix default sort order changes not updating block in editor. #1385
- bug: Normalize set minPrice and maxPrice values by step #1379
- bug: Fix messaging when there are no attributes #1382
- Price Filter: fix NaN values shown in some occasions while loading . #1386
- bug: Fix incorrect property name for price format #1397
- Remove double colon on active filter block price label. #1399
- Fix: Attribute filters were not updating based on changes in the Price filter when query type was set to OR. #1390

= 2.5.4 - 2019-12-11 =
- bug: Fix increase in some bundle sizes #1363

= 2.5.3 - 2019-12-09 =
- Prevent Filter Products by Attribute block hiding non-matching options when Query Type is set to OR. #1339
- Fix price slider layout in narrow columns #1231

= 2.5.2 - 2019-12-02 =
- Fixed a PHP Notice in Featured Category Block when the category is invalid. #1291 👏 @strategio
- Filter Products by Attribute block now uses the attribute label instead of the slug to set the default title. #1271
- Fix Filter Products by Price slider being reset to 0-0 when filters were cleared from the Active Filters block. #1278
- Don't enqueue wcSettings unless the route requires it. #1292
- Add `getAdminLink()` utility method. #1244

= 2.5.1 - 2019-11-26 =
- Fix Products by Tag, Products by Attribute and Hand-picked Products blocks showing an invalid attributes error. #1254
- Fix the price slider updating instantly even when filter button was enabled. #1228
- Honor CSS classes in the editor for blocks added in 2.5. #1227
- Fix variable products price format in All Products block. #1210
- Allow the feature plugin to use WooCommerce Core translated strings. #1242
- Reduce number of queries ran by multiple filter blocks with All Products block. #1233
- Fix heading level setting for the All Products Title Block. #1230
- Fix editor styles (background color) for titles of "Filter by…" blocks. #1256
- Fix bug with cart not updating. #1258
- Fix issue in the Filter by Attribute selector that was preventing to reselect the currently selected attribute. #1264

= 2.5.0 - 2019-11-19 =

- Feature: Introduce an All Products block, a new block listing products using client side rendering. Requires WordPress 5.3.
- Feature: Introduce a Filter Products by Price block. Allow customers to filter the All Products block by price. Requires WordPress 5.3.
- Feature: Introduce a Filter Products by Attribute block which works alongside the new "All products" block. Requires WordPress 5.3.
- Feature: Introduce an Active Filters block that lists all currently used filters. Requires WordPress 5.3.
- Show a friendly error message in the frontend if blocks throw a JS error.
- Show a message in the editor if no products are found rather than show nothing.
- Show previews for all included blocks in the block inserter. Requires WordPress 5.3.
- Products on Sale, Products Tag and Product Search blocks have new icons.
- Officialy deprecate NPM package `@woocommerce/block-library`.
- Use Server Side Rendering for Product Category List block to remove the need to pass large amounts of data around when not needed.
- RTL fixes to several blocks.
- All block icons are displayed gray in the editor shortcuts inserter.
- Make it easier for themes to style the Product Categories List block: new class names allow writing simpler selectors and it's now possible to remove the parentheses around the count number.

= 2.4.1 - 2019-08-30 =

- Fix conflict with WooCommerce Admin.

= 2.4.0 - 2019-08-29 =
- Feature: A new block named 'All Reviews' was added in order to display a list of reviews from all products and categories of your store. #902
- Feature: Added Reviews by Product block.
- Feature: Added Reviews by Category block.
- Feature: Added a new product search block to insert a product search field on a page.
- Enhancement: Add error handling for API requests to the featured product block.
- Enhancement: Allow hidden products in Hand-picked Products block.
- Fix: Prevented block settings being output on every route.  Now they are only needed when the route has blocks requiring them.
- Dev: Introduced higher order components, global data handlers, and refactored some blocks.
- Dev: Created new HOCs for retrieving data: `withProduct`, `withComponentId`, `withCategory`.
- Dev: Export block settings to an external global `wc.blockSettings` that can be reliably used by extensions by enqueuing their script with the `wc-block-settings` as the handle. #903
- Dev: Added new generic base components: `<OrderSelect />` and `<Label />` so they can be shared between different blocks. #905

= 2.3.1 - 2019-08-27 =

- Fix: Fix deprecation notices with PHP 7.4.
- Fix: Removed unused screen-reader-text css styles for buttons which caused some theme conflicts.
- Fix: Left align stars to fix alignment in Storefront.
- Fix: Best-sellers block query results #917
- Fix: Fix duplicated translatable string #843

= 2.3.0 - 2019-08-12 =

- Feature: Added a new Featured Category Block; feature a category and show a link to it's archive.
- Feature: Added a new Products by Tag(s) block.
- Feature: Allow individual variations to be selected in the Featured Product block.
- Feature: Added a button alignment option to product grid blocks to align buttons horizontally across the row.
- Feature: Added a cancel button to the product category block editor to discard unsaved changes.
- Enhancement: Change the toggle for list type in Product Category List block to a button toggle component for clarity.
- Build: Updated build process and plugin structure to follow modern best practices. Minimum PHP version bumped to 5.6.
- Fix: Correctly hide products from grids when visibility is hidden.
- Fix: Fix Featured Category block using radio buttons instead of checkboxes.
- Fix: Use externals for frontend dependencies so they are shared between extensions and blocks. That saves 2.57MB on page weight.
- Fix: Load frontend scripts dynamically only when the page contains a block that requires them.
- Fix: Reduce dependencies of JavaScript powered frontend blocks.
- Fix: Disable HTML editing on dynamic blocks which have no content.
- Fix: Hide background opacity control in Featured Product settings if there is no background image.
- Fix: Reduce CSS specificity to make styling easier.
- Fix: Fix author access to API for Hand-picked Products block.

= 2.2.1 - 2019-07-04 =

- Fix: Allow custom CSS classes on grid blocks.
- Fix: Allow custom CSS classes on featured product block.
- Fix: Allow custom CSS classes on product categories list.

= 2.2.0 - 2019-06-26 =

- Feature: Add Product Categories List navigation block for showing a list of categories on your site.
- Enhancement: All grid blocks are now rendered directly by the blocks code, not using the shortcode.
- Enhancement: Brand the WooCommerce Blocks for better discoverability in the block inserter.
- Build: Update build process to dynamically generate required WordPress dependencies.
- Build: Update packages.

= 2.1.0 - 2019-05-14 =

- Feature: Add focal point picker to the Featured Product block, so you can adjust the background image position (only available on WP 5.2+ or with Gutenberg plugin).
- Fix: Improved fetching products from API, so searching for products in Featured Product & Hand-picked Products is faster for stores with over 200 products.
- Fix: It might be possible to request over 100 products for the editor preview, but this would cause an API error - we now limit the preview request to 100 products.
- Build: Update build script to show visual progress indicator.
- Build: Update packages.

= 2.0.1 - 2019-04-22 =

- Fix: Fix warnings about blocks already being registered.
- Fix: Fix a conflict with WooCommerce 3.6 and WooCommerce Blocks 1.4 (this change only applies to the version of blocks bundled with WooCommerce core).

= 2.0.0 - 2019-04-18 =

- **BREAKING:** Requires WordPress 5.0+, WooCommerce 3.6+
- **BREAKING:** Remove the legacy block entirely
- **BREAKING:** Remove the `wc-pb/v3/*` endpoints in favor of new core `wc-blocks/v1/*` endpoints
- Feature: Add content visibility settings to show/hide title, price, rating, button
- Feature: Add transforms between basic product grid blocks
- Fix: Add product rating display to preview, to better match front end
- Fix: Product titles render HTML correctly in preview
- Fix: Icons are now aligned correctly in placeholders
- Fix: Grid block preview column width now matches the front-end
- Fix: Webpack now builds using a custom jsonp callback, fixing possible collisions with other projects
- API: Change namespace, endpoints now accessed at `/wc/blocks/*`
- API: Add `catalog_visibility` parameter for fetching products
- API: Update structure of attribute term endpoint to return `attribute.slug`, `attribute.name` etc
- API: Update parameters to use full names, `category_operator`, `attribute_operator`
- Components: Move SearchListControl to `@woocommerce/components` library
- Components: Added new control component GridContentControl to manage content visibility
- Build: Reorganize CSS into one file for editor preview, and one file for front-end styles
- Build: Move registration code to a new class
- Build: Update packages<|MERGE_RESOLUTION|>--- conflicted
+++ resolved
@@ -4,11 +4,7 @@
 Requires at least: 6.1.1
 Tested up to: 6.1.1
 Requires PHP: 7.2
-<<<<<<< HEAD
 Stable tag: 9.7.0-dev
-=======
-Stable tag: 9.6.1
->>>>>>> ddff2a02
 License: GPLv3
 License URI: https://www.gnu.org/licenses/gpl-3.0.html
 
@@ -84,8 +80,6 @@
 
 == Changelog ==
 
-<<<<<<< HEAD
-=======
 = 9.6.1 - 2023-02-17 =
 
 #### Bug Fixes
@@ -95,7 +89,6 @@
 - Fix Customer account sidebar link incorrect margin in WP 6.2. ([8437](https://github.com/woocommerce/woocommerce-blocks/pull/8437))
 - Fix cases in which Checkout would validate customer country against the wrong state. ([8460](https://github.com/woocommerce/woocommerce-blocks/pull/8460))
 
->>>>>>> ddff2a02
 = 9.6.0 - 2023-02-14 =
 
 #### Enhancements
