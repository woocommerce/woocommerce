=== WooCommerce Blocks ===
Contributors: automattic, woocommerce, claudiulodro, tiagonoronha, jameskoster, ryelle, levinmedia, aljullu, mikejolley, nerrad, joshuawold, assassinateur, haszari, mppfeiffer, nielslange, opr18, ralucastn, tjcafferkey
Tags: gutenberg, woocommerce, woo commerce, products, blocks, woocommerce blocks
Requires at least: 5.8
Tested up to: 5.8
Requires PHP: 7.0
<<<<<<< HEAD
Stable tag: 6.8.0-dev
=======
Stable tag: 6.7.1
>>>>>>> b60afb53
License: GPLv3
License URI: https://www.gnu.org/licenses/gpl-3.0.html

== Description ==

WooCommerce Blocks are the easiest, most flexible way to display your products on posts and pages!

For more information on what blocks are available, and how to use them, check out the official documentation: https://docs.woocommerce.com/document/woocommerce-blocks/

**Note: Feature plugin for WooCommerce + Gutenberg. This plugin serves as a space to iterate and explore new Blocks and updates to existing blocks for WooCommerce, and how WooCommerce might work with the block editor.**

Use this plugin if you want access to the bleeding edge of available blocks for WooCommerce. However, stable blocks are bundled into WooCommerce, and can be added from the "WooCommerce" section in the block inserter.

- **Featured Product Block**
- **Featured Category Block**
- **Hand-picked Products Block**
- **Best Selling Products Block**
- **Top Rated Products Block**
- **Newest Products Block**
- **On Sale Products Block**
- **Products by Category Block**
- **Products by Tag Block**
- **Products by Attribute Block**
- **Product Categories List Block**
- **Reviews by Product**
- **Reviews by Category**
- **All Reviews**
- **Product Search**
- **All Products**
- **Filter Products by Price**
- **Filter Products by Attribute**
- **Filter Products by Stock**
- **Active Product Filters**
- **Cart**
- **Checkout**

== Getting Started ==

= Minimum Requirements =

* Latest release versions of WordPress and WooCommerce ([read more here](https://developer.woocommerce.com/?p=9998))
* PHP version 7.0 or greater (PHP 7.4 or greater is recommended)
* MySQL version 5.6 or greater

Visit the [WooCommerce server requirements documentation](https://docs.woocommerce.com/document/server-requirements/) for a detailed list of server requirements.

= Automatic installation =

Automatic installation is the easiest option as WordPress handles the file transfers itself and you don’t need to leave your web browser. To do an automatic install of this plugin, log in to your WordPress dashboard, navigate to the Plugins menu and click Add New.

In the search field type “WooCommerce Blocks” and click Search Plugins. Once you’ve found this plugin you can view details about it such as the point release, rating and description. Most importantly of course, you can install it by simply clicking “Install Now”.

= Manual installation =

The manual installation method involves downloading the plugin and uploading it to your webserver via your favourite FTP application. The WordPress codex contains [instructions on how to do this here](https://codex.wordpress.org/Managing_Plugins#Manual_Plugin_Installation).

= Sample data =

WooCommerce comes with some sample data you can use to populate the products and get started building Products blocks quickly and easily. You can use the core [CSV importer](https://docs.woocommerce.com/document/product-csv-importer-exporter/) or our [CSV Import Suite plugin](https://woocommerce.com/products/product-csv-import-suite/) to import sample_products.csv.

= Where can I report bugs or contribute to the project? =

Bugs should be reported in the [WooCommerce Blocks GitHub repository](https://github.com/woocommerce/woocommerce-gutenberg-products-block/).

= This is awesome! Can I contribute? =

Yes you can! Join in on our [GitHub repository](https://github.com/woocommerce/woocommerce-gutenberg-products-block/) :)

Release and roadmap notes available on the [WooCommerce Developers Blog](https://woocommerce.wordpress.com/2019/01/15/woocommerce-blocks-1-3-0-release-notes/)

== Screenshots ==

1. The Featured Product Block
2. Selecting a product for the Featured Product Block
3. Selecting Products for the Hand-picked Products Block
4. Selecting categories in the Products By Category block
5. WooCommerce Product Blocks in the block inserter menu

== Changelog ==

<<<<<<< HEAD
=======
= 6.7.1 - 2022-01-07 =

#### Bug Fixes

- Convert token to string when setting the active payment method. ([5535](https://github.com/woocommerce/woocommerce-gutenberg-products-block/pull/5535))

>>>>>>> b60afb53
= 6.7.0 - 2022-01-03 =

#### Enhancements

- Added global styles (text color) to the Active Filters block. ([5465](https://github.com/woocommerce/woocommerce-gutenberg-products-block/pull/5465))
- Prevent a 0 value shipping price being shown in the Checkout if no shipping methods are available. ([5444](https://github.com/woocommerce/woocommerce-gutenberg-products-block/pull/5444))

#### Bug Fixes

- Fixed an issue where the checkout address fields would be blank for logged in customers. ([5473](https://github.com/woocommerce/woocommerce-gutenberg-products-block/pull/5473))
- Account for products without variations in the On Sale Products block. ([5470](https://github.com/woocommerce/woocommerce-gutenberg-products-block/pull/5470))
- Update the template retrieving logic to allow for older Gutenberg convention and newer one (`block-templates`/`block-template-parts` vs. `templates`/`parts`). ([5455](https://github.com/woocommerce/woocommerce-gutenberg-products-block/pull/5455))
- Ensure that the translation of the "Proceed to Checkout" button is working. ([5453](https://github.com/woocommerce/woocommerce-gutenberg-products-block/pull/5453))
- Fix custom templates with fallback to archive being incorrectly attributed to the user in the editor instead of the parent theme. ([5447](https://github.com/woocommerce/woocommerce-gutenberg-products-block/pull/5447))
- Remove text decorations from product filtering blocks items. ([5384](https://github.com/woocommerce/woocommerce-gutenberg-products-block/pull/5384))

= 6.6.0 - 2021-12-20 =

#### Bug Fixes

- "Added By" template column value is user friendly for modified WooCommerce block templates. ([5420](https://github.com/woocommerce/woocommerce-gutenberg-products-block/pull/5420))
- Fixed a performance issue with the cart by preventing an extra network request on mount. ([5394](https://github.com/woocommerce/woocommerce-gutenberg-products-block/pull/5394))
- Use the themes product archive block template for product category & product tag pages if the theme does not have more specific templates for those. ([5380](https://github.com/woocommerce/woocommerce-gutenberg-products-block/pull/5380))
- Cart block: Switch to correct view if inner block is selected. ([5358](https://github.com/woocommerce/woocommerce-gutenberg-products-block/pull/5358))
- Respect implicit quantity updates coming from server or directly from data stores. ([5352](https://github.com/woocommerce/woocommerce-gutenberg-products-block/pull/5352))
- Fixed a case where payments could fail after validation errors when using saved cards. ([5350](https://github.com/woocommerce/woocommerce-gutenberg-products-block/pull/5350))
- Add error handling for network errors during checkout. ([5341](https://github.com/woocommerce/woocommerce-gutenberg-products-block/pull/5341))
- Fix cart and checkout margin problem by removing the full-width option. ([5315](https://github.com/woocommerce/woocommerce-gutenberg-products-block/pull/5315))
- Fix saving WooCommerce templates in WP 5.9 beta 3 ([5408](https://github.com/woocommerce/woocommerce-gutenberg-products-block/pull/5408))
- Fix You attempted to edit an item that doesn't exist error on WordPress 5.8 ([5425](https://github.com/woocommerce/woocommerce-gutenberg-products-block/pull/5425))
- Fix required scripts not loading for WC block templates. ([5346](https://github.com/woocommerce/woocommerce-gutenberg-products-block/pull/5346))
- Fix reverting WC templates. ([5342](https://github.com/woocommerce/woocommerce-gutenberg-products-block/pull/5342))
- Fix WC templates loading for WP 5.9 without Gutenberg plugin. ([5335](https://github.com/woocommerce/woocommerce-gutenberg-products-block/pull/5335))

#### Various

- Sync draft orders whenever cart data changes. [5379](https://github.com/woocommerce/woocommerce-gutenberg-products-block/pull/5379)
- Removed legacy handling for shipping_phone in Store API. ([5326](https://github.com/woocommerce/woocommerce-gutenberg-products-block/pull/5326))
- Site Editor template list: Fix wrong icon displayed on WooCommerce templates after they have been edited. ([5375](https://github.com/woocommerce/woocommerce-gutenberg-products-block/pull/5375))
- Fix validation error handling after using browser autofill. ([5373](https://github.com/woocommerce/woocommerce-gutenberg-products-block/pull/5373))
- Update loading skeleton animations. ([5362](https://github.com/woocommerce/woocommerce-gutenberg-products-block/pull/5362))
- Add error handling to `get_routes_from_namespace` method. ([5319](https://github.com/woocommerce/woocommerce-gutenberg-products-block/pull/5319))
- Make it so WooCommerce template names are not editable ([5385](https://github.com/woocommerce/woocommerce-gutenberg-products-block/pull/5385))


= 6.5.0 - 2021-12-06 =

#### Enhancements

- Added global styles (text color, link color, line height, and font size) to the Product Title block. ([5133](https://github.com/woocommerce/woocommerce-gutenberg-products-block/pull/5133))

#### Bug Fixes

- Fixed Featured Product Block search not working for large stores. ([5156](https://github.com/woocommerce/woocommerce-gutenberg-products-block/pull/5156))

= 6.4.0 - 2021-11-22 =

#### Enhancements

- Pass to payment methods a wrapper component that handles the loading state. ([5135](https://github.com/woocommerce/woocommerce-gutenberg-products-block/pull/5135))

#### Bug Fixes

- Gate WC template editing (FSE) to versions of WC 6.0 or higher. ([5210](https://github.com/woocommerce/woocommerce-gutenberg-products-block/pull/5210))
- Fix manual entry within Quantity Inputs in Cart block. ([5197](https://github.com/woocommerce/woocommerce-gutenberg-products-block/pull/5197))
- Correctly align Terms and Conditions block checkbox in Checkout block. ([5191](https://github.com/woocommerce/woocommerce-gutenberg-products-block/pull/5191))
- Add support for decimal and thousand separators in the `formatPrice` function. ([5188](https://github.com/woocommerce/woocommerce-gutenberg-products-block/pull/5188))
- Reduce the size of the checkbox component label to prevent accidental input. ([5164](https://github.com/woocommerce/woocommerce-gutenberg-products-block/pull/5164))
- Lazy load missing translation files on frontend to ensure that all visible texts are translatable. ([5112](https://github.com/woocommerce/woocommerce-gutenberg-products-block/pull/5112))

= 6.3.3 - 2021-11-25 =

#### Bug Fixes

- Fix fatal error in certain WP 5.9 pre-release versions. ([5183](https://github.com/woocommerce/woocommerce-gutenberg-products-block/pull/5183))

= 6.3.2 - 2021-11-17 =

#### Enhancements

- Legacy Template Block: allow users to delete the block. ([5176](https://github.com/woocommerce/woocommerce-gutenberg-products-block/pull/5176))

#### Bug Fixes

- Removed WooCommerce block templates from appearing in the template dropdown for a page or post. ([5167](https://github.com/woocommerce/woocommerce-gutenberg-products-block/pull/5167))

= 6.3.1 - 2021-11-17 =

#### Bug Fixes

- Fix 'Country is required' error on the Cart block when updating shipping address ([5129](https://github.com/woocommerce/woocommerce-gutenberg-products-block/pull/5129))
- Fix state validation to compare state codes, and only validate if a country is given ([5132](https://github.com/woocommerce/woocommerce-gutenberg-products-block/pull/5132))
- Make order note block removable ([5139](https://github.com/woocommerce/woocommerce-gutenberg-products-block/pull/5139))

= 6.3.0 - 2021-11-16 =

#### Enhancements

- Add placeholder text when modifying product search input in the editor. ([5122](https://github.com/woocommerce/woocommerce-gutenberg-products-block/pull/5122))
- FSE: Add basic product archive block template. ([5049](https://github.com/woocommerce/woocommerce-gutenberg-products-block/pull/5049))
- FSE: Add basic taxonomy block templates. ([5063](https://github.com/woocommerce/woocommerce-gutenberg-products-block/pull/5063))
- FSE: Add single product block template. ([5054](https://github.com/woocommerce/woocommerce-gutenberg-products-block/pull/5054))
- FSE: Remove the `do_action( 'woocommerce_sidebar' );` action from the `LegacyTemplate.php` block. ([5097](https://github.com/woocommerce/woocommerce-gutenberg-products-block/pull/5097))
- Fix duplicate queries in product grids #4695. ([5002](https://github.com/woocommerce/woocommerce-gutenberg-products-block/pull/5002))
- FSE: Add abstract block legacy template for core PHP templates. ([4991](https://github.com/woocommerce/woocommerce-gutenberg-products-block/pull/4991))
- FSE: Add render logic to BlockTemplateController. ([4984](https://github.com/woocommerce/woocommerce-gutenberg-products-block/pull/4984))
- Improve accessibility by using self-explaining edit button titles. ([5113](https://github.com/woocommerce/woocommerce-gutenberg-products-block/pull/5113))
- Improve readability of terms and condition text by not displaying the text justified. ([5120](https://github.com/woocommerce/woocommerce-gutenberg-products-block/pull/5120))
- Improve rendering performance for Single Product block. ([5107](https://github.com/woocommerce/woocommerce-gutenberg-products-block/pull/5107))
- Improve the product images placeholder display by adding a light gray border to it. ([4950](https://github.com/woocommerce/woocommerce-gutenberg-products-block/pull/4950))
- Deprecate the __experimental_woocommerce_blocks_checkout_update_order_from_request action in favour of woocommerce_blocks_checkout_update_order_from_request. ([5015](https://github.com/woocommerce/woocommerce-gutenberg-products-block/pull/5015))
- Deprecate the __experimental_woocommerce_blocks_checkout_update_order_meta action in favour of woocommerce_blocks_checkout_update_order_meta. ([5017](https://github.com/woocommerce/woocommerce-gutenberg-products-block/pull/5017))
- Deprecate the __experimental_woocommerce_blocks_checkout_order_processed action in favour of woocommerce_blocks_checkout_order_processed. ([5014](https://github.com/woocommerce/woocommerce-gutenberg-products-block/pull/5014))

#### Bug Fixes

- Fix label alignment of the product search in the editor. ([5072](https://github.com/woocommerce/woocommerce-gutenberg-products-block/pull/5072))
- Fix sale badge alignment on smaller screen. ([5061](https://github.com/woocommerce/woocommerce-gutenberg-products-block/pull/5061))
- FSE: Fix missing `is_custom` property for WooCommerce block template objects. ([5067](https://github.com/woocommerce/woocommerce-gutenberg-products-block/pull/5067))
- Replace incorrect with correct text domain. ([5020](https://github.com/woocommerce/woocommerce-gutenberg-products-block/pull/5020))
- Scripts using `wc-settings` or script that depend on it would be enqueued in the footer if they're enqueued in the header. ([5059](https://github.com/woocommerce/woocommerce-gutenberg-products-block/pull/5059))

= 6.2.0 - 2021-10-26 =

#### Enhancements

- Cart v2: The cart block, like checkout block, now supports inner blocks that allow for greater customizability. ([4973](https://github.com/woocommerce/woocommerce-gutenberg-products-block/pull/4973))
- BlockTemplateController: Adds the ability to load and manage block template files. ([4981](https://github.com/woocommerce/woocommerce-gutenberg-products-block/pull/4981))
- Improve accessibility for the editor view of the Product search block. ([4905](https://github.com/woocommerce/woocommerce-gutenberg-products-block/pull/4905))

#### Bug Fixes

- Fix custom classname support for inner checkout blocks. ([4978](https://github.com/woocommerce/woocommerce-gutenberg-products-block/pull/4978))
- Fix a bug in free orders and trial subscription products. ([4955](https://github.com/woocommerce/woocommerce-gutenberg-products-block/pull/4955))
- Remove duplicate attributes in saved block HTML. ([4941](https://github.com/woocommerce/woocommerce-gutenberg-products-block/pull/4941))
- Fix render error of Filter by Attribute block when no attribute is selected. ([4847](https://github.com/woocommerce/woocommerce-gutenberg-products-block/pull/4847))
- Store API - Ensure returned customer address state is valid. ([4844](https://github.com/woocommerce/woocommerce-gutenberg-products-block/pull/4844))

= 6.1.0 - 2021-10-12 =

#### Bug Fixes

- Fix the dropdown list in Product Category List Block for nested categories ([4920](https://github.com/woocommerce/woocommerce-gutenberg-products-block/pull/4920))
- Fixed string translations within the All Products Block. ([4897](https://github.com/woocommerce/woocommerce-gutenberg-products-block/pull/4897))
- Filter By Price: Update aria values to be more representative of the actual values presented. ([4839](https://github.com/woocommerce/woocommerce-gutenberg-products-block/pull/4839))
- Fixed: Filter button from Filter Products by Attribute block is not aligned with the input field. ([4814](https://github.com/woocommerce/woocommerce-gutenberg-products-block/pull/4814))
- Remove IntersectionObserver shim in favor of dropping IE11 support. ([4808](https://github.com/woocommerce/woocommerce-gutenberg-products-block/pull/4808))

= 6.0.0 - 2021-09-28 =

#### Enhancements

- Checkout v2: The checkout now supports inner blocks that allow for greater customizability. This update also includes an optional Terms and Conditions field. ([4745](https://github.com/woocommerce/woocommerce-gutenberg-products-block/pull/4745))
- Added global styles to All Reviews, Reviews by Category and Reviews by Product blocks. Now it's possible to change the text color and font size of those blocks. ([4323](https://github.com/woocommerce/woocommerce-gutenberg-products-block/pull/4323))
- Improve the Checkout Order Summary block accessibility by making more info available to screen readers. ([4810](https://github.com/woocommerce/woocommerce-gutenberg-products-block/pull/4810))
- Update canMakePayment to receive cart as argument and make it react to changes in billingData.  Improve the performance of calculating canMakePayment after changes in the Checkout block. ([4776](https://github.com/woocommerce/woocommerce-gutenberg-products-block/pull/4776))
- Add support for extensions to filter express payment methods. ([4774](https://github.com/woocommerce/woocommerce-gutenberg-products-block/pull/4774))

#### Bug Fixes

- Checkout: Throw an exception if there is a shipping method required and one isn't selected at the time of placing an order. ([4784](https://github.com/woocommerce/woocommerce-gutenberg-products-block/pull/4784))
- Fix infinite recursion when removing an attribute filter from the Active filters block. ([4816](https://github.com/woocommerce/woocommerce-gutenberg-products-block/pull/4816))
- Show placeholder message in the shipping section when there are no rates. ([4765](https://github.com/woocommerce/woocommerce-gutenberg-products-block/pull/4765))
- Update All Reviews block so it honors 'ratings enabled' and 'show avatars' preferences. ([4764](https://github.com/woocommerce/woocommerce-gutenberg-products-block/pull/4764))
- Fix state validation if base location has a state, and the address has an optional state. ([4761](https://github.com/woocommerce/woocommerce-gutenberg-products-block/pull/4761))
- Products by Category: Moved renderEmptyResponsePlaceholder to separate method to prevent unnecessary rerender. ([4751](https://github.com/woocommerce/woocommerce-gutenberg-products-block/pull/4751))
- Fix validation message styling so they never overlap other elements. ([4734](https://github.com/woocommerce/woocommerce-gutenberg-products-block/pull/4734))
- Removed `receiveCart` method that was exposed in a couple of SlotFills by mistake. ([4730](https://github.com/woocommerce/woocommerce-gutenberg-products-block/pull/4730))
- Fix calculation of number of reviews in the Reviews by Category block. ([4729](https://github.com/woocommerce/woocommerce-gutenberg-products-block/pull/4729))

#### Documentation

- Add documentation for registerPaymentMethodExtensionCallbacks. ([4834](https://github.com/woocommerce/woocommerce-gutenberg-products-block/pull/4834))

#### Performance

- Removed `wp-blocks` dependency from several frontend scripts. ([4767](https://github.com/woocommerce/woocommerce-gutenberg-products-block/pull/4767))


= 5.9.1 - 2021-09-23 =

#### Bug fixes

- Fix infinite recursion when removing an attribute filter from the Active filters block. ([4816](https://github.com/woocommerce/woocommerce-gutenberg-products-block/pull/4816))

= 5.9.0 - 2021-09-14 =

#### Enhancements

- Add extensibility point for extensions to filter payment methods. ([4668](https://github.com/woocommerce/woocommerce-gutenberg-products-block/pull/4668))

#### Bug Fixes

- Fix Product Search block displaying incorrectly ([4740](https://github.com/woocommerce/woocommerce-gutenberg-products-block/pull/4740))


= 5.8.0 - 2021-08-31 =

#### Enhancements

- Introduced the `__experimental_woocommerce_blocks_checkout_update_order_from_request` hook to the Checkout Store API. ([4610](https://github.com/woocommerce/woocommerce-gutenberg-products-block/pull/4610))
- Add "Filter Products by Stock" block. ([4145](https://github.com/woocommerce/woocommerce-gutenberg-products-block/pull/4145))

#### Bug Fixes

- Prevent Product Category List from displaying incorrectly when used on the shop page. ([4587](https://github.com/woocommerce/woocommerce-gutenberg-products-block/pull/4587))
- Add label element to `<BlockTitle>` component. ([4585](https://github.com/woocommerce/woocommerce-gutenberg-products-block/pull/4585))

#### Documentation

- Add Extensibility info to Store API readme. ([4605](https://github.com/woocommerce/woocommerce-gutenberg-products-block/pull/4605))
- Update documentation for the snackbarNoticeVisibility filter. ([4508](https://github.com/woocommerce/woocommerce-gutenberg-products-block/pull/4508))
- Add documentation for `extensionCartUpdate` method - this allows extensions to update the client-side cart after it has been modified on the server. ([4377](https://github.com/woocommerce/woocommerce-gutenberg-products-block/pull/4377))

= 5.7.2 - 2021-09-23 =

#### Bug Fixes

- Fix infinite recursion when removing an attribute filter from the Active filters block. #4816
- Fix Product Search block displaying incorrectly. #4740

= 5.7.1 - 2021-08-30 =

#### Bug Fixes

- Disable Cart, Checkout, All Products & filters blocks from the widgets screen

= 5.7.0 - 2021-08-16 =

#### Enhancements

- Featured Category Block:  Allow user to re-select categories using the edit icon. ([4559](https://github.com/woocommerce/woocommerce-gutenberg-products-block/pull/4559))
- Checkout: Switch from select element to combobox for country and state inputs so contents are searchable. ([4369](https://github.com/woocommerce/woocommerce-gutenberg-products-block/pull/4369))

#### Bug Fixes

- Adjusted store notice class names so that error notices show the correct icons. ([4568](https://github.com/woocommerce/woocommerce-gutenberg-products-block/pull/4568))
- Fix autofill triggering validation errors for valid values in Checkout block. ([4561](https://github.com/woocommerce/woocommerce-gutenberg-products-block/pull/4561))
- Reviews by Category: Show review count instead of product count. ([4552](https://github.com/woocommerce/woocommerce-gutenberg-products-block/pull/4552))
- Add server side rendering to search block so the block can be used by non-admins. ([4551](https://github.com/woocommerce/woocommerce-gutenberg-products-block/pull/4551))
- Twenty Twenty: Fix broken sale badge left alignment. ([4549](https://github.com/woocommerce/woocommerce-gutenberg-products-block/pull/4549))
- Twenty Twenty-One: Adjust removable chip background color. ([4547](https://github.com/woocommerce/woocommerce-gutenberg-products-block/pull/4547))
- Fix handpicked product selections when a store has over 100 products. ([4534](https://github.com/woocommerce/woocommerce-gutenberg-products-block/pull/4534))
- Replace .screen-reader-text with .hidden for elements that are not relevant to screen readers. ([4530](https://github.com/woocommerce/woocommerce-gutenberg-products-block/pull/4530))

#### Various

- Performance improvements in the Cart and Checkout block extensibility points. ([4570](https://github.com/woocommerce/woocommerce-gutenberg-products-block/pull/4570))

= 5.6.0 - 2021-08-01 =

#### Enhancements

- Ensure payment method icons are constrained to a reasonable size in the Cart and Checkout blocks. ([4427](https://github.com/woocommerce/woocommerce-gutenberg-products-block/pull/4427))
- Update pagination arrows to match core. ([4364](https://github.com/woocommerce/woocommerce-gutenberg-products-block/pull/4364))

#### Bug Fixes

- Remove unnecessary margin from Cart block loading skeleton to avoid content jump. ([4498](https://github.com/woocommerce/woocommerce-gutenberg-products-block/pull/4498))
- Fixed the SKU search on the /wc/store/products endpoint. ([4469](https://github.com/woocommerce/woocommerce-gutenberg-products-block/pull/4469))
- Ensure cart totals displayed within a Panel component are aligned well and do not have extra padding. ([4435](https://github.com/woocommerce/woocommerce-gutenberg-products-block/pull/4435))
- Fix memory leak when previewing transform options for the All reviews block. ([4428](https://github.com/woocommerce/woocommerce-gutenberg-products-block/pull/4428))

#### Various

- Deprecate snackbarNotices filter in favour of snackbarNoticeVisibility to allow extensions to hide snackbar notices in the Cart and Checkout blocks. ([4417](https://github.com/woocommerce/woocommerce-gutenberg-products-block/pull/4417))

= 5.5.1, 5.4.1, 5.3.2, 5.2.1, 5.1.1, 5.0.1, 4.9.2, 4.8.1, 4.7.1, 4.6.1, 4.5.3, 4.4.3, 4.3.1, 4.2.1, 4.1.1, 4.0.1, 3.9.1, 3.8.1, 3.7.2, 3.6.1, 3.5.1, 3.4.1, 3.3.1, 3.2.1, 3.1.1, 3.0.1, 2.9.1, 2.8.1, 2.7.2, 2.6.2, 2.5.16 - 2021-07-14 =

#### Security fix

- This release fixes a critical vulnerability. More information about this can be found here: https://woocommerce.com/posts/critical-vulnerability-detected-july-2021/

= 5.5.0 - 2021-07-21 =

#### Enhancements

- Add screen reader text to price ranges. ([4367](https://github.com/woocommerce/woocommerce-gutenberg-products-block/pull/4367))
- Allow HTML in All Products Block Product Titles. ([4363](https://github.com/woocommerce/woocommerce-gutenberg-products-block/pull/4363))

#### Bug Fixes

- Ensure product grids display as intended in the editor. ([4424](https://github.com/woocommerce/woocommerce-gutenberg-products-block/pull/4424))
- Wrap components in the Cart and Checkout sidebar in a TotalsWrapper. This will ensure consistent spacing and borders are applied to items in the sidebar. ([4415](https://github.com/woocommerce/woocommerce-gutenberg-products-block/pull/4415))
- Remove `couponName` filter and replace it with `coupons` filter. ([4312](https://github.com/woocommerce/woocommerce-gutenberg-products-block/pull/4312))
- Fix filtering by product type on Store API. ([4422](https://github.com/woocommerce/woocommerce-gutenberg-products-block/pull/4422))

#### Documentation

- Add documentation for the IntegrationInterface which extension developers can use to register scripts, styles, and data with WooCommerce Blocks. ([4394](https://github.com/woocommerce/woocommerce-gutenberg-products-block/pull/4394))

= 5.4.0 - 2021-06-22 =

#### Enhancements

- Made script and style handles consistent. ([4324](https://github.com/woocommerce/woocommerce-gutenberg-products-block/pull/4324))
- Show loading state in the express payments area whilst payment is processing or the page is redirecting. ([4228](https://github.com/woocommerce/woocommerce-gutenberg-products-block/pull/4228))

#### Bug Fixes

- Fix a warning shown when fees are included in the order. ([4360](https://github.com/woocommerce/woocommerce-gutenberg-products-block/pull/4360))
- Prevent PHP notice for variable products without enabled variations. ([4317](https://github.com/woocommerce/woocommerce-gutenberg-products-block/pull/4317))

#### Various

- Allow products to be added by SKU in the Hand-picked Products block. ([4366](https://github.com/woocommerce/woocommerce-gutenberg-products-block/pull/4366))
- Add Slot in the Discounts section of the Checkout sidebar to allow third party extensions to render their own components there. ([4310](https://github.com/woocommerce/woocommerce-gutenberg-products-block/pull/4310))

= 5.3.2 - 2021-06-28 =
- Remove the ability to filter snackbar notices ([#4398](https://github.com/woocommerce/woocommerce-gutenberg-products-block/pull/4398)).

= 5.3.1 - 2021-06-15 =

- Fix Product Categories List block display in Site Editor ([#4335](https://github.com/woocommerce/woocommerce-gutenberg-products-block/pull/4335)).
- Make links in the Product Categories List block unclickable in the editor ([#4339](https://github.com/woocommerce/woocommerce-gutenberg-products-block/pull/4339)).
- Fix rating stars not being shown in the Site Editor ([#4345](https://github.com/woocommerce/woocommerce-gutenberg-products-block/pull/4345)).

= 5.3.0 - 2021-06-08 =

#### Enhancements

- Hide the Cart and Checkout blocks from the new block-based widget editor. ([4303](https://github.com/woocommerce/woocommerce-gutenberg-products-block/pull/4303))
- Provide block transforms for legacy widgets with a feature-complete block equivalent. ([4292](https://github.com/woocommerce/woocommerce-gutenberg-products-block/pull/4292))

#### Bug Fixes

- Fix some missing translations from the Cart and Checkout blocks. ([4295](https://github.com/woocommerce/woocommerce-gutenberg-products-block/pull/4295))
- Fix the flickering of the Proceed to Checkout button on quantity update in the Cart Block. ([4293](https://github.com/woocommerce/woocommerce-gutenberg-products-block/pull/4293))
- Fix a bug in which Cart Widget didn't update when adding items from the All Products block. ([4291](https://github.com/woocommerce/woocommerce-gutenberg-products-block/pull/4291))
- Fix a display issue when itemized taxes are enabled, but no products in the cart are taxable. ([4284](https://github.com/woocommerce/woocommerce-gutenberg-products-block/pull/4284))
- Fix an issue where an attempt to add an out-of-stock product to the cart was made when clicking the "Read more" button. ([4265](https://github.com/woocommerce/woocommerce-gutenberg-products-block/pull/4265))

#### Compatibility

- Add the ability for extensions to register callbacks to be executed by Blocks when the cart/extensions endpoint is hit. Extensions can now tell Blocks they need to do some server-side processing which will update the cart. ([4298](https://github.com/woocommerce/woocommerce-gutenberg-products-block/pull/4298))

#### Various

- Add Slot in the Discounts section of the cart sidebar to allow third party extensions to render their own components there. ([4248](https://github.com/woocommerce/woocommerce-gutenberg-products-block/pull/4248))
- Move `ValidatedTextInput` to the `@woocommerce/blocks-checkout` package. ([4238](https://github.com/woocommerce/woocommerce-gutenberg-products-block/pull/4238))

= 5.2.0 - 2021-05-25 =

#### Enhancements

- Added a key prop to each `CartTotalItem` within `usePaymentMethodInterface `. ([4240](https://github.com/woocommerce/woocommerce-gutenberg-products-block/pull/4240))
- Hide legacy widgets with a feature-complete block equivalent from the widget area block inserter. ([4237](https://github.com/woocommerce/woocommerce-gutenberg-products-block/pull/4237))
- Hide the All Products Block from the Customizer Widget Areas until full support is achieved. ([4225](https://github.com/woocommerce/woocommerce-gutenberg-products-block/pull/4225))
- Sync customer data during checkout with draft orders. ([4197](https://github.com/woocommerce/woocommerce-gutenberg-products-block/pull/4197))
- Update the display of the sidebar/order summary in the Cart and Checkout blocks. ([4180](https://github.com/woocommerce/woocommerce-gutenberg-products-block/pull/4180))
- Improved accessibility and styling of the controls of several of ours blocks. ([4100](https://github.com/woocommerce/woocommerce-gutenberg-products-block/pull/4100))

#### Bug Fixes

- Hide tax breakdown if the total amount of tax to be paid is 0. ([4262](https://github.com/woocommerce/woocommerce-gutenberg-products-block/pull/4262))
- Prevent Coupon code panel from appearing in stores were coupons are disabled. ([4202](https://github.com/woocommerce/woocommerce-gutenberg-products-block/pull/4202))
- For payment methods, only use `canMakePayment` in the frontend (not the editor) context. ([4188](https://github.com/woocommerce/woocommerce-gutenberg-products-block/pull/4188))
- Fix duplicate react keys in ProductDetails component. ([4187](https://github.com/woocommerce/woocommerce-gutenberg-products-block/pull/4187))
- Fix sending of confirmation emails for orders when no payment is needed. ([4186](https://github.com/woocommerce/woocommerce-gutenberg-products-block/pull/4186))
- Stopped a warning being shown when using WooCommerce Force Sells and adding a product with a Synced Force Sell to the cart. ([4182](https://github.com/woocommerce/woocommerce-gutenberg-products-block/pull/4182))

#### Various

- Move Button and Label components to `@woocommerce/blocks-checkout` package. ([4222](https://github.com/woocommerce/woocommerce-gutenberg-products-block/pull/4222))
- Add couponName filter to allow extensions to modify how coupons are displayed in the Cart and Checkout summary. ([4166](https://github.com/woocommerce/woocommerce-gutenberg-products-block/pull/4166))

= 5.1.0 - 2021-05-10 =

#### Enhancements

- Improve error message displayed when a payment method didn't have all its dependencies registered. ([4176](https://github.com/woocommerce/woocommerce-gutenberg-products-block/pull/4176))
- Improvements to `emitEventWithAbort`. ([4158](https://github.com/woocommerce/woocommerce-gutenberg-products-block/pull/4158))

#### Bug Fixes

- Fix issue in which email and phone fields are cleared when using a separate billing address. ([4162](https://github.com/woocommerce/woocommerce-gutenberg-products-block/pull/4162))

= 5.0.0 - 2021-04-28 =

#### Enhancements

- Added support to the Store API for batching requests. This allows multiple POST requests to be made at once to reduce the number of separate requests being made to the API. ([4075](https://github.com/woocommerce/woocommerce-gutenberg-products-block/pull/4075))

#### Bug Fixes

- Prevent parts of old addresses being displayed in the shipping calculator when changing countries. ([4038](https://github.com/woocommerce/woocommerce-gutenberg-products-block/pull/4038))

#### Refactor

- Rename onCheckoutBeforeProcessing to onCheckoutValidationBeforeProcessing.
- Switched to `rest_preload_api_request` for API hydration in cart and checkout blocks. ([4090](https://github.com/woocommerce/woocommerce-gutenberg-products-block/pull/4090))
- Introduced AssetsController and BlockTypesController classes (which replace Assets.php and Library.php). ([4094](https://github.com/woocommerce/woocommerce-gutenberg-products-block/pull/4094))
- Replaced usage of the `woocommerce_shared_settings` hook. This will be deprecated. ([4092](https://github.com/woocommerce/woocommerce-gutenberg-products-block/pull/4092))

 = 4.9.1 - 2021-04-13 =

 #### Bug Fixes

 - Check if Cart and Checkout are registered before removing payment methods. ([4056](https://github.com/woocommerce/woocommerce-gutenberg-products-block/pull/4056))

= 4.9.0 - 2021-04-12 =
#### Enhancements

- Added compatibility with the Google Analytics Integration. Block events, including cart and checkout, can now be tracked.

##### Dev note

Blocks are now compatible with the Google Analytics Integration: https://woocommerce.com/products/woocommerce-google-analytics/ If using Google Analytics with GTAG support (and a `G-` prefixed site ID), block events will also be tracked. This includes:

- Product searches in the Product Search Block
- Product views in the product grid blocks and All Products Block
- Add to cart events
- Cart item changes
- Checkout progress events. ([4020](https://github.com/woocommerce/woocommerce-gutenberg-products-block/pull/4020))

#### Bug Fixes

- Use font color in payment methods border. ([4051](https://github.com/woocommerce/woocommerce-gutenberg-products-block/pull/4051))
- Load translation file for JS files that has translatable strings. ([4050](https://github.com/woocommerce/woocommerce-gutenberg-products-block/pull/4050))
- Stop shipping package titles line-breaks occurring in the middle of a word. ([4049](https://github.com/woocommerce/woocommerce-gutenberg-products-block/pull/4049))
- Fixed styling issues on the cart and checkout page in Twenty(X) themes. ([4046](https://github.com/woocommerce/woocommerce-gutenberg-products-block/pull/4046))
- Fix headline alignment in the empty state of the cart block. ([4044](https://github.com/woocommerce/woocommerce-gutenberg-products-block/pull/4044))
- Fix button alignment in Featured Product and Featured Category blocks. ([4028](https://github.com/woocommerce/woocommerce-gutenberg-products-block/pull/4028))

#### Technical debt

- Removed legacy handling for SSR blocks that rendered shortcodes. ([4010](https://github.com/woocommerce/woocommerce-gutenberg-products-block/pull/4010))


= 4.8.0 - 2021-04-01 =

#### Enhancements

- Registered payment methods now have access to the `shouldSavePayment` prop in their components (which indicates whether the shopper has checked the save payment method checkbox). ([3990](https://github.com/woocommerce/woocommerce-gutenberg-products-block/pull/3990))
- Payment methods implementing the `savedTokenComponent` configuration property will now have the `onPaymentProcessing` event available to the registered component. ([3982](https://github.com/woocommerce/woocommerce-gutenberg-products-block/pull/3982))

#### Bug Fixes

- Fix customer address country saving to orders in certain circumstances. ([4013](https://github.com/woocommerce/woocommerce-gutenberg-products-block/pull/4013))
- Prevent error messages returned by the API from displaying raw HTML. ([4005](https://github.com/woocommerce/woocommerce-gutenberg-products-block/pull/4005))
- Fix the Proceed to checkout button click bug happening when the Coupon error is visible in the Cart block. ([3996](https://github.com/woocommerce/woocommerce-gutenberg-products-block/pull/3996))

= 4.7.0 - 2021-03-16 =

#### Enhancements

- A new configuration property is available to registered payment methods for additional logic handling of saved payment method tokens. ([3961](https://github.com/woocommerce/woocommerce-gutenberg-products-block/pull/3961))
- Provided billing data to payment method extensions so they can decide if payment is possible. ([3922](https://github.com/woocommerce/woocommerce-gutenberg-products-block/pull/3922))
- Prevent errant payment methods from keeping Cart and Checkout blocks from loading. ([3920](https://github.com/woocommerce/woocommerce-gutenberg-products-block/pull/3920))
- Fix block elements that don't play well with dark backgrounds. ([3887](https://github.com/woocommerce/woocommerce-gutenberg-products-block/pull/3887))

#### Bug Fixes

- Remove extra padding from payment methods with no description. ([3952](https://github.com/woocommerce/woocommerce-gutenberg-products-block/pull/3952))
- Fix "save payment" checkbox not showing for payment methods. ([3950](https://github.com/woocommerce/woocommerce-gutenberg-products-block/pull/3950))
- Fix cart preview when shipping rates are set to be hidden until an address is entered. ([3946](https://github.com/woocommerce/woocommerce-gutenberg-products-block/pull/3946))
- Sync cart item quantity if its Implicitly changed. ([3907](https://github.com/woocommerce/woocommerce-gutenberg-products-block/pull/3907))
- Fix FSE not being visible when WC Blocks was enabled. ([3898](https://github.com/woocommerce/woocommerce-gutenberg-products-block/pull/3898))
- Ensure sale badges have a uniform height in the Cart block. ([3897](https://github.com/woocommerce/woocommerce-gutenberg-products-block/pull/3897))


= 4.6.0 - 2021-03-01 =

#### Bug Fixes

- Handle out-of-stock product visibility setting in All Products block. ([3859](https://github.com/woocommerce/woocommerce-gutenberg-products-block/pull/3859))
- Show cart item subtotal instead of total in Cart and Checkout blocks ([#3905](https://github.com/woocommerce/woocommerce-gutenberg-products-block/pull/3905))
- Fix button styles in Twenty Nineteen theme. ([3862](https://github.com/woocommerce/woocommerce-gutenberg-products-block/pull/3862))
- Return correct sale/regular prices for variable products in the Store API. ([3854](https://github.com/woocommerce/woocommerce-gutenberg-products-block/pull/3854))
- Remove shadows from text buttons and gradient background from selects in some themes. ([3846](https://github.com/woocommerce/woocommerce-gutenberg-products-block/pull/3846))
- Hide Browse Shop link in cart block empty state when there is no shop page. ([3845](https://github.com/woocommerce/woocommerce-gutenberg-products-block/pull/3845))

#### Various

- StoreAPI: Inject Order and Cart Controllers into Routes. ([3871](https://github.com/woocommerce/woocommerce-gutenberg-products-block/pull/3871))
- Update Panel component class names to follow guidelines. More info can be found in our theming docs: https://github.com/woocommerce/woocommerce-gutenberg-products-block/blob/18dd54f07262b4d1dcf15561624617f824fcdc22/docs/theming/class-names-update-460.md. ([3860](https://github.com/woocommerce/woocommerce-gutenberg-products-block/pull/3860))
- Refactor block type registration to support 3rd party integrations.

##### Dev note:

An important note that internally, this release has modified how `AbstractBlock` (the base class for all of our blocks) functions, and how it loads assets. `AbstractBlock` is internal to this project and does not seem like something that would ever need to be extended by 3rd parties, but note if you are doing so for whatever reason, your implementation would need to be updated to match. ([3829](https://github.com/woocommerce/woocommerce-gutenberg-products-block/pull/3829))


= 4.5.2 - 2021-02-23 =

#### Bug Fixes

- Fix cart items showing a price of 0 when currency format didn't have decimals. ([3876](https://github.com/woocommerce/woocommerce-gutenberg-products-block/pull/3876))
- Ensure the sale badge is displayed correctly below short prices in the Cart block. ([3879](https://github.com/woocommerce/woocommerce-gutenberg-products-block/pull/3879))

= 4.5.1 - 2021-02-16 =

This release fixes an error that some users experienced when their site automatically updated to a temporarily broken version of the 4.5.0 release.

= 4.5.0 - 2021-02-16 =

#### Enhancements

- Login links on the checkout should use the account page. ([3844](https://github.com/woocommerce/woocommerce-gutenberg-products-block/pull/3844))
- Prevent checkout linking to trashed terms and policy pages. ([3843](https://github.com/woocommerce/woocommerce-gutenberg-products-block/pull/3843))
- Improved nonce logic by moving nonces to cart routes only. ([3812](https://github.com/woocommerce/woocommerce-gutenberg-products-block/pull/3812))
- If coupons become invalid between applying to a cart and checking out, show the user a notice when the order is placed. ([3810](https://github.com/woocommerce/woocommerce-gutenberg-products-block/pull/3810))
- Improve design of cart and checkout sidebars. ([3797](https://github.com/woocommerce/woocommerce-gutenberg-products-block/pull/3797))
- Improve error displayed to customers when an item's stock status changes during checkout. ([3703](https://github.com/woocommerce/woocommerce-gutenberg-products-block/pull/3703))
- Dev - Block Checkout will now respect custom address locales and custom country states via core filter hooks. ([3662](https://github.com/woocommerce/woocommerce-gutenberg-products-block/pull/3662))
- Update checkout block payment methods UI. ([3439](https://github.com/woocommerce/woocommerce-gutenberg-products-block/pull/3439))

#### Bug Fixes

- Fix JS warning if two cart products share the same name. ([3814](https://github.com/woocommerce/woocommerce-gutenberg-products-block/pull/3814))
- Align place order button to the right of the block. ([3803](https://github.com/woocommerce/woocommerce-gutenberg-products-block/pull/3803))
- Ensure special characters are displayed properly in the Cart sidebar. ([3721](https://github.com/woocommerce/woocommerce-gutenberg-products-block/pull/3721))
- Fix a bug where the total price of items did not include tax in the cart and checkout blocks. ([3851](https://github.com/woocommerce/woocommerce-gutenberg-products-block/pull/3851))

= 4.4.2 - 2021-02-05 =

### Bug Fixes

- Fix - Conflicts with 3rd Party payment method integrations. ([3796](https://github.com/woocommerce/woocommerce-gutenberg-products-block/pull/3796))

= 4.4.0 - 2021-02-02 =

#### Enhancements

- Design tweaks to the cart page which move the quantity picker below each cart item and improve usability on mobile. ([3734](https://github.com/woocommerce/woocommerce-gutenberg-products-block/pull/3734))

#### Bug Fixes

- Fix - Ensure empty categories are correctly hidden in the product categories block. ([3765](https://github.com/woocommerce/woocommerce-gutenberg-products-block/pull/3765))
- Fix - Added missing wrapper div within FeaturedCategory and FeatureProduct blocks. ([3746](https://github.com/woocommerce/woocommerce-gutenberg-products-block/pull/3746))
- Fix - Set correct text color in BlockErrorBoundry notices. ([3738](https://github.com/woocommerce/woocommerce-gutenberg-products-block/pull/3738))
- Hidden cart item meta data will not be rendered in the Cart and Checkout blocks. ([3732](https://github.com/woocommerce/woocommerce-gutenberg-products-block/pull/3732))
- Fix - Improved accessibility of product image links in the products block by using correct aria tags and hiding empty image placeholders. ([3722](https://github.com/woocommerce/woocommerce-gutenberg-products-block/pull/3722))
- Add missing aria-label for stars image in the review-list-item component. ([3706](https://github.com/woocommerce/woocommerce-gutenberg-products-block/pull/3706))
- Prevent "X-WC-Store-API-Nonce is invalid" error when going back to a page with the products block using the browser back button. ([3770](https://github.com/woocommerce/woocommerce-gutenberg-products-block/pull/3770))

#### compatibility

- Hide the All Products Block from the new Gutenberg Widget Areas until full support is achieved. ([3737](https://github.com/woocommerce/woocommerce-gutenberg-products-block/pull/3737))
- Legacy `star-rating` class name has been removed from Product rating block (inside All Products block). That element is still selectable with the `.wc-block-components-product-rating` class name. ([3717](https://github.com/woocommerce/woocommerce-gutenberg-products-block/pull/3717))

= 4.3.0 - 2021-01-20 =

#### Bug Fixes

- Update input colors and alignment. ([3597](https://github.com/woocommerce/woocommerce-gutenberg-products-block/pull/3597))

#### Enhancements

- Store API - Fix selected rate in cart shipping rates response. ([3680](https://github.com/woocommerce/woocommerce-gutenberg-products-block/pull/3680))
- Create get_item_responses_from_schema abstraction. ([3679](https://github.com/woocommerce/woocommerce-gutenberg-products-block/pull/3679))
- Show itemized fee rows in the cart/checkout blocks. ([3678](https://github.com/woocommerce/woocommerce-gutenberg-products-block/pull/3678))
- Extensibility: Show item data in Cart and Checkout blocks and update the variation data styles. ([3665](https://github.com/woocommerce/woocommerce-gutenberg-products-block/pull/3665))
- Introduce SlotFill for Sidebar. ([3361](https://github.com/woocommerce/woocommerce-gutenberg-products-block/pull/3361))

= 4.2.0 - 2021-01-06 =

#### Bug Fixes

- Fix an error that was blocking checkout with some user saved payment methods. ([3627](https://github.com/woocommerce/woocommerce-gutenberg-products-block/pull/3627))

= 4.1.0 - 2020-12-24 =

#### Enhancements

- Add the ability to directly upload an image in Featured Category and Featured Product blocks. ([3579](https://github.com/woocommerce/woocommerce-gutenberg-products-block/pull/3579))
- Fix coupon code button height not adapting to the font size. ([3575](https://github.com/woocommerce/woocommerce-gutenberg-products-block/pull/3575))
- Fixed Coupon Code panel not expanding/contracting in some themes. ([3569](https://github.com/woocommerce/woocommerce-gutenberg-products-block/pull/3569))
- Fix: Added fallback styling for screen reader text. ([3557](https://github.com/woocommerce/woocommerce-gutenberg-products-block/pull/3557))

#### Bug Fixes

- Fix nonce issues when adding product to cart from All Products. ([3598](https://github.com/woocommerce/woocommerce-gutenberg-products-block/pull/3598))
- Fix bug inside Product Search in the editor. ([3578](https://github.com/woocommerce/woocommerce-gutenberg-products-block/pull/3578))
- Fix console warnings in WordPress 5.6. ([3577](https://github.com/woocommerce/woocommerce-gutenberg-products-block/pull/3577))
- Fixed text visibility in select inputs when using Twenty Twenty-One theme's dark mode. ([3554](https://github.com/woocommerce/woocommerce-gutenberg-products-block/pull/3554))
- Fix product list images skewed in Widgets editor. ([3553](https://github.com/woocommerce/woocommerce-gutenberg-products-block/pull/3553))
- Add address validation to values posted to the Checkout via StoreApi. ([3552](https://github.com/woocommerce/woocommerce-gutenberg-products-block/pull/3552))
- Fix Fees not visible in Cart & Checkout blocks when order doesn't need shipping. ([3521](https://github.com/woocommerce/woocommerce-gutenberg-products-block/pull/3521))

#### compatibility

- Fix All Products block edit screen. ([3547](https://github.com/woocommerce/woocommerce-gutenberg-products-block/pull/3547))

#### wp dependency

- Removed compatibility with packages in WordPress 5.3. ([3541](https://github.com/woocommerce/woocommerce-gutenberg-products-block/pull/3541))
- Bumped the minimum WP required version to 5.4. ([3537](https://github.com/woocommerce/woocommerce-gutenberg-products-block/pull/3537))

= 4.0.0 - 2020-12-07 =

#### Enhancements

- Dev: Change register_endpoint_data to use an array of params instead of individual params. ([3478](https://github.com/woocommerce/woocommerce-gutenberg-products-block/pull/3478))
- Dev: Expose store/cart via ExtendRestApi to extensions. ([3445](https://github.com/woocommerce/woocommerce-gutenberg-products-block/pull/3445))
- Dev: Added formatting classes to the Store API for extensions to consume.

#### Bug Fixes

- Checkout block: Prevent `Create an account` from creating up a user account if the order fails coupon validation. ([3423](https://github.com/woocommerce/woocommerce-gutenberg-products-block/pull/3423))
- Make sure cart is initialized before the CartItems route is used in the Store API. ([3488](https://github.com/woocommerce/woocommerce-gutenberg-products-block/pull/3488))
- Fix notice close button color in Twenty Twenty One dark mode. ([3472](https://github.com/woocommerce/woocommerce-gutenberg-products-block/pull/3472))
- Remove held stock for a draft order if an item is removed from the cart. ([3468](https://github.com/woocommerce/woocommerce-gutenberg-products-block/pull/3468))
- Ensure correct alignment of checkout notice's dismiss button. ([3455](https://github.com/woocommerce/woocommerce-gutenberg-products-block/pull/3455))
- Fixed a bug in Checkout block (Store API) causing checkout to fail when using an invalid coupon and creating an account.
- Checkout block: Correctly handle cases where the order fails with an error (e.g. invalid coupon) and a new user account is created. ([3429](https://github.com/woocommerce/woocommerce-gutenberg-products-block/pull/3429))
- Dev: Refactored and reordered Store API checkout processing to handle various edge cases and better support future extensibility. ([3454](https://github.com/woocommerce/woocommerce-gutenberg-products-block/pull/3454))

= 3.9.0 - 2020-11-25 =

See release post [here](https://developer.woocommerce.com/?p=8234)

#### Enhancements

- Expose `discount_type` in Store API coupon endpoints. ([3399](https://github.com/woocommerce/woocommerce-gutenberg-products-block/pull/3399))
- Exclude checkout-draft orders from WC Admin reports and My Account > Orders. ([3379](https://github.com/woocommerce/woocommerce-gutenberg-products-block/pull/3379))

#### Bug Fixes

- Hide spinner on cart block's "Proceed to Checkout" link when page unloads. ([3436](https://github.com/woocommerce/woocommerce-gutenberg-products-block/pull/3436))
- Fixed express payment methods processing not completing when Stripe payment method active. ([3432](https://github.com/woocommerce/woocommerce-gutenberg-products-block/pull/3432))
- Refresh PaymentRequest after cancelling payment to prevent addresses remaining populated on repeat attempts. ([3430](https://github.com/woocommerce/woocommerce-gutenberg-products-block/pull/3430))
- Ensure "Add a note to your order" section is styled correctly when disabled. ([3427](https://github.com/woocommerce/woocommerce-gutenberg-products-block/pull/3427))
- Prevent checkout step heading text overlapping actual heading on small viewports. ([3425](https://github.com/woocommerce/woocommerce-gutenberg-products-block/pull/3425))
- Improve Stripe payment request API payment method availability. ([3424](https://github.com/woocommerce/woocommerce-gutenberg-products-block/pull/3424))
- Stop hidden products from being linked in cart and checkout blocks. ([3415](https://github.com/woocommerce/woocommerce-gutenberg-products-block/pull/3415))
- Show Express Payment Method Error Notices after Payment Failure. ([3410](https://github.com/woocommerce/woocommerce-gutenberg-products-block/pull/3410))
- Fix cart block `isLarge` console error in the editor when running WordPress 5.6 beta. ([3408](https://github.com/woocommerce/woocommerce-gutenberg-products-block/pull/3408))
- Fix: Orders not being placed when paying with an Express payment method from the Cart block. ([3403](https://github.com/woocommerce/woocommerce-gutenberg-products-block/pull/3403))
- Fix incorrect usage of static method in Stripe payment method integration. ([3400](https://github.com/woocommerce/woocommerce-gutenberg-products-block/pull/3400))
- Cart and checkout should respect the global "Hide shipping costs until an address is entered" setting. ([3383](https://github.com/woocommerce/woocommerce-gutenberg-products-block/pull/3383))
- Sync shipping address with billing address when shipping address fields are disabled. This fixes a bug where taxes would not reflect changes in billing address when they are set to be calculated from billing address ([3358](https://github.com/woocommerce/woocommerce-gutenberg-products-block/pull/3358))

#### refactor

- Support a plain js configuration argument to payment method registration APIs. ([3404](https://github.com/woocommerce/woocommerce-gutenberg-products-block/pull/3404))

= 3.8.0 - 2020-11-10 =
- Show the phone number field in the billing section when shipping is disabled in settings. ([3376](https://github.com/woocommerce/woocommerce-gutenberg-products-block/pull/3376))
- Add new doc referencing feature flags and experimental interfaces. ([3348](https://github.com/woocommerce/woocommerce-gutenberg-products-block/pull/3348))
- Add __experimental_woocommerce_blocks_checkout_order_processed action. ([3238](https://github.com/woocommerce/woocommerce-gutenberg-products-block/pull/3238))

= 3.7.1 - 2020-11-05 =

#### Bug Fixes
- Ensure that accounts are not created via checkout block request if account registration is disabled for WooCommerce ([#3371](https://github.com/woocommerce/woocommerce-gutenberg-products-block/pull/3371))

= 3.7.0 - 2020-10-29 =

#### Enhancements

- Allow shoppers to sign-up for an account from the Checkout block. ([3331](https://github.com/woocommerce/woocommerce-gutenberg-products-block/pull/3331))
- Standardise & refactor colors scss to align with Gutenberg colors and WooCommerce brand. ([3300](https://github.com/woocommerce/woocommerce-gutenberg-products-block/pull/3300))

#### Bug Fixes

- Fix PHP 8 error when argument is not invocable in AssetsDataRegistry::Add_data. ([3315](https://github.com/woocommerce/woocommerce-gutenberg-products-block/pull/3315))
- Improve layout of Cart block line item quantity selector & price on smaller screens. ([3299](https://github.com/woocommerce/woocommerce-gutenberg-products-block/pull/3299))
- Correctly process orders with $0 total (e.g. via coupon) in Checkout block. ([3298](https://github.com/woocommerce/woocommerce-gutenberg-products-block/pull/3298))
- Respect Enable Taxes setting for checkout block taxes display. ([3291](https://github.com/woocommerce/woocommerce-gutenberg-products-block/pull/3291))
- Fix 3D secure payment errors. ([3272](https://github.com/woocommerce/woocommerce-gutenberg-products-block/pull/3272))
- Show current selected attributes when re-edit Products by Attribute block. ([3185](https://github.com/woocommerce/woocommerce-gutenberg-products-block/pull/3185))


= 3.6.0 - 2020-10-12 =

#### Bug Fixes

- Make 'retry' property on errors from checkoutAfterProcessingWithSuccess/Error observers default to true if it's undefined. ([3261](https://github.com/woocommerce/woocommerce-gutenberg-products-block/pull/3261))
- Ensure new payment methods are only displayed when no saved payment method is selected. ([3247](https://github.com/woocommerce/woocommerce-gutenberg-products-block/pull/3247))
- Load WC Blocks CSS after editor CSS. ([3219](https://github.com/woocommerce/woocommerce-gutenberg-products-block/pull/3219))
- Restore saved payment method data after closing an express payment method. ([3210](https://github.com/woocommerce/woocommerce-gutenberg-products-block/pull/3210))

#### refactor

- Don't load contents of payment method hidden tabs. ([3227](https://github.com/woocommerce/woocommerce-gutenberg-products-block/pull/3227))

= 3.5.0 - 2020-09-29 =

#### Bug Fixes

- Use light default background colour for country/state dropdowns. ([3189](https://github.com/woocommerce/woocommerce-gutenberg-products-block/pull/3189))
- Fix broken Express Payment Method use in the Checkout block for logged out or incognito users. ([3165](https://github.com/woocommerce/woocommerce-gutenberg-products-block/pull/3165))
- Fix State label for Spain. ([3147](https://github.com/woocommerce/woocommerce-gutenberg-products-block/pull/3147))
- Don't throw an error when registering a payment method fails. ([3134](https://github.com/woocommerce/woocommerce-gutenberg-products-block/pull/3134))

#### refactor

- Use noticeContexts from useEmitResponse instead of hardcoded values. ([3161](https://github.com/woocommerce/woocommerce-gutenberg-products-block/pull/3161))

= 3.4.0 - 2020-09-14 =

#### Bug Fixes

- Ensure shopper saved card is used as default payment method (default was being overwritten in some circumstances). ([3131](https://github.com/woocommerce/woocommerce-gutenberg-products-block/pull/3131))
- Fix Cart & Checkout sidebar layout broken in some themes. ([3111](https://github.com/woocommerce/woocommerce-gutenberg-products-block/pull/3111))
- Fix product reviews schema date fields to use new (WP 5.5) `date-time` format. ([3109](https://github.com/woocommerce/woocommerce-gutenberg-products-block/pull/3109))
- Use wp_login_url instead of hardcoding login path. ([3090](https://github.com/woocommerce/woocommerce-gutenberg-products-block/pull/3090))
- Fix an issue with COD not showing when first enabled. ([3088](https://github.com/woocommerce/woocommerce-gutenberg-products-block/pull/3088))
- Fix JS console error when COD is enabled and no shipping method is available. ([3086](https://github.com/woocommerce/woocommerce-gutenberg-products-block/pull/3086))

#### performance

- Create DebouncedValidatedTextInput component. ([3108](https://github.com/woocommerce/woocommerce-gutenberg-products-block/pull/3108))

#### refactor

- Merge ProductPrice atomic block and component. ([3065](https://github.com/woocommerce/woocommerce-gutenberg-products-block/pull/3065))

= 3.3.0 - 2020-09-02 =
- enhancement: Show express payment methods in the Cart block (for example: Apple Pay, Chrome Pay). [3004](https://github.com/woocommerce/woocommerce-gutenberg-products-block/pull/3004)
- bug: Fix alignment of discounted prices in Cart block. [3047](https://github.com/woocommerce/woocommerce-gutenberg-products-block/pull/3047)
- bug: Fix an issue with products sold individually (max of 1 per cart); the Checkout block now shows a notice if shopper attempts to add another instance of product via an `add-to-cart` link. [2854](https://github.com/woocommerce/woocommerce-gutenberg-products-block/pull/2854)
- bug: Fixed styling options of the Product Title block (in All Products). [3095](https://github.com/woocommerce/woocommerce-gutenberg-products-block/pull/3095)


= 3.2.0 - 2020-08-17 =
- Fix 'Add new product' link in All Products block 'No products' placeholder. [#2961](https://github.com/woocommerce/woocommerce-gutenberg-products-block/pull/2961)
- Fix an undefined variable PHP notice related to Product REST API. [#2962](https://github.com/woocommerce/woocommerce-gutenberg-products-block/pull/2962)
- Fixed an issue that was making some blocks not to render correctly in the Empty cart template. [#2904](https://github.com/woocommerce/woocommerce-gutenberg-products-block/pull/2904)
- Fixed an issue that was not rendering the Checkout block in editor when guest checkout was not allowed. [#2958](https://github.com/woocommerce/woocommerce-gutenberg-products-block/pull/2958)
- Hide the discount badge from Cart items if the value is negative. [#2955](https://github.com/woocommerce/woocommerce-gutenberg-products-block/pull/2955)
- Hide saved payment methods if their payment gateway has been disabled. [#2975](https://github.com/woocommerce/woocommerce-gutenberg-products-block/pull/2975)
- Add dark colors and background for Cart & Checkout blocks inputs to support dark backgrounds. [#2981](https://github.com/woocommerce/woocommerce-gutenberg-products-block/pull/2981)
- The Checkout block allows customers to introduce an order note. This feature can be disabled in the editor. [#2877](https://github.com/woocommerce/woocommerce-gutenberg-products-block/pull/2877)
- Cart and Checkout form fields show autocapitalized keyboard on mobile depending on the expected value. [#2884](https://github.com/woocommerce/woocommerce-gutenberg-products-block/pull/2884)
- Cart and Checkout will show a live preview inside the block inserter and style selector. [#2992](https://github.com/woocommerce/woocommerce-gutenberg-products-block/pull/2992)
- Payment gateways are shown in the correct order as configured in store settings. [#2934](https://github.com/woocommerce/woocommerce-gutenberg-products-block/pull/2934)
- Fix a cosmetic issue where payment form errors sometimes overlap with card icons. [#2977](https://github.com/woocommerce/woocommerce-gutenberg-products-block/pull/2977)
- Fixes a styling issue in the Product Search block in the editor. [#3014](https://github.com/woocommerce/woocommerce-gutenberg-products-block/pull/3014)
- Improved focus styles of error states on form elements. [#2974](https://github.com/woocommerce/woocommerce-gutenberg-products-block/pull/2974)
- Removed generic icons for Check and Stripe Credit Card to reduce visual clutter in Checkout block. [#2968](https://github.com/woocommerce/woocommerce-gutenberg-products-block/pull/2968)
- Deprecate wc.wcSettings.setSetting function. [#3010](https://github.com/woocommerce/woocommerce-gutenberg-products-block/pull/3010)
- Improve behaviour of draft order cleanup to account for clobbered custom shop order status. [#2912](https://github.com/woocommerce/woocommerce-gutenberg-products-block/pull/2912)

= 3.1.0 - 2020-07-29 =
- Fix missing permissions_callback arg in StoreApi route definitions [#2926](https://github.com/woocommerce/woocommerce-gutenberg-products-block/pull/2926)
- Fix 'Product Summary' in All Products block is not pulling in the short description of the product [#2913](https://github.com/woocommerce/woocommerce-gutenberg-products-block/issues/2913)
- dev: Add query filter when searching for a table [#2886](https://github.com/woocommerce/woocommerce-gutenberg-products-block/pull/2886) 👏 @pkelbert
- All Products block: Can now customize text size, color and alignment in Product Title child block. Heading level option is now in block toolbar (was in settings sidebar). [#2860](https://github.com/woocommerce/woocommerce-gutenberg-products-block/pull/2860)
- All Products block: Can now customize text size, color and alignment in Product Price child block. [#2881](https://github.com/woocommerce/woocommerce-gutenberg-products-block/pull/2881)

= 3.0.0 - 2020-07-20 =

This release adds support for Cash on Delivery and Bank Transfer payment methods to the checkout block. The payment method extension api for the blocks [has an update to the `canMakePayment` property](https://woocommerce.wordpress.com/?p=6830).

- build: Updated the `automattic/jetpack-autoloader` package to the 2.0 branch. [#2847](https://github.com/woocommerce/woocommerce-gutenberg-products-block/pull/2847)
- enhancement: Add support for the Bank Transfer (BACS) payment method in the Checkout block. [#2821](https://github.com/woocommerce/woocommerce-gutenberg-products-block/pull/2821)
- enhancement: Several improvements to make Credit Card input fields display more consistent across different themes and viewport sizes. [#2869](https://github.com/woocommerce/woocommerce-gutenberg-products-block/pull/2869)
- enhancement: Cart and Checkout blocks show a notification for products on backorder. [#2833](https://github.com/woocommerce/woocommerce-gutenberg-products-block/pull/2833)
- enhancement: Chip styles of the Filter Products by Attribute and Active Filters have been updated to give a more consistent experience. [#2765](https://github.com/woocommerce/woocommerce-gutenberg-products-block/pull/2765)
- enhancement: Add protection for rogue filters on order queries when executing cleanup draft orders logic. [#2874](https://github.com/woocommerce/woocommerce-gutenberg-products-block/pull/2874)
- enhancement: Extend payment gateway extension API so gateways (payment methods) can dynamically disable (hide), based on checkout or order data (such as cart items or shipping method). For example, `Cash on Delivery` can limit availability to specific shipping methods only. [#2840](https://github.com/woocommerce/woocommerce-gutenberg-products-block/pull/2840) [DN]
- enhancement: Support `Cash on Delivery` core payment gateway in the Checkout block. #2831 [#2831](https://github.com/woocommerce/woocommerce-gutenberg-products-block/pull/2831)
- performance: Don't load shortcode Cart and Checkout scripts when using the blocks. [#2842](https://github.com/woocommerce/woocommerce-gutenberg-products-block/pull/2842)
- performance: Scripts only relevant to the frontend side of blocks are no longer loaded in the editor. [#2788](https://github.com/woocommerce/woocommerce-gutenberg-products-block/pull/2788)
- performance: Lazy Loading Atomic Components [#2777](https://github.com/woocommerce/woocommerce-gutenberg-products-block/pull/2777)
- performance: Fix unnecessary checks happening for wc_reserved_stock table in site dashboard [#2895](https://github.com/woocommerce/woocommerce-gutenberg-products-block/pull/2895)
- refactor: Remove dashicon classes [#2848](https://github.com/woocommerce/woocommerce-gutenberg-products-block/pull/2848)

= 2.9.0 - 2020-07-07 =
- bug: Correctly sort translated state and country drop-down menus in Checkout block. [#2779](https://github.com/woocommerce/woocommerce-gutenberg-products-block/pull/2779)
- dev: Add storybook story for icon library. [#2787](https://github.com/woocommerce/woocommerce-gutenberg-products-block/pull/2787)
- dev: Add custom jest matcher `toRenderBlock`, used for confirming blocks are available in the editor in e2e tests. [#2780](https://github.com/woocommerce/woocommerce-gutenberg-products-block/pull/2780)
- dev: Use consistent Button component in Cart & Checkout blocks. [#2781](https://github.com/woocommerce/woocommerce-gutenberg-products-block/pull/2781)


= 2.8.0 - 2020-06-23 =
- bug: Cart and Checkout blocks display shipping methods with tax rates if that's how it's set in the settings. [#2748](https://github.com/woocommerce/woocommerce-gutenberg-products-block/pull/2748)
- bug: Fix an error appearing in the Product Categories List block with _Full Width_ align. [#2700](https://github.com/woocommerce/woocommerce-gutenberg-products-block/pull/2700)
- enhancement: Added aria-expanded attribute to Change address button in the Cart block [#2603](https://github.com/woocommerce/woocommerce-gutenberg-products-block/pull/2603)
- enhancement: Fix updating the `wc_reserve_stock` stock_quantity value after making changes to the cart inbetween checkouts. [#2747](https://github.com/woocommerce/woocommerce-gutenberg-products-block/pull/2747)
- enhancement: Remove background color from Express checkout title. [#2704](https://github.com/woocommerce/woocommerce-gutenberg-products-block/pull/2704)
- enhancement: Several style enhancements to the Cart and Checkout blocks sidebar. [#2694](https://github.com/woocommerce/woocommerce-gutenberg-products-block/pull/2694)
- enhancement: The Cart and Checkout blocks now use the font colors provided by the theme. [#2745](https://github.com/woocommerce/woocommerce-gutenberg-products-block/pull/2745)
- enhancement: Update some class names to match the new guidelines. [Check the docs](https://github.com/woocommerce/woocommerce-gutenberg-products-block/blob/trunk/docs/theming/README.md) in order to see which class names have been updated. [#2691](https://github.com/woocommerce/woocommerce-gutenberg-products-block/pull/2691) [DN]
- enhancement: Blocks now respect the product image cropping settings. For the All Products block, the user can switch between the cropped thumbnail and the full size image. [#2755](https://github.com/woocommerce/woocommerce-gutenberg-products-block/pull/2755)

= 2.7.1 - 2020-06-16 =
- bug: Use IE11 friendly code for Dashicon component replacement. [#2708](https://github.com/woocommerce/woocommerce-gutenberg-products-block/pull/2708)
- bug: Fix PHP warnings produced by StoreAPI endpoints when variations have no prices. [#2722](https://github.com/woocommerce/woocommerce-gutenberg-products-block/pull/2722)
- bug: Fix missing scoped variable in closure and missing schema definitions. [#2724](https://github.com/woocommerce/woocommerce-gutenberg-products-block/pull/2724)
- bug: Fix undefined index notice for query_type on the product collection data endpoint. [#2723](https://github.com/woocommerce/woocommerce-gutenberg-products-block/pull/2723)

= 2.7.0 - 2020-06-09 =
- bug: Fix bug in Checkout block preventing a retry of credit card payment when first credit card used fails and a new one is tried. [#2655](https://github.com/woocommerce/woocommerce-gutenberg-products-block/pull/2655)
- bug: Avoid some theme style properties leaking into the Cart and Checkout select controls. [#2647](https://github.com/woocommerce/woocommerce-gutenberg-products-block/pull/2647)
- bug: Fixes to the product grid blocks in Twenty Twenty: discounted prices are no longer underlined and the On Sale badge is correctly positioned in the All Products block. [#2573](https://github.com/woocommerce/woocommerce-gutenberg-products-block/pull/2573)
- bug: Improved alignment of credit card validation error messages. [#2662](https://github.com/woocommerce/woocommerce-gutenberg-products-block/pull/2662)
- bug: Show the 'No shipping methods' placeholder in the editor with the _Checkout_ block if there are shipping methods but all of them are disabled. [#2543](https://github.com/woocommerce/woocommerce-gutenberg-products-block/pull/2543)
- enhancement: Filter block font sizes have been adjusted to be in line with other blocks. [#2594](https://github.com/woocommerce/woocommerce-gutenberg-products-block/pull/2594)
- enhancement: The All Products block and the other product grid blocks now share more styles and the markup is more similar (see release post or docs to learn how to undo this change). [#2428](https://github.com/woocommerce/woocommerce-gutenberg-products-block/pull/2428) [DN]
- enhancement: The Cart and Checkout blocks now use the heading styles provided by the theme. [#2597](https://github.com/woocommerce/woocommerce-gutenberg-products-block/pull/2597)
- enhancement: The Cart block titles have been merged into one. [#2615](https://github.com/woocommerce/woocommerce-gutenberg-products-block/pull/2615)
- enhancement: The item count badges of the Checkout block have been updated so it looks better in light & dark backgrounds. [#2619](https://github.com/woocommerce/woocommerce-gutenberg-products-block/pull/2619)
- enhancement: Checkout step progress indicator design has been updated to match the theme headings style. [#2649](https://github.com/woocommerce/woocommerce-gutenberg-products-block/pull/2649)
- performance: Reduce bundlesize of blocks using @wordpress/components directly. [#2664](https://github.com/woocommerce/woocommerce-gutenberg-products-block/pull/2664)

= 2.6.1 - 2020-06-01 =

- fix: Updated the wc_reserved_stock table for compatibility with versions of MySql < 5.6.5. [#2590](https://github.com/woocommerce/woocommerce-gutenberg-products-block/pull/2590)

= 2.6.0 - 2020-05-25 =
**New Blocks**

The Cart and Checkout blocks are released in this version for wider review and testing as a part of our consideration for including them in WooCommerce Core. You can read more [about these blocks here](https://woocommerce.wordpress.com/?p=6384).

Also, note that we are aware of the increased file size for the All Products and Filter blocks frontend JavaScript. It is from some dependency changes. We will be addressing this in the next release.

You can read [more about the release here](https://woocommerce.wordpress.com/?p=6577)

- bug: Add placeholder to the on-sale products block when no results are found. [#1519](https://github.com/woocommerce/woocommerce-gutenberg-products-block/pull/1519)
- bug: Added correct ellipsis character in Product Search block [#1672](https://github.com/woocommerce/woocommerce-gutenberg-products-block/pull/1672)
- bug: If product is changed for featured product block, update the link in the button. [#1894](https://github.com/woocommerce/woocommerce-gutenberg-products-block/pull/1894)
- bug: Import from `@woocommerce/settings` in `@woocommerce/block-settings` [#2330](https://github.com/woocommerce/woocommerce-gutenberg-products-block/pull/2330)
- dev: Accessibility of the All Products block and filter blocks has been improved. [#1656](https://github.com/woocommerce/woocommerce-gutenberg-products-block/pull/1656)
- dev: All Products Block: Update sorting labels to match frontend options [#2462](https://github.com/woocommerce/woocommerce-gutenberg-products-block/pull/2462)
- dev: Change PropType validation for Icon component [#1737](https://github.com/woocommerce/woocommerce-gutenberg-products-block/pull/1737)
- dev: Changed default rows and columns for product grid blocks to 3x3. [#1613](https://github.com/woocommerce/woocommerce-gutenberg-products-block/pull/1613)
- dev: Check for instance of WP_Block in render_callback [#2258](https://github.com/woocommerce/woocommerce-gutenberg-products-block/pull/2258)
- dev: Devs: `ENABLE_REVIEW_RATING` setting was renamed to `REVIEW_RATINGS_ENABLED` and now it also verifies reviews are enabled, to better match WooCommerce API. [#1374](https://github.com/woocommerce/woocommerce-gutenberg-products-block/pull/1374)
- dev: Fix price filtering when stored prices do not match displayed prices (determined by tax settings). [#1612](https://github.com/woocommerce/woocommerce-gutenberg-products-block/pull/1612)
- dev: HTML editing is no longer supported in several blocks. [#1395](https://github.com/woocommerce/woocommerce-gutenberg-products-block/pull/1395)
- dev: Implement __experimentalCreateInterpolateElement for translations. [#1736](https://github.com/woocommerce/woocommerce-gutenberg-products-block/pull/1736)
- dev: Load WooCommerce Core translations for 'Sale!' and some other strings if translations are unavailable for WooCommerce Blocks. [#1694](https://github.com/woocommerce/woocommerce-gutenberg-products-block/pull/1694)
- dev: Prevent data hydration on REST requests [#2176](https://github.com/woocommerce/woocommerce-gutenberg-products-block/pull/2176)
- dev: Show relationship between terms in the active filters block. [#1630](https://github.com/woocommerce/woocommerce-gutenberg-products-block/pull/1630)
- dev: Table creation validation for install routine [#2287](https://github.com/woocommerce/woocommerce-gutenberg-products-block/pull/2287)
- dev: Update the icons used in the blocks. [#1644](https://github.com/woocommerce/woocommerce-gutenberg-products-block/pull/1644)
- enhancement: Add dropdown display style to Filter Products by Attribute block. [#1255](https://github.com/woocommerce/woocommerce-gutenberg-products-block/pull/1255)
- enhancement: Add option to display a Filter button to Filter Products by Attribute block. [#1332](https://github.com/woocommerce/woocommerce-gutenberg-products-block/pull/1332)
- enhancement: Add support for image for product categories block [#1739](https://github.com/woocommerce/woocommerce-gutenberg-products-block/pull/1739)
- enhancement: An error notice will be shown in All Product if the customer is trying to add a product above stock or sold individually. [#2278](https://github.com/woocommerce/woocommerce-gutenberg-products-block/pull/2278)
- performance: Improvements to REST API performance [#2248](https://github.com/woocommerce/woocommerce-gutenberg-products-block/pull/2248)
- performance: Avoid loading Assets API during REST requests [#2286](https://github.com/woocommerce/woocommerce-gutenberg-products-block/pull/2286)

= 2.5.16 - 2020-04-07 =
- Performance: Use the latest version of Jetpack Autoloader. #2132

= 2.5.15 - 2020-03-31 =
- Fix broken product grid blocks styles in old versions of WordPress. #2000

= 2.5.14 - 2020-03-03 =
- Added screen reader text to product counts in the product category list block #1828
- Added screenreader alternative text to the sale badge. #1826
- Product Search block is now compatible with WordPress 5.4 and the last versions of Gutenberg. #1841
- Security: Improved escaping of attributes on blocks. #1854

= 2.5.13 - 2020-02-18 =
- Respect hidden products in All Products block. #1753

= 2.5.12 - 2020-02-05 =
- Fix ratings appearing as text in the editor instead. #1650
- Fix error with the All Products block and Internet Explorer 11 when adding products to the cart. #1642
- bug: Check for instance of WooCommerce and WP_Error before initializing session and cart in `rest_authentication_errors` callback. #1698
- Fix display of price slider when using RTL languages. #1651
- Renamed the "all products" align option so it's clear the final element gets alignment, not just buttons. #1659

= 2.5.11 - 2020-01-20 =
- bug: Fix a javascript error when editing All Products inner blocks "Link to Product Page" option #1593
- bug: Fix an issue in All Products when ordering by newness was reversed #1598
- bug: Fix a javascript error in editor when user re-selects same attribute in Filter Products by Attribute block #1596
- bug: Fix a render issue for product attribute values with ampersand (&) or other special characters #1608
- bug: Fix bug in Safari and other Webkit browsers that was causing the All Products block to show 0 results when resetting the sort value. #1611

= 2.5.10 - 2020-01-09 =
- All Products block: fix wrong price format for variable products with certain currency settings. #1518

= 2.5.9 - 2020-01-07 =
- Fix issue in All Products block that was causing Variable products price to exclude taxes in some cases. #1503

= 2.5.8 - 2020-01-02 =
- Fixed a bug where Filter by Price didn't show up. #1450
- Price filter now allows entering any number in the input fields, even if it's out of constrains. #1457
- Make price slider accurately represent the selected price. #1453

= 2.5.7 - 2019-12-20 =
- Add translation comments and use correct functions #1412, #1415
- bug: Fix Price Filter constraints when price is decimal #1419

= 2.5.6 - 2019-12-17 =
- Fix broken build resulting in blocks not working.

= 2.5.5 - 2019-12-17 =
- bug: Fix broken atomic blocks in the All Products Block #1402
- bug: Only allow one instance of the All Products block per page/post. #1383
- bug: All Products Block: Fix default sort order changes not updating block in editor. #1385
- bug: Normalize set minPrice and maxPrice values by step #1379
- bug: Fix messaging when there are no attributes #1382
- Price Filter: fix NaN values shown in some occasions while loading . #1386
- bug: Fix incorrect property name for price format #1397
- Remove double colon on active filter block price label. #1399
- Fix: Attribute filters were not updating based on changes in the Price filter when query type was set to OR. #1390

= 2.5.4 - 2019-12-11 =
- bug: Fix increase in some bundle sizes #1363

= 2.5.3 - 2019-12-09 =
- Prevent Filter Products by Attribute block hiding non-matching options when Query Type is set to OR. #1339
- Fix price slider layout in narrow columns #1231

= 2.5.2 - 2019-12-02 =
- Fixed a PHP Notice in Featured Category Block when the category is invalid. #1291 👏 @strategio
- Filter Products by Attribute block now uses the attribute label instead of the slug to set the default title. #1271
- Fix Filter Products by Price slider being reset to 0-0 when filters were cleared from the Active Filters block. #1278
- Don't enqueue wcSettings unless the route requires it. #1292
- Add `getAdminLink()` utility method. #1244

= 2.5.1 - 2019-11-26 =
- Fix Products by Tag, Products by Attribute and Hand-picked Products blocks showing an invalid attributes error. #1254
- Fix the price slider updating instantly even when filter button was enabled. #1228
- Honor CSS classes in the editor for blocks added in 2.5. #1227
- Fix variable products price format in All Products block. #1210
- Allow the feature plugin to use WooCommerce Core translated strings. #1242
- Reduce number of queries ran by multiple filter blocks with All Products block. #1233
- Fix heading level setting for the All Products Title Block. #1230
- Fix editor styles (background color) for titles of "Filter by…" blocks. #1256
- Fix bug with cart not updating. #1258
- Fix issue in the Filter by Attribute selector that was preventing to reselect the currently selected attribute. #1264

= 2.5.0 - 2019-11-19 =

- Feature: Introduce an All Products block, a new block listing products using client side rendering. Requires WordPress 5.3.
- Feature: Introduce a Filter Products by Price block. Allow customers to filter the All Products block by price. Requires WordPress 5.3.
- Feature: Introduce a Filter Products by Attribute block which works alongside the new "All products" block. Requires WordPress 5.3.
- Feature: Introduce an Active Filters block that lists all currently used filters. Requires WordPress 5.3.
- Show a friendly error message in the frontend if blocks throw a JS error.
- Show a message in the editor if no products are found rather than show nothing.
- Show previews for all included blocks in the block inserter. Requires WordPress 5.3.
- Products on Sale, Products Tag and Product Search blocks have new icons.
- Officialy deprecate NPM package `@woocommerce/block-library`.
- Use Server Side Rendering for Product Category List block to remove the need to pass large amounts of data around when not needed.
- RTL fixes to several blocks.
- All block icons are displayed gray in the editor shortcuts inserter.
- Make it easier for themes to style the Product Categories List block: new class names allow writing simpler selectors and it's now possible to remove the parentheses around the count number.

= 2.4.1 - 2019-08-30 =

- Fix conflict with WooCommerce Admin.

= 2.4.0 - 2019-08-29 =
- Feature: A new block named 'All Reviews' was added in order to display a list of reviews from all products and categories of your store. #902
- Feature: Added Reviews by Product block.
- Feature: Added Reviews by Category block.
- Feature: Added a new product search block to insert a product search field on a page.
- Enhancement: Add error handling for API requests to the featured product block.
- Enhancement: Allow hidden products in Hand-picked Products block.
- Fix: Prevented block settings being output on every route.  Now they are only needed when the route has blocks requiring them.
- Dev: Introduced higher order components, global data handlers, and refactored some blocks.
- Dev: Created new HOCs for retrieving data: `withProduct`, `withComponentId`, `withCategory`.
- Dev: Export block settings to an external global `wc.blockSettings` that can be reliably used by extensions by enqueuing their script with the `wc-block-settings` as the handle. #903
- Dev: Added new generic base components: `<OrderSelect />` and `<Label />` so they can be shared between different blocks. #905

= 2.3.1 - 2019-08-27 =

- Fix: Fix deprecation notices with PHP 7.4.
- Fix: Removed unused screen-reader-text css styles for buttons which caused some theme conflicts.
- Fix: Left align stars to fix alignment in Storefront.
- Fix: Best-sellers block query results #917
- Fix: Fix duplicated translatable string #843

= 2.3.0 - 2019-08-12 =

- Feature: Added a new Featured Category Block; feature a category and show a link to it's archive.
- Feature: Added a new Products by Tag(s) block.
- Feature: Allow individual variations to be selected in the Featured Product block.
- Feature: Added a button alignment option to product grid blocks to align buttons horizontally across the row.
- Feature: Added a cancel button to the product category block editor to discard unsaved changes.
- Enhancement: Change the toggle for list type in Product Category List block to a button toggle component for clarity.
- Build: Updated build process and plugin structure to follow modern best practices. Minimum PHP version bumped to 5.6.
- Fix: Correctly hide products from grids when visibility is hidden.
- Fix: Fix Featured Category block using radio buttons instead of checkboxes.
- Fix: Use externals for frontend dependencies so they are shared between extensions and blocks. That saves 2.57MB on page weight.
- Fix: Load frontend scripts dynamically only when the page contains a block that requires them.
- Fix: Reduce dependencies of JavaScript powered frontend blocks.
- Fix: Disable HTML editing on dynamic blocks which have no content.
- Fix: Hide background opacity control in Featured Product settings if there is no background image.
- Fix: Reduce CSS specificity to make styling easier.
- Fix: Fix author access to API for Hand-picked Products block.

= 2.2.1 - 2019-07-04 =

- Fix: Allow custom CSS classes on grid blocks.
- Fix: Allow custom CSS classes on featured product block.
- Fix: Allow custom CSS classes on product categories list.

= 2.2.0 - 2019-06-26 =

- Feature: Add Product Categories List navigation block for showing a list of categories on your site.
- Enhancement: All grid blocks are now rendered directly by the blocks code, not using the shortcode.
- Enhancement: Brand the WooCommerce Blocks for better discoverability in the block inserter.
- Build: Update build process to dynamically generate required WordPress dependencies.
- Build: Update packages.

= 2.1.0 - 2019-05-14 =

- Feature: Add focal point picker to the Featured Product block, so you can adjust the background image position (only available on WP 5.2+ or with Gutenberg plugin).
- Fix: Improved fetching products from API, so searching for products in Featured Product & Hand-picked Products is faster for stores with over 200 products.
- Fix: It might be possible to request over 100 products for the editor preview, but this would cause an API error - we now limit the preview request to 100 products.
- Build: Update build script to show visual progress indicator.
- Build: Update packages.

= 2.0.1 - 2019-04-22 =

- Fix: Fix warnings about blocks already being registered.
- Fix: Fix a conflict with WooCommerce 3.6 and WooCommerce Blocks 1.4 (this change only applies to the version of blocks bundled with WooCommerce core).

= 2.0.0 - 2019-04-18 =

- **BREAKING:** Requires WordPress 5.0+, WooCommerce 3.6+
- **BREAKING:** Remove the legacy block entirely
- **BREAKING:** Remove the `wc-pb/v3/*` endpoints in favor of new core `wc-blocks/v1/*` endpoints
- Feature: Add content visibility settings to show/hide title, price, rating, button
- Feature: Add transforms between basic product grid blocks
- Fix: Add product rating display to preview, to better match front end
- Fix: Product titles render HTML correctly in preview
- Fix: Icons are now aligned correctly in placeholders
- Fix: Grid block preview column width now matches the front-end
- Fix: Webpack now builds using a custom jsonp callback, fixing possible collisions with other projects
- API: Change namespace, endpoints now accessed at `/wc/blocks/*`
- API: Add `catalog_visibility` parameter for fetching products
- API: Update structure of attribute term endpoint to return `attribute.slug`, `attribute.name` etc
- API: Update parameters to use full names, `category_operator`, `attribute_operator`
- Components: Move SearchListControl to `@woocommerce/components` library
- Components: Added new control component GridContentControl to manage content visibility
- Build: Reorganize CSS into one file for editor preview, and one file for front-end styles
- Build: Move registration code to a new class
- Build: Update packages<|MERGE_RESOLUTION|>--- conflicted
+++ resolved
@@ -4,11 +4,7 @@
 Requires at least: 5.8
 Tested up to: 5.8
 Requires PHP: 7.0
-<<<<<<< HEAD
-Stable tag: 6.8.0-dev
-=======
 Stable tag: 6.7.1
->>>>>>> b60afb53
 License: GPLv3
 License URI: https://www.gnu.org/licenses/gpl-3.0.html
 
@@ -89,15 +85,12 @@
 
 == Changelog ==
 
-<<<<<<< HEAD
-=======
 = 6.7.1 - 2022-01-07 =
 
 #### Bug Fixes
 
 - Convert token to string when setting the active payment method. ([5535](https://github.com/woocommerce/woocommerce-gutenberg-products-block/pull/5535))
 
->>>>>>> b60afb53
 = 6.7.0 - 2022-01-03 =
 
 #### Enhancements
