=== WooCommerce Blocks ===
Contributors: automattic, woocommerce, claudiulodro, tiagonoronha, jameskoster, ryelle, levinmedia, aljullu, mikejolley, nerrad, joshuawold, assassinateur, haszari, mppfeiffer, nielslange, opr18, ralucastn, tjcafferkey
Tags: gutenberg, woocommerce, woo commerce, products, blocks, woocommerce blocks
Requires at least: 6.1.1
Tested up to: 6.1.1
Requires PHP: 7.2
<<<<<<< HEAD
Stable tag: 9.7.0-dev
=======
Stable tag: 9.4.4
>>>>>>> 31bde6c3
License: GPLv3
License URI: https://www.gnu.org/licenses/gpl-3.0.html

== Description ==

WooCommerce Blocks are the easiest, most flexible way to display your products on posts and pages!

For more information on what blocks are available, and how to use them, check out the official documentation: https://docs.woocommerce.com/document/woocommerce-blocks/

**Note: Feature plugin for WooCommerce + Gutenberg. This plugin serves as a space to iterate and explore new Blocks and updates to existing blocks for WooCommerce, and how WooCommerce might work with the block editor.**

Use this plugin if you want access to the bleeding edge of available blocks for WooCommerce. However, stable blocks are bundled into WooCommerce, and can be added from the "WooCommerce" section in the block inserter.

- **Active Filters**
- **All Products**
- **All Reviews**
- **Best Selling Products**
- **Cart including Cross-Sells**
- **Checkout**
- **Featured Category**
- **Featured Product**
- **Filter by Attribute**
- **Filter by Price**
- **Filter by Rating**
- **Filter by Stock**
- **Hand-picked Products**
- **Mini Cart**
- **Newest Products**
- **On Sale Products**
- **Product Categories List**
- **Product Search**
- **Products by Attribute**
- **Products by Category**
- **Products by Tag**
- **Reviews by Category**
- **Reviews by Product**
- **Top Rated Products**
- **Customer Account**

== Getting Started ==

= Minimum Requirements =

* Latest release versions of WordPress and WooCommerce ([read more here](https://developer.woocommerce.com/?p=9998))
* PHP version 7.2 or greater (PHP 7.4 or greater is recommended)
* MySQL version 5.6 or greater

Visit the [WooCommerce server requirements documentation](https://docs.woocommerce.com/document/server-requirements/) for a detailed list of server requirements.

= Automatic installation =

Automatic installation is the easiest option as WordPress handles the file transfers itself and you don’t need to leave your web browser. To do an automatic install of this plugin, log in to your WordPress dashboard, navigate to the Plugins menu and click Add New.

In the search field type “WooCommerce Blocks” and click Search Plugins. Once you’ve found this plugin you can view details about it such as the point release, rating and description. Most importantly of course, you can install it by simply clicking “Install Now”.

= Manual installation =

The manual installation method involves downloading the plugin and uploading it to your webserver via your favourite FTP application. The WordPress codex contains [instructions on how to do this here](https://codex.wordpress.org/Managing_Plugins#Manual_Plugin_Installation).

= Sample data =

WooCommerce comes with some sample data you can use to populate the products and get started building Products blocks quickly and easily. You can use the core [CSV importer](https://docs.woocommerce.com/document/product-csv-importer-exporter/) or our [CSV Import Suite plugin](https://woocommerce.com/products/product-csv-import-suite/) to import sample_products.csv.

= Where can I report bugs or contribute to the project? =

Bugs should be reported in the [WooCommerce Blocks GitHub repository](https://github.com/woocommerce/woocommerce-gutenberg-products-block/).

= This is awesome! Can I contribute? =

Yes you can! Join in on our [GitHub repository](https://github.com/woocommerce/woocommerce-gutenberg-products-block/) :)

Release and roadmap notes available on the [WooCommerce Developers Blog](https://woocommerce.wordpress.com/2019/01/15/woocommerce-blocks-1-3-0-release-notes/)

== Changelog ==

<<<<<<< HEAD
= 9.6.2 - 2023-02-22 =

#### Bug Fixes

- Disable compatibility layer ([8507](https://github.com/woocommerce/woocommerce-blocks/pull/8507))

= 9.6.1 - 2023-02-17 =

#### Bug Fixes

- Make Mini Cart Contents block visible in the Style Book. ([8458](https://github.com/woocommerce/woocommerce-blocks/pull/8458))
- Fixed an issue where cart item data could cause fatal errors if it was an array. ([8440](https://github.com/woocommerce/woocommerce-blocks/pull/8440))
- Fix Customer account sidebar link incorrect margin in WP 6.2. ([8437](https://github.com/woocommerce/woocommerce-blocks/pull/8437))
- Fix cases in which Checkout would validate customer country against the wrong state. ([8460](https://github.com/woocommerce/woocommerce-blocks/pull/8460))

= 9.6.0 - 2023-02-14 =

#### Enhancements

- Improved default headings and styling of the cart block and fixed the display of cart and checkout block editable fields when using dark themes. ([8380](https://github.com/woocommerce/woocommerce-blocks/pull/8380))
- Add a reset button for the Filter blocks. ([8366](https://github.com/woocommerce/woocommerce-blocks/pull/8366))
- Update the incompatible gateways notice design. ([8365](https://github.com/woocommerce/woocommerce-blocks/pull/8365))
- Product Rating: Add support for the Padding setting. ([8347](https://github.com/woocommerce/woocommerce-blocks/pull/8347))
- Update apply button description to be more clear for filter blocks. ([8339](https://github.com/woocommerce/woocommerce-blocks/pull/8339))
- Allow third party shipping methods to declare compatibility with WC Blocks local pickup. ([8256](https://github.com/woocommerce/woocommerce-blocks/pull/8256))

#### Bug Fixes

- Fix a bug where certain checkout fields were being reset when changing the shipping option. ([8400](https://github.com/woocommerce/woocommerce-blocks/pull/8400))
- Fix bug in which errors would be shown twice in Checkout block. ([8390](https://github.com/woocommerce/woocommerce-blocks/pull/8390))
- Filter by Rating: Fix functionality to for resetting filters using the Reset button. ([8374](https://github.com/woocommerce/woocommerce-blocks/pull/8374))
- Fix a bug in WordPress 5.9 in which changing quantity doesn't work inside Cart and Mini Cart blocks. ([8356](https://github.com/woocommerce/woocommerce-blocks/pull/8356))
- Fix potential conflict between newsletter extensions on the checkout page. ([8354](https://github.com/woocommerce/woocommerce-blocks/pull/8354))
- Mini Cart block: Fix the drawer content height to allow the checkout button to be visible. ([8351](https://github.com/woocommerce/woocommerce-blocks/pull/8351))
- Prevent errors relating to the coupon input disappearing when focusing/blurring the coupon input and the value of the input field remains unchanged. ([8349](https://github.com/woocommerce/woocommerce-blocks/pull/8349))
- Fix: The experimental typography styles for the Store Breadcrumbs block are now restricted to the feature plugin. ([8345](https://github.com/woocommerce/woocommerce-blocks/pull/8345))
- Fix console error of `isLoading` for Price filter block. ([8340](https://github.com/woocommerce/woocommerce-blocks/pull/8340))
- Checkout - Allow partial pushes of address data to work before a country is provided ([8425](https://github.com/woocommerce/woocommerce-blocks/pull/8425))

= 9.5.0 - 2023-01-30 =

#### Enhancements

- Enhancement: Add _Store Breadcrumbs_ block, allowing merchants to keep track of their locations within the store and navigate back to parent pages. ([8222](https://github.com/woocommerce/woocommerce-blocks/pull/8222))
- Enhancement: Add _Catalog Sorting_ block. ([8122](https://github.com/woocommerce/woocommerce-blocks/pull/8122))
- Enhancement: Add _Product Results Count_ block. ([8078](https://github.com/woocommerce/woocommerce-blocks/pull/8078))
- Enhancement: Add a `reset` button for the _Filter by Attributes_ block. ([8285](https://github.com/woocommerce/woocommerce-blocks/pull/8285))
- Enhancement: Add a compatibility layer to keep extensions continue working with Blockified Archive Templates. ([8172](https://github.com/woocommerce/woocommerce-blocks/pull/8172))
- Enhancement: Add border style previews in the editor for featured items. ([8304](https://github.com/woocommerce/woocommerce-blocks/pull/8304))
- Enhancement: Graduate margin styling for _Product Price block_ to WooCommerce core. ([8269](https://github.com/woocommerce/woocommerce-blocks/pull/8269))
- Enhancement: Improve free local pickup display during checkout. ([8241](https://github.com/woocommerce/woocommerce-blocks/pull/8241))
- Enhancement: Improve how checkout pushes data to the server when entering address data. ([8030](https://github.com/woocommerce/woocommerce-blocks/pull/8030))
- Enhancement: Move margin for _Product Rating_ from CSS to Global Styles. ([8202](https://github.com/woocommerce/woocommerce-blocks/pull/8202))
- Enhancement: Prevent an edge case where adding the _Product_ blocks above the Classic Template block would cause its ratings to change the markup. ([8247](https://github.com/woocommerce/woocommerce-blocks/pull/8247))
- Enhancement: Refresh the cart after using the back button to return to checkout. ([8236](https://github.com/woocommerce/woocommerce-blocks/pull/8236))
- Enhancement: Replace the collapsed section for the coupon code with a link. ([7993](https://github.com/woocommerce/woocommerce-blocks/pull/7993))
- Enhancement: Set `inherit` setting to true when is inserted in the archive product template. ([8251](https://github.com/woocommerce/woocommerce-blocks/pull/8251))
- Enhancement: Transition _Product Button_ from using CSS margin to Global Styles. ([8239](https://github.com/woocommerce/woocommerce-blocks/pull/8239))

#### Bug Fixes

- Fix: Adjust _Featured Product_ and _Featured Category_ blocks preview for Style Book. ([8313](https://github.com/woocommerce/woocommerce-blocks/pull/8313))
- Fix: Adjust _Store Notices_ text color in dark themes. ([8278](https://github.com/woocommerce/woocommerce-blocks/pull/8278))
- Fix: Adjust _Catalog Sorting_ colors in dark themes. ([8270](https://github.com/woocommerce/woocommerce-blocks/pull/8270))
- Fix: Adjust color and direction of the arrow of the return to cart button on the checkout page. ([8289](https://github.com/woocommerce/woocommerce-blocks/pull/8289))
- Fix: Hide filter blocks and _Product Search_ block for Style Book. ([8309](https://github.com/woocommerce/woocommerce-blocks/pull/8309))
- Fix: Resolve a bug that would display Billing Address for Shipping Address on checkout rest endpoint. ([8291](https://github.com/woocommerce/woocommerce-blocks/pull/8291))
- Fix: Resolve an issue where the WooCommerce tab of the style book would crash and certain blocks would not load correctly. ([8243](https://github.com/woocommerce/woocommerce-blocks/pull/8243))
=======
= 9.4.4 - 2023-02-27 =

#### Bug Fixes

- Check if session is set before returing updated customer address. ([8537](https://github.com/woocommerce/woocommerce-blocks/pull/8537))

= 9.4.3 - 2023-02-01 =

#### Bug Fixes

- Fix a bug in WordPress 5.9 in which changing quantity doesn't work inside Cart and Mini Cart blocks. ([8297](https://github.com/woocommerce/woocommerce-blocks/pull/8356))
- Mini Cart block: Fix the drawer content height to allow the checkout button to be visible. ([8297](https://github.com/woocommerce/woocommerce-blocks/pull/8351))
>>>>>>> 31bde6c3

= 9.4.2 - 2023-01-26 =

#### Bug Fixes

Product Elements: remove feature plugin flag from Product Title, Product Summary and Product Template block. ([8297](https://github.com/woocommerce/woocommerce-blocks/pull/8297))

= 9.4.1 - 2023-01-23 =

#### Bug Fixes

Prevent Cart and Checkout notices from disappearing immediately after adding. ([8253](https://github.com/woocommerce/woocommerce-blocks/pull/8253))

= 9.4.0 - 2023-01-16 =

#### Enhancements

- Product Elements: Change the color of product elements (variations of core blocks) icon blocks to match the color of the core blocks. ([8155](https://github.com/woocommerce/woocommerce-blocks/pull/8155))
- Added context for aria-label on cart quantity controls. ([8099](https://github.com/woocommerce/woocommerce-blocks/pull/8099))
- Add Local Pickup shipping method and its blocks. ([7433](https://github.com/woocommerce/woocommerce-blocks/pull/7433))

#### Bug Fixes

- Prevent undefined variable notice on checkout. ([8197](https://github.com/woocommerce/woocommerce-blocks/pull/8197))
- Allow Slot/Fills in the Cart and Checkout blocks to correctly render in the Block Editor. ([8111](https://github.com/woocommerce/woocommerce-blocks/pull/8111))
- Attribute, Rating and Stock filters: Dropdown indicator icon display fix. ([8080](https://github.com/woocommerce/woocommerce-blocks/pull/8080))
- Ensure the filter controls are consistently displayed in the editor. ([8079](https://github.com/woocommerce/woocommerce-blocks/pull/8079))
- Ensure the Checkout Totals and Checkout Order Summary blocks cannot be removed from the Checkout block. ([7873](https://github.com/woocommerce/woocommerce-blocks/pull/7873))
- Correctly detect compatible express payment methods. ([8201](https://github.com/woocommerce/woocommerce-blocks/pull/8201))

#### Documentation

- Add Customer Account block name to readme.txt. ([8114](https://github.com/woocommerce/woocommerce-blocks/pull/8114))

#### Technical debt

- Update validation messages to reference the name of the invalid field. ([8143](https://github.com/woocommerce/woocommerce-blocks/pull/8143))

#### Compatibility

- Update minimum PHP required version to 7.2. ([8154](https://github.com/woocommerce/woocommerce-blocks/pull/8154))

= 9.3.0 - 2023-01-02 =

#### Enhancements

- The filter by attribute, price, rating, and stock blocks are not reloaded when selected in the editor anymore. ([8002](https://github.com/woocommerce/woocommerce-blocks/pull/8002))
- Products and All Products: Display "Add review" link when there's no product rating. ([7929](https://github.com/woocommerce/woocommerce-blocks/pull/7929))
- Product Query: Create variation of `core/post-template` as a Product Query inner block. ([7838](https://github.com/woocommerce/woocommerce-blocks/pull/7838))
- Mini Cart block: Added notice support. ([7234](https://github.com/woocommerce/woocommerce-blocks/pull/7234))

#### Bug Fixes

- Don't check for validation on pushChange. ([8029](https://github.com/woocommerce/woocommerce-blocks/pull/8029))
- Fix: Ensure that the Checkout Order Summary block is showing of WooCommerce Blocks instead the WooCommerce core translations. ([7995](https://github.com/woocommerce/woocommerce-blocks/pull/7995))
- Update Mini Cart, Cart and Checkout button styles so they follow theme styles in Twenty Twenty Three and Zaino themes. ([7992](https://github.com/woocommerce/woocommerce-blocks/pull/7992))
- Disable Rate Limiting when editing Blocks in admin. ([7934](https://github.com/woocommerce/woocommerce-blocks/pull/7934))

#### Various

- Show cart view switcher when inner blocks are selected. ([8006](https://github.com/woocommerce/woocommerce-blocks/pull/8006))
- Cart Block: Fixed the console error displayed when an invalid coupon was added to the cart. ([7969](https://github.com/woocommerce/woocommerce-blocks/pull/7969))
- Add "Customer Account" block to header and footer patterns. ([7944](https://github.com/woocommerce/woocommerce-blocks/pull/7944))
- Add the new `Customer Account` block. ([7876](https://github.com/woocommerce/woocommerce-blocks/pull/7876))
- Highlight incompatible payment gateways in the Cart & Checkout Blocks. ([7412](https://github.com/woocommerce/woocommerce-blocks/pull/7412))

= 9.2.0 - 2022-12-19 =

#### Enhancements

- Product Query: Add Product Visibility support. ([7951](https://github.com/woocommerce/woocommerce-blocks/pull/7951))
- Remove account creation setting from Checkout block. ([7941](https://github.com/woocommerce/woocommerce-blocks/pull/7941))
- Enable merchants to adjust the label of the `Place Order` button according to their needs. ([7843](https://github.com/woocommerce/woocommerce-blocks/pull/7843))
- Enable merchants to edit the button labels within the Mini Cart block. ([7817](https://github.com/woocommerce/woocommerce-blocks/pull/7817))
- Fix Mini Cart icon color in Global Styles blocks customizer. ([7762](https://github.com/woocommerce/woocommerce-blocks/pull/7762))
- Enable merchants to adjust the label of the Place Order button according to their needs. ([7733](https://github.com/woocommerce/woocommerce-blocks/pull/7733))

#### Bug Fixes

- Fix bug that was overriding the  `archive-product` when saving a fallback template. ([7975](https://github.com/woocommerce/woocommerce-blocks/pull/7975))
- Fix: Add non-ASCII terms support to Filter by Attribute block. ([7906](https://github.com/woocommerce/woocommerce-blocks/pull/7906))
- Fix: Ensure that the Checkout block respects the WooCommerce core settings for guest checkout and account creation. ([7883](https://github.com/woocommerce/woocommerce-blocks/pull/7883))
- A notice is now displayed in the editor whenever the Filter by Rating block is used in a store that has no products with ratings. Additionally, users can now preview/update the content, settings, and color for the filter even when the store doesn't have any ratings yet. ([7763](https://github.com/woocommerce/woocommerce-blocks/pull/7763))
- Prevent invalid data being pushed to the server when validating fields on the checkout. ([7755](https://github.com/woocommerce/woocommerce-blocks/pull/7755))

#### Documentation

- Added documentation for the selectors of the cart data store. ([7708](https://github.com/woocommerce/woocommerce-blocks/pull/7708))

#### Technical debt

- Show notices to the shopper if an item in the cart's quantity is updated automatically. ([7938](https://github.com/woocommerce/woocommerce-blocks/pull/7938))

#### Various

- Remove hidden autocomplete fields in checkout. ([7953](https://github.com/woocommerce/woocommerce-blocks/pull/7953))

= 9.1.3 - 2022-12-21 =

#### Enhancements

- Enable Product SKU and Product Stock Indicator in Core ([8009](https://github.com/woocommerce/woocommerce-blocks/pull/8009))

= 9.1.2 - 2022-12-21 =

#### Enhancements

- Enable Products block into WC core. ([8001](https://github.com/woocommerce/woocommerce-blocks/pull/8001))

= 9.1.1 - 2022-12-14 =

#### Enhancements

- Products block: Add patterns. ([7857](https://github.com/woocommerce/woocommerce-blocks/pull/7857))
- Filter by Stock: Add dropdown version.
- Filter by Stock: Add option to choose multiple or single option. ([7831](https://github.com/woocommerce/woocommerce-blocks/pull/7831))
- Filter by Rating: Add dropdown version.
- Filter by Rating: Add option to choose multiple or single option.
- Filters: Fix the little gaps on the border corners in the filters Dropdown version. ([7771](https://github.com/woocommerce/woocommerce-blocks/pull/7771))
- Product Query - Enable "Inherit Query from template" option. ([7641](https://github.com/woocommerce/woocommerce-blocks/pull/7641))

#### Bug Fixes

- Classic Products Template and Products: Improve the layout of the Rating. ([7932](https://github.com/woocommerce/woocommerce-blocks/pull/7932))
- Product Elements: Fix misc block settings for Product Button, Price and Rating. ([7914](https://github.com/woocommerce/woocommerce-blocks/pull/7914))
- Fix Padding, Margin, Border Width, and Radius settings for all relevant blocks. ([7909](https://github.com/woocommerce/woocommerce-blocks/pull/7909))
- Fix wrong Mini Cart amount displayed when displaying prices including taxes. ([7832](https://github.com/woocommerce/woocommerce-blocks/pull/7832))
- Product Query: Add Sorted by title preset to Popular Filters. ([7949])(https://github.com/woocommerce/woocommerce-blocks/pull/7949))

= 9.1.0 - 2022-12-06 =

#### Enhancements

- The "WooCommerce Alternating Image and Text" block pattern has been added. This design can be used by adding two attention-grabbing images, customizing the text to match your needs and customizing the button block to be linked to any page. ([7827](https://github.com/woocommerce/woocommerce-blocks/pull/7827))
- Add to Cart Button: Add support for the alignment setting. ([7816](https://github.com/woocommerce/woocommerce-blocks/pull/7816))
- Products block: Make the block available to the users of the feature plugin. ([7815](https://github.com/woocommerce/woocommerce-blocks/pull/7815))
- The "WooCommerce Product Hero 2 Column 2 Row" block pattern has been added. It is a straightforward hero design that can be used by adding two attention-grabbing images, some custom product description text and customizing the button block to be linked to any page. ([7814](https://github.com/woocommerce/woocommerce-blocks/pull/7814))
- The "Just Arrived Full Hero" block pattern has been added. It is a straightforward hero design that can be used with an attention-grabber image some simple callout text, and a button block that can be linked to any page. ([7812](https://github.com/woocommerce/woocommerce-blocks/pull/7812))
- Product Rating: Add support for the alignment setting. ([7790](https://github.com/woocommerce/woocommerce-blocks/pull/7790))
- Rename Active Product Filters block to Active Filters. ([7753](https://github.com/woocommerce/woocommerce-blocks/pull/7753))
- Product Query: Add support for filtering by attributes within the block. ([7743](https://github.com/woocommerce/woocommerce-blocks/pull/7743))
- Align the font-sizes in filters. ([7707](https://github.com/woocommerce/woocommerce-blocks/pull/7707))

#### Bug Fixes

- Mini Cart block: Load `wc-blocks-registry` package at the page's load instead of lazy load it. ([7813](https://github.com/woocommerce/woocommerce-blocks/pull/7813))
- Hide the shipping address form from Checkout Block in Editor and rename the Billing Address label when "Force shipping to the customer billing address" is enabled. ([7800](https://github.com/woocommerce/woocommerce-blocks/pull/7800))
- Product Price: Fix the alignment setting. ([7795](https://github.com/woocommerce/woocommerce-blocks/pull/7795))
- Fix: Show tax label in Cart and Checkout block. ([7785](https://github.com/woocommerce/woocommerce-blocks/pull/7785))
- Make Footer and Header patterns available in pattern chooser. ([7699](https://github.com/woocommerce/woocommerce-blocks/pull/7699))
- Fix: Product Query editor preview with Stock Status setting. ([7682](https://github.com/woocommerce/woocommerce-blocks/pull/7682))

#### technical debt

- Clean up unused CSS code. ([7751](https://github.com/woocommerce/woocommerce-blocks/pull/7751))

= 9.0.0 - 2022-11-21 =

#### Bug Fixes

- Fix skewed placeholder of a Product Image block. ([7651](https://github.com/woocommerce/woocommerce-blocks/pull/7651))
- Fix missing translations in the inspector (editor mode) for the Cart Cross-Sells Blocks. ([7616](https://github.com/woocommerce/woocommerce-blocks/pull/7616))

#### Enhancements

- Move paymentResult to the payment store. ([7692](https://github.com/woocommerce/woocommerce-blocks/pull/7692))
- Add the `Products by Attribute` template. ([7660](https://github.com/woocommerce/woocommerce-blocks/pull/7660))
- Make loading placeholder colors match the current font color for the theme. ([7658](https://github.com/woocommerce/woocommerce-blocks/pull/7658))
- Remove cart fragments support to improve performance in product blocks. ([7644](https://github.com/woocommerce/woocommerce-blocks/pull/7644))
- Add a `clearValidationErrors` action to the `wc/store/validation` data store. ([7601](https://github.com/woocommerce/woocommerce-blocks/pull/7601))
- Add `ValidatedTextInput` and `ValidationInputError` to the `@woocommerce/blocks-checkout` package. ([7583](https://github.com/woocommerce/woocommerce-blocks/pull/7583))
- React Based Local Pickup Settings Screen. ([7581](https://github.com/woocommerce/woocommerce-blocks/pull/7581))
- Convert product-elements/image to TypeScript. ([7572](https://github.com/woocommerce/woocommerce-blocks/pull/7572))
- Add `StoreNoticesContainer` to the `@woocommerce/blocks-checkout` package. ([7558](https://github.com/woocommerce/woocommerce-blocks/pull/7558))
- Convert product-elements/price to TypeScript. ([7534](https://github.com/woocommerce/woocommerce-blocks/pull/7534))
- Adds the option of providing a custom class for the product details on the Cart Block. ([7328](https://github.com/woocommerce/woocommerce-blocks/pull/7328))

#### Various

- Change action type name for use shipping as billing option. ([7695](https://github.com/woocommerce/woocommerce-blocks/pull/7695))
- Block Checkout: Apply selected Local Pickup rate to entire order (all packages). ([7484](https://github.com/woocommerce/woocommerce-blocks/pull/7484))

= 8.9.4 - 2023-01-04 =

#### Bug fixes

- Fix hangs in the block editor with WordPress 5.8. [#8095](https://github.com/woocommerce/woocommerce-blocks/pull/8095)
- Fix Filter by Attribute block crashing in the editor of WordPress 5.8. [#8101](https://github.com/woocommerce/woocommerce-blocks/pull/8101)

= 8.9.3 - 2023-01-03 =

#### Bug fixes

- Fix fatal error in WordPress 5.8 when creating a post or page. [#7496](https://github.com/woocommerce/woocommerce-blocks/pull/7496)

= 8.9.2 - 2022-12-01 =

#### Bug Fixes

- Mini Cart block: fix compatibility with Page Optimize and Product Bundles plugins [#7794](https://github.com/woocommerce/woocommerce-blocks/pull/7794)
- Mini Cart block: Load wc-blocks-registry package at the page's load instead of lazy load it [#7813](https://github.com/woocommerce/woocommerce-blocks/pull/7813)

= 8.9.1 - 2022-11-14 =

#### Bug fixes

- Display correct block template when filtering by attribute. ([7640](https://github.com/woocommerce/woocommerce-blocks/pull/7640))

= 8.9.0 - 2022-11-07 =

#### Enhancements

- Make the Filter by Price block range color dependent of the theme color. ([7525](https://github.com/woocommerce/woocommerce-blocks/pull/7525))
- Update the Mini Cart block drawer to honor the theme's background. ([7510](https://github.com/woocommerce/woocommerce-blocks/pull/7510))
- Improve the appearance of the Express Payment Block. ([7465](https://github.com/woocommerce/woocommerce-blocks/pull/7465))
- Enhancement/pickup location editor improvements. ([7446](https://github.com/woocommerce/woocommerce-blocks/pull/7446))
- Add Stock Status setting to Product Query Block. ([7397](https://github.com/woocommerce/woocommerce-blocks/pull/7397))
- Improve performance for `get_store_pages` method. ([6898](https://github.com/woocommerce/woocommerce-blocks/pull/6898))
- Adding rate limiting functionality to Store API endpoints. ([5962](https://github.com/woocommerce/woocommerce-blocks/pull/5962))

#### Bug Fixes

- Fix margins from Product Selector description on Filter Products by Attribute block. ([7552](https://github.com/woocommerce/woocommerce-blocks/pull/7552))
- Filter by Price block: Fix price slider visibility on dark themes. ([7527](https://github.com/woocommerce/woocommerce-blocks/pull/7527))
- Fix the text color for the header and footer WooCommerce patterns. ([7524](https://github.com/woocommerce/woocommerce-blocks/pull/7524))
- Fix inconsistent button styling with TT3. ([7516](https://github.com/woocommerce/woocommerce-blocks/pull/7516))
- Fix Mini Cart Global Styles. ([7515](https://github.com/woocommerce/woocommerce-blocks/pull/7515))
- Add white background to Filter by Attribute block dropdown so text is legible in dark backgrounds. ([7506](https://github.com/woocommerce/woocommerce-blocks/pull/7506))
- Product button: Fix 'In cart' button localization. ([7504](https://github.com/woocommerce/woocommerce-blocks/pull/7504))
- Fix: Restore transform functionality for filter widgets. ([7401](https://github.com/woocommerce/woocommerce-blocks/pull/7401))
- Developers: Fixed an issue where the project would not build on Windows machines. ([6798](https://github.com/woocommerce/woocommerce-blocks/pull/6798))
- Active Product Filters: Fix active filter grouping for Product Ratings and Stock Statuses ([7577]https://github.com/woocommerce/woocommerce-blocks/pull/7577)

= 8.8.2 - 2022-10-31 =

#### Bug fixes

- Fix Mini Cart Global Styles. [7515](https://github.com/woocommerce/woocommerce-blocks/pull/7515)
- Fix inconsistent button styling with TT3. ([7516](https://github.com/woocommerce/woocommerce-blocks/pull/7516))
- Make the Filter by Price block range color dependent of the theme color. [7525](https://github.com/woocommerce/woocommerce-blocks/pull/7525)
- Filter by Price block: fix price slider visibility on dark themes. [7527](https://github.com/woocommerce/woocommerce-blocks/pull/7527)
- Update the Mini Cart block drawer to honor the theme's background. [7510](https://github.com/woocommerce/woocommerce-blocks/pull/7510)
- Add white background to Filter by Attribute block dropdown so text is legible in dark backgrounds. [7506](https://github.com/woocommerce/woocommerce-blocks/pull/7506)

= 8.8.1 - 2022-10-28 =

#### Bug fixes

- Fix a bug in which cart totals aren't recalculated aftering running CartExtensions ([#7490](https://github.com/woocommerce/woocommerce-blocks/pull/7490))

= 8.8.0 - 2022-10-24 =

#### Enhancements

- Filter by Ratings: Add the Filter by Rating block to the feature plugin build. ([7384](https://github.com/woocommerce/woocommerce-blocks/pull/7384))
- Filter by Ratings: Improve accessibility by announcing the rating filter change. ([7370](https://github.com/woocommerce/woocommerce-blocks/pull/7370))
- Prevent resource hinting when cart/checkout blocks are not in use. ([7364](https://github.com/woocommerce/woocommerce-blocks/pull/7364))
- Separate filter title and filter controls by converting the Rating filter block to use Inner Blocks. ([7362](https://github.com/woocommerce/woocommerce-blocks/pull/7362))
- Products by Rating: Add support for Display Options. ([7311](https://github.com/woocommerce/woocommerce-blocks/pull/7311))
- Store API: Introduced `woocommerce_store_api_add_to_cart_data` hook. ([7252](https://github.com/woocommerce/woocommerce-blocks/pull/7252))

#### Bug Fixes

- Fix performance issue with the sidebar notices. ([7435](https://github.com/woocommerce/woocommerce-blocks/pull/7435))
- Fix mini cart items alignment issues in Editor. ([7387](https://github.com/woocommerce/woocommerce-blocks/pull/7387))
- Fix: Product Query: Update the Editor preview when custom attributes are changed. ([7366](https://github.com/woocommerce/woocommerce-blocks/pull/7366))
- Store API: Replaced `wc()->api->get_endpoint_data` usage in `/cart/extensions` to fix inconsistencies via filter hooks. ([7361](https://github.com/woocommerce/woocommerce-blocks/pull/7361))
- Fixes a fatal error with Cart Block usage in specific site configurations with multiple shipping countries. ([6896](https://github.com/woocommerce/woocommerce-blocks/pull/6896))

= 8.7.6 - 2022-12-01 =

#### Bug Fixes

- Mini Cart block: fix compatibility with Page Optimize and Product Bundles plugins [#7794](https://github.com/woocommerce/woocommerce-blocks/pull/7794)
- Mini Cart block: Load wc-blocks-registry package at the page's load instead of lazy load it [#7813](https://github.com/woocommerce/woocommerce-blocks/pull/7813)

= 8.7.5 - 2022-10-31 =

#### Enhancements

- Fix Mini Cart Global Styles. [7515](https://github.com/woocommerce/woocommerce-blocks/pull/7515)
- Fix inconsistent button styling with TT3. ([7516](https://github.com/woocommerce/woocommerce-blocks/pull/7516))
- Make the Filter by Price block range color dependent of the theme color. [7525](https://github.com/woocommerce/woocommerce-blocks/pull/7525)
- Filter by Price block: fix price slider visibility on dark themes. [7527](https://github.com/woocommerce/woocommerce-blocks/pull/7527)
- Update the Mini Cart block drawer to honor the theme's background. [7510](https://github.com/woocommerce/woocommerce-blocks/pull/7510)
- Add white background to Filter by Attribute block dropdown so text is legible in dark backgrounds. [7506](https://github.com/woocommerce/woocommerce-blocks/pull/7506)

= 8.7.4 - 2022-10-21 =

#### Bug fixes
- Compatibility fix for Cart and Checkout inner blocks for WordPress 6.1. ([7447](https://github.com/woocommerce/woocommerce-blocks/pull/7447))

= 8.7.3 - 2022-10-20 =

#### Bug fixes
- Fixed an issue where the argument passed to `canMakePayment` contained the incorrect keys. Also fixed the current user's customer data appearing in the editor when editing the Checkout block. ([7434](https://github.com/woocommerce/woocommerce-blocks/pull/7434))

= 8.7.2 - 2022-10-13 =

#### Bug Fixes

- Fixed a problem where Custom Order Tables compatibility declaration could fail due to the unpredictable plugin order load. ([7395](https://github.com/woocommerce/woocommerce-blocks/pull/7395))
- Refactor useCheckoutAddress hook to enable "Use same address for billing" option in Editor ([7393](https://github.com/woocommerce/woocommerce-blocks/pull/7393))

= 8.7.1 - 2022-10-12 =

#### Bug Fixes

- Fixed an issue where JavaScript errors would occur when more than one extension tried to filter specific payment methods in the Cart and Checkout blocks. ([7377](https://github.com/woocommerce/woocommerce-blocks/pull/7377))

= 8.7.0 - 2022-10-10 =

#### Enhancements

- Improve visual consistency between block links. ([7340](https://github.com/woocommerce/woocommerce-blocks/pull/7340))
- Update the titles of some inner blocks of the Cart block and remove the lock of the Cross-Sells parent block. ([7232](https://github.com/woocommerce/woocommerce-blocks/pull/7232))
- Add filter for place order button label. ([7154](https://github.com/woocommerce/woocommerce-blocks/pull/7154))
- Exposed data related to the checkout through wordpress/data stores. ([6612](https://github.com/woocommerce/woocommerce-blocks/pull/6612))
- Add simple, large & two menus footer patterns. ([7306](https://github.com/woocommerce/woocommerce-blocks/pull/7306))
- Add minimal, large, and essential header patterns. ([7292](https://github.com/woocommerce/woocommerce-blocks/pull/7292))
- Add `showRemoveItemLink` as a new checkout filter to allow extensions to toggle the visibility of the `Remove item` button under each cart line item. ([7242](https://github.com/woocommerce/woocommerce-blocks/pull/7242))
- Add support for a GT tracking ID for Google Analytics. ([7213](https://github.com/woocommerce/woocommerce-blocks/pull/7213))
- Separate filter titles and filter controls by converting filter blocks to use Inner Blocks. ([6978](https://github.com/woocommerce/woocommerce-blocks/pull/6978))
- StoreApi requests will return a `Cart-Token` header that can be used to retrieve the cart from the corresponding session via **GET** `/wc/store/v1/cart`. ([5953](https://github.com/woocommerce/woocommerce-blocks/pull/5953))

#### Bug Fixes

- Fixed HTML rendering in description of active payment integrations. ([7313](https://github.com/woocommerce/woocommerce-blocks/pull/7313))
- Hide the shipping address form from the Checkout when the "Force shipping to the customer billing address" is enabled. ([7268](https://github.com/woocommerce/woocommerce-blocks/pull/7268))
- Fixed an error where adding new pages would cause an infinite loop and large amounts of memory use in redux. ([7256](https://github.com/woocommerce/woocommerce-blocks/pull/7256))
- Ensure error messages containing HTML are shown correctly in the Cart and Checkout blocks. ([7231](https://github.com/woocommerce/woocommerce-blocks/pull/7231))
- Prevent locked inner blocks from sometimes displaying twice. ([6676](https://github.com/woocommerce/woocommerce-blocks/pull/6676))
- Improve visual consistency between block links. ([7357](https://github.com/woocommerce/woocommerce-blocks/pull/7357))
- StoreApi `/checkout` endpoint now returns HTTP 402 instead of HTTP 400 when payment fails. ([7273](https://github.com/woocommerce/woocommerce-blocks/pull/7273))
- Fix a problem that causes an infinite loop when inserting Cart block in wordpress.com. ([7367](https://github.com/woocommerce/woocommerce-blocks/pull/7367))

= 8.6.0 - 2022-09-26 =

#### Enhancements

- Create Cross-Sells product list for showing the Cross-Sells products on the Cart block. ([6645](https://github.com/woocommerce/woocommerce-blocks/pull/6645))

#### Bug Fixes

- Fix a bug with the product details block. ([7191](https://github.com/woocommerce/woocommerce-blocks/pull/7191))
- Fix: Ensure that the Express Payment block is not cut off when selecting the Checkout block in the editor. ([7152](https://github.com/woocommerce/woocommerce-blocks/pull/7152))
- Make chevron clickable in Filter by Product block input. ([7139](https://github.com/woocommerce/woocommerce-blocks/pull/7139))
- Fix: Inner blocks control position for Cart Block. ([6973](https://github.com/woocommerce/woocommerce-blocks/pull/6973))
- Enabled HTML rendering within notices for checkout. ([6800](https://github.com/woocommerce/woocommerce-blocks/pull/6800))
- Fix: Render HTML elements on Cart and Checkout blocks when using the woocommerce_shipping_package_name filter. ([7147](https://github.com/woocommerce/woocommerce-blocks/pull/7147))

#### Technical debt

- Remove unused CSS selectors from Filter blocks. ([7150](https://github.com/woocommerce/woocommerce-blocks/pull/7150))

#### Compatibility

- WooPay: fixed a compatibility issue with some error messages shown by WooPay. ([7145](https://github.com/woocommerce/woocommerce-blocks/pull/7145))
- WooPay: Fixed an issue with WooPay which would display tax totals on multiple lines even when configured otherwise. ([7084](https://github.com/woocommerce/woocommerce-blocks/pull/7084))

= 8.5.2 - 2022-10-31 =

#### Enhancements

- Fix Mini Cart Global Styles. [7515](https://github.com/woocommerce/woocommerce-blocks/pull/7515)
- Fix inconsistent button styling with TT3. ([7516](https://github.com/woocommerce/woocommerce-blocks/pull/7516))
- Make the Filter by Price block range color dependent of the theme color. [7525](https://github.com/woocommerce/woocommerce-blocks/pull/7525)
- Filter by Price block: fix price slider visibility on dark themes. [7527](https://github.com/woocommerce/woocommerce-blocks/pull/7527)
- Update the Mini Cart block drawer to honor the theme's background. [7510](https://github.com/woocommerce/woocommerce-blocks/pull/7510)
- Add white background to Filter by Attribute block dropdown so text is legible in dark backgrounds. [7506](https://github.com/woocommerce/woocommerce-blocks/pull/7506)

= 8.5.1 - 2022-09-23 =

#### Bug Fixes

- Ensure that scripts are loaded using absolute URLs to prevent loading issues with subfolder installs. ([7211](https://github.com/woocommerce/woocommerce-blocks/pull/7211))

= 8.5.0 - 2022-09-12 =

#### Enhancements

- Improve the alignment of the Remove button in the Filter by Attribute block. ([7088](https://github.com/woocommerce/woocommerce-blocks/pull/7088))
- Enhance the display of the Active filters block changing the sizes of the text. ([7087](https://github.com/woocommerce/woocommerce-blocks/pull/7087))
- Add loading placeholders to Active Filters block. ([7083](https://github.com/woocommerce/woocommerce-blocks/pull/7083))
- Improved many of the labels to be less technical and more user-friendly. ([7045](https://github.com/woocommerce/woocommerce-blocks/pull/7045))
- Featured Item Blocks: Remove inline default color so that custom colors from Global Styles are applied correctly. ([7036](https://github.com/woocommerce/woocommerce-blocks/pull/7036))
- Update "remove filter" icon on the Active Filters block to use Icon component in both layouts. ([7035](https://github.com/woocommerce/woocommerce-blocks/pull/7035))
- Update `filter by price` skeleton design. ([6997](https://github.com/woocommerce/woocommerce-blocks/pull/6997))
- Update `filter by attribute` skeleton design. ([6990](https://github.com/woocommerce/woocommerce-blocks/pull/6990))

#### Bug Fixes

- Fix checkbox label when count is zero. ([7073](https://github.com/woocommerce/woocommerce-blocks/pull/7073))
- Fix incompatible Classic Template block notice in the Editor for Woo specific templates. ([7033](https://github.com/woocommerce/woocommerce-blocks/pull/7033))
- Update - remove __experimentalDuotone from Featured Product and Featured Category blocks. ([7000](https://github.com/woocommerce/woocommerce-blocks/pull/7000))

#### Documentation

- Add steps to retrieve products variations in Store API documentation. ([7076](https://github.com/woocommerce/woocommerce-blocks/pull/7076))

= 8.4.0 - 2022-08-29 =

#### Enhancements

- Update the filter `Apply` buttons to match the new designs. ([6958](https://github.com/woocommerce/woocommerce-blocks/pull/6958))
- Update the design of the Filter Products by Attribute block. ([6920](https://github.com/woocommerce/woocommerce-blocks/pull/6920))
- Update the design of the Filter by Attribute block settings panel. ([6912](https://github.com/woocommerce/woocommerce-blocks/pull/6912))
- Terms and conditions, and Privacy policy links open in a new tab by default. ([6908](https://github.com/woocommerce/woocommerce-blocks/pull/6908))
- Layout updates to the Active Filters block. ([6905](https://github.com/woocommerce/woocommerce-blocks/pull/6905))
- Update the design of the Filter Products by Stock block. ([6883](https://github.com/woocommerce/woocommerce-blocks/pull/6883))
- Update the design of the Filter Products by Price block. ([6877](https://github.com/woocommerce/woocommerce-blocks/pull/6877))
- Allow making the Cart/Checkout block page the default one from within the editor. ([6867](https://github.com/woocommerce/woocommerce-blocks/pull/6867))
- Register product search as a core/search variation when available. ([6191](https://github.com/woocommerce/woocommerce-blocks/pull/6191))

#### Bug Fixes

- Fixed a bug with a class name deriving from a translatable string. ([6914](https://github.com/woocommerce/woocommerce-blocks/pull/6914))

= 8.3.1 - 2022-08-17 =
#### Bug Fixes


- Prevent unnecessarily showing the item names in a shipping package if it's the only package. ([6899](https://github.com/woocommerce/woocommerce-blocks/pull/6899))

= 8.3.0 - 2022-08-15 =

#### Enhancements

- Add feedback box to the Cart & Checkout Inner Blocks in the inspector. ([6881](https://github.com/woocommerce/woocommerce-blocks/pull/6881))
- Refactor style-attributes hooks to add as global custom imports and remove relative import paths. ([6870](https://github.com/woocommerce/woocommerce-blocks/pull/6870))
- Add notice to Cart and Checkout blocks' inspector controls which links to the list of compatible plugins. ([6869](https://github.com/woocommerce/woocommerce-blocks/pull/6869))
- Add the ability to register patterns by adding them under the "patterns" folder and add the new "WooCommerce Filters" pattern. ([6861](https://github.com/woocommerce/woocommerce-blocks/pull/6861))
- Enable the Cart and Checkout blocks when WooCommerce Blocks is bundled in WooCommerce Core. ([6805](https://github.com/woocommerce/woocommerce-blocks/pull/6805))

#### Bug Fixes

- Refactor Product Categories block to use block.json. ([6875](https://github.com/woocommerce/woocommerce-blocks/pull/6875))
- Fix: Update billing address when shipping address gets change in shipping calculator at Cart block. ([6823](https://github.com/woocommerce/woocommerce-blocks/pull/6823))
- Fix: Add font-weight controls to the Mini Cart block text. ([6760](https://github.com/woocommerce/woocommerce-blocks/pull/6760))

= 8.2.1 - 2022-08-03 =

#### Bug Fixes

- Fixed an issue where shoppers could not switch between different saved payment methods. ([6825](https://github.com/woocommerce/woocommerce-blocks/pull/6825))

= 8.2.0 - 2022-08-02 =

#### Enhancements

- Add update_customer_from_request action to Checkout flow. ([6792](https://github.com/woocommerce/woocommerce-blocks/pull/6792))
- Update: New block icon for the Mini Cart block. ([6784](https://github.com/woocommerce/woocommerce-blocks/pull/6784))
- Introduce `productNameFormat` filter for cart items in Cart and Checkout blocks. ([4993](https://github.com/woocommerce/woocommerce-blocks/pull/4993))

#### Bug Fixes

- Fix proceed to checkout button not working for custom links. ([6804](https://github.com/woocommerce/woocommerce-blocks/pull/6804))
- Mini Cart block: Remove the compatibility notice. ([6803](https://github.com/woocommerce/woocommerce-blocks/pull/6803))
- Fix: Render the product attribute archive page using the `archive-product` template. ([6776](https://github.com/woocommerce/woocommerce-blocks/pull/6776))
- Ensure using the "Use shipping as billing" checkbox in the Checkout Block correctly syncs the addresses when making the order. ([6773](https://github.com/woocommerce/woocommerce-blocks/pull/6773))
- Ensure shipping package names are shown correctly in the Checkout Block when a cart contains multiple packages. ([6753](https://github.com/woocommerce/woocommerce-blocks/pull/6753))
- Select the correct inner button for the "Featured Item" button to update its URL. ([6741](https://github.com/woocommerce/woocommerce-blocks/pull/6741))
- Fix the spacing between separate shipping packages in the Checkout Block. ([6740](https://github.com/woocommerce/woocommerce-blocks/pull/6740))
- Fix missing translations in the inspector (editor mode). ([6737](https://github.com/woocommerce/woocommerce-blocks/pull/6737))
- Fix: Navigate through Mini Cart contents with keyboard. ([6731](https://github.com/woocommerce/woocommerce-blocks/pull/6731))
- Fix: Ensure add to cart notices are displayed on pages containing the Mini Cart block. ([6728](https://github.com/woocommerce/woocommerce-blocks/pull/6728))
- Fix Cart an d Checkout blocks compatiblity issue with wordpress.com in which blocks wouldn't load in the editor. ([6718](https://github.com/woocommerce/woocommerce-blocks/pull/6718))
- Fixes an issue where search lists would not preserve the case of the original item. ([6551](https://github.com/woocommerce/woocommerce-blocks/pull/6551))

= 8.1.0 - 2022-07-18 =

#### Enhancements

- Update WooCommerce block template descriptions. ([6667](https://github.com/woocommerce/woocommerce-blocks/pull/6667))
- Add filter URL support to filter blocks when filtering for All Products block. ([6642](https://github.com/woocommerce/woocommerce-blocks/pull/6642))
- Add: Allow choosing between single and multiple sections. ([6620](https://github.com/woocommerce/woocommerce-blocks/pull/6620))
- Cart endpoint for Store API (/wc/store/cart) now features cross-sell items based on cart contents. ([6635](https://github.com/woocommerce/woocommerce-blocks/pull/6635))

#### Bug Fixes

- Prevent Featured Product block from breaking when product is out of stock + hidden from catalog. ([6640](https://github.com/woocommerce/woocommerce-blocks/pull/6640))
- Contrast improvement for checkout error messages when displayed over a theme's dark mode. ([6292](https://github.com/woocommerce/woocommerce-blocks/pull/6292))

= 8.0.0 - 2022-07-04 =

#### Enhancements

- Make form components require onChange and have a default value. ([6636](https://github.com/woocommerce/woocommerce-blocks/pull/6636))
- Footer Template Parts use now `<footer>` instead of `<div>` and Header uses `<header>` instead of `<div>`. ([6596](https://github.com/woocommerce/woocommerce-blocks/pull/6596))
- Replace the ProductTag tax_query field to be the term_id instead of the id. ([6585](https://github.com/woocommerce/woocommerce-blocks/pull/6585))

#### Bug Fixes

- Fix: Correctly calculacte taxes for local pickups. ([6631](https://github.com/woocommerce/woocommerce-blocks/pull/6631))
- Fix: Ensure WooCommerce templates show correct titles. ([6452](https://github.com/woocommerce/woocommerce-blocks/pull/6452))

= 7.9.0 - 2022-06-20 =

#### Enhancements

- Disable page scroll when Mini Cart drawer is open. ([6532](https://github.com/woocommerce/woocommerce-blocks/pull/6532))
- Register filter blocks using block metadata. ([6505](https://github.com/woocommerce/woocommerce-blocks/pull/6505))

#### Bug Fixes

- Fix images hidden by default in Product grid blocks after WC 6.6 update. ([6599](https://github.com/woocommerce/woocommerce-blocks/pull/6599))
- Fix: Scrolling issue of the Filled Mini Cart view block. ([6565](https://github.com/woocommerce/woocommerce-blocks/pull/6565))
- Fix an endless loop when using product grid blocks inside product descriptions. ([6471](https://github.com/woocommerce/woocommerce-blocks/pull/6471))

#### Various

- Prevent warnings appearing when using some plugins for managing shipping packages. ([6470](https://github.com/woocommerce/woocommerce-blocks/pull/6470))
- Add template descriptions. ([6345](https://github.com/woocommerce/woocommerce-blocks/pull/6345))

= 7.8.3 - 2022-06-20 =

#### Bug Fixes
- Fix images hidden by default in Product grid blocks after WC 6.6 update. ([6599](https://github.com/woocommerce/woocommerce-blocks/pull/6599))

= 7.8.2 - 2022-06-20 =

#### Bug Fixes
- Replace instances of wp_is_block_theme() with wc_current_theme_is_fse_theme(). ([6590](https://github.com/woocommerce/woocommerce-blocks/pull/6590))


= 7.8.1 - 2022-06-13 =

#### Bug Fixes

- Fix PHP notice in Mini Cart when prices included taxes. ([6537](https://github.com/woocommerce/woocommerce-blocks/pull/6537))

= 7.8.0 - 2022-06-06 =

#### Enhancements

- Filter Products by Price: Decrease price slider step sequence from 10 to 1. ([6486](https://github.com/woocommerce/woocommerce-blocks/pull/6486))
- Add the `Fixed image` and `Repeated image` media controls to the Featured Category block. ([6440](https://github.com/woocommerce/woocommerce-blocks/pull/6440))

#### Bug Fixes

- Featured Item Blocks: Fix an issue where the default color could be overridden by a theme, and where custom colors were not applied correctly. ([6492](https://github.com/woocommerce/woocommerce-blocks/pull/6492))
- Fix: Only enqueue the relevant translations script. ([6478](https://github.com/woocommerce/woocommerce-blocks/pull/6478))
- Fix: All Products block: New product is missing in the Cart block if `Redirect to the cart page after successful addition` is enabled. ([6466](https://github.com/woocommerce/woocommerce-blocks/pull/6466))
- Respect low stock visibility setting in Cart/Checkout. ([6444](https://github.com/woocommerce/woocommerce-blocks/pull/6444))
- Decouple Store API payment handling from Checkout block loading code. ([6519](https://github.com/woocommerce/woocommerce-blocks/pull/6519))

#### Various

- Add support for `Font size` and `Font family` for the `Mini Cart` block. ([6396](https://github.com/woocommerce/woocommerce-blocks/pull/6396))

= 7.7.0 - 2022-05-24 =

#### Enhancements

- Add the `Fixed image` and `Repeated image` media controls to the Featured Product block. ([6344](https://github.com/woocommerce/woocommerce-blocks/pull/6344))

#### Bug Fixes

- Remove bold styles from All Products block. ([6436](https://github.com/woocommerce/woocommerce-blocks/pull/6436))
- Fix an issue where the Cart & Checkout could have some of the locked inner blocks removed. ([6419](https://github.com/woocommerce/woocommerce-blocks/pull/6419))
- Fix broken translation in Cart/Checkout blocks. ([6420](https://github.com/woocommerce/woocommerce-blocks/pull/6420))

= 7.6.2 - 2022-06-20 =

####  Bug Fixes

- Fix images hidden by default in Product grid blocks after WC 6.6 update. ([6599](https://github.com/woocommerce/woocommerce-blocks/pull/6599))

= 7.6.1 - 2022-06-17 =

### Bug Fixes

- Fix PHP notice in Mini Cart when prices included taxes. ([6537](https://github.com/woocommerce/woocommerce-blocks/pull/6537))
- Fix error Uncaught Error: Call to undefined function Automattic\WooCommerce\Blocks\Templates\wp_is_block_theme() in WP 5.8. ([6590](https://github.com/woocommerce/woocommerce-blocks/pull/6590))

= 7.6.0 - 2022-05-09 =

#### Enhancements

- Featured Category: Add background color option. ([6368](https://github.com/woocommerce/woocommerce-gutenberg-products-block/pull/6368))
- Featured Product: Add background color option. ([6367](https://github.com/woocommerce/woocommerce-gutenberg-products-block/pull/6367))
- Added media controls allowing the user to edit images within the editor on a Featured Category block. ([6360](https://github.com/woocommerce/woocommerce-gutenberg-products-block/pull/6360))
- Added media controls allowing the user to edit images within the editor on a Featured Product block. ([6348](https://github.com/woocommerce/woocommerce-gutenberg-products-block/pull/6348))
- Add the alt text control to the Featured Category block media settings. ([6341](https://github.com/woocommerce/woocommerce-gutenberg-products-block/pull/6341))
- Hide the Product Tag Cloud from the Widgets screen in classic themes. ([6327](https://github.com/woocommerce/woocommerce-gutenberg-products-block/pull/6327))
- Add the alt text control to the Featured Product block media settings. ([6308](https://github.com/woocommerce/woocommerce-gutenberg-products-block/pull/6308))
- GridContentControl: Add product image control. ([6302](https://github.com/woocommerce/woocommerce-gutenberg-products-block/pull/6302))

#### Bug Fixes

- Fix: Align Empty Mini Cart view. block center in the Site Editor. ([6379](https://github.com/woocommerce/woocommerce-gutenberg-products-block/pull/6379))
- Remove the Template panel from the Setting Sidebar for Shop page. ([6366](https://github.com/woocommerce/woocommerce-gutenberg-products-block/pull/6366))
- Parse categories coming from the back-end as a json array. ([6358](https://github.com/woocommerce/woocommerce-gutenberg-products-block/pull/6358))
- Update the default width of Classic Template to Wide width. ([6356](https://github.com/woocommerce/woocommerce-gutenberg-products-block/pull/6356))
- Fix: Mini Cart block is not available from the Edit template screen. ([6351](https://github.com/woocommerce/woocommerce-gutenberg-products-block/pull/6351))
- Fix Filter Products by Attribute block not working on PHP templates when Filter button was enabled. ([6332](https://github.com/woocommerce/woocommerce-gutenberg-products-block/pull/6332))


= 7.5.0 - 2022-04-25 =

#### Enhancements

- Add PHP templates support to the Active Product Filters block. ([6295](https://github.com/woocommerce/woocommerce-gutenberg-products-block/pull/6295))
- Enable Draft orders in WooCommerce Core. ([6288](https://github.com/woocommerce/woocommerce-gutenberg-products-block/pull/6288))
- Enhanced the *Featured Category block*:
	- Implemented support for duotone.
	- Implemented support for gradients on the overlay.
	- Implemented support for custom inner padding.
	- Implemented image fit options: users can now decide how should the image behave on the resizing of the component; it can either scale to always cover the entire container, or remain its original size.
	- Fixed an inconsistency where the overlay color was controlled by the background color control. It is now moved to the correct section.
	- Fixed the focal point picker, it now works on both axis as long as the image fit (above) is set to `none`.
	- Fixed an issue with the visibility of the resizing handle.
	- Fixed an issue which would keep the resizing handle always active regardless of block selection status.
	- Changed the behavior of the resizing: The block can't be resized below a minimum height determined by its content plus the padding. ([6276](https://github.com/woocommerce/woocommerce-gutenberg-products-block/pull/6276))
- Allow adding the Filter Products by Stock block to Product Catalog templates to filter products. ([6261](https://github.com/woocommerce/woocommerce-gutenberg-products-block/pull/6261))
- Enhanced the *Featured Product block*:
	- Implemented support for duotone.
	- Implemented support for gradients on the overlay.
	- Implemented support for custom inner padding.
	- Implemented image fit options: users can now decide how should the image behave on the resizing of the component; it can either scale to always cover the entire container, or remain its original size.
	- Fixed an inconsistency where the overlay color was controlled by the background color control. It is now moved to the correct section.
	- Fixed the focal point picker, it now works on both axis as long as the image fit (above) is set to `none`.
	- Fixed an issue with the visibility of the resizing handle.
	- Fixed an issue which would keep the resizing handle always active regardless of block selection status.
	- Changed the behavior of the resizing: The block can't be resized below a minimum height determined by its content plus the padding. ([6181](https://github.com/woocommerce/woocommerce-gutenberg-products-block/pull/6181))
- Allow saved payment methods labels other than card/eCheck to display brand & last 4 digits if present. ([6177](https://github.com/woocommerce/woocommerce-gutenberg-products-block/pull/6177))

#### Bug Fixes

- Filter Products by Attribute: Fix the page reload which happens when clicking the filter button on Woo templates using the Classic Template block. ([6287](https://github.com/woocommerce/woocommerce-gutenberg-products-block/pull/6287))
- Store API: Show visible attributes in simple products, and hidden attributes in variable products. ([6274](https://github.com/woocommerce/woocommerce-gutenberg-products-block/pull/6274))
- Add RTL support for the Mini Cart icon. ([6264](https://github.com/woocommerce/woocommerce-gutenberg-products-block/pull/6264))
- Fix page load problem due to incorrect URL to certain assets. ([6260](https://github.com/woocommerce/woocommerce-gutenberg-products-block/pull/6260))
- Fix: Make Filters Products by Price work with Active Filters block for the PHP rendered Classic Template. ([6245](https://github.com/woocommerce/woocommerce-gutenberg-products-block/pull/6245))

#### Various

- Product Query: Pass any product taxonomies existing in the URL parameters. ([6152](https://github.com/woocommerce/woocommerce-gutenberg-products-block/pull/6152))


= 7.4.2 - 2022-04-15 =

#### Bug Fixes

- Ensure errors during cart/checkout API requests are shown on the front-end. ([6268](https://github.com/woocommerce/woocommerce-gutenberg-products-block/pull/6268))

= 7.4.1 - 2022-04-14 =

#### Bug Fixes

- Fix page load problem due to incorrect URL to certain assets. ([6260](https://github.com/woocommerce/woocommerce-gutenberg-products-block/pull/6260))

= 7.4.0 - 2022-04-14 =

#### Enhancements

- Allow adding the Filter Products by Price block to Product Catalog templates to filter products. ([6146](https://github.com/woocommerce/woocommerce-gutenberg-products-block/pull/6146))
- The order summary area for the Cart and Checkout Blocks is now powered by Inner Blocks allowing for more customizations and extensibility. ([6065](https://github.com/woocommerce/woocommerce-gutenberg-products-block/pull/6065))

#### Bug Fixes

- Increase Cart product quantity limit. ([6202](https://github.com/woocommerce/woocommerce-gutenberg-products-block/pull/6202))
- Mini Cart block: Fix translations loading. ([6158](https://github.com/woocommerce/woocommerce-gutenberg-products-block/pull/6158))
- Fix Featured Product and Featured Category buttons misalignment in Twenty Twenty Two theme. ([6156](https://github.com/woocommerce/woocommerce-gutenberg-products-block/pull/6156))
- Remove the ToggleButtonControl in favor of ToggleGroupControl. ([5967](https://github.com/woocommerce/woocommerce-gutenberg-products-block/pull/5967))
- Decode HTML entities when formatting Store API error messages. ([5870](https://github.com/woocommerce/woocommerce-gutenberg-products-block/pull/5870))

= 7.3.0 - 2022-03-28 =

#### Enhancements

- Product Ratings: Add Global Styles font size and spacing support. ([5927](https://github.com/woocommerce/woocommerce-gutenberg-products-block/pull/5927))
- Add resource hinting for cart and checkout blocks to improve first time performance. ([5553](https://github.com/woocommerce/woocommerce-gutenberg-products-block/pull/5553))
- Add Mini Cart block to feature plugin ([6127](https://github.com/woocommerce/woocommerce-gutenberg-products-block/pull/6127))
- Allow memoized checkout filters to re-run if the default value changes between runs. ([6102](https://github.com/woocommerce/woocommerce-gutenberg-products-block/pull/6102))

#### Bug Fixes

- Filter Products by Attribute: Make dropdown search case sensitive. ([6096](https://github.com/woocommerce/woocommerce-gutenberg-products-block/pull/6096))
- Stop showing the price slider skeleton when moving the slider handles. ([6078](https://github.com/woocommerce/woocommerce-gutenberg-products-block/pull/6078))

#### Various

- Rename Legacy Template block to Classic Template block. ([6021](https://github.com/woocommerce/woocommerce-gutenberg-products-block/pull/6021))

= 7.2.2 - 2022-04-15 =

#### Bug fixes

- Fix page load problem due to incorrect URL to certain assets. [#6260](https://github.com/woocommerce/woocommerce-gutenberg-products-block/pull/6260)

= 7.2.1 - 2022-03-23 =

#### Bug fixes

- Don't trigger class deprecations if headers are already sent [#6074](https://github.com/woocommerce/woocommerce-gutenberg-products-block/pull/6074)

= 7.2.0 - 2022-03-14 =

#### Bug Fixes

- StoreAPI: Clear all wc notice types in the cart validation context [#5983](https://github.com/woocommerce/woocommerce-gutenberg-products-block/pull/5983)
- Fix loading more WC core translations in locales where WC Blocks is not localized for some strings.
- Ensure shipping address is set for virtual orders to prevent missing country errors. [#6050](https://github.com/woocommerce/woocommerce-gutenberg-products-block/pull/6050)

#### Enhancements

- Memoize/cache filter results so that we don't call third party filters too often [#5143](https://github.com/woocommerce/woocommerce-gutenberg-products-block/pull/5143)

#### Various

- Remove v1 string from Store Keys. ([5987](https://github.com/woocommerce/woocommerce-gutenberg-products-block/pull/5987))
- Introduce the `InvalidCartException` for handling cart validation. ([5904](https://github.com/woocommerce/woocommerce-gutenberg-products-block/pull/5904))
- Renamed Store API custom headers to remove `X-WC-Store-API` prefixes. [#5983](https://github.com/woocommerce/woocommerce-gutenberg-products-block/pull/5983)
- Normalized Store API error codes [#5992](https://github.com/woocommerce/woocommerce-gutenberg-products-block/pull/5992)
- Deprecated `woocommerce_blocks_checkout_order_processed` in favour of `woocommerce_store_api_checkout_order_processed`
- Deprecated `woocommerce_blocks_checkout_update_order_meta` in favour of `woocommerce_store_api_checkout_update_order_meta`
- Deprecated `woocommerce_blocks_checkout_update_order_from_request` in favour of `woocommerce_store_api_checkout_update_order_from_request`

= 7.1.0 - 2022-02-28 =

#### Enhancements

- Add Global Styles support to the Product Price block. ([5950](https://github.com/woocommerce/woocommerce-gutenberg-products-block/pull/5950))
- Add Global Styles support to the Add To Cart Button block. ([5816](https://github.com/woocommerce/woocommerce-gutenberg-products-block/pull/5816))
- Store API - Introduced `wc/store/v1` namespace. ([5911](https://github.com/woocommerce/woocommerce-gutenberg-products-block/pull/5911))
- Renamed WooCommerce block templates to more e-commerce related names. ([5935](https://github.com/woocommerce/woocommerce-gutenberg-products-block/pull/5935))
- Featured Product block: Add the ability to reset to a previously set custom background image. ([5886](https://github.com/woocommerce/woocommerce-gutenberg-products-block/pull/5886))

#### Bug Fixes

- Fixed typo in `wooocommerce_store_api_validate_add_to_cart` and `wooocommerce_store_api_validate_cart_item` hook names. ([5926](https://github.com/woocommerce/woocommerce-gutenberg-products-block/pull/5926))
- Fix loading WC core translations in locales where WC Blocks is not localized for some strings. ([5910](https://github.com/woocommerce/woocommerce-gutenberg-products-block/pull/5910))

= 7.0.0 - 2022-02-14 =

#### Enhancements

- Add a remove image button to the WooCommerce Feature Category block. ([5719](https://github.com/woocommerce/woocommerce-gutenberg-products-block/pull/5719))
- Add support for the global style for the On-Sale Badge block. ([5565](https://github.com/woocommerce/woocommerce-gutenberg-products-block/pull/5565))
- Add support for the global style for the Attribute Filter block. ([5557](https://github.com/woocommerce/woocommerce-gutenberg-products-block/pull/5557))
- Category List block: Add support for global style. ([5516](https://github.com/woocommerce/woocommerce-gutenberg-products-block/pull/5516))

#### Bug Fixes

- Fix wide appender buttons overlap in Cart & Checkout blocks in the Editor. ([5801](https://github.com/woocommerce/woocommerce-gutenberg-products-block/pull/5801))
- Fixed an issue where clear customizations functionality was not working for WooCommerce templates. ([5746](https://github.com/woocommerce/woocommerce-gutenberg-products-block/pull/5746))
- Fixed an issue where default block attributes were not being passed to the Checkout block correctly. ([5732](https://github.com/woocommerce/woocommerce-gutenberg-products-block/pull/5732))
- Fixed an issue where orders would break if they did not require a payment. ([5720](https://github.com/woocommerce/woocommerce-gutenberg-products-block/pull/5720))
- Fixed hover and focus states for button components. ([5712](https://github.com/woocommerce/woocommerce-gutenberg-products-block/pull/5712))
- Add to Cart button on Products listing blocks will respect the "Redirect to the cart page after successful addition" setting. ([5708](https://github.com/woocommerce/woocommerce-gutenberg-products-block/pull/5708))
- Fixes Twenty Twenty Two issues with sales price and added to cart "View Cart" call out styling in the "Products by Category" block. ([5684](https://github.com/woocommerce/woocommerce-gutenberg-products-block/pull/5684))

= 6.9.0 - 2022-01-31 =

#### Enhancements

- Add support for the global style for the Featured Category block. ([5542](https://github.com/woocommerce/woocommerce-gutenberg-products-block/pull/5542))

#### Bug Fixes


- Enable Mini Cart template-parts only for experimental builds. ([5606](https://github.com/woocommerce/woocommerce-gutenberg-products-block/pull/5606))
- Show express payment button in full width if only one express payment method is available. ([5601](https://github.com/woocommerce/woocommerce-gutenberg-products-block/pull/5601))
- Wrapped cart item product contents in inner div. ([5240](https://github.com/woocommerce/woocommerce-gutenberg-products-block/pull/5240))
- Fix alignment issue with the "create account" section on the checkout block in the editor ([5633](https://github.com/woocommerce/woocommerce-gutenberg-products-block/pull/5633))

#### blocker

- Revert "Allow LegacyTemplate block to be reinserted, only on WooCommerce block templates.". ([5643](https://github.com/woocommerce/woocommerce-gutenberg-products-block/pull/5643))


= 6.8.0 - 2022-01-17 =

#### Enhancements

- Add support for the global style for the Price Filter block. ([5559](https://github.com/woocommerce/woocommerce-gutenberg-products-block/pull/5559))
- Hold stock for 60 mins if the order is pending payment. ([5546](https://github.com/woocommerce/woocommerce-gutenberg-products-block/pull/5546))
- Allow users to reinsert the WooCommerce Legacy Template block. ([5545](https://github.com/woocommerce/woocommerce-gutenberg-products-block/pull/5545))
- Add support for the global style for the Stock Indicator block. ([5525](https://github.com/woocommerce/woocommerce-gutenberg-products-block/pull/5525))
- Add support for the global style for the Summary Product block. ([5524](https://github.com/woocommerce/woocommerce-gutenberg-products-block/pull/5524))
- Add support for the global style for the Product Title block. ([5515](https://github.com/woocommerce/woocommerce-gutenberg-products-block/pull/5515))
- Fix duplicated checkout error notices. ([5476](https://github.com/woocommerce/woocommerce-gutenberg-products-block/pull/5476))
- Store API: Throw errors when attempting to pay with a non-available payment method. ([5440](https://github.com/woocommerce/woocommerce-gutenberg-products-block/pull/5440))
- Add support for the wide and full alignment for the legacy template block. ([5433](https://github.com/woocommerce/woocommerce-gutenberg-products-block/pull/5433))
- Store API and Cart block now support defining a quantity stepper and a minimum quantity. ([5406](https://github.com/woocommerce/woocommerce-gutenberg-products-block/pull/5406))
- Added controls to product grid blocks for filtering by stock levels. ([4943](https://github.com/woocommerce/woocommerce-gutenberg-products-block/pull/4943))

#### Bug Fixes

- Use consistent HTML code for all rating sections, so that screen readers pronounce the rating correctly. ([5552](https://github.com/woocommerce/woocommerce-gutenberg-products-block/pull/5552))
- All Products block displays thumbnails. ([5551](https://github.com/woocommerce/woocommerce-gutenberg-products-block/pull/5551))
- Fixed a styling issue in the Checkout block when an order has multiple shipping packages. ([5529](https://github.com/woocommerce/woocommerce-gutenberg-products-block/pull/5529))
- Fixed a visual bug (#5152) with the points and rewards plugin. ([5430](https://github.com/woocommerce/woocommerce-gutenberg-products-block/pull/5430))
- Filter Products By Price block: Don't allow to insert negative values on inputs. ([5123](https://github.com/woocommerce/woocommerce-gutenberg-products-block/pull/5123))

#### technical debt

- Remove invalid `$wpdb->prepare()` statement in Featured Category Block. ([5471](https://github.com/woocommerce/woocommerce-gutenberg-products-block/pull/5471))
- Remove Stripe Payment Method Integration (which is now part of the Stripe Payment Method extension itself). ([5449](https://github.com/woocommerce/woocommerce-gutenberg-products-block/pull/5449))

#### Various

- Update the block theme folders to latest Gutenberg convention (i.e. `templates` and `parts`). ([5464](https://github.com/woocommerce/woocommerce-gutenberg-products-block/pull/5464))

= 6.7.3 - 2022-01-24 =

#### Bug Fixes

- Enable Mini Cart template parts only for experimental builds. ([#5606](https://github.com/woocommerce/woocommerce-gutenberg-products-block/pull/5606))

= 6.7.2 - 2022-01-17 =

#### Bug Fixes

- Update WooCommerce plugin slug for Block Templates. ([#5519](https://github.com/woocommerce/woocommerce-gutenberg-products-block/pull/5519))

= 6.7.1 - 2022-01-07 =

#### Bug Fixes

- Convert token to string when setting the active payment method. ([5535](https://github.com/woocommerce/woocommerce-gutenberg-products-block/pull/5535))

= 6.7.0 - 2022-01-03 =

#### Enhancements

- Added global styles (text color) to the Active Filters block. ([5465](https://github.com/woocommerce/woocommerce-gutenberg-products-block/pull/5465))
- Prevent a 0 value shipping price being shown in the Checkout if no shipping methods are available. ([5444](https://github.com/woocommerce/woocommerce-gutenberg-products-block/pull/5444))

#### Bug Fixes

- Fixed an issue where the checkout address fields would be blank for logged in customers. ([5473](https://github.com/woocommerce/woocommerce-gutenberg-products-block/pull/5473))
- Account for products without variations in the On Sale Products block. ([5470](https://github.com/woocommerce/woocommerce-gutenberg-products-block/pull/5470))
- Update the template retrieving logic to allow for older Gutenberg convention and newer one (`block-templates`/`block-template-parts` vs. `templates`/`parts`). ([5455](https://github.com/woocommerce/woocommerce-gutenberg-products-block/pull/5455))
- Ensure that the translation of the "Proceed to Checkout" button is working. ([5453](https://github.com/woocommerce/woocommerce-gutenberg-products-block/pull/5453))
- Fix custom templates with fallback to archive being incorrectly attributed to the user in the editor instead of the parent theme. ([5447](https://github.com/woocommerce/woocommerce-gutenberg-products-block/pull/5447))
- Remove text decorations from product filtering blocks items. ([5384](https://github.com/woocommerce/woocommerce-gutenberg-products-block/pull/5384))

= 6.6.0 - 2021-12-20 =

#### Bug Fixes

- "Added By" template column value is user friendly for modified WooCommerce block templates. ([5420](https://github.com/woocommerce/woocommerce-gutenberg-products-block/pull/5420))
- Fixed a performance issue with the cart by preventing an extra network request on mount. ([5394](https://github.com/woocommerce/woocommerce-gutenberg-products-block/pull/5394))
- Use the themes product archive block template for product category & product tag pages if the theme does not have more specific templates for those. ([5380](https://github.com/woocommerce/woocommerce-gutenberg-products-block/pull/5380))
- Cart block: Switch to correct view if inner block is selected. ([5358](https://github.com/woocommerce/woocommerce-gutenberg-products-block/pull/5358))
- Respect implicit quantity updates coming from server or directly from data stores. ([5352](https://github.com/woocommerce/woocommerce-gutenberg-products-block/pull/5352))
- Fixed a case where payments could fail after validation errors when using saved cards. ([5350](https://github.com/woocommerce/woocommerce-gutenberg-products-block/pull/5350))
- Add error handling for network errors during checkout. ([5341](https://github.com/woocommerce/woocommerce-gutenberg-products-block/pull/5341))
- Fix cart and checkout margin problem by removing the full-width option. ([5315](https://github.com/woocommerce/woocommerce-gutenberg-products-block/pull/5315))
- Fix saving WooCommerce templates in WP 5.9 beta 3 ([5408](https://github.com/woocommerce/woocommerce-gutenberg-products-block/pull/5408))
- Fix You attempted to edit an item that doesn't exist error on WordPress 5.8 ([5425](https://github.com/woocommerce/woocommerce-gutenberg-products-block/pull/5425))
- Fix required scripts not loading for WC block templates. ([5346](https://github.com/woocommerce/woocommerce-gutenberg-products-block/pull/5346))
- Fix reverting WC templates. ([5342](https://github.com/woocommerce/woocommerce-gutenberg-products-block/pull/5342))
- Fix WC templates loading for WP 5.9 without Gutenberg plugin. ([5335](https://github.com/woocommerce/woocommerce-gutenberg-products-block/pull/5335))

#### Various

- Sync draft orders whenever cart data changes. [5379](https://github.com/woocommerce/woocommerce-gutenberg-products-block/pull/5379)
- Removed legacy handling for shipping_phone in Store API. ([5326](https://github.com/woocommerce/woocommerce-gutenberg-products-block/pull/5326))
- Site Editor template list: Fix wrong icon displayed on WooCommerce templates after they have been edited. ([5375](https://github.com/woocommerce/woocommerce-gutenberg-products-block/pull/5375))
- Fix validation error handling after using browser autofill. ([5373](https://github.com/woocommerce/woocommerce-gutenberg-products-block/pull/5373))
- Update loading skeleton animations. ([5362](https://github.com/woocommerce/woocommerce-gutenberg-products-block/pull/5362))
- Add error handling to `get_routes_from_namespace` method. ([5319](https://github.com/woocommerce/woocommerce-gutenberg-products-block/pull/5319))
- Make it so WooCommerce template names are not editable ([5385](https://github.com/woocommerce/woocommerce-gutenberg-products-block/pull/5385))


= 6.5.0 - 2021-12-06 =

#### Enhancements

- Added global styles (text color, link color, line height, and font size) to the Product Title block. ([5133](https://github.com/woocommerce/woocommerce-gutenberg-products-block/pull/5133))

#### Bug Fixes

- Fixed Featured Product Block search not working for large stores. ([5156](https://github.com/woocommerce/woocommerce-gutenberg-products-block/pull/5156))

= 6.4.0 - 2021-11-22 =

#### Enhancements

- Pass to payment methods a wrapper component that handles the loading state. ([5135](https://github.com/woocommerce/woocommerce-gutenberg-products-block/pull/5135))

#### Bug Fixes

- Gate WC template editing (FSE) to versions of WC 6.0 or higher. ([5210](https://github.com/woocommerce/woocommerce-gutenberg-products-block/pull/5210))
- Fix manual entry within Quantity Inputs in Cart block. ([5197](https://github.com/woocommerce/woocommerce-gutenberg-products-block/pull/5197))
- Correctly align Terms and Conditions block checkbox in Checkout block. ([5191](https://github.com/woocommerce/woocommerce-gutenberg-products-block/pull/5191))
- Add support for decimal and thousand separators in the `formatPrice` function. ([5188](https://github.com/woocommerce/woocommerce-gutenberg-products-block/pull/5188))
- Reduce the size of the checkbox component label to prevent accidental input. ([5164](https://github.com/woocommerce/woocommerce-gutenberg-products-block/pull/5164))
- Lazy load missing translation files on frontend to ensure that all visible texts are translatable. ([5112](https://github.com/woocommerce/woocommerce-gutenberg-products-block/pull/5112))

= 6.3.3 - 2021-11-25 =

#### Bug Fixes

- Fix fatal error in certain WP 5.9 pre-release versions. ([5183](https://github.com/woocommerce/woocommerce-gutenberg-products-block/pull/5183))

= 6.3.2 - 2021-11-17 =

#### Enhancements

- Legacy Template Block: allow users to delete the block. ([5176](https://github.com/woocommerce/woocommerce-gutenberg-products-block/pull/5176))

#### Bug Fixes

- Removed WooCommerce block templates from appearing in the template dropdown for a page or post. ([5167](https://github.com/woocommerce/woocommerce-gutenberg-products-block/pull/5167))

= 6.3.1 - 2021-11-17 =

#### Bug Fixes

- Fix 'Country is required' error on the Cart block when updating shipping address ([5129](https://github.com/woocommerce/woocommerce-gutenberg-products-block/pull/5129))
- Fix state validation to compare state codes, and only validate if a country is given ([5132](https://github.com/woocommerce/woocommerce-gutenberg-products-block/pull/5132))
- Make order note block removable ([5139](https://github.com/woocommerce/woocommerce-gutenberg-products-block/pull/5139))

= 6.3.0 - 2021-11-16 =

#### Enhancements

- Add placeholder text when modifying product search input in the editor. ([5122](https://github.com/woocommerce/woocommerce-gutenberg-products-block/pull/5122))
- FSE: Add basic product archive block template. ([5049](https://github.com/woocommerce/woocommerce-gutenberg-products-block/pull/5049))
- FSE: Add basic taxonomy block templates. ([5063](https://github.com/woocommerce/woocommerce-gutenberg-products-block/pull/5063))
- FSE: Add single product block template. ([5054](https://github.com/woocommerce/woocommerce-gutenberg-products-block/pull/5054))
- FSE: Remove the `do_action( 'woocommerce_sidebar' );` action from the `LegacyTemplate.php` block. ([5097](https://github.com/woocommerce/woocommerce-gutenberg-products-block/pull/5097))
- Fix duplicate queries in product grids #4695. ([5002](https://github.com/woocommerce/woocommerce-gutenberg-products-block/pull/5002))
- FSE: Add abstract block legacy template for core PHP templates. ([4991](https://github.com/woocommerce/woocommerce-gutenberg-products-block/pull/4991))
- FSE: Add render logic to BlockTemplateController. ([4984](https://github.com/woocommerce/woocommerce-gutenberg-products-block/pull/4984))
- Improve accessibility by using self-explaining edit button titles. ([5113](https://github.com/woocommerce/woocommerce-gutenberg-products-block/pull/5113))
- Improve readability of terms and condition text by not displaying the text justified. ([5120](https://github.com/woocommerce/woocommerce-gutenberg-products-block/pull/5120))
- Improve rendering performance for Single Product block. ([5107](https://github.com/woocommerce/woocommerce-gutenberg-products-block/pull/5107))
- Improve the product images placeholder display by adding a light gray border to it. ([4950](https://github.com/woocommerce/woocommerce-gutenberg-products-block/pull/4950))
- Deprecate the __experimental_woocommerce_blocks_checkout_update_order_from_request action in favour of woocommerce_blocks_checkout_update_order_from_request. ([5015](https://github.com/woocommerce/woocommerce-gutenberg-products-block/pull/5015))
- Deprecate the __experimental_woocommerce_blocks_checkout_update_order_meta action in favour of woocommerce_blocks_checkout_update_order_meta. ([5017](https://github.com/woocommerce/woocommerce-gutenberg-products-block/pull/5017))
- Deprecate the __experimental_woocommerce_blocks_checkout_order_processed action in favour of woocommerce_blocks_checkout_order_processed. ([5014](https://github.com/woocommerce/woocommerce-gutenberg-products-block/pull/5014))

#### Bug Fixes

- Fix label alignment of the product search in the editor. ([5072](https://github.com/woocommerce/woocommerce-gutenberg-products-block/pull/5072))
- Fix sale badge alignment on smaller screen. ([5061](https://github.com/woocommerce/woocommerce-gutenberg-products-block/pull/5061))
- FSE: Fix missing `is_custom` property for WooCommerce block template objects. ([5067](https://github.com/woocommerce/woocommerce-gutenberg-products-block/pull/5067))
- Replace incorrect with correct text domain. ([5020](https://github.com/woocommerce/woocommerce-gutenberg-products-block/pull/5020))
- Scripts using `wc-settings` or script that depend on it would be enqueued in the footer if they're enqueued in the header. ([5059](https://github.com/woocommerce/woocommerce-gutenberg-products-block/pull/5059))

= 6.2.0 - 2021-10-26 =

#### Enhancements

- Cart v2: The cart block, like checkout block, now supports inner blocks that allow for greater customizability. ([4973](https://github.com/woocommerce/woocommerce-gutenberg-products-block/pull/4973))
- BlockTemplateController: Adds the ability to load and manage block template files. ([4981](https://github.com/woocommerce/woocommerce-gutenberg-products-block/pull/4981))
- Improve accessibility for the editor view of the Product search block. ([4905](https://github.com/woocommerce/woocommerce-gutenberg-products-block/pull/4905))

#### Bug Fixes

- Fix custom classname support for inner checkout blocks. ([4978](https://github.com/woocommerce/woocommerce-gutenberg-products-block/pull/4978))
- Fix a bug in free orders and trial subscription products. ([4955](https://github.com/woocommerce/woocommerce-gutenberg-products-block/pull/4955))
- Remove duplicate attributes in saved block HTML. ([4941](https://github.com/woocommerce/woocommerce-gutenberg-products-block/pull/4941))
- Fix render error of Filter by Attribute block when no attribute is selected. ([4847](https://github.com/woocommerce/woocommerce-gutenberg-products-block/pull/4847))
- Store API - Ensure returned customer address state is valid. ([4844](https://github.com/woocommerce/woocommerce-gutenberg-products-block/pull/4844))

= 6.1.0 - 2021-10-12 =

#### Bug Fixes

- Fix the dropdown list in Product Category List Block for nested categories ([4920](https://github.com/woocommerce/woocommerce-gutenberg-products-block/pull/4920))
- Fixed string translations within the All Products Block. ([4897](https://github.com/woocommerce/woocommerce-gutenberg-products-block/pull/4897))
- Filter By Price: Update aria values to be more representative of the actual values presented. ([4839](https://github.com/woocommerce/woocommerce-gutenberg-products-block/pull/4839))
- Fixed: Filter button from Filter Products by Attribute block is not aligned with the input field. ([4814](https://github.com/woocommerce/woocommerce-gutenberg-products-block/pull/4814))
- Remove IntersectionObserver shim in favor of dropping IE11 support. ([4808](https://github.com/woocommerce/woocommerce-gutenberg-products-block/pull/4808))

= 6.0.0 - 2021-09-28 =

#### Enhancements

- Checkout v2: The checkout now supports inner blocks that allow for greater customizability. This update also includes an optional Terms and Conditions field. ([4745](https://github.com/woocommerce/woocommerce-gutenberg-products-block/pull/4745))
- Added global styles to All Reviews, Reviews by Category and Reviews by Product blocks. Now it's possible to change the text color and font size of those blocks. ([4323](https://github.com/woocommerce/woocommerce-gutenberg-products-block/pull/4323))
- Improve the Checkout Order Summary block accessibility by making more info available to screen readers. ([4810](https://github.com/woocommerce/woocommerce-gutenberg-products-block/pull/4810))
- Update canMakePayment to receive cart as argument and make it react to changes in billingData.  Improve the performance of calculating canMakePayment after changes in the Checkout block. ([4776](https://github.com/woocommerce/woocommerce-gutenberg-products-block/pull/4776))
- Add support for extensions to filter express payment methods. ([4774](https://github.com/woocommerce/woocommerce-gutenberg-products-block/pull/4774))

#### Bug Fixes

- Checkout: Throw an exception if there is a shipping method required and one isn't selected at the time of placing an order. ([4784](https://github.com/woocommerce/woocommerce-gutenberg-products-block/pull/4784))
- Fix infinite recursion when removing an attribute filter from the Active filters block. ([4816](https://github.com/woocommerce/woocommerce-gutenberg-products-block/pull/4816))
- Show placeholder message in the shipping section when there are no rates. ([4765](https://github.com/woocommerce/woocommerce-gutenberg-products-block/pull/4765))
- Update All Reviews block so it honors 'ratings enabled' and 'show avatars' preferences. ([4764](https://github.com/woocommerce/woocommerce-gutenberg-products-block/pull/4764))
- Fix state validation if base location has a state, and the address has an optional state. ([4761](https://github.com/woocommerce/woocommerce-gutenberg-products-block/pull/4761))
- Products by Category: Moved renderEmptyResponsePlaceholder to separate method to prevent unnecessary rerender. ([4751](https://github.com/woocommerce/woocommerce-gutenberg-products-block/pull/4751))
- Fix validation message styling so they never overlap other elements. ([4734](https://github.com/woocommerce/woocommerce-gutenberg-products-block/pull/4734))
- Removed `receiveCart` method that was exposed in a couple of SlotFills by mistake. ([4730](https://github.com/woocommerce/woocommerce-gutenberg-products-block/pull/4730))
- Fix calculation of number of reviews in the Reviews by Category block. ([4729](https://github.com/woocommerce/woocommerce-gutenberg-products-block/pull/4729))

#### Documentation

- Add documentation for registerPaymentMethodExtensionCallbacks. ([4834](https://github.com/woocommerce/woocommerce-gutenberg-products-block/pull/4834))

#### Performance

- Removed `wp-blocks` dependency from several frontend scripts. ([4767](https://github.com/woocommerce/woocommerce-gutenberg-products-block/pull/4767))


= 5.9.1 - 2021-09-23 =

#### Bug fixes

- Fix infinite recursion when removing an attribute filter from the Active filters block. ([4816](https://github.com/woocommerce/woocommerce-gutenberg-products-block/pull/4816))

= 5.9.0 - 2021-09-14 =

#### Enhancements

- Add extensibility point for extensions to filter payment methods. ([4668](https://github.com/woocommerce/woocommerce-gutenberg-products-block/pull/4668))

#### Bug Fixes

- Fix Product Search block displaying incorrectly ([4740](https://github.com/woocommerce/woocommerce-gutenberg-products-block/pull/4740))


= 5.8.0 - 2021-08-31 =

#### Enhancements

- Introduced the `__experimental_woocommerce_blocks_checkout_update_order_from_request` hook to the Checkout Store API. ([4610](https://github.com/woocommerce/woocommerce-gutenberg-products-block/pull/4610))
- Add "Filter Products by Stock" block. ([4145](https://github.com/woocommerce/woocommerce-gutenberg-products-block/pull/4145))

#### Bug Fixes

- Prevent Product Category List from displaying incorrectly when used on the shop page. ([4587](https://github.com/woocommerce/woocommerce-gutenberg-products-block/pull/4587))
- Add label element to `<BlockTitle>` component. ([4585](https://github.com/woocommerce/woocommerce-gutenberg-products-block/pull/4585))

#### Documentation

- Add Extensibility info to Store API readme. ([4605](https://github.com/woocommerce/woocommerce-gutenberg-products-block/pull/4605))
- Update documentation for the snackbarNoticeVisibility filter. ([4508](https://github.com/woocommerce/woocommerce-gutenberg-products-block/pull/4508))
- Add documentation for `extensionCartUpdate` method - this allows extensions to update the client-side cart after it has been modified on the server. ([4377](https://github.com/woocommerce/woocommerce-gutenberg-products-block/pull/4377))

= 5.7.2 - 2021-09-23 =

#### Bug Fixes

- Fix infinite recursion when removing an attribute filter from the Active filters block. #4816
- Fix Product Search block displaying incorrectly. #4740

= 5.7.1 - 2021-08-30 =

#### Bug Fixes

- Disable Cart, Checkout, All Products & filters blocks from the widgets screen

= 5.7.0 - 2021-08-16 =

#### Enhancements

- Featured Category Block:  Allow user to re-select categories using the edit icon. ([4559](https://github.com/woocommerce/woocommerce-gutenberg-products-block/pull/4559))
- Checkout: Switch from select element to combobox for country and state inputs so contents are searchable. ([4369](https://github.com/woocommerce/woocommerce-gutenberg-products-block/pull/4369))

#### Bug Fixes

- Adjusted store notice class names so that error notices show the correct icons. ([4568](https://github.com/woocommerce/woocommerce-gutenberg-products-block/pull/4568))
- Fix autofill triggering validation errors for valid values in Checkout block. ([4561](https://github.com/woocommerce/woocommerce-gutenberg-products-block/pull/4561))
- Reviews by Category: Show review count instead of product count. ([4552](https://github.com/woocommerce/woocommerce-gutenberg-products-block/pull/4552))
- Add server side rendering to search block so the block can be used by non-admins. ([4551](https://github.com/woocommerce/woocommerce-gutenberg-products-block/pull/4551))
- Twenty Twenty: Fix broken sale badge left alignment. ([4549](https://github.com/woocommerce/woocommerce-gutenberg-products-block/pull/4549))
- Twenty Twenty-One: Adjust removable chip background color. ([4547](https://github.com/woocommerce/woocommerce-gutenberg-products-block/pull/4547))
- Fix handpicked product selections when a store has over 100 products. ([4534](https://github.com/woocommerce/woocommerce-gutenberg-products-block/pull/4534))
- Replace .screen-reader-text with .hidden for elements that are not relevant to screen readers. ([4530](https://github.com/woocommerce/woocommerce-gutenberg-products-block/pull/4530))

#### Various

- Performance improvements in the Cart and Checkout block extensibility points. ([4570](https://github.com/woocommerce/woocommerce-gutenberg-products-block/pull/4570))

= 5.6.0 - 2021-08-01 =

#### Enhancements

- Ensure payment method icons are constrained to a reasonable size in the Cart and Checkout blocks. ([4427](https://github.com/woocommerce/woocommerce-gutenberg-products-block/pull/4427))
- Update pagination arrows to match core. ([4364](https://github.com/woocommerce/woocommerce-gutenberg-products-block/pull/4364))

#### Bug Fixes

- Remove unnecessary margin from Cart block loading skeleton to avoid content jump. ([4498](https://github.com/woocommerce/woocommerce-gutenberg-products-block/pull/4498))
- Fixed the SKU search on the /wc/store/products endpoint. ([4469](https://github.com/woocommerce/woocommerce-gutenberg-products-block/pull/4469))
- Ensure cart totals displayed within a Panel component are aligned well and do not have extra padding. ([4435](https://github.com/woocommerce/woocommerce-gutenberg-products-block/pull/4435))
- Fix memory leak when previewing transform options for the All reviews block. ([4428](https://github.com/woocommerce/woocommerce-gutenberg-products-block/pull/4428))

#### Various

- Deprecate snackbarNotices filter in favour of snackbarNoticeVisibility to allow extensions to hide snackbar notices in the Cart and Checkout blocks. ([4417](https://github.com/woocommerce/woocommerce-gutenberg-products-block/pull/4417))

= 5.5.1, 5.4.1, 5.3.2, 5.2.1, 5.1.1, 5.0.1, 4.9.2, 4.8.1, 4.7.1, 4.6.1, 4.5.3, 4.4.3, 4.3.1, 4.2.1, 4.1.1, 4.0.1, 3.9.1, 3.8.1, 3.7.2, 3.6.1, 3.5.1, 3.4.1, 3.3.1, 3.2.1, 3.1.1, 3.0.1, 2.9.1, 2.8.1, 2.7.2, 2.6.2, 2.5.16 - 2021-07-14 =

#### Security fix

- This release fixes a critical vulnerability. More information about this can be found here: https://woocommerce.com/posts/critical-vulnerability-detected-july-2021/

= 5.5.0 - 2021-07-21 =

#### Enhancements

- Add screen reader text to price ranges. ([4367](https://github.com/woocommerce/woocommerce-gutenberg-products-block/pull/4367))
- Allow HTML in All Products Block Product Titles. ([4363](https://github.com/woocommerce/woocommerce-gutenberg-products-block/pull/4363))

#### Bug Fixes

- Ensure product grids display as intended in the editor. ([4424](https://github.com/woocommerce/woocommerce-gutenberg-products-block/pull/4424))
- Wrap components in the Cart and Checkout sidebar in a TotalsWrapper. This will ensure consistent spacing and borders are applied to items in the sidebar. ([4415](https://github.com/woocommerce/woocommerce-gutenberg-products-block/pull/4415))
- Remove `couponName` filter and replace it with `coupons` filter. ([4312](https://github.com/woocommerce/woocommerce-gutenberg-products-block/pull/4312))
- Fix filtering by product type on Store API. ([4422](https://github.com/woocommerce/woocommerce-gutenberg-products-block/pull/4422))

#### Documentation

- Add documentation for the IntegrationInterface which extension developers can use to register scripts, styles, and data with WooCommerce Blocks. ([4394](https://github.com/woocommerce/woocommerce-gutenberg-products-block/pull/4394))

= 5.4.0 - 2021-06-22 =

#### Enhancements

- Made script and style handles consistent. ([4324](https://github.com/woocommerce/woocommerce-gutenberg-products-block/pull/4324))
- Show loading state in the express payments area whilst payment is processing or the page is redirecting. ([4228](https://github.com/woocommerce/woocommerce-gutenberg-products-block/pull/4228))

#### Bug Fixes

- Fix a warning shown when fees are included in the order. ([4360](https://github.com/woocommerce/woocommerce-gutenberg-products-block/pull/4360))
- Prevent PHP notice for variable products without enabled variations. ([4317](https://github.com/woocommerce/woocommerce-gutenberg-products-block/pull/4317))

#### Various

- Allow products to be added by SKU in the Hand-picked Products block. ([4366](https://github.com/woocommerce/woocommerce-gutenberg-products-block/pull/4366))
- Add Slot in the Discounts section of the Checkout sidebar to allow third party extensions to render their own components there. ([4310](https://github.com/woocommerce/woocommerce-gutenberg-products-block/pull/4310))

= 5.3.2 - 2021-06-28 =
- Remove the ability to filter snackbar notices ([#4398](https://github.com/woocommerce/woocommerce-gutenberg-products-block/pull/4398)).

= 5.3.1 - 2021-06-15 =

- Fix Product Categories List block display in Site Editor ([#4335](https://github.com/woocommerce/woocommerce-gutenberg-products-block/pull/4335)).
- Make links in the Product Categories List block unclickable in the editor ([#4339](https://github.com/woocommerce/woocommerce-gutenberg-products-block/pull/4339)).
- Fix rating stars not being shown in the Site Editor ([#4345](https://github.com/woocommerce/woocommerce-gutenberg-products-block/pull/4345)).

= 5.3.0 - 2021-06-08 =

#### Enhancements

- Hide the Cart and Checkout blocks from the new block-based widget editor. ([4303](https://github.com/woocommerce/woocommerce-gutenberg-products-block/pull/4303))
- Provide block transforms for legacy widgets with a feature-complete block equivalent. ([4292](https://github.com/woocommerce/woocommerce-gutenberg-products-block/pull/4292))

#### Bug Fixes

- Fix some missing translations from the Cart and Checkout blocks. ([4295](https://github.com/woocommerce/woocommerce-gutenberg-products-block/pull/4295))
- Fix the flickering of the Proceed to Checkout button on quantity update in the Cart Block. ([4293](https://github.com/woocommerce/woocommerce-gutenberg-products-block/pull/4293))
- Fix a bug in which Cart Widget didn't update when adding items from the All Products block. ([4291](https://github.com/woocommerce/woocommerce-gutenberg-products-block/pull/4291))
- Fix a display issue when itemized taxes are enabled, but no products in the cart are taxable. ([4284](https://github.com/woocommerce/woocommerce-gutenberg-products-block/pull/4284))
- Fix an issue where an attempt to add an out-of-stock product to the cart was made when clicking the "Read more" button. ([4265](https://github.com/woocommerce/woocommerce-gutenberg-products-block/pull/4265))

#### Compatibility

- Add the ability for extensions to register callbacks to be executed by Blocks when the cart/extensions endpoint is hit. Extensions can now tell Blocks they need to do some server-side processing which will update the cart. ([4298](https://github.com/woocommerce/woocommerce-gutenberg-products-block/pull/4298))

#### Various

- Add Slot in the Discounts section of the cart sidebar to allow third party extensions to render their own components there. ([4248](https://github.com/woocommerce/woocommerce-gutenberg-products-block/pull/4248))
- Move `ValidatedTextInput` to the `@woocommerce/blocks-checkout` package. ([4238](https://github.com/woocommerce/woocommerce-gutenberg-products-block/pull/4238))

= 5.2.0 - 2021-05-25 =

#### Enhancements

- Added a key prop to each `CartTotalItem` within `usePaymentMethodInterface `. ([4240](https://github.com/woocommerce/woocommerce-gutenberg-products-block/pull/4240))
- Hide legacy widgets with a feature-complete block equivalent from the widget area block inserter. ([4237](https://github.com/woocommerce/woocommerce-gutenberg-products-block/pull/4237))
- Hide the All Products Block from the Customizer Widget Areas until full support is achieved. ([4225](https://github.com/woocommerce/woocommerce-gutenberg-products-block/pull/4225))
- Sync customer data during checkout with draft orders. ([4197](https://github.com/woocommerce/woocommerce-gutenberg-products-block/pull/4197))
- Update the display of the sidebar/order summary in the Cart and Checkout blocks. ([4180](https://github.com/woocommerce/woocommerce-gutenberg-products-block/pull/4180))
- Improved accessibility and styling of the controls of several of ours blocks. ([4100](https://github.com/woocommerce/woocommerce-gutenberg-products-block/pull/4100))

#### Bug Fixes

- Hide tax breakdown if the total amount of tax to be paid is 0. ([4262](https://github.com/woocommerce/woocommerce-gutenberg-products-block/pull/4262))
- Prevent Coupon code panel from appearing in stores were coupons are disabled. ([4202](https://github.com/woocommerce/woocommerce-gutenberg-products-block/pull/4202))
- For payment methods, only use `canMakePayment` in the frontend (not the editor) context. ([4188](https://github.com/woocommerce/woocommerce-gutenberg-products-block/pull/4188))
- Fix duplicate react keys in ProductDetails component. ([4187](https://github.com/woocommerce/woocommerce-gutenberg-products-block/pull/4187))
- Fix sending of confirmation emails for orders when no payment is needed. ([4186](https://github.com/woocommerce/woocommerce-gutenberg-products-block/pull/4186))
- Stopped a warning being shown when using WooCommerce Force Sells and adding a product with a Synced Force Sell to the cart. ([4182](https://github.com/woocommerce/woocommerce-gutenberg-products-block/pull/4182))

#### Various

- Move Button and Label components to `@woocommerce/blocks-checkout` package. ([4222](https://github.com/woocommerce/woocommerce-gutenberg-products-block/pull/4222))
- Add couponName filter to allow extensions to modify how coupons are displayed in the Cart and Checkout summary. ([4166](https://github.com/woocommerce/woocommerce-gutenberg-products-block/pull/4166))

= 5.1.0 - 2021-05-10 =

#### Enhancements

- Improve error message displayed when a payment method didn't have all its dependencies registered. ([4176](https://github.com/woocommerce/woocommerce-gutenberg-products-block/pull/4176))
- Improvements to `emitEventWithAbort`. ([4158](https://github.com/woocommerce/woocommerce-gutenberg-products-block/pull/4158))

#### Bug Fixes

- Fix issue in which email and phone fields are cleared when using a separate billing address. ([4162](https://github.com/woocommerce/woocommerce-gutenberg-products-block/pull/4162))

= 5.0.0 - 2021-04-28 =

#### Enhancements

- Added support to the Store API for batching requests. This allows multiple POST requests to be made at once to reduce the number of separate requests being made to the API. ([4075](https://github.com/woocommerce/woocommerce-gutenberg-products-block/pull/4075))

#### Bug Fixes

- Prevent parts of old addresses being displayed in the shipping calculator when changing countries. ([4038](https://github.com/woocommerce/woocommerce-gutenberg-products-block/pull/4038))

#### Refactor

- Rename onCheckoutBeforeProcessing to onCheckoutValidationBeforeProcessing.
- Switched to `rest_preload_api_request` for API hydration in cart and checkout blocks. ([4090](https://github.com/woocommerce/woocommerce-gutenberg-products-block/pull/4090))
- Introduced AssetsController and BlockTypesController classes (which replace Assets.php and Library.php). ([4094](https://github.com/woocommerce/woocommerce-gutenberg-products-block/pull/4094))
- Replaced usage of the `woocommerce_shared_settings` hook. This will be deprecated. ([4092](https://github.com/woocommerce/woocommerce-gutenberg-products-block/pull/4092))

 = 4.9.1 - 2021-04-13 =

 #### Bug Fixes

 - Check if Cart and Checkout are registered before removing payment methods. ([4056](https://github.com/woocommerce/woocommerce-gutenberg-products-block/pull/4056))

= 4.9.0 - 2021-04-12 =
#### Enhancements

- Added compatibility with the Google Analytics Integration. Block events, including cart and checkout, can now be tracked.

##### Dev note

Blocks are now compatible with the Google Analytics Integration: https://woocommerce.com/products/woocommerce-google-analytics/ If using Google Analytics with GTAG support (and a `G-` prefixed site ID), block events will also be tracked. This includes:

- Product searches in the Product Search Block
- Product views in the product grid blocks and All Products Block
- Add to cart events
- Cart item changes
- Checkout progress events. ([4020](https://github.com/woocommerce/woocommerce-gutenberg-products-block/pull/4020))

#### Bug Fixes

- Use font color in payment methods border. ([4051](https://github.com/woocommerce/woocommerce-gutenberg-products-block/pull/4051))
- Load translation file for JS files that has translatable strings. ([4050](https://github.com/woocommerce/woocommerce-gutenberg-products-block/pull/4050))
- Stop shipping package titles line-breaks occurring in the middle of a word. ([4049](https://github.com/woocommerce/woocommerce-gutenberg-products-block/pull/4049))
- Fixed styling issues on the cart and checkout page in Twenty(X) themes. ([4046](https://github.com/woocommerce/woocommerce-gutenberg-products-block/pull/4046))
- Fix headline alignment in the empty state of the cart block. ([4044](https://github.com/woocommerce/woocommerce-gutenberg-products-block/pull/4044))
- Fix button alignment in Featured Product and Featured Category blocks. ([4028](https://github.com/woocommerce/woocommerce-gutenberg-products-block/pull/4028))

#### Technical debt

- Removed legacy handling for SSR blocks that rendered shortcodes. ([4010](https://github.com/woocommerce/woocommerce-gutenberg-products-block/pull/4010))


= 4.8.0 - 2021-04-01 =

#### Enhancements

- Registered payment methods now have access to the `shouldSavePayment` prop in their components (which indicates whether the shopper has checked the save payment method checkbox). ([3990](https://github.com/woocommerce/woocommerce-gutenberg-products-block/pull/3990))
- Payment methods implementing the `savedTokenComponent` configuration property will now have the `onPaymentProcessing` event available to the registered component. ([3982](https://github.com/woocommerce/woocommerce-gutenberg-products-block/pull/3982))

#### Bug Fixes

- Fix customer address country saving to orders in certain circumstances. ([4013](https://github.com/woocommerce/woocommerce-gutenberg-products-block/pull/4013))
- Prevent error messages returned by the API from displaying raw HTML. ([4005](https://github.com/woocommerce/woocommerce-gutenberg-products-block/pull/4005))
- Fix the Proceed to checkout button click bug happening when the Coupon error is visible in the Cart block. ([3996](https://github.com/woocommerce/woocommerce-gutenberg-products-block/pull/3996))

= 4.7.0 - 2021-03-16 =

#### Enhancements

- A new configuration property is available to registered payment methods for additional logic handling of saved payment method tokens. ([3961](https://github.com/woocommerce/woocommerce-gutenberg-products-block/pull/3961))
- Provided billing data to payment method extensions so they can decide if payment is possible. ([3922](https://github.com/woocommerce/woocommerce-gutenberg-products-block/pull/3922))
- Prevent errant payment methods from keeping Cart and Checkout blocks from loading. ([3920](https://github.com/woocommerce/woocommerce-gutenberg-products-block/pull/3920))
- Fix block elements that don't play well with dark backgrounds. ([3887](https://github.com/woocommerce/woocommerce-gutenberg-products-block/pull/3887))

#### Bug Fixes

- Remove extra padding from payment methods with no description. ([3952](https://github.com/woocommerce/woocommerce-gutenberg-products-block/pull/3952))
- Fix "save payment" checkbox not showing for payment methods. ([3950](https://github.com/woocommerce/woocommerce-gutenberg-products-block/pull/3950))
- Fix cart preview when shipping rates are set to be hidden until an address is entered. ([3946](https://github.com/woocommerce/woocommerce-gutenberg-products-block/pull/3946))
- Sync cart item quantity if its Implicitly changed. ([3907](https://github.com/woocommerce/woocommerce-gutenberg-products-block/pull/3907))
- Fix FSE not being visible when WC Blocks was enabled. ([3898](https://github.com/woocommerce/woocommerce-gutenberg-products-block/pull/3898))
- Ensure sale badges have a uniform height in the Cart block. ([3897](https://github.com/woocommerce/woocommerce-gutenberg-products-block/pull/3897))


= 4.6.0 - 2021-03-01 =

#### Bug Fixes

- Handle out-of-stock product visibility setting in All Products block. ([3859](https://github.com/woocommerce/woocommerce-gutenberg-products-block/pull/3859))
- Show cart item subtotal instead of total in Cart and Checkout blocks ([#3905](https://github.com/woocommerce/woocommerce-gutenberg-products-block/pull/3905))
- Fix button styles in Twenty Nineteen theme. ([3862](https://github.com/woocommerce/woocommerce-gutenberg-products-block/pull/3862))
- Return correct sale/regular prices for variable products in the Store API. ([3854](https://github.com/woocommerce/woocommerce-gutenberg-products-block/pull/3854))
- Remove shadows from text buttons and gradient background from selects in some themes. ([3846](https://github.com/woocommerce/woocommerce-gutenberg-products-block/pull/3846))
- Hide Browse Shop link in cart block empty state when there is no shop page. ([3845](https://github.com/woocommerce/woocommerce-gutenberg-products-block/pull/3845))

#### Various

- StoreAPI: Inject Order and Cart Controllers into Routes. ([3871](https://github.com/woocommerce/woocommerce-gutenberg-products-block/pull/3871))
- Update Panel component class names to follow guidelines. More info can be found in our theming docs: https://github.com/woocommerce/woocommerce-gutenberg-products-block/blob/18dd54f07262b4d1dcf15561624617f824fcdc22/docs/theming/class-names-update-460.md. ([3860](https://github.com/woocommerce/woocommerce-gutenberg-products-block/pull/3860))
- Refactor block type registration to support 3rd party integrations.

##### Dev note:

An important note that internally, this release has modified how `AbstractBlock` (the base class for all of our blocks) functions, and how it loads assets. `AbstractBlock` is internal to this project and does not seem like something that would ever need to be extended by 3rd parties, but note if you are doing so for whatever reason, your implementation would need to be updated to match. ([3829](https://github.com/woocommerce/woocommerce-gutenberg-products-block/pull/3829))


= 4.5.2 - 2021-02-23 =

#### Bug Fixes

- Fix cart items showing a price of 0 when currency format didn't have decimals. ([3876](https://github.com/woocommerce/woocommerce-gutenberg-products-block/pull/3876))
- Ensure the sale badge is displayed correctly below short prices in the Cart block. ([3879](https://github.com/woocommerce/woocommerce-gutenberg-products-block/pull/3879))

= 4.5.1 - 2021-02-16 =

This release fixes an error that some users experienced when their site automatically updated to a temporarily broken version of the 4.5.0 release.

= 4.5.0 - 2021-02-16 =

#### Enhancements

- Login links on the checkout should use the account page. ([3844](https://github.com/woocommerce/woocommerce-gutenberg-products-block/pull/3844))
- Prevent checkout linking to trashed terms and policy pages. ([3843](https://github.com/woocommerce/woocommerce-gutenberg-products-block/pull/3843))
- Improved nonce logic by moving nonces to cart routes only. ([3812](https://github.com/woocommerce/woocommerce-gutenberg-products-block/pull/3812))
- If coupons become invalid between applying to a cart and checking out, show the user a notice when the order is placed. ([3810](https://github.com/woocommerce/woocommerce-gutenberg-products-block/pull/3810))
- Improve design of cart and checkout sidebars. ([3797](https://github.com/woocommerce/woocommerce-gutenberg-products-block/pull/3797))
- Improve error displayed to customers when an item's stock status changes during checkout. ([3703](https://github.com/woocommerce/woocommerce-gutenberg-products-block/pull/3703))
- Dev - Block Checkout will now respect custom address locales and custom country states via core filter hooks. ([3662](https://github.com/woocommerce/woocommerce-gutenberg-products-block/pull/3662))
- Update checkout block payment methods UI. ([3439](https://github.com/woocommerce/woocommerce-gutenberg-products-block/pull/3439))

#### Bug Fixes

- Fix JS warning if two cart products share the same name. ([3814](https://github.com/woocommerce/woocommerce-gutenberg-products-block/pull/3814))
- Align place order button to the right of the block. ([3803](https://github.com/woocommerce/woocommerce-gutenberg-products-block/pull/3803))
- Ensure special characters are displayed properly in the Cart sidebar. ([3721](https://github.com/woocommerce/woocommerce-gutenberg-products-block/pull/3721))
- Fix a bug where the total price of items did not include tax in the cart and checkout blocks. ([3851](https://github.com/woocommerce/woocommerce-gutenberg-products-block/pull/3851))

= 4.4.2 - 2021-02-05 =

### Bug Fixes

- Fix - Conflicts with 3rd Party payment method integrations. ([3796](https://github.com/woocommerce/woocommerce-gutenberg-products-block/pull/3796))

= 4.4.0 - 2021-02-02 =

#### Enhancements

- Design tweaks to the cart page which move the quantity picker below each cart item and improve usability on mobile. ([3734](https://github.com/woocommerce/woocommerce-gutenberg-products-block/pull/3734))

#### Bug Fixes

- Fix - Ensure empty categories are correctly hidden in the product categories block. ([3765](https://github.com/woocommerce/woocommerce-gutenberg-products-block/pull/3765))
- Fix - Added missing wrapper div within FeaturedCategory and FeatureProduct blocks. ([3746](https://github.com/woocommerce/woocommerce-gutenberg-products-block/pull/3746))
- Fix - Set correct text color in BlockErrorBoundry notices. ([3738](https://github.com/woocommerce/woocommerce-gutenberg-products-block/pull/3738))
- Hidden cart item meta data will not be rendered in the Cart and Checkout blocks. ([3732](https://github.com/woocommerce/woocommerce-gutenberg-products-block/pull/3732))
- Fix - Improved accessibility of product image links in the products block by using correct aria tags and hiding empty image placeholders. ([3722](https://github.com/woocommerce/woocommerce-gutenberg-products-block/pull/3722))
- Add missing aria-label for stars image in the review-list-item component. ([3706](https://github.com/woocommerce/woocommerce-gutenberg-products-block/pull/3706))
- Prevent "Nonce is invalid" error when going back to a page with the products block using the browser back button. ([3770](https://github.com/woocommerce/woocommerce-gutenberg-products-block/pull/3770))

#### compatibility

- Hide the All Products Block from the new Gutenberg Widget Areas until full support is achieved. ([3737](https://github.com/woocommerce/woocommerce-gutenberg-products-block/pull/3737))
- Legacy `star-rating` class name has been removed from Product rating block (inside All Products block). That element is still selectable with the `.wc-block-components-product-rating` class name. ([3717](https://github.com/woocommerce/woocommerce-gutenberg-products-block/pull/3717))

= 4.3.0 - 2021-01-20 =

#### Bug Fixes

- Update input colors and alignment. ([3597](https://github.com/woocommerce/woocommerce-gutenberg-products-block/pull/3597))

#### Enhancements

- Store API - Fix selected rate in cart shipping rates response. ([3680](https://github.com/woocommerce/woocommerce-gutenberg-products-block/pull/3680))
- Create get_item_responses_from_schema abstraction. ([3679](https://github.com/woocommerce/woocommerce-gutenberg-products-block/pull/3679))
- Show itemized fee rows in the cart/checkout blocks. ([3678](https://github.com/woocommerce/woocommerce-gutenberg-products-block/pull/3678))
- Extensibility: Show item data in Cart and Checkout blocks and update the variation data styles. ([3665](https://github.com/woocommerce/woocommerce-gutenberg-products-block/pull/3665))
- Introduce SlotFill for Sidebar. ([3361](https://github.com/woocommerce/woocommerce-gutenberg-products-block/pull/3361))

= 4.2.0 - 2021-01-06 =

#### Bug Fixes

- Fix an error that was blocking checkout with some user saved payment methods. ([3627](https://github.com/woocommerce/woocommerce-gutenberg-products-block/pull/3627))

= 4.1.0 - 2020-12-24 =

#### Enhancements

- Add the ability to directly upload an image in Featured Category and Featured Product blocks. ([3579](https://github.com/woocommerce/woocommerce-gutenberg-products-block/pull/3579))
- Fix coupon code button height not adapting to the font size. ([3575](https://github.com/woocommerce/woocommerce-gutenberg-products-block/pull/3575))
- Fixed Coupon Code panel not expanding/contracting in some themes. ([3569](https://github.com/woocommerce/woocommerce-gutenberg-products-block/pull/3569))
- Fix: Added fallback styling for screen reader text. ([3557](https://github.com/woocommerce/woocommerce-gutenberg-products-block/pull/3557))

#### Bug Fixes

- Fix nonce issues when adding product to cart from All Products. ([3598](https://github.com/woocommerce/woocommerce-gutenberg-products-block/pull/3598))
- Fix bug inside Product Search in the editor. ([3578](https://github.com/woocommerce/woocommerce-gutenberg-products-block/pull/3578))
- Fix console warnings in WordPress 5.6. ([3577](https://github.com/woocommerce/woocommerce-gutenberg-products-block/pull/3577))
- Fixed text visibility in select inputs when using Twenty Twenty-One theme's dark mode. ([3554](https://github.com/woocommerce/woocommerce-gutenberg-products-block/pull/3554))
- Fix product list images skewed in Widgets editor. ([3553](https://github.com/woocommerce/woocommerce-gutenberg-products-block/pull/3553))
- Add address validation to values posted to the Checkout via StoreApi. ([3552](https://github.com/woocommerce/woocommerce-gutenberg-products-block/pull/3552))
- Fix Fees not visible in Cart & Checkout blocks when order doesn't need shipping. ([3521](https://github.com/woocommerce/woocommerce-gutenberg-products-block/pull/3521))

#### compatibility

- Fix All Products block edit screen. ([3547](https://github.com/woocommerce/woocommerce-gutenberg-products-block/pull/3547))

#### wp dependency

- Removed compatibility with packages in WordPress 5.3. ([3541](https://github.com/woocommerce/woocommerce-gutenberg-products-block/pull/3541))
- Bumped the minimum WP required version to 5.4. ([3537](https://github.com/woocommerce/woocommerce-gutenberg-products-block/pull/3537))

= 4.0.0 - 2020-12-07 =

#### Enhancements

- Dev: Change register_endpoint_data to use an array of params instead of individual params. ([3478](https://github.com/woocommerce/woocommerce-gutenberg-products-block/pull/3478))
- Dev: Expose store/cart via ExtendSchema to extensions. ([3445](https://github.com/woocommerce/woocommerce-gutenberg-products-block/pull/3445))
- Dev: Added formatting classes to the Store API for extensions to consume.

#### Bug Fixes

- Checkout block: Prevent `Create an account` from creating up a user account if the order fails coupon validation. ([3423](https://github.com/woocommerce/woocommerce-gutenberg-products-block/pull/3423))
- Make sure cart is initialized before the CartItems route is used in the Store API. ([3488](https://github.com/woocommerce/woocommerce-gutenberg-products-block/pull/3488))
- Fix notice close button color in Twenty Twenty One dark mode. ([3472](https://github.com/woocommerce/woocommerce-gutenberg-products-block/pull/3472))
- Remove held stock for a draft order if an item is removed from the cart. ([3468](https://github.com/woocommerce/woocommerce-gutenberg-products-block/pull/3468))
- Ensure correct alignment of checkout notice's dismiss button. ([3455](https://github.com/woocommerce/woocommerce-gutenberg-products-block/pull/3455))
- Fixed a bug in Checkout block (Store API) causing checkout to fail when using an invalid coupon and creating an account.
- Checkout block: Correctly handle cases where the order fails with an error (e.g. invalid coupon) and a new user account is created. ([3429](https://github.com/woocommerce/woocommerce-gutenberg-products-block/pull/3429))
- Dev: Refactored and reordered Store API checkout processing to handle various edge cases and better support future extensibility. ([3454](https://github.com/woocommerce/woocommerce-gutenberg-products-block/pull/3454))

= 3.9.0 - 2020-11-25 =

See release post [here](https://developer.woocommerce.com/?p=8234)

#### Enhancements

- Expose `discount_type` in Store API coupon endpoints. ([3399](https://github.com/woocommerce/woocommerce-gutenberg-products-block/pull/3399))
- Exclude checkout-draft orders from WC Admin reports and My Account > Orders. ([3379](https://github.com/woocommerce/woocommerce-gutenberg-products-block/pull/3379))

#### Bug Fixes

- Hide spinner on cart block's "Proceed to Checkout" link when page unloads. ([3436](https://github.com/woocommerce/woocommerce-gutenberg-products-block/pull/3436))
- Fixed express payment methods processing not completing when Stripe payment method active. ([3432](https://github.com/woocommerce/woocommerce-gutenberg-products-block/pull/3432))
- Refresh PaymentRequest after cancelling payment to prevent addresses remaining populated on repeat attempts. ([3430](https://github.com/woocommerce/woocommerce-gutenberg-products-block/pull/3430))
- Ensure "Add a note to your order" section is styled correctly when disabled. ([3427](https://github.com/woocommerce/woocommerce-gutenberg-products-block/pull/3427))
- Prevent checkout step heading text overlapping actual heading on small viewports. ([3425](https://github.com/woocommerce/woocommerce-gutenberg-products-block/pull/3425))
- Improve Stripe payment request API payment method availability. ([3424](https://github.com/woocommerce/woocommerce-gutenberg-products-block/pull/3424))
- Stop hidden products from being linked in cart and checkout blocks. ([3415](https://github.com/woocommerce/woocommerce-gutenberg-products-block/pull/3415))
- Show Express Payment Method Error Notices after Payment Failure. ([3410](https://github.com/woocommerce/woocommerce-gutenberg-products-block/pull/3410))
- Fix cart block `isLarge` console error in the editor when running WordPress 5.6 beta. ([3408](https://github.com/woocommerce/woocommerce-gutenberg-products-block/pull/3408))
- Fix: Orders not being placed when paying with an Express payment method from the Cart block. ([3403](https://github.com/woocommerce/woocommerce-gutenberg-products-block/pull/3403))
- Fix incorrect usage of static method in Stripe payment method integration. ([3400](https://github.com/woocommerce/woocommerce-gutenberg-products-block/pull/3400))
- Cart and checkout should respect the global "Hide shipping costs until an address is entered" setting. ([3383](https://github.com/woocommerce/woocommerce-gutenberg-products-block/pull/3383))
- Sync shipping address with billing address when shipping address fields are disabled. This fixes a bug where taxes would not reflect changes in billing address when they are set to be calculated from billing address ([3358](https://github.com/woocommerce/woocommerce-gutenberg-products-block/pull/3358))

#### refactor

- Support a plain js configuration argument to payment method registration APIs. ([3404](https://github.com/woocommerce/woocommerce-gutenberg-products-block/pull/3404))

= 3.8.0 - 2020-11-10 =
- Show the phone number field in the billing section when shipping is disabled in settings. ([3376](https://github.com/woocommerce/woocommerce-gutenberg-products-block/pull/3376))
- Add new doc referencing feature flags and experimental interfaces. ([3348](https://github.com/woocommerce/woocommerce-gutenberg-products-block/pull/3348))
- Add __experimental_woocommerce_blocks_checkout_order_processed action. ([3238](https://github.com/woocommerce/woocommerce-gutenberg-products-block/pull/3238))

= 3.7.1 - 2020-11-05 =

#### Bug Fixes
- Ensure that accounts are not created via checkout block request if account registration is disabled for WooCommerce ([#3371](https://github.com/woocommerce/woocommerce-gutenberg-products-block/pull/3371))

= 3.7.0 - 2020-10-29 =

#### Enhancements

- Allow shoppers to sign-up for an account from the Checkout block. ([3331](https://github.com/woocommerce/woocommerce-gutenberg-products-block/pull/3331))
- Standardise & refactor colors scss to align with Gutenberg colors and WooCommerce brand. ([3300](https://github.com/woocommerce/woocommerce-gutenberg-products-block/pull/3300))

#### Bug Fixes

- Fix PHP 8 error when argument is not invocable in AssetsDataRegistry::Add_data. ([3315](https://github.com/woocommerce/woocommerce-gutenberg-products-block/pull/3315))
- Improve layout of Cart block line item quantity selector & price on smaller screens. ([3299](https://github.com/woocommerce/woocommerce-gutenberg-products-block/pull/3299))
- Correctly process orders with $0 total (e.g. via coupon) in Checkout block. ([3298](https://github.com/woocommerce/woocommerce-gutenberg-products-block/pull/3298))
- Respect Enable Taxes setting for checkout block taxes display. ([3291](https://github.com/woocommerce/woocommerce-gutenberg-products-block/pull/3291))
- Fix 3D secure payment errors. ([3272](https://github.com/woocommerce/woocommerce-gutenberg-products-block/pull/3272))
- Show current selected attributes when re-edit Products by Attribute block. ([3185](https://github.com/woocommerce/woocommerce-gutenberg-products-block/pull/3185))


= 3.6.0 - 2020-10-12 =

#### Bug Fixes

- Make 'retry' property on errors from checkoutAfterProcessingWithSuccess/Error observers default to true if it's undefined. ([3261](https://github.com/woocommerce/woocommerce-gutenberg-products-block/pull/3261))
- Ensure new payment methods are only displayed when no saved payment method is selected. ([3247](https://github.com/woocommerce/woocommerce-gutenberg-products-block/pull/3247))
- Load WC Blocks CSS after editor CSS. ([3219](https://github.com/woocommerce/woocommerce-gutenberg-products-block/pull/3219))
- Restore saved payment method data after closing an express payment method. ([3210](https://github.com/woocommerce/woocommerce-gutenberg-products-block/pull/3210))

#### refactor

- Don't load contents of payment method hidden tabs. ([3227](https://github.com/woocommerce/woocommerce-gutenberg-products-block/pull/3227))

= 3.5.0 - 2020-09-29 =

#### Bug Fixes

- Use light default background colour for country/state dropdowns. ([3189](https://github.com/woocommerce/woocommerce-gutenberg-products-block/pull/3189))
- Fix broken Express Payment Method use in the Checkout block for logged out or incognito users. ([3165](https://github.com/woocommerce/woocommerce-gutenberg-products-block/pull/3165))
- Fix State label for Spain. ([3147](https://github.com/woocommerce/woocommerce-gutenberg-products-block/pull/3147))
- Don't throw an error when registering a payment method fails. ([3134](https://github.com/woocommerce/woocommerce-gutenberg-products-block/pull/3134))

#### refactor

- Use noticeContexts from useEmitResponse instead of hardcoded values. ([3161](https://github.com/woocommerce/woocommerce-gutenberg-products-block/pull/3161))

= 3.4.0 - 2020-09-14 =

#### Bug Fixes

- Ensure shopper saved card is used as default payment method (default was being overwritten in some circumstances). ([3131](https://github.com/woocommerce/woocommerce-gutenberg-products-block/pull/3131))
- Fix Cart & Checkout sidebar layout broken in some themes. ([3111](https://github.com/woocommerce/woocommerce-gutenberg-products-block/pull/3111))
- Fix product reviews schema date fields to use new (WP 5.5) `date-time` format. ([3109](https://github.com/woocommerce/woocommerce-gutenberg-products-block/pull/3109))
- Use wp_login_url instead of hardcoding login path. ([3090](https://github.com/woocommerce/woocommerce-gutenberg-products-block/pull/3090))
- Fix an issue with COD not showing when first enabled. ([3088](https://github.com/woocommerce/woocommerce-gutenberg-products-block/pull/3088))
- Fix JS console error when COD is enabled and no shipping method is available. ([3086](https://github.com/woocommerce/woocommerce-gutenberg-products-block/pull/3086))

#### performance

- Create DebouncedValidatedTextInput component. ([3108](https://github.com/woocommerce/woocommerce-gutenberg-products-block/pull/3108))

#### refactor

- Merge ProductPrice atomic block and component. ([3065](https://github.com/woocommerce/woocommerce-gutenberg-products-block/pull/3065))

= 3.3.0 - 2020-09-02 =
- enhancement: Show express payment methods in the Cart block (for example: Apple Pay, Chrome Pay). [3004](https://github.com/woocommerce/woocommerce-gutenberg-products-block/pull/3004)
- bug: Fix alignment of discounted prices in Cart block. [3047](https://github.com/woocommerce/woocommerce-gutenberg-products-block/pull/3047)
- bug: Fix an issue with products sold individually (max of 1 per cart); the Checkout block now shows a notice if shopper attempts to add another instance of product via an `add-to-cart` link. [2854](https://github.com/woocommerce/woocommerce-gutenberg-products-block/pull/2854)
- bug: Fixed styling options of the Product Title block (in All Products). [3095](https://github.com/woocommerce/woocommerce-gutenberg-products-block/pull/3095)


= 3.2.0 - 2020-08-17 =
- Fix 'Add new product' link in All Products block 'No products' placeholder. [#2961](https://github.com/woocommerce/woocommerce-gutenberg-products-block/pull/2961)
- Fix an undefined variable PHP notice related to Product REST API. [#2962](https://github.com/woocommerce/woocommerce-gutenberg-products-block/pull/2962)
- Fixed an issue that was making some blocks not to render correctly in the Empty cart template. [#2904](https://github.com/woocommerce/woocommerce-gutenberg-products-block/pull/2904)
- Fixed an issue that was not rendering the Checkout block in editor when guest checkout was not allowed. [#2958](https://github.com/woocommerce/woocommerce-gutenberg-products-block/pull/2958)
- Hide the discount badge from Cart items if the value is negative. [#2955](https://github.com/woocommerce/woocommerce-gutenberg-products-block/pull/2955)
- Hide saved payment methods if their payment gateway has been disabled. [#2975](https://github.com/woocommerce/woocommerce-gutenberg-products-block/pull/2975)
- Add dark colors and background for Cart & Checkout blocks inputs to support dark backgrounds. [#2981](https://github.com/woocommerce/woocommerce-gutenberg-products-block/pull/2981)
- The Checkout block allows customers to introduce an order note. This feature can be disabled in the editor. [#2877](https://github.com/woocommerce/woocommerce-gutenberg-products-block/pull/2877)
- Cart and Checkout form fields show autocapitalized keyboard on mobile depending on the expected value. [#2884](https://github.com/woocommerce/woocommerce-gutenberg-products-block/pull/2884)
- Cart and Checkout will show a live preview inside the block inserter and style selector. [#2992](https://github.com/woocommerce/woocommerce-gutenberg-products-block/pull/2992)
- Payment gateways are shown in the correct order as configured in store settings. [#2934](https://github.com/woocommerce/woocommerce-gutenberg-products-block/pull/2934)
- Fix a cosmetic issue where payment form errors sometimes overlap with card icons. [#2977](https://github.com/woocommerce/woocommerce-gutenberg-products-block/pull/2977)
- Fixes a styling issue in the Product Search block in the editor. [#3014](https://github.com/woocommerce/woocommerce-gutenberg-products-block/pull/3014)
- Improved focus styles of error states on form elements. [#2974](https://github.com/woocommerce/woocommerce-gutenberg-products-block/pull/2974)
- Removed generic icons for Check and Stripe Credit Card to reduce visual clutter in Checkout block. [#2968](https://github.com/woocommerce/woocommerce-gutenberg-products-block/pull/2968)
- Deprecate wc.wcSettings.setSetting function. [#3010](https://github.com/woocommerce/woocommerce-gutenberg-products-block/pull/3010)
- Improve behaviour of draft order cleanup to account for clobbered custom shop order status. [#2912](https://github.com/woocommerce/woocommerce-gutenberg-products-block/pull/2912)

= 3.1.0 - 2020-07-29 =
- Fix missing permissions_callback arg in StoreApi route definitions [#2926](https://github.com/woocommerce/woocommerce-gutenberg-products-block/pull/2926)
- Fix 'Product Summary' in All Products block is not pulling in the short description of the product [#2913](https://github.com/woocommerce/woocommerce-gutenberg-products-block/issues/2913)
- dev: Add query filter when searching for a table [#2886](https://github.com/woocommerce/woocommerce-gutenberg-products-block/pull/2886) 👏 @pkelbert
- All Products block: Can now customize text size, color and alignment in Product Title child block. Heading level option is now in block toolbar (was in settings sidebar). [#2860](https://github.com/woocommerce/woocommerce-gutenberg-products-block/pull/2860)
- All Products block: Can now customize text size, color and alignment in Product Price child block. [#2881](https://github.com/woocommerce/woocommerce-gutenberg-products-block/pull/2881)

= 3.0.0 - 2020-07-20 =

This release adds support for Cash on Delivery and Bank Transfer payment methods to the checkout block. The payment method extension api for the blocks [has an update to the `canMakePayment` property](https://woocommerce.wordpress.com/?p=6830).

- build: Updated the `automattic/jetpack-autoloader` package to the 2.0 branch. [#2847](https://github.com/woocommerce/woocommerce-gutenberg-products-block/pull/2847)
- enhancement: Add support for the Bank Transfer (BACS) payment method in the Checkout block. [#2821](https://github.com/woocommerce/woocommerce-gutenberg-products-block/pull/2821)
- enhancement: Several improvements to make Credit Card input fields display more consistent across different themes and viewport sizes. [#2869](https://github.com/woocommerce/woocommerce-gutenberg-products-block/pull/2869)
- enhancement: Cart and Checkout blocks show a notification for products on backorder. [#2833](https://github.com/woocommerce/woocommerce-gutenberg-products-block/pull/2833)
- enhancement: Chip styles of the Filter Products by Attribute and Active Filters have been updated to give a more consistent experience. [#2765](https://github.com/woocommerce/woocommerce-gutenberg-products-block/pull/2765)
- enhancement: Add protection for rogue filters on order queries when executing cleanup draft orders logic. [#2874](https://github.com/woocommerce/woocommerce-gutenberg-products-block/pull/2874)
- enhancement: Extend payment gateway extension API so gateways (payment methods) can dynamically disable (hide), based on checkout or order data (such as cart items or shipping method). For example, `Cash on Delivery` can limit availability to specific shipping methods only. [#2840](https://github.com/woocommerce/woocommerce-gutenberg-products-block/pull/2840) [DN]
- enhancement: Support `Cash on Delivery` core payment gateway in the Checkout block. #2831 [#2831](https://github.com/woocommerce/woocommerce-gutenberg-products-block/pull/2831)
- performance: Don't load shortcode Cart and Checkout scripts when using the blocks. [#2842](https://github.com/woocommerce/woocommerce-gutenberg-products-block/pull/2842)
- performance: Scripts only relevant to the frontend side of blocks are no longer loaded in the editor. [#2788](https://github.com/woocommerce/woocommerce-gutenberg-products-block/pull/2788)
- performance: Lazy Loading Atomic Components [#2777](https://github.com/woocommerce/woocommerce-gutenberg-products-block/pull/2777)
- performance: Fix unnecessary checks happening for wc_reserved_stock table in site dashboard [#2895](https://github.com/woocommerce/woocommerce-gutenberg-products-block/pull/2895)
- refactor: Remove dashicon classes [#2848](https://github.com/woocommerce/woocommerce-gutenberg-products-block/pull/2848)

= 2.9.0 - 2020-07-07 =
- bug: Correctly sort translated state and country drop-down menus in Checkout block. [#2779](https://github.com/woocommerce/woocommerce-gutenberg-products-block/pull/2779)
- dev: Add storybook story for icon library. [#2787](https://github.com/woocommerce/woocommerce-gutenberg-products-block/pull/2787)
- dev: Add custom jest matcher `toRenderBlock`, used for confirming blocks are available in the editor in e2e tests. [#2780](https://github.com/woocommerce/woocommerce-gutenberg-products-block/pull/2780)
- dev: Use consistent Button component in Cart & Checkout blocks. [#2781](https://github.com/woocommerce/woocommerce-gutenberg-products-block/pull/2781)


= 2.8.0 - 2020-06-23 =
- bug: Cart and Checkout blocks display shipping methods with tax rates if that's how it's set in the settings. [#2748](https://github.com/woocommerce/woocommerce-gutenberg-products-block/pull/2748)
- bug: Fix an error appearing in the Product Categories List block with _Full Width_ align. [#2700](https://github.com/woocommerce/woocommerce-gutenberg-products-block/pull/2700)
- enhancement: Added aria-expanded attribute to Change address button in the Cart block [#2603](https://github.com/woocommerce/woocommerce-gutenberg-products-block/pull/2603)
- enhancement: Fix updating the `wc_reserve_stock` stock_quantity value after making changes to the cart inbetween checkouts. [#2747](https://github.com/woocommerce/woocommerce-gutenberg-products-block/pull/2747)
- enhancement: Remove background color from Express checkout title. [#2704](https://github.com/woocommerce/woocommerce-gutenberg-products-block/pull/2704)
- enhancement: Several style enhancements to the Cart and Checkout blocks sidebar. [#2694](https://github.com/woocommerce/woocommerce-gutenberg-products-block/pull/2694)
- enhancement: The Cart and Checkout blocks now use the font colors provided by the theme. [#2745](https://github.com/woocommerce/woocommerce-gutenberg-products-block/pull/2745)
- enhancement: Update some class names to match the new guidelines. [Check the docs](https://github.com/woocommerce/woocommerce-gutenberg-products-block/blob/trunk/docs/theming/README.md) in order to see which class names have been updated. [#2691](https://github.com/woocommerce/woocommerce-gutenberg-products-block/pull/2691) [DN]
- enhancement: Blocks now respect the product image cropping settings. For the All Products block, the user can switch between the cropped thumbnail and the full size image. [#2755](https://github.com/woocommerce/woocommerce-gutenberg-products-block/pull/2755)

= 2.7.1 - 2020-06-16 =
- bug: Use IE11 friendly code for Dashicon component replacement. [#2708](https://github.com/woocommerce/woocommerce-gutenberg-products-block/pull/2708)
- bug: Fix PHP warnings produced by StoreAPI endpoints when variations have no prices. [#2722](https://github.com/woocommerce/woocommerce-gutenberg-products-block/pull/2722)
- bug: Fix missing scoped variable in closure and missing schema definitions. [#2724](https://github.com/woocommerce/woocommerce-gutenberg-products-block/pull/2724)
- bug: Fix undefined index notice for query_type on the product collection data endpoint. [#2723](https://github.com/woocommerce/woocommerce-gutenberg-products-block/pull/2723)

= 2.7.0 - 2020-06-09 =
- bug: Fix bug in Checkout block preventing a retry of credit card payment when first credit card used fails and a new one is tried. [#2655](https://github.com/woocommerce/woocommerce-gutenberg-products-block/pull/2655)
- bug: Avoid some theme style properties leaking into the Cart and Checkout select controls. [#2647](https://github.com/woocommerce/woocommerce-gutenberg-products-block/pull/2647)
- bug: Fixes to the product grid blocks in Twenty Twenty: discounted prices are no longer underlined and the On Sale badge is correctly positioned in the All Products block. [#2573](https://github.com/woocommerce/woocommerce-gutenberg-products-block/pull/2573)
- bug: Improved alignment of credit card validation error messages. [#2662](https://github.com/woocommerce/woocommerce-gutenberg-products-block/pull/2662)
- bug: Show the 'No shipping methods' placeholder in the editor with the _Checkout_ block if there are shipping methods but all of them are disabled. [#2543](https://github.com/woocommerce/woocommerce-gutenberg-products-block/pull/2543)
- enhancement: Filter block font sizes have been adjusted to be in line with other blocks. [#2594](https://github.com/woocommerce/woocommerce-gutenberg-products-block/pull/2594)
- enhancement: The All Products block and the other product grid blocks now share more styles and the markup is more similar (see release post or docs to learn how to undo this change). [#2428](https://github.com/woocommerce/woocommerce-gutenberg-products-block/pull/2428) [DN]
- enhancement: The Cart and Checkout blocks now use the heading styles provided by the theme. [#2597](https://github.com/woocommerce/woocommerce-gutenberg-products-block/pull/2597)
- enhancement: The Cart block titles have been merged into one. [#2615](https://github.com/woocommerce/woocommerce-gutenberg-products-block/pull/2615)
- enhancement: The item count badges of the Checkout block have been updated so it looks better in light & dark backgrounds. [#2619](https://github.com/woocommerce/woocommerce-gutenberg-products-block/pull/2619)
- enhancement: Checkout step progress indicator design has been updated to match the theme headings style. [#2649](https://github.com/woocommerce/woocommerce-gutenberg-products-block/pull/2649)
- performance: Reduce bundlesize of blocks using @wordpress/components directly. [#2664](https://github.com/woocommerce/woocommerce-gutenberg-products-block/pull/2664)

= 2.6.1 - 2020-06-01 =

- fix: Updated the wc_reserved_stock table for compatibility with versions of MySql < 5.6.5. [#2590](https://github.com/woocommerce/woocommerce-gutenberg-products-block/pull/2590)

= 2.6.0 - 2020-05-25 =
**New Blocks**

The Cart and Checkout blocks are released in this version for wider review and testing as a part of our consideration for including them in WooCommerce Core. You can read more [about these blocks here](https://woocommerce.wordpress.com/?p=6384).

Also, note that we are aware of the increased file size for the All Products and Filter blocks frontend JavaScript. It is from some dependency changes. We will be addressing this in the next release.

You can read [more about the release here](https://woocommerce.wordpress.com/?p=6577)

- bug: Add placeholder to the on-sale products block when no results are found. [#1519](https://github.com/woocommerce/woocommerce-gutenberg-products-block/pull/1519)
- bug: Added correct ellipsis character in Product Search block [#1672](https://github.com/woocommerce/woocommerce-gutenberg-products-block/pull/1672)
- bug: If product is changed for featured product block, update the link in the button. [#1894](https://github.com/woocommerce/woocommerce-gutenberg-products-block/pull/1894)
- bug: Import from `@woocommerce/settings` in `@woocommerce/block-settings` [#2330](https://github.com/woocommerce/woocommerce-gutenberg-products-block/pull/2330)
- dev: Accessibility of the All Products block and filter blocks has been improved. [#1656](https://github.com/woocommerce/woocommerce-gutenberg-products-block/pull/1656)
- dev: All Products Block: Update sorting labels to match frontend options [#2462](https://github.com/woocommerce/woocommerce-gutenberg-products-block/pull/2462)
- dev: Change PropType validation for Icon component [#1737](https://github.com/woocommerce/woocommerce-gutenberg-products-block/pull/1737)
- dev: Changed default rows and columns for product grid blocks to 3x3. [#1613](https://github.com/woocommerce/woocommerce-gutenberg-products-block/pull/1613)
- dev: Check for instance of WP_Block in render_callback [#2258](https://github.com/woocommerce/woocommerce-gutenberg-products-block/pull/2258)
- dev: Devs: `ENABLE_REVIEW_RATING` setting was renamed to `REVIEW_RATINGS_ENABLED` and now it also verifies reviews are enabled, to better match WooCommerce API. [#1374](https://github.com/woocommerce/woocommerce-gutenberg-products-block/pull/1374)
- dev: Fix price filtering when stored prices do not match displayed prices (determined by tax settings). [#1612](https://github.com/woocommerce/woocommerce-gutenberg-products-block/pull/1612)
- dev: HTML editing is no longer supported in several blocks. [#1395](https://github.com/woocommerce/woocommerce-gutenberg-products-block/pull/1395)
- dev: Implement __experimentalCreateInterpolateElement for translations. [#1736](https://github.com/woocommerce/woocommerce-gutenberg-products-block/pull/1736)
- dev: Load WooCommerce Core translations for 'Sale!' and some other strings if translations are unavailable for WooCommerce Blocks. [#1694](https://github.com/woocommerce/woocommerce-gutenberg-products-block/pull/1694)
- dev: Prevent data hydration on REST requests [#2176](https://github.com/woocommerce/woocommerce-gutenberg-products-block/pull/2176)
- dev: Show relationship between terms in the active filters block. [#1630](https://github.com/woocommerce/woocommerce-gutenberg-products-block/pull/1630)
- dev: Table creation validation for install routine [#2287](https://github.com/woocommerce/woocommerce-gutenberg-products-block/pull/2287)
- dev: Update the icons used in the blocks. [#1644](https://github.com/woocommerce/woocommerce-gutenberg-products-block/pull/1644)
- enhancement: Add dropdown display style to Filter Products by Attribute block. [#1255](https://github.com/woocommerce/woocommerce-gutenberg-products-block/pull/1255)
- enhancement: Add option to display a Filter button to Filter Products by Attribute block. [#1332](https://github.com/woocommerce/woocommerce-gutenberg-products-block/pull/1332)
- enhancement: Add support for image for product categories block [#1739](https://github.com/woocommerce/woocommerce-gutenberg-products-block/pull/1739)
- enhancement: An error notice will be shown in All Product if the customer is trying to add a product above stock or sold individually. [#2278](https://github.com/woocommerce/woocommerce-gutenberg-products-block/pull/2278)
- performance: Improvements to REST API performance [#2248](https://github.com/woocommerce/woocommerce-gutenberg-products-block/pull/2248)
- performance: Avoid loading Assets API during REST requests [#2286](https://github.com/woocommerce/woocommerce-gutenberg-products-block/pull/2286)

= 2.5.16 - 2020-04-07 =
- Performance: Use the latest version of Jetpack Autoloader. #2132

= 2.5.15 - 2020-03-31 =
- Fix broken product grid blocks styles in old versions of WordPress. #2000

= 2.5.14 - 2020-03-03 =
- Added screen reader text to product counts in the product category list block #1828
- Added screenreader alternative text to the sale badge. #1826
- Product Search block is now compatible with WordPress 5.4 and the last versions of Gutenberg. #1841
- Security: Improved escaping of attributes on blocks. #1854

= 2.5.13 - 2020-02-18 =
- Respect hidden products in All Products block. #1753

= 2.5.12 - 2020-02-05 =
- Fix ratings appearing as text in the editor instead. #1650
- Fix error with the All Products block and Internet Explorer 11 when adding products to the cart. #1642
- bug: Check for instance of WooCommerce and WP_Error before initializing session and cart in `rest_authentication_errors` callback. #1698
- Fix display of price slider when using RTL languages. #1651
- Renamed the "all products" align option so it's clear the final element gets alignment, not just buttons. #1659

= 2.5.11 - 2020-01-20 =
- bug: Fix a javascript error when editing All Products inner blocks "Link to Product Page" option #1593
- bug: Fix an issue in All Products when ordering by newness was reversed #1598
- bug: Fix a javascript error in editor when user re-selects same attribute in Filter Products by Attribute block #1596
- bug: Fix a render issue for product attribute values with ampersand (&) or other special characters #1608
- bug: Fix bug in Safari and other Webkit browsers that was causing the All Products block to show 0 results when resetting the sort value. #1611

= 2.5.10 - 2020-01-09 =
- All Products block: fix wrong price format for variable products with certain currency settings. #1518

= 2.5.9 - 2020-01-07 =
- Fix issue in All Products block that was causing Variable products price to exclude taxes in some cases. #1503

= 2.5.8 - 2020-01-02 =
- Fixed a bug where Filter by Price didn't show up. #1450
- Price filter now allows entering any number in the input fields, even if it's out of constrains. #1457
- Make price slider accurately represent the selected price. #1453

= 2.5.7 - 2019-12-20 =
- Add translation comments and use correct functions #1412, #1415
- bug: Fix Price Filter constraints when price is decimal #1419

= 2.5.6 - 2019-12-17 =
- Fix broken build resulting in blocks not working.

= 2.5.5 - 2019-12-17 =
- bug: Fix broken atomic blocks in the All Products Block #1402
- bug: Only allow one instance of the All Products block per page/post. #1383
- bug: All Products Block: Fix default sort order changes not updating block in editor. #1385
- bug: Normalize set minPrice and maxPrice values by step #1379
- bug: Fix messaging when there are no attributes #1382
- Price Filter: fix NaN values shown in some occasions while loading . #1386
- bug: Fix incorrect property name for price format #1397
- Remove double colon on active filter block price label. #1399
- Fix: Attribute filters were not updating based on changes in the Price filter when query type was set to OR. #1390

= 2.5.4 - 2019-12-11 =
- bug: Fix increase in some bundle sizes #1363

= 2.5.3 - 2019-12-09 =
- Prevent Filter Products by Attribute block hiding non-matching options when Query Type is set to OR. #1339
- Fix price slider layout in narrow columns #1231

= 2.5.2 - 2019-12-02 =
- Fixed a PHP Notice in Featured Category Block when the category is invalid. #1291 👏 @strategio
- Filter Products by Attribute block now uses the attribute label instead of the slug to set the default title. #1271
- Fix Filter Products by Price slider being reset to 0-0 when filters were cleared from the Active Filters block. #1278
- Don't enqueue wcSettings unless the route requires it. #1292
- Add `getAdminLink()` utility method. #1244

= 2.5.1 - 2019-11-26 =
- Fix Products by Tag, Products by Attribute and Hand-picked Products blocks showing an invalid attributes error. #1254
- Fix the price slider updating instantly even when filter button was enabled. #1228
- Honor CSS classes in the editor for blocks added in 2.5. #1227
- Fix variable products price format in All Products block. #1210
- Allow the feature plugin to use WooCommerce Core translated strings. #1242
- Reduce number of queries ran by multiple filter blocks with All Products block. #1233
- Fix heading level setting for the All Products Title Block. #1230
- Fix editor styles (background color) for titles of "Filter by…" blocks. #1256
- Fix bug with cart not updating. #1258
- Fix issue in the Filter by Attribute selector that was preventing to reselect the currently selected attribute. #1264

= 2.5.0 - 2019-11-19 =

- Feature: Introduce an All Products block, a new block listing products using client side rendering. Requires WordPress 5.3.
- Feature: Introduce a Filter Products by Price block. Allow customers to filter the All Products block by price. Requires WordPress 5.3.
- Feature: Introduce a Filter Products by Attribute block which works alongside the new "All products" block. Requires WordPress 5.3.
- Feature: Introduce an Active Filters block that lists all currently used filters. Requires WordPress 5.3.
- Show a friendly error message in the frontend if blocks throw a JS error.
- Show a message in the editor if no products are found rather than show nothing.
- Show previews for all included blocks in the block inserter. Requires WordPress 5.3.
- Products on Sale, Products Tag and Product Search blocks have new icons.
- Officialy deprecate NPM package `@woocommerce/block-library`.
- Use Server Side Rendering for Product Category List block to remove the need to pass large amounts of data around when not needed.
- RTL fixes to several blocks.
- All block icons are displayed gray in the editor shortcuts inserter.
- Make it easier for themes to style the Product Categories List block: new class names allow writing simpler selectors and it's now possible to remove the parentheses around the count number.

= 2.4.1 - 2019-08-30 =

- Fix conflict with WooCommerce Admin.

= 2.4.0 - 2019-08-29 =
- Feature: A new block named 'All Reviews' was added in order to display a list of reviews from all products and categories of your store. #902
- Feature: Added Reviews by Product block.
- Feature: Added Reviews by Category block.
- Feature: Added a new product search block to insert a product search field on a page.
- Enhancement: Add error handling for API requests to the featured product block.
- Enhancement: Allow hidden products in Hand-picked Products block.
- Fix: Prevented block settings being output on every route.  Now they are only needed when the route has blocks requiring them.
- Dev: Introduced higher order components, global data handlers, and refactored some blocks.
- Dev: Created new HOCs for retrieving data: `withProduct`, `withComponentId`, `withCategory`.
- Dev: Export block settings to an external global `wc.blockSettings` that can be reliably used by extensions by enqueuing their script with the `wc-block-settings` as the handle. #903
- Dev: Added new generic base components: `<OrderSelect />` and `<Label />` so they can be shared between different blocks. #905

= 2.3.1 - 2019-08-27 =

- Fix: Fix deprecation notices with PHP 7.4.
- Fix: Removed unused screen-reader-text css styles for buttons which caused some theme conflicts.
- Fix: Left align stars to fix alignment in Storefront.
- Fix: Best-sellers block query results #917
- Fix: Fix duplicated translatable string #843

= 2.3.0 - 2019-08-12 =

- Feature: Added a new Featured Category Block; feature a category and show a link to it's archive.
- Feature: Added a new Products by Tag(s) block.
- Feature: Allow individual variations to be selected in the Featured Product block.
- Feature: Added a button alignment option to product grid blocks to align buttons horizontally across the row.
- Feature: Added a cancel button to the product category block editor to discard unsaved changes.
- Enhancement: Change the toggle for list type in Product Category List block to a button toggle component for clarity.
- Build: Updated build process and plugin structure to follow modern best practices. Minimum PHP version bumped to 5.6.
- Fix: Correctly hide products from grids when visibility is hidden.
- Fix: Fix Featured Category block using radio buttons instead of checkboxes.
- Fix: Use externals for frontend dependencies so they are shared between extensions and blocks. That saves 2.57MB on page weight.
- Fix: Load frontend scripts dynamically only when the page contains a block that requires them.
- Fix: Reduce dependencies of JavaScript powered frontend blocks.
- Fix: Disable HTML editing on dynamic blocks which have no content.
- Fix: Hide background opacity control in Featured Product settings if there is no background image.
- Fix: Reduce CSS specificity to make styling easier.
- Fix: Fix author access to API for Hand-picked Products block.

= 2.2.1 - 2019-07-04 =

- Fix: Allow custom CSS classes on grid blocks.
- Fix: Allow custom CSS classes on featured product block.
- Fix: Allow custom CSS classes on product categories list.

= 2.2.0 - 2019-06-26 =

- Feature: Add Product Categories List navigation block for showing a list of categories on your site.
- Enhancement: All grid blocks are now rendered directly by the blocks code, not using the shortcode.
- Enhancement: Brand the WooCommerce Blocks for better discoverability in the block inserter.
- Build: Update build process to dynamically generate required WordPress dependencies.
- Build: Update packages.

= 2.1.0 - 2019-05-14 =

- Feature: Add focal point picker to the Featured Product block, so you can adjust the background image position (only available on WP 5.2+ or with Gutenberg plugin).
- Fix: Improved fetching products from API, so searching for products in Featured Product & Hand-picked Products is faster for stores with over 200 products.
- Fix: It might be possible to request over 100 products for the editor preview, but this would cause an API error - we now limit the preview request to 100 products.
- Build: Update build script to show visual progress indicator.
- Build: Update packages.

= 2.0.1 - 2019-04-22 =

- Fix: Fix warnings about blocks already being registered.
- Fix: Fix a conflict with WooCommerce 3.6 and WooCommerce Blocks 1.4 (this change only applies to the version of blocks bundled with WooCommerce core).

= 2.0.0 - 2019-04-18 =

- **BREAKING:** Requires WordPress 5.0+, WooCommerce 3.6+
- **BREAKING:** Remove the legacy block entirely
- **BREAKING:** Remove the `wc-pb/v3/*` endpoints in favor of new core `wc-blocks/v1/*` endpoints
- Feature: Add content visibility settings to show/hide title, price, rating, button
- Feature: Add transforms between basic product grid blocks
- Fix: Add product rating display to preview, to better match front end
- Fix: Product titles render HTML correctly in preview
- Fix: Icons are now aligned correctly in placeholders
- Fix: Grid block preview column width now matches the front-end
- Fix: Webpack now builds using a custom jsonp callback, fixing possible collisions with other projects
- API: Change namespace, endpoints now accessed at `/wc/blocks/*`
- API: Add `catalog_visibility` parameter for fetching products
- API: Update structure of attribute term endpoint to return `attribute.slug`, `attribute.name` etc
- API: Update parameters to use full names, `category_operator`, `attribute_operator`
- Components: Move SearchListControl to `@woocommerce/components` library
- Components: Added new control component GridContentControl to manage content visibility
- Build: Reorganize CSS into one file for editor preview, and one file for front-end styles
- Build: Move registration code to a new class
- Build: Update packages<|MERGE_RESOLUTION|>--- conflicted
+++ resolved
@@ -4,11 +4,7 @@
 Requires at least: 6.1.1
 Tested up to: 6.1.1
 Requires PHP: 7.2
-<<<<<<< HEAD
 Stable tag: 9.7.0-dev
-=======
-Stable tag: 9.4.4
->>>>>>> 31bde6c3
 License: GPLv3
 License URI: https://www.gnu.org/licenses/gpl-3.0.html
 
@@ -84,7 +80,6 @@
 
 == Changelog ==
 
-<<<<<<< HEAD
 = 9.6.2 - 2023-02-22 =
 
 #### Bug Fixes
@@ -153,7 +148,7 @@
 - Fix: Hide filter blocks and _Product Search_ block for Style Book. ([8309](https://github.com/woocommerce/woocommerce-blocks/pull/8309))
 - Fix: Resolve a bug that would display Billing Address for Shipping Address on checkout rest endpoint. ([8291](https://github.com/woocommerce/woocommerce-blocks/pull/8291))
 - Fix: Resolve an issue where the WooCommerce tab of the style book would crash and certain blocks would not load correctly. ([8243](https://github.com/woocommerce/woocommerce-blocks/pull/8243))
-=======
+
 = 9.4.4 - 2023-02-27 =
 
 #### Bug Fixes
@@ -166,7 +161,6 @@
 
 - Fix a bug in WordPress 5.9 in which changing quantity doesn't work inside Cart and Mini Cart blocks. ([8297](https://github.com/woocommerce/woocommerce-blocks/pull/8356))
 - Mini Cart block: Fix the drawer content height to allow the checkout button to be visible. ([8297](https://github.com/woocommerce/woocommerce-blocks/pull/8351))
->>>>>>> 31bde6c3
 
 = 9.4.2 - 2023-01-26 =
 
