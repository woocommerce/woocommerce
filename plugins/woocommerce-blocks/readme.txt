--- conflicted
+++ resolved
@@ -4,11 +4,7 @@
 Requires at least: 6.1.1
 Tested up to: 6.1.1
 Requires PHP: 7.2
-<<<<<<< HEAD
 Stable tag: 9.7.0-dev
-=======
-Stable tag: 9.6.2
->>>>>>> eb066c80
 License: GPLv3
 License URI: https://www.gnu.org/licenses/gpl-3.0.html
 
