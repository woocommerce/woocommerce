--- conflicted
+++ resolved
@@ -4,11 +4,7 @@
 Requires at least: 6.2
 Tested up to: 6.2
 Requires PHP: 7.3
-<<<<<<< HEAD
 Stable tag: 10.5.0
-=======
-Stable tag: 10.4.5
->>>>>>> 80fabe49
 License: GPLv3
 License URI: https://www.gnu.org/licenses/gpl-3.0.html
 
@@ -85,7 +81,6 @@
 
 == Changelog ==
 
-<<<<<<< HEAD
 = 10.5.0 - 2023-06-19 =
 
 #### Enhancements
@@ -113,7 +108,7 @@
 
 - Peer Dependency: Request 2.88.2. ([9827](https://github.com/woocommerce/woocommerce-blocks/pull/9827))
 - Bump fast-xml-parser from 4.0.7 to 4.2.4. ([9818](https://github.com/woocommerce/woocommerce-blocks/pull/9818))
-=======
+
 = 10.4.5 - 2023-06-29 =
 
 #### Bug Fixes
@@ -123,7 +118,6 @@
 - Single Product template: Fix variation SKU switching in the blockified template. ([9990](https://github.com/woocommerce/woocommerce-blocks/pull/9990))
 - Single Product template: Fix variation gallery image switching in the blockified template. ([9986](https://github.com/woocommerce/woocommerce-blocks/pull/9986))
 - Single Product Block: avoid to register incompatibility blocks with the Single Product Block on the post/page editor. ([10044](https://github.com/woocommerce/woocommerce-blocks/pull/10044))
->>>>>>> 80fabe49
 
 = 10.4.4 - 2023-06-22 =
 
