--- conflicted
+++ resolved
@@ -4,11 +4,7 @@
 Requires at least: 6.0
 Tested up to: 6.0
 Requires PHP: 7.0
-<<<<<<< HEAD
 Stable tag: 8.9.0-dev
-=======
-Stable tag: 8.8.2
->>>>>>> 7be0994e
 License: GPLv3
 License URI: https://www.gnu.org/licenses/gpl-3.0.html
 
@@ -83,8 +79,6 @@
 
 == Changelog ==
 
-<<<<<<< HEAD
-=======
 = 8.8.2 - 2022-10-31 =
 
 #### Bug fixes
@@ -96,7 +90,6 @@
 - Update the Mini Cart block drawer to honor the theme's background. [7510](https://github.com/woocommerce/woocommerce-blocks/pull/7510)
 - Add white background to Filter by Attribute block dropdown so text is legible in dark backgrounds. [7506](https://github.com/woocommerce/woocommerce-blocks/pull/750
 
->>>>>>> 7be0994e
 = 8.8.1 - 2022-10-28 =
 
 #### Bug fixes
