=== WooCommerce Blocks ===
Contributors: automattic, woocommerce, claudiulodro, tiagonoronha, jameskoster, ryelle, levinmedia, aljullu, mikejolley, nerrad, joshuawold, assassinateur, haszari, mppfeiffer, nielslange, opr18, ralucastn, tjcafferkey
Tags: gutenberg, woocommerce, woo commerce, products, blocks, woocommerce blocks
Requires at least: 6.0
Tested up to: 6.0
Requires PHP: 7.0
<<<<<<< HEAD
Stable tag: 8.4.0-dev
=======
Stable tag: 8.3.1
>>>>>>> d827e817
License: GPLv3
License URI: https://www.gnu.org/licenses/gpl-3.0.html

== Description ==

WooCommerce Blocks are the easiest, most flexible way to display your products on posts and pages!

For more information on what blocks are available, and how to use them, check out the official documentation: https://docs.woocommerce.com/document/woocommerce-blocks/

**Note: Feature plugin for WooCommerce + Gutenberg. This plugin serves as a space to iterate and explore new Blocks and updates to existing blocks for WooCommerce, and how WooCommerce might work with the block editor.**

Use this plugin if you want access to the bleeding edge of available blocks for WooCommerce. However, stable blocks are bundled into WooCommerce, and can be added from the "WooCommerce" section in the block inserter.

- **Featured Product Block**
- **Featured Category Block**
- **Hand-picked Products Block**
- **Best Selling Products Block**
- **Top Rated Products Block**
- **Newest Products Block**
- **On Sale Products Block**
- **Products by Category Block**
- **Products by Tag Block**
- **Products by Attribute Block**
- **Product Categories List Block**
- **Reviews by Product**
- **Reviews by Category**
- **All Reviews**
- **Product Search**
- **All Products**
- **Filter by Price**
- **Filter Products by Attribute**
- **Filter Products by Stock**
- **Active Product Filters**
- **Cart**
- **Checkout**
- **Mini Cart**

== Getting Started ==

= Minimum Requirements =

* Latest release versions of WordPress and WooCommerce ([read more here](https://developer.woocommerce.com/?p=9998))
* PHP version 7.0 or greater (PHP 7.4 or greater is recommended)
* MySQL version 5.6 or greater

Visit the [WooCommerce server requirements documentation](https://docs.woocommerce.com/document/server-requirements/) for a detailed list of server requirements.

= Automatic installation =

Automatic installation is the easiest option as WordPress handles the file transfers itself and you don’t need to leave your web browser. To do an automatic install of this plugin, log in to your WordPress dashboard, navigate to the Plugins menu and click Add New.

In the search field type “WooCommerce Blocks” and click Search Plugins. Once you’ve found this plugin you can view details about it such as the point release, rating and description. Most importantly of course, you can install it by simply clicking “Install Now”.

= Manual installation =

The manual installation method involves downloading the plugin and uploading it to your webserver via your favourite FTP application. The WordPress codex contains [instructions on how to do this here](https://codex.wordpress.org/Managing_Plugins#Manual_Plugin_Installation).

= Sample data =

WooCommerce comes with some sample data you can use to populate the products and get started building Products blocks quickly and easily. You can use the core [CSV importer](https://docs.woocommerce.com/document/product-csv-importer-exporter/) or our [CSV Import Suite plugin](https://woocommerce.com/products/product-csv-import-suite/) to import sample_products.csv.

= Where can I report bugs or contribute to the project? =

Bugs should be reported in the [WooCommerce Blocks GitHub repository](https://github.com/woocommerce/woocommerce-gutenberg-products-block/).

= This is awesome! Can I contribute? =

Yes you can! Join in on our [GitHub repository](https://github.com/woocommerce/woocommerce-gutenberg-products-block/) :)

Release and roadmap notes available on the [WooCommerce Developers Blog](https://woocommerce.wordpress.com/2019/01/15/woocommerce-blocks-1-3-0-release-notes/)

== Screenshots ==

1. The Featured Product Block
2. Selecting a product for the Featured Product Block
3. Selecting Products for the Hand-picked Products Block
4. Selecting categories in the Products By Category block
5. WooCommerce Product Blocks in the block inserter menu

== Changelog ==

<<<<<<< HEAD
=======
= 8.3.1 - 2022-08-17 =

#### Bug Fixes

- Prevent unnecessarily showing the item names in a shipping package if it's the only package. ([6899](https://github.com/woocommerce/woocommerce-blocks/pull/6899))

>>>>>>> d827e817
= 8.3.0 - 2022-08-15 =

#### Enhancements

- Add feedback box to the Cart & Checkout Inner Blocks in the inspector. ([6881](https://github.com/woocommerce/woocommerce-blocks/pull/6881))
- Refactor style-attributes hooks to add as global custom imports and remove relative import paths. ([6870](https://github.com/woocommerce/woocommerce-blocks/pull/6870))
- Add notice to Cart and Checkout blocks' inspector controls which links to the list of compatible plugins. ([6869](https://github.com/woocommerce/woocommerce-blocks/pull/6869))
- Add the ability to register patterns by adding them under the "patterns" folder and add the new "WooCommerce Filters" pattern. ([6861](https://github.com/woocommerce/woocommerce-blocks/pull/6861))
- Enable the Cart and Checkout blocks when WooCommerce Blocks is bundled in WooCommerce Core. ([6805](https://github.com/woocommerce/woocommerce-blocks/pull/6805))

#### Bug Fixes

- Refactor Product Categories block to use block.json. ([6875](https://github.com/woocommerce/woocommerce-blocks/pull/6875))
- Fix: Update billing address when shipping address gets change in shipping calculator at Cart block. ([6823](https://github.com/woocommerce/woocommerce-blocks/pull/6823))
- Fix: Add font-weight controls to the Mini Cart block text. ([6760](https://github.com/woocommerce/woocommerce-blocks/pull/6760))

= 8.2.1 - 2022-08-03 =

#### Bug Fixes

- Fixed an issue where shoppers could not switch between different saved payment methods. ([6825](https://github.com/woocommerce/woocommerce-blocks/pull/6825))

= 8.2.0 - 2022-08-02 =

#### Enhancements

- Add update_customer_from_request action to Checkout flow. ([6792](https://github.com/woocommerce/woocommerce-blocks/pull/6792))
- Update: New block icon for the Mini Cart block. ([6784](https://github.com/woocommerce/woocommerce-blocks/pull/6784))
- Introduce `productNameFormat` filter for cart items in Cart and Checkout blocks. ([4993](https://github.com/woocommerce/woocommerce-blocks/pull/4993))

#### Bug Fixes

- Fix proceed to checkout button not working for custom links. ([6804](https://github.com/woocommerce/woocommerce-blocks/pull/6804))
- Mini Cart block: Remove the compatibility notice. ([6803](https://github.com/woocommerce/woocommerce-blocks/pull/6803))
- Fix: Render the product attribute archive page using the `archive-product` template. ([6776](https://github.com/woocommerce/woocommerce-blocks/pull/6776))
- Ensure using the "Use shipping as billing" checkbox in the Checkout Block correctly syncs the addresses when making the order. ([6773](https://github.com/woocommerce/woocommerce-blocks/pull/6773))
- Ensure shipping package names are shown correctly in the Checkout Block when a cart contains multiple packages. ([6753](https://github.com/woocommerce/woocommerce-blocks/pull/6753))
- Select the correct inner button for the "Featured Item" button to update its URL. ([6741](https://github.com/woocommerce/woocommerce-blocks/pull/6741))
- Fix the spacing between separate shipping packages in the Checkout Block. ([6740](https://github.com/woocommerce/woocommerce-blocks/pull/6740))
- Fix missing translations in the inspector (editor mode). ([6737](https://github.com/woocommerce/woocommerce-blocks/pull/6737))
- Fix: Navigate through Mini Cart contents with keyboard. ([6731](https://github.com/woocommerce/woocommerce-blocks/pull/6731))
- Fix: Ensure add to cart notices are displayed on pages containing the Mini Cart block. ([6728](https://github.com/woocommerce/woocommerce-blocks/pull/6728))
- Fix Cart an d Checkout blocks compatiblity issue with wordpress.com in which blocks wouldn't load in the editor. ([6718](https://github.com/woocommerce/woocommerce-blocks/pull/6718))
- Fixes an issue where search lists would not preserve the case of the original item. ([6551](https://github.com/woocommerce/woocommerce-blocks/pull/6551))

= 8.1.0 - 2022-07-18 =

#### Enhancements

- Update WooCommerce block template descriptions. ([6667](https://github.com/woocommerce/woocommerce-blocks/pull/6667))
- Add filter URL support to filter blocks when filtering for All Products block. ([6642](https://github.com/woocommerce/woocommerce-blocks/pull/6642))
- Add: Allow choosing between single and multiple sections. ([6620](https://github.com/woocommerce/woocommerce-blocks/pull/6620))
- Cart endpoint for Store API (/wc/store/cart) now features cross-sell items based on cart contents. ([6635](https://github.com/woocommerce/woocommerce-blocks/pull/6635))

#### Bug Fixes

- Prevent Featured Product block from breaking when product is out of stock + hidden from catalog. ([6640](https://github.com/woocommerce/woocommerce-blocks/pull/6640))
- Contrast improvement for checkout error messages when displayed over a theme's dark mode. ([6292](https://github.com/woocommerce/woocommerce-blocks/pull/6292))

= 8.0.0 - 2022-07-04 =

#### Enhancements

- Make form components require onChange and have a default value. ([6636](https://github.com/woocommerce/woocommerce-blocks/pull/6636))
- Footer Template Parts use now `<footer>` instead of `<div>` and Header uses `<header>` instead of `<div>`. ([6596](https://github.com/woocommerce/woocommerce-blocks/pull/6596))
- Replace the ProductTag tax_query field to be the term_id instead of the id. ([6585](https://github.com/woocommerce/woocommerce-blocks/pull/6585))

#### Bug Fixes

- Fix: Correctly calculacte taxes for local pickups. ([6631](https://github.com/woocommerce/woocommerce-blocks/pull/6631))
- Fix: Ensure WooCommerce templates show correct titles. ([6452](https://github.com/woocommerce/woocommerce-blocks/pull/6452))

= 7.9.0 - 2022-06-20 =

#### Enhancements

- Disable page scroll when Mini Cart drawer is open. ([6532](https://github.com/woocommerce/woocommerce-blocks/pull/6532))
- Register filter blocks using block metadata. ([6505](https://github.com/woocommerce/woocommerce-blocks/pull/6505))

#### Bug Fixes

- Fix images hidden by default in Product grid blocks after WC 6.6 update. ([6599](https://github.com/woocommerce/woocommerce-blocks/pull/6599))
- Fix: Scrolling issue of the Filled Mini Cart Contents block. ([6565](https://github.com/woocommerce/woocommerce-blocks/pull/6565))
- Fix an endless loop when using product grid blocks inside product descriptions. ([6471](https://github.com/woocommerce/woocommerce-blocks/pull/6471))

#### Various

- Prevent warnings appearing when using some plugins for managing shipping packages. ([6470](https://github.com/woocommerce/woocommerce-blocks/pull/6470))
- Add template descriptions. ([6345](https://github.com/woocommerce/woocommerce-blocks/pull/6345))

= 7.8.3 - 2022-06-20 =

#### Bug Fixes
- Fix images hidden by default in Product grid blocks after WC 6.6 update. ([6599](https://github.com/woocommerce/woocommerce-blocks/pull/6599))

= 7.8.2 - 2022-06-20 =

#### Bug Fixes
- Replace instances of wp_is_block_theme() with wc_current_theme_is_fse_theme(). ([6590](https://github.com/woocommerce/woocommerce-blocks/pull/6590))


= 7.8.1 - 2022-06-13 =

#### Bug Fixes

- Fix PHP notice in Mini Cart when prices included taxes. ([6537](https://github.com/woocommerce/woocommerce-blocks/pull/6537))

= 7.8.0 - 2022-06-06 =

#### Enhancements

- Filter Products by Price: Decrease price slider step sequence from 10 to 1. ([6486](https://github.com/woocommerce/woocommerce-blocks/pull/6486))
- Add the `Fixed image` and `Repeated image` media controls to the Featured Category block. ([6440](https://github.com/woocommerce/woocommerce-blocks/pull/6440))

#### Bug Fixes

- Featured Item Blocks: Fix an issue where the default color could be overridden by a theme, and where custom colors were not applied correctly. ([6492](https://github.com/woocommerce/woocommerce-blocks/pull/6492))
- Fix: Only enqueue the relevant translations script. ([6478](https://github.com/woocommerce/woocommerce-blocks/pull/6478))
- Fix: All Products block: New product is missing in the Cart block if `Redirect to the cart page after successful addition` is enabled. ([6466](https://github.com/woocommerce/woocommerce-blocks/pull/6466))
- Respect low stock visibility setting in Cart/Checkout. ([6444](https://github.com/woocommerce/woocommerce-blocks/pull/6444))
- Decouple Store API payment handling from Checkout block loading code. ([6519](https://github.com/woocommerce/woocommerce-blocks/pull/6519))

#### Various

- Add support for `Font size` and `Font family` for the `Mini Cart` block. ([6396](https://github.com/woocommerce/woocommerce-blocks/pull/6396))

= 7.7.0 - 2022-05-24 =

#### Enhancements

- Add the `Fixed image` and `Repeated image` media controls to the Featured Product block. ([6344](https://github.com/woocommerce/woocommerce-blocks/pull/6344))

#### Bug Fixes

- Remove bold styles from All Products block. ([6436](https://github.com/woocommerce/woocommerce-blocks/pull/6436))
- Fix an issue where the Cart & Checkout could have some of the locked inner blocks removed. ([6419](https://github.com/woocommerce/woocommerce-blocks/pull/6419))
- Fix broken translation in Cart/Checkout blocks. ([6420](https://github.com/woocommerce/woocommerce-blocks/pull/6420))

= 7.6.2 - 2022-06-20 =

####  Bug Fixes

- Fix images hidden by default in Product grid blocks after WC 6.6 update. ([6599](https://github.com/woocommerce/woocommerce-blocks/pull/6599))

= 7.6.1 - 2022-06-17 =

### Bug Fixes

- Fix PHP notice in Mini Cart when prices included taxes. ([6537](https://github.com/woocommerce/woocommerce-blocks/pull/6537))
- Fix error Uncaught Error: Call to undefined function Automattic\WooCommerce\Blocks\Templates\wp_is_block_theme() in WP 5.8. ([6590](https://github.com/woocommerce/woocommerce-blocks/pull/6590))

= 7.6.0 - 2022-05-09 =

#### Enhancements

- Featured Category: Add background color option. ([6368](https://github.com/woocommerce/woocommerce-gutenberg-products-block/pull/6368))
- Featured Product: Add background color option. ([6367](https://github.com/woocommerce/woocommerce-gutenberg-products-block/pull/6367))
- Added media controls allowing the user to edit images within the editor on a Featured Category block. ([6360](https://github.com/woocommerce/woocommerce-gutenberg-products-block/pull/6360))
- Added media controls allowing the user to edit images within the editor on a Featured Product block. ([6348](https://github.com/woocommerce/woocommerce-gutenberg-products-block/pull/6348))
- Add the alt text control to the Featured Category block media settings. ([6341](https://github.com/woocommerce/woocommerce-gutenberg-products-block/pull/6341))
- Hide the Product Tag Cloud from the Widgets screen in classic themes. ([6327](https://github.com/woocommerce/woocommerce-gutenberg-products-block/pull/6327))
- Add the alt text control to the Featured Product block media settings. ([6308](https://github.com/woocommerce/woocommerce-gutenberg-products-block/pull/6308))
- GridContentControl: Add product image control. ([6302](https://github.com/woocommerce/woocommerce-gutenberg-products-block/pull/6302))

#### Bug Fixes

- Fix: Align Empty Mini Cart Contents block center in the Site Editor. ([6379](https://github.com/woocommerce/woocommerce-gutenberg-products-block/pull/6379))
- Remove the Template panel from the Setting Sidebar for Shop page. ([6366](https://github.com/woocommerce/woocommerce-gutenberg-products-block/pull/6366))
- Parse categories coming from the back-end as a json array. ([6358](https://github.com/woocommerce/woocommerce-gutenberg-products-block/pull/6358))
- Update the default width of Classic Template to Wide width. ([6356](https://github.com/woocommerce/woocommerce-gutenberg-products-block/pull/6356))
- Fix: Mini Cart block is not available from the Edit template screen. ([6351](https://github.com/woocommerce/woocommerce-gutenberg-products-block/pull/6351))
- Fix Filter Products by Attribute block not working on PHP templates when Filter button was enabled. ([6332](https://github.com/woocommerce/woocommerce-gutenberg-products-block/pull/6332))


= 7.5.0 - 2022-04-25 =

#### Enhancements

- Add PHP templates support to the Active Product Filters block. ([6295](https://github.com/woocommerce/woocommerce-gutenberg-products-block/pull/6295))
- Enable Draft orders in WooCommerce Core. ([6288](https://github.com/woocommerce/woocommerce-gutenberg-products-block/pull/6288))
- Enhanced the *Featured Category block*:
	- Implemented support for duotone.
	- Implemented support for gradients on the overlay.
	- Implemented support for custom inner padding.
	- Implemented image fit options: users can now decide how should the image behave on the resizing of the component; it can either scale to always cover the entire container, or remain its original size.
	- Fixed an inconsistency where the overlay color was controlled by the background color control. It is now moved to the correct section.
	- Fixed the focal point picker, it now works on both axis as long as the image fit (above) is set to `none`.
	- Fixed an issue with the visibility of the resizing handle.
	- Fixed an issue which would keep the resizing handle always active regardless of block selection status.
	- Changed the behavior of the resizing: The block can't be resized below a minimum height determined by its content plus the padding. ([6276](https://github.com/woocommerce/woocommerce-gutenberg-products-block/pull/6276))
- Allow adding the Filter Products by Stock block to Product Catalog templates to filter products. ([6261](https://github.com/woocommerce/woocommerce-gutenberg-products-block/pull/6261))
- Enhanced the *Featured Product block*:
	- Implemented support for duotone.
	- Implemented support for gradients on the overlay.
	- Implemented support for custom inner padding.
	- Implemented image fit options: users can now decide how should the image behave on the resizing of the component; it can either scale to always cover the entire container, or remain its original size.
	- Fixed an inconsistency where the overlay color was controlled by the background color control. It is now moved to the correct section.
	- Fixed the focal point picker, it now works on both axis as long as the image fit (above) is set to `none`.
	- Fixed an issue with the visibility of the resizing handle.
	- Fixed an issue which would keep the resizing handle always active regardless of block selection status.
	- Changed the behavior of the resizing: The block can't be resized below a minimum height determined by its content plus the padding. ([6181](https://github.com/woocommerce/woocommerce-gutenberg-products-block/pull/6181))
- Allow saved payment methods labels other than card/eCheck to display brand & last 4 digits if present. ([6177](https://github.com/woocommerce/woocommerce-gutenberg-products-block/pull/6177))

#### Bug Fixes

- Filter Products by Attribute: Fix the page reload which happens when clicking the filter button on Woo templates using the Classic Template block. ([6287](https://github.com/woocommerce/woocommerce-gutenberg-products-block/pull/6287))
- Store API: Show visible attributes in simple products, and hidden attributes in variable products. ([6274](https://github.com/woocommerce/woocommerce-gutenberg-products-block/pull/6274))
- Add RTL support for the Mini Cart icon. ([6264](https://github.com/woocommerce/woocommerce-gutenberg-products-block/pull/6264))
- Fix page load problem due to incorrect URL to certain assets. ([6260](https://github.com/woocommerce/woocommerce-gutenberg-products-block/pull/6260))
- Fix: Make Filters Products by Price work with Active Filters block for the PHP rendered Classic Template. ([6245](https://github.com/woocommerce/woocommerce-gutenberg-products-block/pull/6245))

#### Various

- Product Query: Pass any product taxonomies existing in the URL parameters. ([6152](https://github.com/woocommerce/woocommerce-gutenberg-products-block/pull/6152))


= 7.4.2 - 2022-04-15 =

#### Bug Fixes

- Ensure errors during cart/checkout API requests are shown on the front-end. ([6268](https://github.com/woocommerce/woocommerce-gutenberg-products-block/pull/6268))

= 7.4.1 - 2022-04-14 =

#### Bug Fixes

- Fix page load problem due to incorrect URL to certain assets. ([6260](https://github.com/woocommerce/woocommerce-gutenberg-products-block/pull/6260))

= 7.4.0 - 2022-04-14 =

#### Enhancements

- Allow adding the Filter Products by Price block to Product Catalog templates to filter products. ([6146](https://github.com/woocommerce/woocommerce-gutenberg-products-block/pull/6146))
- The order summary area for the Cart and Checkout Blocks is now powered by Inner Blocks allowing for more customizations and extensibility. ([6065](https://github.com/woocommerce/woocommerce-gutenberg-products-block/pull/6065))

#### Bug Fixes

- Increase Cart product quantity limit. ([6202](https://github.com/woocommerce/woocommerce-gutenberg-products-block/pull/6202))
- Mini Cart block: Fix translations loading. ([6158](https://github.com/woocommerce/woocommerce-gutenberg-products-block/pull/6158))
- Fix Featured Product and Featured Category buttons misalignment in Twenty Twenty Two theme. ([6156](https://github.com/woocommerce/woocommerce-gutenberg-products-block/pull/6156))
- Remove the ToggleButtonControl in favor of ToggleGroupControl. ([5967](https://github.com/woocommerce/woocommerce-gutenberg-products-block/pull/5967))
- Decode HTML entities when formatting Store API error messages. ([5870](https://github.com/woocommerce/woocommerce-gutenberg-products-block/pull/5870))

= 7.3.0 - 2022-03-28 =

#### Enhancements

- Product Ratings: Add Global Styles font size and spacing support. ([5927](https://github.com/woocommerce/woocommerce-gutenberg-products-block/pull/5927))
- Add resource hinting for cart and checkout blocks to improve first time performance. ([5553](https://github.com/woocommerce/woocommerce-gutenberg-products-block/pull/5553))
- Add Mini Cart block to feature plugin ([6127](https://github.com/woocommerce/woocommerce-gutenberg-products-block/pull/6127))
- Allow memoized checkout filters to re-run if the default value changes between runs. ([6102](https://github.com/woocommerce/woocommerce-gutenberg-products-block/pull/6102))

#### Bug Fixes

- Filter Products by Attribute: Make dropdown search case sensitive. ([6096](https://github.com/woocommerce/woocommerce-gutenberg-products-block/pull/6096))
- Stop showing the price slider skeleton when moving the slider handles. ([6078](https://github.com/woocommerce/woocommerce-gutenberg-products-block/pull/6078))

#### Various

- Rename Legacy Template block to Classic Template block. ([6021](https://github.com/woocommerce/woocommerce-gutenberg-products-block/pull/6021))

= 7.2.2 - 2022-04-15 =

#### Bug fixes

- Fix page load problem due to incorrect URL to certain assets. [#6260](https://github.com/woocommerce/woocommerce-gutenberg-products-block/pull/6260)

= 7.2.1 - 2022-03-23 =

#### Bug fixes

- Don't trigger class deprecations if headers are already sent [#6074](https://github.com/woocommerce/woocommerce-gutenberg-products-block/pull/6074)

= 7.2.0 - 2022-03-14 =

#### Bug Fixes

- StoreAPI: Clear all wc notice types in the cart validation context [#5983](https://github.com/woocommerce/woocommerce-gutenberg-products-block/pull/5983)
- Fix loading more WC core translations in locales where WC Blocks is not localized for some strings.
- Ensure shipping address is set for virtual orders to prevent missing country errors. [#6050](https://github.com/woocommerce/woocommerce-gutenberg-products-block/pull/6050)

#### Enhancements

- Memoize/cache filter results so that we don't call third party filters too often [#5143](https://github.com/woocommerce/woocommerce-gutenberg-products-block/pull/5143)

#### Various

- Remove v1 string from Store Keys. ([5987](https://github.com/woocommerce/woocommerce-gutenberg-products-block/pull/5987))
- Introduce the `InvalidCartException` for handling cart validation. ([5904](https://github.com/woocommerce/woocommerce-gutenberg-products-block/pull/5904))
- Renamed Store API custom headers to remove `X-WC-Store-API` prefixes. [#5983](https://github.com/woocommerce/woocommerce-gutenberg-products-block/pull/5983)
- Normalized Store API error codes [#5992](https://github.com/woocommerce/woocommerce-gutenberg-products-block/pull/5992)
- Deprecated `woocommerce_blocks_checkout_order_processed` in favour of `woocommerce_store_api_checkout_order_processed`
- Deprecated `woocommerce_blocks_checkout_update_order_meta` in favour of `woocommerce_store_api_checkout_update_order_meta`
- Deprecated `woocommerce_blocks_checkout_update_order_from_request` in favour of `woocommerce_store_api_checkout_update_order_from_request`

= 7.1.0 - 2022-02-28 =

#### Enhancements

- Add Global Styles support to the Product Price block. ([5950](https://github.com/woocommerce/woocommerce-gutenberg-products-block/pull/5950))
- Add Global Styles support to the Add To Cart Button block. ([5816](https://github.com/woocommerce/woocommerce-gutenberg-products-block/pull/5816))
- Store API - Introduced `wc/store/v1` namespace. ([5911](https://github.com/woocommerce/woocommerce-gutenberg-products-block/pull/5911))
- Renamed WooCommerce block templates to more e-commerce related names. ([5935](https://github.com/woocommerce/woocommerce-gutenberg-products-block/pull/5935))
- Featured Product block: Add the ability to reset to a previously set custom background image. ([5886](https://github.com/woocommerce/woocommerce-gutenberg-products-block/pull/5886))

#### Bug Fixes

- Fixed typo in `wooocommerce_store_api_validate_add_to_cart` and `wooocommerce_store_api_validate_cart_item` hook names. ([5926](https://github.com/woocommerce/woocommerce-gutenberg-products-block/pull/5926))
- Fix loading WC core translations in locales where WC Blocks is not localized for some strings. ([5910](https://github.com/woocommerce/woocommerce-gutenberg-products-block/pull/5910))

= 7.0.0 - 2022-02-14 =

#### Enhancements

- Add a remove image button to the WooCommerce Feature Category block. ([5719](https://github.com/woocommerce/woocommerce-gutenberg-products-block/pull/5719))
- Add support for the global style for the On-Sale Badge block. ([5565](https://github.com/woocommerce/woocommerce-gutenberg-products-block/pull/5565))
- Add support for the global style for the Attribute Filter block. ([5557](https://github.com/woocommerce/woocommerce-gutenberg-products-block/pull/5557))
- Category List block: Add support for global style. ([5516](https://github.com/woocommerce/woocommerce-gutenberg-products-block/pull/5516))

#### Bug Fixes

- Fix wide appender buttons overlap in Cart & Checkout blocks in the Editor. ([5801](https://github.com/woocommerce/woocommerce-gutenberg-products-block/pull/5801))
- Fixed an issue where clear customizations functionality was not working for WooCommerce templates. ([5746](https://github.com/woocommerce/woocommerce-gutenberg-products-block/pull/5746))
- Fixed an issue where default block attributes were not being passed to the Checkout block correctly. ([5732](https://github.com/woocommerce/woocommerce-gutenberg-products-block/pull/5732))
- Fixed an issue where orders would break if they did not require a payment. ([5720](https://github.com/woocommerce/woocommerce-gutenberg-products-block/pull/5720))
- Fixed hover and focus states for button components. ([5712](https://github.com/woocommerce/woocommerce-gutenberg-products-block/pull/5712))
- Add to Cart button on Products listing blocks will respect the "Redirect to the cart page after successful addition" setting. ([5708](https://github.com/woocommerce/woocommerce-gutenberg-products-block/pull/5708))
- Fixes Twenty Twenty Two issues with sales price and added to cart "View Cart" call out styling in the "Products by Category" block. ([5684](https://github.com/woocommerce/woocommerce-gutenberg-products-block/pull/5684))

= 6.9.0 - 2022-01-31 =

#### Enhancements

- Add support for the global style for the Featured Category block. ([5542](https://github.com/woocommerce/woocommerce-gutenberg-products-block/pull/5542))

#### Bug Fixes


- Enable Mini Cart template-parts only for experimental builds. ([5606](https://github.com/woocommerce/woocommerce-gutenberg-products-block/pull/5606))
- Show express payment button in full width if only one express payment method is available. ([5601](https://github.com/woocommerce/woocommerce-gutenberg-products-block/pull/5601))
- Wrapped cart item product contents in inner div. ([5240](https://github.com/woocommerce/woocommerce-gutenberg-products-block/pull/5240))
- Fix alignment issue with the "create account" section on the checkout block in the editor ([5633](https://github.com/woocommerce/woocommerce-gutenberg-products-block/pull/5633))

#### blocker

- Revert "Allow LegacyTemplate block to be reinserted, only on WooCommerce block templates.". ([5643](https://github.com/woocommerce/woocommerce-gutenberg-products-block/pull/5643))


= 6.8.0 - 2022-01-17 =

#### Enhancements

- Add support for the global style for the Price Filter block. ([5559](https://github.com/woocommerce/woocommerce-gutenberg-products-block/pull/5559))
- Hold stock for 60 mins if the order is pending payment. ([5546](https://github.com/woocommerce/woocommerce-gutenberg-products-block/pull/5546))
- Allow users to reinsert the WooCommerce Legacy Template block. ([5545](https://github.com/woocommerce/woocommerce-gutenberg-products-block/pull/5545))
- Add support for the global style for the Stock Indicator block. ([5525](https://github.com/woocommerce/woocommerce-gutenberg-products-block/pull/5525))
- Add support for the global style for the Summary Product block. ([5524](https://github.com/woocommerce/woocommerce-gutenberg-products-block/pull/5524))
- Add support for the global style for the Product Title block. ([5515](https://github.com/woocommerce/woocommerce-gutenberg-products-block/pull/5515))
- Fix duplicated checkout error notices. ([5476](https://github.com/woocommerce/woocommerce-gutenberg-products-block/pull/5476))
- Store API: Throw errors when attempting to pay with a non-available payment method. ([5440](https://github.com/woocommerce/woocommerce-gutenberg-products-block/pull/5440))
- Add support for the wide and full alignment for the legacy template block. ([5433](https://github.com/woocommerce/woocommerce-gutenberg-products-block/pull/5433))
- Store API and Cart block now support defining a quantity stepper and a minimum quantity. ([5406](https://github.com/woocommerce/woocommerce-gutenberg-products-block/pull/5406))
- Added controls to product grid blocks for filtering by stock levels. ([4943](https://github.com/woocommerce/woocommerce-gutenberg-products-block/pull/4943))

#### Bug Fixes

- Use consistent HTML code for all rating sections, so that screen readers pronounce the rating correctly. ([5552](https://github.com/woocommerce/woocommerce-gutenberg-products-block/pull/5552))
- All Products block displays thumbnails. ([5551](https://github.com/woocommerce/woocommerce-gutenberg-products-block/pull/5551))
- Fixed a styling issue in the Checkout block when an order has multiple shipping packages. ([5529](https://github.com/woocommerce/woocommerce-gutenberg-products-block/pull/5529))
- Fixed a visual bug (#5152) with the points and rewards plugin. ([5430](https://github.com/woocommerce/woocommerce-gutenberg-products-block/pull/5430))
- Filter Products By Price block: Don't allow to insert negative values on inputs. ([5123](https://github.com/woocommerce/woocommerce-gutenberg-products-block/pull/5123))

#### technical debt

- Remove invalid `$wpdb->prepare()` statement in Featured Category Block. ([5471](https://github.com/woocommerce/woocommerce-gutenberg-products-block/pull/5471))
- Remove Stripe Payment Method Integration (which is now part of the Stripe Payment Method extension itself). ([5449](https://github.com/woocommerce/woocommerce-gutenberg-products-block/pull/5449))

#### Various

- Update the block theme folders to latest Gutenberg convention (i.e. `templates` and `parts`). ([5464](https://github.com/woocommerce/woocommerce-gutenberg-products-block/pull/5464))

= 6.7.3 - 2022-01-24 =

#### Bug Fixes

- Enable Mini Cart template parts only for experimental builds. ([#5606](https://github.com/woocommerce/woocommerce-gutenberg-products-block/pull/5606))

= 6.7.2 - 2022-01-17 =

#### Bug Fixes

- Update WooCommerce plugin slug for Block Templates. ([#5519](https://github.com/woocommerce/woocommerce-gutenberg-products-block/pull/5519))

= 6.7.1 - 2022-01-07 =

#### Bug Fixes

- Convert token to string when setting the active payment method. ([5535](https://github.com/woocommerce/woocommerce-gutenberg-products-block/pull/5535))

= 6.7.0 - 2022-01-03 =

#### Enhancements

- Added global styles (text color) to the Active Filters block. ([5465](https://github.com/woocommerce/woocommerce-gutenberg-products-block/pull/5465))
- Prevent a 0 value shipping price being shown in the Checkout if no shipping methods are available. ([5444](https://github.com/woocommerce/woocommerce-gutenberg-products-block/pull/5444))

#### Bug Fixes

- Fixed an issue where the checkout address fields would be blank for logged in customers. ([5473](https://github.com/woocommerce/woocommerce-gutenberg-products-block/pull/5473))
- Account for products without variations in the On Sale Products block. ([5470](https://github.com/woocommerce/woocommerce-gutenberg-products-block/pull/5470))
- Update the template retrieving logic to allow for older Gutenberg convention and newer one (`block-templates`/`block-template-parts` vs. `templates`/`parts`). ([5455](https://github.com/woocommerce/woocommerce-gutenberg-products-block/pull/5455))
- Ensure that the translation of the "Proceed to Checkout" button is working. ([5453](https://github.com/woocommerce/woocommerce-gutenberg-products-block/pull/5453))
- Fix custom templates with fallback to archive being incorrectly attributed to the user in the editor instead of the parent theme. ([5447](https://github.com/woocommerce/woocommerce-gutenberg-products-block/pull/5447))
- Remove text decorations from product filtering blocks items. ([5384](https://github.com/woocommerce/woocommerce-gutenberg-products-block/pull/5384))

= 6.6.0 - 2021-12-20 =

#### Bug Fixes

- "Added By" template column value is user friendly for modified WooCommerce block templates. ([5420](https://github.com/woocommerce/woocommerce-gutenberg-products-block/pull/5420))
- Fixed a performance issue with the cart by preventing an extra network request on mount. ([5394](https://github.com/woocommerce/woocommerce-gutenberg-products-block/pull/5394))
- Use the themes product archive block template for product category & product tag pages if the theme does not have more specific templates for those. ([5380](https://github.com/woocommerce/woocommerce-gutenberg-products-block/pull/5380))
- Cart block: Switch to correct view if inner block is selected. ([5358](https://github.com/woocommerce/woocommerce-gutenberg-products-block/pull/5358))
- Respect implicit quantity updates coming from server or directly from data stores. ([5352](https://github.com/woocommerce/woocommerce-gutenberg-products-block/pull/5352))
- Fixed a case where payments could fail after validation errors when using saved cards. ([5350](https://github.com/woocommerce/woocommerce-gutenberg-products-block/pull/5350))
- Add error handling for network errors during checkout. ([5341](https://github.com/woocommerce/woocommerce-gutenberg-products-block/pull/5341))
- Fix cart and checkout margin problem by removing the full-width option. ([5315](https://github.com/woocommerce/woocommerce-gutenberg-products-block/pull/5315))
- Fix saving WooCommerce templates in WP 5.9 beta 3 ([5408](https://github.com/woocommerce/woocommerce-gutenberg-products-block/pull/5408))
- Fix You attempted to edit an item that doesn't exist error on WordPress 5.8 ([5425](https://github.com/woocommerce/woocommerce-gutenberg-products-block/pull/5425))
- Fix required scripts not loading for WC block templates. ([5346](https://github.com/woocommerce/woocommerce-gutenberg-products-block/pull/5346))
- Fix reverting WC templates. ([5342](https://github.com/woocommerce/woocommerce-gutenberg-products-block/pull/5342))
- Fix WC templates loading for WP 5.9 without Gutenberg plugin. ([5335](https://github.com/woocommerce/woocommerce-gutenberg-products-block/pull/5335))

#### Various

- Sync draft orders whenever cart data changes. [5379](https://github.com/woocommerce/woocommerce-gutenberg-products-block/pull/5379)
- Removed legacy handling for shipping_phone in Store API. ([5326](https://github.com/woocommerce/woocommerce-gutenberg-products-block/pull/5326))
- Site Editor template list: Fix wrong icon displayed on WooCommerce templates after they have been edited. ([5375](https://github.com/woocommerce/woocommerce-gutenberg-products-block/pull/5375))
- Fix validation error handling after using browser autofill. ([5373](https://github.com/woocommerce/woocommerce-gutenberg-products-block/pull/5373))
- Update loading skeleton animations. ([5362](https://github.com/woocommerce/woocommerce-gutenberg-products-block/pull/5362))
- Add error handling to `get_routes_from_namespace` method. ([5319](https://github.com/woocommerce/woocommerce-gutenberg-products-block/pull/5319))
- Make it so WooCommerce template names are not editable ([5385](https://github.com/woocommerce/woocommerce-gutenberg-products-block/pull/5385))


= 6.5.0 - 2021-12-06 =

#### Enhancements

- Added global styles (text color, link color, line height, and font size) to the Product Title block. ([5133](https://github.com/woocommerce/woocommerce-gutenberg-products-block/pull/5133))

#### Bug Fixes

- Fixed Featured Product Block search not working for large stores. ([5156](https://github.com/woocommerce/woocommerce-gutenberg-products-block/pull/5156))

= 6.4.0 - 2021-11-22 =

#### Enhancements

- Pass to payment methods a wrapper component that handles the loading state. ([5135](https://github.com/woocommerce/woocommerce-gutenberg-products-block/pull/5135))

#### Bug Fixes

- Gate WC template editing (FSE) to versions of WC 6.0 or higher. ([5210](https://github.com/woocommerce/woocommerce-gutenberg-products-block/pull/5210))
- Fix manual entry within Quantity Inputs in Cart block. ([5197](https://github.com/woocommerce/woocommerce-gutenberg-products-block/pull/5197))
- Correctly align Terms and Conditions block checkbox in Checkout block. ([5191](https://github.com/woocommerce/woocommerce-gutenberg-products-block/pull/5191))
- Add support for decimal and thousand separators in the `formatPrice` function. ([5188](https://github.com/woocommerce/woocommerce-gutenberg-products-block/pull/5188))
- Reduce the size of the checkbox component label to prevent accidental input. ([5164](https://github.com/woocommerce/woocommerce-gutenberg-products-block/pull/5164))
- Lazy load missing translation files on frontend to ensure that all visible texts are translatable. ([5112](https://github.com/woocommerce/woocommerce-gutenberg-products-block/pull/5112))

= 6.3.3 - 2021-11-25 =

#### Bug Fixes

- Fix fatal error in certain WP 5.9 pre-release versions. ([5183](https://github.com/woocommerce/woocommerce-gutenberg-products-block/pull/5183))

= 6.3.2 - 2021-11-17 =

#### Enhancements

- Legacy Template Block: allow users to delete the block. ([5176](https://github.com/woocommerce/woocommerce-gutenberg-products-block/pull/5176))

#### Bug Fixes

- Removed WooCommerce block templates from appearing in the template dropdown for a page or post. ([5167](https://github.com/woocommerce/woocommerce-gutenberg-products-block/pull/5167))

= 6.3.1 - 2021-11-17 =

#### Bug Fixes

- Fix 'Country is required' error on the Cart block when updating shipping address ([5129](https://github.com/woocommerce/woocommerce-gutenberg-products-block/pull/5129))
- Fix state validation to compare state codes, and only validate if a country is given ([5132](https://github.com/woocommerce/woocommerce-gutenberg-products-block/pull/5132))
- Make order note block removable ([5139](https://github.com/woocommerce/woocommerce-gutenberg-products-block/pull/5139))

= 6.3.0 - 2021-11-16 =

#### Enhancements

- Add placeholder text when modifying product search input in the editor. ([5122](https://github.com/woocommerce/woocommerce-gutenberg-products-block/pull/5122))
- FSE: Add basic product archive block template. ([5049](https://github.com/woocommerce/woocommerce-gutenberg-products-block/pull/5049))
- FSE: Add basic taxonomy block templates. ([5063](https://github.com/woocommerce/woocommerce-gutenberg-products-block/pull/5063))
- FSE: Add single product block template. ([5054](https://github.com/woocommerce/woocommerce-gutenberg-products-block/pull/5054))
- FSE: Remove the `do_action( 'woocommerce_sidebar' );` action from the `LegacyTemplate.php` block. ([5097](https://github.com/woocommerce/woocommerce-gutenberg-products-block/pull/5097))
- Fix duplicate queries in product grids #4695. ([5002](https://github.com/woocommerce/woocommerce-gutenberg-products-block/pull/5002))
- FSE: Add abstract block legacy template for core PHP templates. ([4991](https://github.com/woocommerce/woocommerce-gutenberg-products-block/pull/4991))
- FSE: Add render logic to BlockTemplateController. ([4984](https://github.com/woocommerce/woocommerce-gutenberg-products-block/pull/4984))
- Improve accessibility by using self-explaining edit button titles. ([5113](https://github.com/woocommerce/woocommerce-gutenberg-products-block/pull/5113))
- Improve readability of terms and condition text by not displaying the text justified. ([5120](https://github.com/woocommerce/woocommerce-gutenberg-products-block/pull/5120))
- Improve rendering performance for Single Product block. ([5107](https://github.com/woocommerce/woocommerce-gutenberg-products-block/pull/5107))
- Improve the product images placeholder display by adding a light gray border to it. ([4950](https://github.com/woocommerce/woocommerce-gutenberg-products-block/pull/4950))
- Deprecate the __experimental_woocommerce_blocks_checkout_update_order_from_request action in favour of woocommerce_blocks_checkout_update_order_from_request. ([5015](https://github.com/woocommerce/woocommerce-gutenberg-products-block/pull/5015))
- Deprecate the __experimental_woocommerce_blocks_checkout_update_order_meta action in favour of woocommerce_blocks_checkout_update_order_meta. ([5017](https://github.com/woocommerce/woocommerce-gutenberg-products-block/pull/5017))
- Deprecate the __experimental_woocommerce_blocks_checkout_order_processed action in favour of woocommerce_blocks_checkout_order_processed. ([5014](https://github.com/woocommerce/woocommerce-gutenberg-products-block/pull/5014))

#### Bug Fixes

- Fix label alignment of the product search in the editor. ([5072](https://github.com/woocommerce/woocommerce-gutenberg-products-block/pull/5072))
- Fix sale badge alignment on smaller screen. ([5061](https://github.com/woocommerce/woocommerce-gutenberg-products-block/pull/5061))
- FSE: Fix missing `is_custom` property for WooCommerce block template objects. ([5067](https://github.com/woocommerce/woocommerce-gutenberg-products-block/pull/5067))
- Replace incorrect with correct text domain. ([5020](https://github.com/woocommerce/woocommerce-gutenberg-products-block/pull/5020))
- Scripts using `wc-settings` or script that depend on it would be enqueued in the footer if they're enqueued in the header. ([5059](https://github.com/woocommerce/woocommerce-gutenberg-products-block/pull/5059))

= 6.2.0 - 2021-10-26 =

#### Enhancements

- Cart v2: The cart block, like checkout block, now supports inner blocks that allow for greater customizability. ([4973](https://github.com/woocommerce/woocommerce-gutenberg-products-block/pull/4973))
- BlockTemplateController: Adds the ability to load and manage block template files. ([4981](https://github.com/woocommerce/woocommerce-gutenberg-products-block/pull/4981))
- Improve accessibility for the editor view of the Product search block. ([4905](https://github.com/woocommerce/woocommerce-gutenberg-products-block/pull/4905))

#### Bug Fixes

- Fix custom classname support for inner checkout blocks. ([4978](https://github.com/woocommerce/woocommerce-gutenberg-products-block/pull/4978))
- Fix a bug in free orders and trial subscription products. ([4955](https://github.com/woocommerce/woocommerce-gutenberg-products-block/pull/4955))
- Remove duplicate attributes in saved block HTML. ([4941](https://github.com/woocommerce/woocommerce-gutenberg-products-block/pull/4941))
- Fix render error of Filter by Attribute block when no attribute is selected. ([4847](https://github.com/woocommerce/woocommerce-gutenberg-products-block/pull/4847))
- Store API - Ensure returned customer address state is valid. ([4844](https://github.com/woocommerce/woocommerce-gutenberg-products-block/pull/4844))

= 6.1.0 - 2021-10-12 =

#### Bug Fixes

- Fix the dropdown list in Product Category List Block for nested categories ([4920](https://github.com/woocommerce/woocommerce-gutenberg-products-block/pull/4920))
- Fixed string translations within the All Products Block. ([4897](https://github.com/woocommerce/woocommerce-gutenberg-products-block/pull/4897))
- Filter By Price: Update aria values to be more representative of the actual values presented. ([4839](https://github.com/woocommerce/woocommerce-gutenberg-products-block/pull/4839))
- Fixed: Filter button from Filter Products by Attribute block is not aligned with the input field. ([4814](https://github.com/woocommerce/woocommerce-gutenberg-products-block/pull/4814))
- Remove IntersectionObserver shim in favor of dropping IE11 support. ([4808](https://github.com/woocommerce/woocommerce-gutenberg-products-block/pull/4808))

= 6.0.0 - 2021-09-28 =

#### Enhancements

- Checkout v2: The checkout now supports inner blocks that allow for greater customizability. This update also includes an optional Terms and Conditions field. ([4745](https://github.com/woocommerce/woocommerce-gutenberg-products-block/pull/4745))
- Added global styles to All Reviews, Reviews by Category and Reviews by Product blocks. Now it's possible to change the text color and font size of those blocks. ([4323](https://github.com/woocommerce/woocommerce-gutenberg-products-block/pull/4323))
- Improve the Checkout Order Summary block accessibility by making more info available to screen readers. ([4810](https://github.com/woocommerce/woocommerce-gutenberg-products-block/pull/4810))
- Update canMakePayment to receive cart as argument and make it react to changes in billingData.  Improve the performance of calculating canMakePayment after changes in the Checkout block. ([4776](https://github.com/woocommerce/woocommerce-gutenberg-products-block/pull/4776))
- Add support for extensions to filter express payment methods. ([4774](https://github.com/woocommerce/woocommerce-gutenberg-products-block/pull/4774))

#### Bug Fixes

- Checkout: Throw an exception if there is a shipping method required and one isn't selected at the time of placing an order. ([4784](https://github.com/woocommerce/woocommerce-gutenberg-products-block/pull/4784))
- Fix infinite recursion when removing an attribute filter from the Active filters block. ([4816](https://github.com/woocommerce/woocommerce-gutenberg-products-block/pull/4816))
- Show placeholder message in the shipping section when there are no rates. ([4765](https://github.com/woocommerce/woocommerce-gutenberg-products-block/pull/4765))
- Update All Reviews block so it honors 'ratings enabled' and 'show avatars' preferences. ([4764](https://github.com/woocommerce/woocommerce-gutenberg-products-block/pull/4764))
- Fix state validation if base location has a state, and the address has an optional state. ([4761](https://github.com/woocommerce/woocommerce-gutenberg-products-block/pull/4761))
- Products by Category: Moved renderEmptyResponsePlaceholder to separate method to prevent unnecessary rerender. ([4751](https://github.com/woocommerce/woocommerce-gutenberg-products-block/pull/4751))
- Fix validation message styling so they never overlap other elements. ([4734](https://github.com/woocommerce/woocommerce-gutenberg-products-block/pull/4734))
- Removed `receiveCart` method that was exposed in a couple of SlotFills by mistake. ([4730](https://github.com/woocommerce/woocommerce-gutenberg-products-block/pull/4730))
- Fix calculation of number of reviews in the Reviews by Category block. ([4729](https://github.com/woocommerce/woocommerce-gutenberg-products-block/pull/4729))

#### Documentation

- Add documentation for registerPaymentMethodExtensionCallbacks. ([4834](https://github.com/woocommerce/woocommerce-gutenberg-products-block/pull/4834))

#### Performance

- Removed `wp-blocks` dependency from several frontend scripts. ([4767](https://github.com/woocommerce/woocommerce-gutenberg-products-block/pull/4767))


= 5.9.1 - 2021-09-23 =

#### Bug fixes

- Fix infinite recursion when removing an attribute filter from the Active filters block. ([4816](https://github.com/woocommerce/woocommerce-gutenberg-products-block/pull/4816))

= 5.9.0 - 2021-09-14 =

#### Enhancements

- Add extensibility point for extensions to filter payment methods. ([4668](https://github.com/woocommerce/woocommerce-gutenberg-products-block/pull/4668))

#### Bug Fixes

- Fix Product Search block displaying incorrectly ([4740](https://github.com/woocommerce/woocommerce-gutenberg-products-block/pull/4740))


= 5.8.0 - 2021-08-31 =

#### Enhancements

- Introduced the `__experimental_woocommerce_blocks_checkout_update_order_from_request` hook to the Checkout Store API. ([4610](https://github.com/woocommerce/woocommerce-gutenberg-products-block/pull/4610))
- Add "Filter Products by Stock" block. ([4145](https://github.com/woocommerce/woocommerce-gutenberg-products-block/pull/4145))

#### Bug Fixes

- Prevent Product Category List from displaying incorrectly when used on the shop page. ([4587](https://github.com/woocommerce/woocommerce-gutenberg-products-block/pull/4587))
- Add label element to `<BlockTitle>` component. ([4585](https://github.com/woocommerce/woocommerce-gutenberg-products-block/pull/4585))

#### Documentation

- Add Extensibility info to Store API readme. ([4605](https://github.com/woocommerce/woocommerce-gutenberg-products-block/pull/4605))
- Update documentation for the snackbarNoticeVisibility filter. ([4508](https://github.com/woocommerce/woocommerce-gutenberg-products-block/pull/4508))
- Add documentation for `extensionCartUpdate` method - this allows extensions to update the client-side cart after it has been modified on the server. ([4377](https://github.com/woocommerce/woocommerce-gutenberg-products-block/pull/4377))

= 5.7.2 - 2021-09-23 =

#### Bug Fixes

- Fix infinite recursion when removing an attribute filter from the Active filters block. #4816
- Fix Product Search block displaying incorrectly. #4740

= 5.7.1 - 2021-08-30 =

#### Bug Fixes

- Disable Cart, Checkout, All Products & filters blocks from the widgets screen

= 5.7.0 - 2021-08-16 =

#### Enhancements

- Featured Category Block:  Allow user to re-select categories using the edit icon. ([4559](https://github.com/woocommerce/woocommerce-gutenberg-products-block/pull/4559))
- Checkout: Switch from select element to combobox for country and state inputs so contents are searchable. ([4369](https://github.com/woocommerce/woocommerce-gutenberg-products-block/pull/4369))

#### Bug Fixes

- Adjusted store notice class names so that error notices show the correct icons. ([4568](https://github.com/woocommerce/woocommerce-gutenberg-products-block/pull/4568))
- Fix autofill triggering validation errors for valid values in Checkout block. ([4561](https://github.com/woocommerce/woocommerce-gutenberg-products-block/pull/4561))
- Reviews by Category: Show review count instead of product count. ([4552](https://github.com/woocommerce/woocommerce-gutenberg-products-block/pull/4552))
- Add server side rendering to search block so the block can be used by non-admins. ([4551](https://github.com/woocommerce/woocommerce-gutenberg-products-block/pull/4551))
- Twenty Twenty: Fix broken sale badge left alignment. ([4549](https://github.com/woocommerce/woocommerce-gutenberg-products-block/pull/4549))
- Twenty Twenty-One: Adjust removable chip background color. ([4547](https://github.com/woocommerce/woocommerce-gutenberg-products-block/pull/4547))
- Fix handpicked product selections when a store has over 100 products. ([4534](https://github.com/woocommerce/woocommerce-gutenberg-products-block/pull/4534))
- Replace .screen-reader-text with .hidden for elements that are not relevant to screen readers. ([4530](https://github.com/woocommerce/woocommerce-gutenberg-products-block/pull/4530))

#### Various

- Performance improvements in the Cart and Checkout block extensibility points. ([4570](https://github.com/woocommerce/woocommerce-gutenberg-products-block/pull/4570))

= 5.6.0 - 2021-08-01 =

#### Enhancements

- Ensure payment method icons are constrained to a reasonable size in the Cart and Checkout blocks. ([4427](https://github.com/woocommerce/woocommerce-gutenberg-products-block/pull/4427))
- Update pagination arrows to match core. ([4364](https://github.com/woocommerce/woocommerce-gutenberg-products-block/pull/4364))

#### Bug Fixes

- Remove unnecessary margin from Cart block loading skeleton to avoid content jump. ([4498](https://github.com/woocommerce/woocommerce-gutenberg-products-block/pull/4498))
- Fixed the SKU search on the /wc/store/products endpoint. ([4469](https://github.com/woocommerce/woocommerce-gutenberg-products-block/pull/4469))
- Ensure cart totals displayed within a Panel component are aligned well and do not have extra padding. ([4435](https://github.com/woocommerce/woocommerce-gutenberg-products-block/pull/4435))
- Fix memory leak when previewing transform options for the All reviews block. ([4428](https://github.com/woocommerce/woocommerce-gutenberg-products-block/pull/4428))

#### Various

- Deprecate snackbarNotices filter in favour of snackbarNoticeVisibility to allow extensions to hide snackbar notices in the Cart and Checkout blocks. ([4417](https://github.com/woocommerce/woocommerce-gutenberg-products-block/pull/4417))

= 5.5.1, 5.4.1, 5.3.2, 5.2.1, 5.1.1, 5.0.1, 4.9.2, 4.8.1, 4.7.1, 4.6.1, 4.5.3, 4.4.3, 4.3.1, 4.2.1, 4.1.1, 4.0.1, 3.9.1, 3.8.1, 3.7.2, 3.6.1, 3.5.1, 3.4.1, 3.3.1, 3.2.1, 3.1.1, 3.0.1, 2.9.1, 2.8.1, 2.7.2, 2.6.2, 2.5.16 - 2021-07-14 =

#### Security fix

- This release fixes a critical vulnerability. More information about this can be found here: https://woocommerce.com/posts/critical-vulnerability-detected-july-2021/

= 5.5.0 - 2021-07-21 =

#### Enhancements

- Add screen reader text to price ranges. ([4367](https://github.com/woocommerce/woocommerce-gutenberg-products-block/pull/4367))
- Allow HTML in All Products Block Product Titles. ([4363](https://github.com/woocommerce/woocommerce-gutenberg-products-block/pull/4363))

#### Bug Fixes

- Ensure product grids display as intended in the editor. ([4424](https://github.com/woocommerce/woocommerce-gutenberg-products-block/pull/4424))
- Wrap components in the Cart and Checkout sidebar in a TotalsWrapper. This will ensure consistent spacing and borders are applied to items in the sidebar. ([4415](https://github.com/woocommerce/woocommerce-gutenberg-products-block/pull/4415))
- Remove `couponName` filter and replace it with `coupons` filter. ([4312](https://github.com/woocommerce/woocommerce-gutenberg-products-block/pull/4312))
- Fix filtering by product type on Store API. ([4422](https://github.com/woocommerce/woocommerce-gutenberg-products-block/pull/4422))

#### Documentation

- Add documentation for the IntegrationInterface which extension developers can use to register scripts, styles, and data with WooCommerce Blocks. ([4394](https://github.com/woocommerce/woocommerce-gutenberg-products-block/pull/4394))

= 5.4.0 - 2021-06-22 =

#### Enhancements

- Made script and style handles consistent. ([4324](https://github.com/woocommerce/woocommerce-gutenberg-products-block/pull/4324))
- Show loading state in the express payments area whilst payment is processing or the page is redirecting. ([4228](https://github.com/woocommerce/woocommerce-gutenberg-products-block/pull/4228))

#### Bug Fixes

- Fix a warning shown when fees are included in the order. ([4360](https://github.com/woocommerce/woocommerce-gutenberg-products-block/pull/4360))
- Prevent PHP notice for variable products without enabled variations. ([4317](https://github.com/woocommerce/woocommerce-gutenberg-products-block/pull/4317))

#### Various

- Allow products to be added by SKU in the Hand-picked Products block. ([4366](https://github.com/woocommerce/woocommerce-gutenberg-products-block/pull/4366))
- Add Slot in the Discounts section of the Checkout sidebar to allow third party extensions to render their own components there. ([4310](https://github.com/woocommerce/woocommerce-gutenberg-products-block/pull/4310))

= 5.3.2 - 2021-06-28 =
- Remove the ability to filter snackbar notices ([#4398](https://github.com/woocommerce/woocommerce-gutenberg-products-block/pull/4398)).

= 5.3.1 - 2021-06-15 =

- Fix Product Categories List block display in Site Editor ([#4335](https://github.com/woocommerce/woocommerce-gutenberg-products-block/pull/4335)).
- Make links in the Product Categories List block unclickable in the editor ([#4339](https://github.com/woocommerce/woocommerce-gutenberg-products-block/pull/4339)).
- Fix rating stars not being shown in the Site Editor ([#4345](https://github.com/woocommerce/woocommerce-gutenberg-products-block/pull/4345)).

= 5.3.0 - 2021-06-08 =

#### Enhancements

- Hide the Cart and Checkout blocks from the new block-based widget editor. ([4303](https://github.com/woocommerce/woocommerce-gutenberg-products-block/pull/4303))
- Provide block transforms for legacy widgets with a feature-complete block equivalent. ([4292](https://github.com/woocommerce/woocommerce-gutenberg-products-block/pull/4292))

#### Bug Fixes

- Fix some missing translations from the Cart and Checkout blocks. ([4295](https://github.com/woocommerce/woocommerce-gutenberg-products-block/pull/4295))
- Fix the flickering of the Proceed to Checkout button on quantity update in the Cart Block. ([4293](https://github.com/woocommerce/woocommerce-gutenberg-products-block/pull/4293))
- Fix a bug in which Cart Widget didn't update when adding items from the All Products block. ([4291](https://github.com/woocommerce/woocommerce-gutenberg-products-block/pull/4291))
- Fix a display issue when itemized taxes are enabled, but no products in the cart are taxable. ([4284](https://github.com/woocommerce/woocommerce-gutenberg-products-block/pull/4284))
- Fix an issue where an attempt to add an out-of-stock product to the cart was made when clicking the "Read more" button. ([4265](https://github.com/woocommerce/woocommerce-gutenberg-products-block/pull/4265))

#### Compatibility

- Add the ability for extensions to register callbacks to be executed by Blocks when the cart/extensions endpoint is hit. Extensions can now tell Blocks they need to do some server-side processing which will update the cart. ([4298](https://github.com/woocommerce/woocommerce-gutenberg-products-block/pull/4298))

#### Various

- Add Slot in the Discounts section of the cart sidebar to allow third party extensions to render their own components there. ([4248](https://github.com/woocommerce/woocommerce-gutenberg-products-block/pull/4248))
- Move `ValidatedTextInput` to the `@woocommerce/blocks-checkout` package. ([4238](https://github.com/woocommerce/woocommerce-gutenberg-products-block/pull/4238))

= 5.2.0 - 2021-05-25 =

#### Enhancements

- Added a key prop to each `CartTotalItem` within `usePaymentMethodInterface `. ([4240](https://github.com/woocommerce/woocommerce-gutenberg-products-block/pull/4240))
- Hide legacy widgets with a feature-complete block equivalent from the widget area block inserter. ([4237](https://github.com/woocommerce/woocommerce-gutenberg-products-block/pull/4237))
- Hide the All Products Block from the Customizer Widget Areas until full support is achieved. ([4225](https://github.com/woocommerce/woocommerce-gutenberg-products-block/pull/4225))
- Sync customer data during checkout with draft orders. ([4197](https://github.com/woocommerce/woocommerce-gutenberg-products-block/pull/4197))
- Update the display of the sidebar/order summary in the Cart and Checkout blocks. ([4180](https://github.com/woocommerce/woocommerce-gutenberg-products-block/pull/4180))
- Improved accessibility and styling of the controls of several of ours blocks. ([4100](https://github.com/woocommerce/woocommerce-gutenberg-products-block/pull/4100))

#### Bug Fixes

- Hide tax breakdown if the total amount of tax to be paid is 0. ([4262](https://github.com/woocommerce/woocommerce-gutenberg-products-block/pull/4262))
- Prevent Coupon code panel from appearing in stores were coupons are disabled. ([4202](https://github.com/woocommerce/woocommerce-gutenberg-products-block/pull/4202))
- For payment methods, only use `canMakePayment` in the frontend (not the editor) context. ([4188](https://github.com/woocommerce/woocommerce-gutenberg-products-block/pull/4188))
- Fix duplicate react keys in ProductDetails component. ([4187](https://github.com/woocommerce/woocommerce-gutenberg-products-block/pull/4187))
- Fix sending of confirmation emails for orders when no payment is needed. ([4186](https://github.com/woocommerce/woocommerce-gutenberg-products-block/pull/4186))
- Stopped a warning being shown when using WooCommerce Force Sells and adding a product with a Synced Force Sell to the cart. ([4182](https://github.com/woocommerce/woocommerce-gutenberg-products-block/pull/4182))

#### Various

- Move Button and Label components to `@woocommerce/blocks-checkout` package. ([4222](https://github.com/woocommerce/woocommerce-gutenberg-products-block/pull/4222))
- Add couponName filter to allow extensions to modify how coupons are displayed in the Cart and Checkout summary. ([4166](https://github.com/woocommerce/woocommerce-gutenberg-products-block/pull/4166))

= 5.1.0 - 2021-05-10 =

#### Enhancements

- Improve error message displayed when a payment method didn't have all its dependencies registered. ([4176](https://github.com/woocommerce/woocommerce-gutenberg-products-block/pull/4176))
- Improvements to `emitEventWithAbort`. ([4158](https://github.com/woocommerce/woocommerce-gutenberg-products-block/pull/4158))

#### Bug Fixes

- Fix issue in which email and phone fields are cleared when using a separate billing address. ([4162](https://github.com/woocommerce/woocommerce-gutenberg-products-block/pull/4162))

= 5.0.0 - 2021-04-28 =

#### Enhancements

- Added support to the Store API for batching requests. This allows multiple POST requests to be made at once to reduce the number of separate requests being made to the API. ([4075](https://github.com/woocommerce/woocommerce-gutenberg-products-block/pull/4075))

#### Bug Fixes

- Prevent parts of old addresses being displayed in the shipping calculator when changing countries. ([4038](https://github.com/woocommerce/woocommerce-gutenberg-products-block/pull/4038))

#### Refactor

- Rename onCheckoutBeforeProcessing to onCheckoutValidationBeforeProcessing.
- Switched to `rest_preload_api_request` for API hydration in cart and checkout blocks. ([4090](https://github.com/woocommerce/woocommerce-gutenberg-products-block/pull/4090))
- Introduced AssetsController and BlockTypesController classes (which replace Assets.php and Library.php). ([4094](https://github.com/woocommerce/woocommerce-gutenberg-products-block/pull/4094))
- Replaced usage of the `woocommerce_shared_settings` hook. This will be deprecated. ([4092](https://github.com/woocommerce/woocommerce-gutenberg-products-block/pull/4092))

 = 4.9.1 - 2021-04-13 =

 #### Bug Fixes

 - Check if Cart and Checkout are registered before removing payment methods. ([4056](https://github.com/woocommerce/woocommerce-gutenberg-products-block/pull/4056))

= 4.9.0 - 2021-04-12 =
#### Enhancements

- Added compatibility with the Google Analytics Integration. Block events, including cart and checkout, can now be tracked.

##### Dev note

Blocks are now compatible with the Google Analytics Integration: https://woocommerce.com/products/woocommerce-google-analytics/ If using Google Analytics with GTAG support (and a `G-` prefixed site ID), block events will also be tracked. This includes:

- Product searches in the Product Search Block
- Product views in the product grid blocks and All Products Block
- Add to cart events
- Cart item changes
- Checkout progress events. ([4020](https://github.com/woocommerce/woocommerce-gutenberg-products-block/pull/4020))

#### Bug Fixes

- Use font color in payment methods border. ([4051](https://github.com/woocommerce/woocommerce-gutenberg-products-block/pull/4051))
- Load translation file for JS files that has translatable strings. ([4050](https://github.com/woocommerce/woocommerce-gutenberg-products-block/pull/4050))
- Stop shipping package titles line-breaks occurring in the middle of a word. ([4049](https://github.com/woocommerce/woocommerce-gutenberg-products-block/pull/4049))
- Fixed styling issues on the cart and checkout page in Twenty(X) themes. ([4046](https://github.com/woocommerce/woocommerce-gutenberg-products-block/pull/4046))
- Fix headline alignment in the empty state of the cart block. ([4044](https://github.com/woocommerce/woocommerce-gutenberg-products-block/pull/4044))
- Fix button alignment in Featured Product and Featured Category blocks. ([4028](https://github.com/woocommerce/woocommerce-gutenberg-products-block/pull/4028))

#### Technical debt

- Removed legacy handling for SSR blocks that rendered shortcodes. ([4010](https://github.com/woocommerce/woocommerce-gutenberg-products-block/pull/4010))


= 4.8.0 - 2021-04-01 =

#### Enhancements

- Registered payment methods now have access to the `shouldSavePayment` prop in their components (which indicates whether the shopper has checked the save payment method checkbox). ([3990](https://github.com/woocommerce/woocommerce-gutenberg-products-block/pull/3990))
- Payment methods implementing the `savedTokenComponent` configuration property will now have the `onPaymentProcessing` event available to the registered component. ([3982](https://github.com/woocommerce/woocommerce-gutenberg-products-block/pull/3982))

#### Bug Fixes

- Fix customer address country saving to orders in certain circumstances. ([4013](https://github.com/woocommerce/woocommerce-gutenberg-products-block/pull/4013))
- Prevent error messages returned by the API from displaying raw HTML. ([4005](https://github.com/woocommerce/woocommerce-gutenberg-products-block/pull/4005))
- Fix the Proceed to checkout button click bug happening when the Coupon error is visible in the Cart block. ([3996](https://github.com/woocommerce/woocommerce-gutenberg-products-block/pull/3996))

= 4.7.0 - 2021-03-16 =

#### Enhancements

- A new configuration property is available to registered payment methods for additional logic handling of saved payment method tokens. ([3961](https://github.com/woocommerce/woocommerce-gutenberg-products-block/pull/3961))
- Provided billing data to payment method extensions so they can decide if payment is possible. ([3922](https://github.com/woocommerce/woocommerce-gutenberg-products-block/pull/3922))
- Prevent errant payment methods from keeping Cart and Checkout blocks from loading. ([3920](https://github.com/woocommerce/woocommerce-gutenberg-products-block/pull/3920))
- Fix block elements that don't play well with dark backgrounds. ([3887](https://github.com/woocommerce/woocommerce-gutenberg-products-block/pull/3887))

#### Bug Fixes

- Remove extra padding from payment methods with no description. ([3952](https://github.com/woocommerce/woocommerce-gutenberg-products-block/pull/3952))
- Fix "save payment" checkbox not showing for payment methods. ([3950](https://github.com/woocommerce/woocommerce-gutenberg-products-block/pull/3950))
- Fix cart preview when shipping rates are set to be hidden until an address is entered. ([3946](https://github.com/woocommerce/woocommerce-gutenberg-products-block/pull/3946))
- Sync cart item quantity if its Implicitly changed. ([3907](https://github.com/woocommerce/woocommerce-gutenberg-products-block/pull/3907))
- Fix FSE not being visible when WC Blocks was enabled. ([3898](https://github.com/woocommerce/woocommerce-gutenberg-products-block/pull/3898))
- Ensure sale badges have a uniform height in the Cart block. ([3897](https://github.com/woocommerce/woocommerce-gutenberg-products-block/pull/3897))


= 4.6.0 - 2021-03-01 =

#### Bug Fixes

- Handle out-of-stock product visibility setting in All Products block. ([3859](https://github.com/woocommerce/woocommerce-gutenberg-products-block/pull/3859))
- Show cart item subtotal instead of total in Cart and Checkout blocks ([#3905](https://github.com/woocommerce/woocommerce-gutenberg-products-block/pull/3905))
- Fix button styles in Twenty Nineteen theme. ([3862](https://github.com/woocommerce/woocommerce-gutenberg-products-block/pull/3862))
- Return correct sale/regular prices for variable products in the Store API. ([3854](https://github.com/woocommerce/woocommerce-gutenberg-products-block/pull/3854))
- Remove shadows from text buttons and gradient background from selects in some themes. ([3846](https://github.com/woocommerce/woocommerce-gutenberg-products-block/pull/3846))
- Hide Browse Shop link in cart block empty state when there is no shop page. ([3845](https://github.com/woocommerce/woocommerce-gutenberg-products-block/pull/3845))

#### Various

- StoreAPI: Inject Order and Cart Controllers into Routes. ([3871](https://github.com/woocommerce/woocommerce-gutenberg-products-block/pull/3871))
- Update Panel component class names to follow guidelines. More info can be found in our theming docs: https://github.com/woocommerce/woocommerce-gutenberg-products-block/blob/18dd54f07262b4d1dcf15561624617f824fcdc22/docs/theming/class-names-update-460.md. ([3860](https://github.com/woocommerce/woocommerce-gutenberg-products-block/pull/3860))
- Refactor block type registration to support 3rd party integrations.

##### Dev note:

An important note that internally, this release has modified how `AbstractBlock` (the base class for all of our blocks) functions, and how it loads assets. `AbstractBlock` is internal to this project and does not seem like something that would ever need to be extended by 3rd parties, but note if you are doing so for whatever reason, your implementation would need to be updated to match. ([3829](https://github.com/woocommerce/woocommerce-gutenberg-products-block/pull/3829))


= 4.5.2 - 2021-02-23 =

#### Bug Fixes

- Fix cart items showing a price of 0 when currency format didn't have decimals. ([3876](https://github.com/woocommerce/woocommerce-gutenberg-products-block/pull/3876))
- Ensure the sale badge is displayed correctly below short prices in the Cart block. ([3879](https://github.com/woocommerce/woocommerce-gutenberg-products-block/pull/3879))

= 4.5.1 - 2021-02-16 =

This release fixes an error that some users experienced when their site automatically updated to a temporarily broken version of the 4.5.0 release.

= 4.5.0 - 2021-02-16 =

#### Enhancements

- Login links on the checkout should use the account page. ([3844](https://github.com/woocommerce/woocommerce-gutenberg-products-block/pull/3844))
- Prevent checkout linking to trashed terms and policy pages. ([3843](https://github.com/woocommerce/woocommerce-gutenberg-products-block/pull/3843))
- Improved nonce logic by moving nonces to cart routes only. ([3812](https://github.com/woocommerce/woocommerce-gutenberg-products-block/pull/3812))
- If coupons become invalid between applying to a cart and checking out, show the user a notice when the order is placed. ([3810](https://github.com/woocommerce/woocommerce-gutenberg-products-block/pull/3810))
- Improve design of cart and checkout sidebars. ([3797](https://github.com/woocommerce/woocommerce-gutenberg-products-block/pull/3797))
- Improve error displayed to customers when an item's stock status changes during checkout. ([3703](https://github.com/woocommerce/woocommerce-gutenberg-products-block/pull/3703))
- Dev - Block Checkout will now respect custom address locales and custom country states via core filter hooks. ([3662](https://github.com/woocommerce/woocommerce-gutenberg-products-block/pull/3662))
- Update checkout block payment methods UI. ([3439](https://github.com/woocommerce/woocommerce-gutenberg-products-block/pull/3439))

#### Bug Fixes

- Fix JS warning if two cart products share the same name. ([3814](https://github.com/woocommerce/woocommerce-gutenberg-products-block/pull/3814))
- Align place order button to the right of the block. ([3803](https://github.com/woocommerce/woocommerce-gutenberg-products-block/pull/3803))
- Ensure special characters are displayed properly in the Cart sidebar. ([3721](https://github.com/woocommerce/woocommerce-gutenberg-products-block/pull/3721))
- Fix a bug where the total price of items did not include tax in the cart and checkout blocks. ([3851](https://github.com/woocommerce/woocommerce-gutenberg-products-block/pull/3851))

= 4.4.2 - 2021-02-05 =

### Bug Fixes

- Fix - Conflicts with 3rd Party payment method integrations. ([3796](https://github.com/woocommerce/woocommerce-gutenberg-products-block/pull/3796))

= 4.4.0 - 2021-02-02 =

#### Enhancements

- Design tweaks to the cart page which move the quantity picker below each cart item and improve usability on mobile. ([3734](https://github.com/woocommerce/woocommerce-gutenberg-products-block/pull/3734))

#### Bug Fixes

- Fix - Ensure empty categories are correctly hidden in the product categories block. ([3765](https://github.com/woocommerce/woocommerce-gutenberg-products-block/pull/3765))
- Fix - Added missing wrapper div within FeaturedCategory and FeatureProduct blocks. ([3746](https://github.com/woocommerce/woocommerce-gutenberg-products-block/pull/3746))
- Fix - Set correct text color in BlockErrorBoundry notices. ([3738](https://github.com/woocommerce/woocommerce-gutenberg-products-block/pull/3738))
- Hidden cart item meta data will not be rendered in the Cart and Checkout blocks. ([3732](https://github.com/woocommerce/woocommerce-gutenberg-products-block/pull/3732))
- Fix - Improved accessibility of product image links in the products block by using correct aria tags and hiding empty image placeholders. ([3722](https://github.com/woocommerce/woocommerce-gutenberg-products-block/pull/3722))
- Add missing aria-label for stars image in the review-list-item component. ([3706](https://github.com/woocommerce/woocommerce-gutenberg-products-block/pull/3706))
- Prevent "Nonce is invalid" error when going back to a page with the products block using the browser back button. ([3770](https://github.com/woocommerce/woocommerce-gutenberg-products-block/pull/3770))

#### compatibility

- Hide the All Products Block from the new Gutenberg Widget Areas until full support is achieved. ([3737](https://github.com/woocommerce/woocommerce-gutenberg-products-block/pull/3737))
- Legacy `star-rating` class name has been removed from Product rating block (inside All Products block). That element is still selectable with the `.wc-block-components-product-rating` class name. ([3717](https://github.com/woocommerce/woocommerce-gutenberg-products-block/pull/3717))

= 4.3.0 - 2021-01-20 =

#### Bug Fixes

- Update input colors and alignment. ([3597](https://github.com/woocommerce/woocommerce-gutenberg-products-block/pull/3597))

#### Enhancements

- Store API - Fix selected rate in cart shipping rates response. ([3680](https://github.com/woocommerce/woocommerce-gutenberg-products-block/pull/3680))
- Create get_item_responses_from_schema abstraction. ([3679](https://github.com/woocommerce/woocommerce-gutenberg-products-block/pull/3679))
- Show itemized fee rows in the cart/checkout blocks. ([3678](https://github.com/woocommerce/woocommerce-gutenberg-products-block/pull/3678))
- Extensibility: Show item data in Cart and Checkout blocks and update the variation data styles. ([3665](https://github.com/woocommerce/woocommerce-gutenberg-products-block/pull/3665))
- Introduce SlotFill for Sidebar. ([3361](https://github.com/woocommerce/woocommerce-gutenberg-products-block/pull/3361))

= 4.2.0 - 2021-01-06 =

#### Bug Fixes

- Fix an error that was blocking checkout with some user saved payment methods. ([3627](https://github.com/woocommerce/woocommerce-gutenberg-products-block/pull/3627))

= 4.1.0 - 2020-12-24 =

#### Enhancements

- Add the ability to directly upload an image in Featured Category and Featured Product blocks. ([3579](https://github.com/woocommerce/woocommerce-gutenberg-products-block/pull/3579))
- Fix coupon code button height not adapting to the font size. ([3575](https://github.com/woocommerce/woocommerce-gutenberg-products-block/pull/3575))
- Fixed Coupon Code panel not expanding/contracting in some themes. ([3569](https://github.com/woocommerce/woocommerce-gutenberg-products-block/pull/3569))
- Fix: Added fallback styling for screen reader text. ([3557](https://github.com/woocommerce/woocommerce-gutenberg-products-block/pull/3557))

#### Bug Fixes

- Fix nonce issues when adding product to cart from All Products. ([3598](https://github.com/woocommerce/woocommerce-gutenberg-products-block/pull/3598))
- Fix bug inside Product Search in the editor. ([3578](https://github.com/woocommerce/woocommerce-gutenberg-products-block/pull/3578))
- Fix console warnings in WordPress 5.6. ([3577](https://github.com/woocommerce/woocommerce-gutenberg-products-block/pull/3577))
- Fixed text visibility in select inputs when using Twenty Twenty-One theme's dark mode. ([3554](https://github.com/woocommerce/woocommerce-gutenberg-products-block/pull/3554))
- Fix product list images skewed in Widgets editor. ([3553](https://github.com/woocommerce/woocommerce-gutenberg-products-block/pull/3553))
- Add address validation to values posted to the Checkout via StoreApi. ([3552](https://github.com/woocommerce/woocommerce-gutenberg-products-block/pull/3552))
- Fix Fees not visible in Cart & Checkout blocks when order doesn't need shipping. ([3521](https://github.com/woocommerce/woocommerce-gutenberg-products-block/pull/3521))

#### compatibility

- Fix All Products block edit screen. ([3547](https://github.com/woocommerce/woocommerce-gutenberg-products-block/pull/3547))

#### wp dependency

- Removed compatibility with packages in WordPress 5.3. ([3541](https://github.com/woocommerce/woocommerce-gutenberg-products-block/pull/3541))
- Bumped the minimum WP required version to 5.4. ([3537](https://github.com/woocommerce/woocommerce-gutenberg-products-block/pull/3537))

= 4.0.0 - 2020-12-07 =

#### Enhancements

- Dev: Change register_endpoint_data to use an array of params instead of individual params. ([3478](https://github.com/woocommerce/woocommerce-gutenberg-products-block/pull/3478))
- Dev: Expose store/cart via ExtendSchema to extensions. ([3445](https://github.com/woocommerce/woocommerce-gutenberg-products-block/pull/3445))
- Dev: Added formatting classes to the Store API for extensions to consume.

#### Bug Fixes

- Checkout block: Prevent `Create an account` from creating up a user account if the order fails coupon validation. ([3423](https://github.com/woocommerce/woocommerce-gutenberg-products-block/pull/3423))
- Make sure cart is initialized before the CartItems route is used in the Store API. ([3488](https://github.com/woocommerce/woocommerce-gutenberg-products-block/pull/3488))
- Fix notice close button color in Twenty Twenty One dark mode. ([3472](https://github.com/woocommerce/woocommerce-gutenberg-products-block/pull/3472))
- Remove held stock for a draft order if an item is removed from the cart. ([3468](https://github.com/woocommerce/woocommerce-gutenberg-products-block/pull/3468))
- Ensure correct alignment of checkout notice's dismiss button. ([3455](https://github.com/woocommerce/woocommerce-gutenberg-products-block/pull/3455))
- Fixed a bug in Checkout block (Store API) causing checkout to fail when using an invalid coupon and creating an account.
- Checkout block: Correctly handle cases where the order fails with an error (e.g. invalid coupon) and a new user account is created. ([3429](https://github.com/woocommerce/woocommerce-gutenberg-products-block/pull/3429))
- Dev: Refactored and reordered Store API checkout processing to handle various edge cases and better support future extensibility. ([3454](https://github.com/woocommerce/woocommerce-gutenberg-products-block/pull/3454))

= 3.9.0 - 2020-11-25 =

See release post [here](https://developer.woocommerce.com/?p=8234)

#### Enhancements

- Expose `discount_type` in Store API coupon endpoints. ([3399](https://github.com/woocommerce/woocommerce-gutenberg-products-block/pull/3399))
- Exclude checkout-draft orders from WC Admin reports and My Account > Orders. ([3379](https://github.com/woocommerce/woocommerce-gutenberg-products-block/pull/3379))

#### Bug Fixes

- Hide spinner on cart block's "Proceed to Checkout" link when page unloads. ([3436](https://github.com/woocommerce/woocommerce-gutenberg-products-block/pull/3436))
- Fixed express payment methods processing not completing when Stripe payment method active. ([3432](https://github.com/woocommerce/woocommerce-gutenberg-products-block/pull/3432))
- Refresh PaymentRequest after cancelling payment to prevent addresses remaining populated on repeat attempts. ([3430](https://github.com/woocommerce/woocommerce-gutenberg-products-block/pull/3430))
- Ensure "Add a note to your order" section is styled correctly when disabled. ([3427](https://github.com/woocommerce/woocommerce-gutenberg-products-block/pull/3427))
- Prevent checkout step heading text overlapping actual heading on small viewports. ([3425](https://github.com/woocommerce/woocommerce-gutenberg-products-block/pull/3425))
- Improve Stripe payment request API payment method availability. ([3424](https://github.com/woocommerce/woocommerce-gutenberg-products-block/pull/3424))
- Stop hidden products from being linked in cart and checkout blocks. ([3415](https://github.com/woocommerce/woocommerce-gutenberg-products-block/pull/3415))
- Show Express Payment Method Error Notices after Payment Failure. ([3410](https://github.com/woocommerce/woocommerce-gutenberg-products-block/pull/3410))
- Fix cart block `isLarge` console error in the editor when running WordPress 5.6 beta. ([3408](https://github.com/woocommerce/woocommerce-gutenberg-products-block/pull/3408))
- Fix: Orders not being placed when paying with an Express payment method from the Cart block. ([3403](https://github.com/woocommerce/woocommerce-gutenberg-products-block/pull/3403))
- Fix incorrect usage of static method in Stripe payment method integration. ([3400](https://github.com/woocommerce/woocommerce-gutenberg-products-block/pull/3400))
- Cart and checkout should respect the global "Hide shipping costs until an address is entered" setting. ([3383](https://github.com/woocommerce/woocommerce-gutenberg-products-block/pull/3383))
- Sync shipping address with billing address when shipping address fields are disabled. This fixes a bug where taxes would not reflect changes in billing address when they are set to be calculated from billing address ([3358](https://github.com/woocommerce/woocommerce-gutenberg-products-block/pull/3358))

#### refactor

- Support a plain js configuration argument to payment method registration APIs. ([3404](https://github.com/woocommerce/woocommerce-gutenberg-products-block/pull/3404))

= 3.8.0 - 2020-11-10 =
- Show the phone number field in the billing section when shipping is disabled in settings. ([3376](https://github.com/woocommerce/woocommerce-gutenberg-products-block/pull/3376))
- Add new doc referencing feature flags and experimental interfaces. ([3348](https://github.com/woocommerce/woocommerce-gutenberg-products-block/pull/3348))
- Add __experimental_woocommerce_blocks_checkout_order_processed action. ([3238](https://github.com/woocommerce/woocommerce-gutenberg-products-block/pull/3238))

= 3.7.1 - 2020-11-05 =

#### Bug Fixes
- Ensure that accounts are not created via checkout block request if account registration is disabled for WooCommerce ([#3371](https://github.com/woocommerce/woocommerce-gutenberg-products-block/pull/3371))

= 3.7.0 - 2020-10-29 =

#### Enhancements

- Allow shoppers to sign-up for an account from the Checkout block. ([3331](https://github.com/woocommerce/woocommerce-gutenberg-products-block/pull/3331))
- Standardise & refactor colors scss to align with Gutenberg colors and WooCommerce brand. ([3300](https://github.com/woocommerce/woocommerce-gutenberg-products-block/pull/3300))

#### Bug Fixes

- Fix PHP 8 error when argument is not invocable in AssetsDataRegistry::Add_data. ([3315](https://github.com/woocommerce/woocommerce-gutenberg-products-block/pull/3315))
- Improve layout of Cart block line item quantity selector & price on smaller screens. ([3299](https://github.com/woocommerce/woocommerce-gutenberg-products-block/pull/3299))
- Correctly process orders with $0 total (e.g. via coupon) in Checkout block. ([3298](https://github.com/woocommerce/woocommerce-gutenberg-products-block/pull/3298))
- Respect Enable Taxes setting for checkout block taxes display. ([3291](https://github.com/woocommerce/woocommerce-gutenberg-products-block/pull/3291))
- Fix 3D secure payment errors. ([3272](https://github.com/woocommerce/woocommerce-gutenberg-products-block/pull/3272))
- Show current selected attributes when re-edit Products by Attribute block. ([3185](https://github.com/woocommerce/woocommerce-gutenberg-products-block/pull/3185))


= 3.6.0 - 2020-10-12 =

#### Bug Fixes

- Make 'retry' property on errors from checkoutAfterProcessingWithSuccess/Error observers default to true if it's undefined. ([3261](https://github.com/woocommerce/woocommerce-gutenberg-products-block/pull/3261))
- Ensure new payment methods are only displayed when no saved payment method is selected. ([3247](https://github.com/woocommerce/woocommerce-gutenberg-products-block/pull/3247))
- Load WC Blocks CSS after editor CSS. ([3219](https://github.com/woocommerce/woocommerce-gutenberg-products-block/pull/3219))
- Restore saved payment method data after closing an express payment method. ([3210](https://github.com/woocommerce/woocommerce-gutenberg-products-block/pull/3210))

#### refactor

- Don't load contents of payment method hidden tabs. ([3227](https://github.com/woocommerce/woocommerce-gutenberg-products-block/pull/3227))

= 3.5.0 - 2020-09-29 =

#### Bug Fixes

- Use light default background colour for country/state dropdowns. ([3189](https://github.com/woocommerce/woocommerce-gutenberg-products-block/pull/3189))
- Fix broken Express Payment Method use in the Checkout block for logged out or incognito users. ([3165](https://github.com/woocommerce/woocommerce-gutenberg-products-block/pull/3165))
- Fix State label for Spain. ([3147](https://github.com/woocommerce/woocommerce-gutenberg-products-block/pull/3147))
- Don't throw an error when registering a payment method fails. ([3134](https://github.com/woocommerce/woocommerce-gutenberg-products-block/pull/3134))

#### refactor

- Use noticeContexts from useEmitResponse instead of hardcoded values. ([3161](https://github.com/woocommerce/woocommerce-gutenberg-products-block/pull/3161))

= 3.4.0 - 2020-09-14 =

#### Bug Fixes

- Ensure shopper saved card is used as default payment method (default was being overwritten in some circumstances). ([3131](https://github.com/woocommerce/woocommerce-gutenberg-products-block/pull/3131))
- Fix Cart & Checkout sidebar layout broken in some themes. ([3111](https://github.com/woocommerce/woocommerce-gutenberg-products-block/pull/3111))
- Fix product reviews schema date fields to use new (WP 5.5) `date-time` format. ([3109](https://github.com/woocommerce/woocommerce-gutenberg-products-block/pull/3109))
- Use wp_login_url instead of hardcoding login path. ([3090](https://github.com/woocommerce/woocommerce-gutenberg-products-block/pull/3090))
- Fix an issue with COD not showing when first enabled. ([3088](https://github.com/woocommerce/woocommerce-gutenberg-products-block/pull/3088))
- Fix JS console error when COD is enabled and no shipping method is available. ([3086](https://github.com/woocommerce/woocommerce-gutenberg-products-block/pull/3086))

#### performance

- Create DebouncedValidatedTextInput component. ([3108](https://github.com/woocommerce/woocommerce-gutenberg-products-block/pull/3108))

#### refactor

- Merge ProductPrice atomic block and component. ([3065](https://github.com/woocommerce/woocommerce-gutenberg-products-block/pull/3065))

= 3.3.0 - 2020-09-02 =
- enhancement: Show express payment methods in the Cart block (for example: Apple Pay, Chrome Pay). [3004](https://github.com/woocommerce/woocommerce-gutenberg-products-block/pull/3004)
- bug: Fix alignment of discounted prices in Cart block. [3047](https://github.com/woocommerce/woocommerce-gutenberg-products-block/pull/3047)
- bug: Fix an issue with products sold individually (max of 1 per cart); the Checkout block now shows a notice if shopper attempts to add another instance of product via an `add-to-cart` link. [2854](https://github.com/woocommerce/woocommerce-gutenberg-products-block/pull/2854)
- bug: Fixed styling options of the Product Title block (in All Products). [3095](https://github.com/woocommerce/woocommerce-gutenberg-products-block/pull/3095)


= 3.2.0 - 2020-08-17 =
- Fix 'Add new product' link in All Products block 'No products' placeholder. [#2961](https://github.com/woocommerce/woocommerce-gutenberg-products-block/pull/2961)
- Fix an undefined variable PHP notice related to Product REST API. [#2962](https://github.com/woocommerce/woocommerce-gutenberg-products-block/pull/2962)
- Fixed an issue that was making some blocks not to render correctly in the Empty cart template. [#2904](https://github.com/woocommerce/woocommerce-gutenberg-products-block/pull/2904)
- Fixed an issue that was not rendering the Checkout block in editor when guest checkout was not allowed. [#2958](https://github.com/woocommerce/woocommerce-gutenberg-products-block/pull/2958)
- Hide the discount badge from Cart items if the value is negative. [#2955](https://github.com/woocommerce/woocommerce-gutenberg-products-block/pull/2955)
- Hide saved payment methods if their payment gateway has been disabled. [#2975](https://github.com/woocommerce/woocommerce-gutenberg-products-block/pull/2975)
- Add dark colors and background for Cart & Checkout blocks inputs to support dark backgrounds. [#2981](https://github.com/woocommerce/woocommerce-gutenberg-products-block/pull/2981)
- The Checkout block allows customers to introduce an order note. This feature can be disabled in the editor. [#2877](https://github.com/woocommerce/woocommerce-gutenberg-products-block/pull/2877)
- Cart and Checkout form fields show autocapitalized keyboard on mobile depending on the expected value. [#2884](https://github.com/woocommerce/woocommerce-gutenberg-products-block/pull/2884)
- Cart and Checkout will show a live preview inside the block inserter and style selector. [#2992](https://github.com/woocommerce/woocommerce-gutenberg-products-block/pull/2992)
- Payment gateways are shown in the correct order as configured in store settings. [#2934](https://github.com/woocommerce/woocommerce-gutenberg-products-block/pull/2934)
- Fix a cosmetic issue where payment form errors sometimes overlap with card icons. [#2977](https://github.com/woocommerce/woocommerce-gutenberg-products-block/pull/2977)
- Fixes a styling issue in the Product Search block in the editor. [#3014](https://github.com/woocommerce/woocommerce-gutenberg-products-block/pull/3014)
- Improved focus styles of error states on form elements. [#2974](https://github.com/woocommerce/woocommerce-gutenberg-products-block/pull/2974)
- Removed generic icons for Check and Stripe Credit Card to reduce visual clutter in Checkout block. [#2968](https://github.com/woocommerce/woocommerce-gutenberg-products-block/pull/2968)
- Deprecate wc.wcSettings.setSetting function. [#3010](https://github.com/woocommerce/woocommerce-gutenberg-products-block/pull/3010)
- Improve behaviour of draft order cleanup to account for clobbered custom shop order status. [#2912](https://github.com/woocommerce/woocommerce-gutenberg-products-block/pull/2912)

= 3.1.0 - 2020-07-29 =
- Fix missing permissions_callback arg in StoreApi route definitions [#2926](https://github.com/woocommerce/woocommerce-gutenberg-products-block/pull/2926)
- Fix 'Product Summary' in All Products block is not pulling in the short description of the product [#2913](https://github.com/woocommerce/woocommerce-gutenberg-products-block/issues/2913)
- dev: Add query filter when searching for a table [#2886](https://github.com/woocommerce/woocommerce-gutenberg-products-block/pull/2886) 👏 @pkelbert
- All Products block: Can now customize text size, color and alignment in Product Title child block. Heading level option is now in block toolbar (was in settings sidebar). [#2860](https://github.com/woocommerce/woocommerce-gutenberg-products-block/pull/2860)
- All Products block: Can now customize text size, color and alignment in Product Price child block. [#2881](https://github.com/woocommerce/woocommerce-gutenberg-products-block/pull/2881)

= 3.0.0 - 2020-07-20 =

This release adds support for Cash on Delivery and Bank Transfer payment methods to the checkout block. The payment method extension api for the blocks [has an update to the `canMakePayment` property](https://woocommerce.wordpress.com/?p=6830).

- build: Updated the `automattic/jetpack-autoloader` package to the 2.0 branch. [#2847](https://github.com/woocommerce/woocommerce-gutenberg-products-block/pull/2847)
- enhancement: Add support for the Bank Transfer (BACS) payment method in the Checkout block. [#2821](https://github.com/woocommerce/woocommerce-gutenberg-products-block/pull/2821)
- enhancement: Several improvements to make Credit Card input fields display more consistent across different themes and viewport sizes. [#2869](https://github.com/woocommerce/woocommerce-gutenberg-products-block/pull/2869)
- enhancement: Cart and Checkout blocks show a notification for products on backorder. [#2833](https://github.com/woocommerce/woocommerce-gutenberg-products-block/pull/2833)
- enhancement: Chip styles of the Filter Products by Attribute and Active Filters have been updated to give a more consistent experience. [#2765](https://github.com/woocommerce/woocommerce-gutenberg-products-block/pull/2765)
- enhancement: Add protection for rogue filters on order queries when executing cleanup draft orders logic. [#2874](https://github.com/woocommerce/woocommerce-gutenberg-products-block/pull/2874)
- enhancement: Extend payment gateway extension API so gateways (payment methods) can dynamically disable (hide), based on checkout or order data (such as cart items or shipping method). For example, `Cash on Delivery` can limit availability to specific shipping methods only. [#2840](https://github.com/woocommerce/woocommerce-gutenberg-products-block/pull/2840) [DN]
- enhancement: Support `Cash on Delivery` core payment gateway in the Checkout block. #2831 [#2831](https://github.com/woocommerce/woocommerce-gutenberg-products-block/pull/2831)
- performance: Don't load shortcode Cart and Checkout scripts when using the blocks. [#2842](https://github.com/woocommerce/woocommerce-gutenberg-products-block/pull/2842)
- performance: Scripts only relevant to the frontend side of blocks are no longer loaded in the editor. [#2788](https://github.com/woocommerce/woocommerce-gutenberg-products-block/pull/2788)
- performance: Lazy Loading Atomic Components [#2777](https://github.com/woocommerce/woocommerce-gutenberg-products-block/pull/2777)
- performance: Fix unnecessary checks happening for wc_reserved_stock table in site dashboard [#2895](https://github.com/woocommerce/woocommerce-gutenberg-products-block/pull/2895)
- refactor: Remove dashicon classes [#2848](https://github.com/woocommerce/woocommerce-gutenberg-products-block/pull/2848)

= 2.9.0 - 2020-07-07 =
- bug: Correctly sort translated state and country drop-down menus in Checkout block. [#2779](https://github.com/woocommerce/woocommerce-gutenberg-products-block/pull/2779)
- dev: Add storybook story for icon library. [#2787](https://github.com/woocommerce/woocommerce-gutenberg-products-block/pull/2787)
- dev: Add custom jest matcher `toRenderBlock`, used for confirming blocks are available in the editor in e2e tests. [#2780](https://github.com/woocommerce/woocommerce-gutenberg-products-block/pull/2780)
- dev: Use consistent Button component in Cart & Checkout blocks. [#2781](https://github.com/woocommerce/woocommerce-gutenberg-products-block/pull/2781)


= 2.8.0 - 2020-06-23 =
- bug: Cart and Checkout blocks display shipping methods with tax rates if that's how it's set in the settings. [#2748](https://github.com/woocommerce/woocommerce-gutenberg-products-block/pull/2748)
- bug: Fix an error appearing in the Product Categories List block with _Full Width_ align. [#2700](https://github.com/woocommerce/woocommerce-gutenberg-products-block/pull/2700)
- enhancement: Added aria-expanded attribute to Change address button in the Cart block [#2603](https://github.com/woocommerce/woocommerce-gutenberg-products-block/pull/2603)
- enhancement: Fix updating the `wc_reserve_stock` stock_quantity value after making changes to the cart inbetween checkouts. [#2747](https://github.com/woocommerce/woocommerce-gutenberg-products-block/pull/2747)
- enhancement: Remove background color from Express checkout title. [#2704](https://github.com/woocommerce/woocommerce-gutenberg-products-block/pull/2704)
- enhancement: Several style enhancements to the Cart and Checkout blocks sidebar. [#2694](https://github.com/woocommerce/woocommerce-gutenberg-products-block/pull/2694)
- enhancement: The Cart and Checkout blocks now use the font colors provided by the theme. [#2745](https://github.com/woocommerce/woocommerce-gutenberg-products-block/pull/2745)
- enhancement: Update some class names to match the new guidelines. [Check the docs](https://github.com/woocommerce/woocommerce-gutenberg-products-block/blob/trunk/docs/theming/README.md) in order to see which class names have been updated. [#2691](https://github.com/woocommerce/woocommerce-gutenberg-products-block/pull/2691) [DN]
- enhancement: Blocks now respect the product image cropping settings. For the All Products block, the user can switch between the cropped thumbnail and the full size image. [#2755](https://github.com/woocommerce/woocommerce-gutenberg-products-block/pull/2755)

= 2.7.1 - 2020-06-16 =
- bug: Use IE11 friendly code for Dashicon component replacement. [#2708](https://github.com/woocommerce/woocommerce-gutenberg-products-block/pull/2708)
- bug: Fix PHP warnings produced by StoreAPI endpoints when variations have no prices. [#2722](https://github.com/woocommerce/woocommerce-gutenberg-products-block/pull/2722)
- bug: Fix missing scoped variable in closure and missing schema definitions. [#2724](https://github.com/woocommerce/woocommerce-gutenberg-products-block/pull/2724)
- bug: Fix undefined index notice for query_type on the product collection data endpoint. [#2723](https://github.com/woocommerce/woocommerce-gutenberg-products-block/pull/2723)

= 2.7.0 - 2020-06-09 =
- bug: Fix bug in Checkout block preventing a retry of credit card payment when first credit card used fails and a new one is tried. [#2655](https://github.com/woocommerce/woocommerce-gutenberg-products-block/pull/2655)
- bug: Avoid some theme style properties leaking into the Cart and Checkout select controls. [#2647](https://github.com/woocommerce/woocommerce-gutenberg-products-block/pull/2647)
- bug: Fixes to the product grid blocks in Twenty Twenty: discounted prices are no longer underlined and the On Sale badge is correctly positioned in the All Products block. [#2573](https://github.com/woocommerce/woocommerce-gutenberg-products-block/pull/2573)
- bug: Improved alignment of credit card validation error messages. [#2662](https://github.com/woocommerce/woocommerce-gutenberg-products-block/pull/2662)
- bug: Show the 'No shipping methods' placeholder in the editor with the _Checkout_ block if there are shipping methods but all of them are disabled. [#2543](https://github.com/woocommerce/woocommerce-gutenberg-products-block/pull/2543)
- enhancement: Filter block font sizes have been adjusted to be in line with other blocks. [#2594](https://github.com/woocommerce/woocommerce-gutenberg-products-block/pull/2594)
- enhancement: The All Products block and the other product grid blocks now share more styles and the markup is more similar (see release post or docs to learn how to undo this change). [#2428](https://github.com/woocommerce/woocommerce-gutenberg-products-block/pull/2428) [DN]
- enhancement: The Cart and Checkout blocks now use the heading styles provided by the theme. [#2597](https://github.com/woocommerce/woocommerce-gutenberg-products-block/pull/2597)
- enhancement: The Cart block titles have been merged into one. [#2615](https://github.com/woocommerce/woocommerce-gutenberg-products-block/pull/2615)
- enhancement: The item count badges of the Checkout block have been updated so it looks better in light & dark backgrounds. [#2619](https://github.com/woocommerce/woocommerce-gutenberg-products-block/pull/2619)
- enhancement: Checkout step progress indicator design has been updated to match the theme headings style. [#2649](https://github.com/woocommerce/woocommerce-gutenberg-products-block/pull/2649)
- performance: Reduce bundlesize of blocks using @wordpress/components directly. [#2664](https://github.com/woocommerce/woocommerce-gutenberg-products-block/pull/2664)

= 2.6.1 - 2020-06-01 =

- fix: Updated the wc_reserved_stock table for compatibility with versions of MySql < 5.6.5. [#2590](https://github.com/woocommerce/woocommerce-gutenberg-products-block/pull/2590)

= 2.6.0 - 2020-05-25 =
**New Blocks**

The Cart and Checkout blocks are released in this version for wider review and testing as a part of our consideration for including them in WooCommerce Core. You can read more [about these blocks here](https://woocommerce.wordpress.com/?p=6384).

Also, note that we are aware of the increased file size for the All Products and Filter blocks frontend JavaScript. It is from some dependency changes. We will be addressing this in the next release.

You can read [more about the release here](https://woocommerce.wordpress.com/?p=6577)

- bug: Add placeholder to the on-sale products block when no results are found. [#1519](https://github.com/woocommerce/woocommerce-gutenberg-products-block/pull/1519)
- bug: Added correct ellipsis character in Product Search block [#1672](https://github.com/woocommerce/woocommerce-gutenberg-products-block/pull/1672)
- bug: If product is changed for featured product block, update the link in the button. [#1894](https://github.com/woocommerce/woocommerce-gutenberg-products-block/pull/1894)
- bug: Import from `@woocommerce/settings` in `@woocommerce/block-settings` [#2330](https://github.com/woocommerce/woocommerce-gutenberg-products-block/pull/2330)
- dev: Accessibility of the All Products block and filter blocks has been improved. [#1656](https://github.com/woocommerce/woocommerce-gutenberg-products-block/pull/1656)
- dev: All Products Block: Update sorting labels to match frontend options [#2462](https://github.com/woocommerce/woocommerce-gutenberg-products-block/pull/2462)
- dev: Change PropType validation for Icon component [#1737](https://github.com/woocommerce/woocommerce-gutenberg-products-block/pull/1737)
- dev: Changed default rows and columns for product grid blocks to 3x3. [#1613](https://github.com/woocommerce/woocommerce-gutenberg-products-block/pull/1613)
- dev: Check for instance of WP_Block in render_callback [#2258](https://github.com/woocommerce/woocommerce-gutenberg-products-block/pull/2258)
- dev: Devs: `ENABLE_REVIEW_RATING` setting was renamed to `REVIEW_RATINGS_ENABLED` and now it also verifies reviews are enabled, to better match WooCommerce API. [#1374](https://github.com/woocommerce/woocommerce-gutenberg-products-block/pull/1374)
- dev: Fix price filtering when stored prices do not match displayed prices (determined by tax settings). [#1612](https://github.com/woocommerce/woocommerce-gutenberg-products-block/pull/1612)
- dev: HTML editing is no longer supported in several blocks. [#1395](https://github.com/woocommerce/woocommerce-gutenberg-products-block/pull/1395)
- dev: Implement __experimentalCreateInterpolateElement for translations. [#1736](https://github.com/woocommerce/woocommerce-gutenberg-products-block/pull/1736)
- dev: Load WooCommerce Core translations for 'Sale!' and some other strings if translations are unavailable for WooCommerce Blocks. [#1694](https://github.com/woocommerce/woocommerce-gutenberg-products-block/pull/1694)
- dev: Prevent data hydration on REST requests [#2176](https://github.com/woocommerce/woocommerce-gutenberg-products-block/pull/2176)
- dev: Show relationship between terms in the active filters block. [#1630](https://github.com/woocommerce/woocommerce-gutenberg-products-block/pull/1630)
- dev: Table creation validation for install routine [#2287](https://github.com/woocommerce/woocommerce-gutenberg-products-block/pull/2287)
- dev: Update the icons used in the blocks. [#1644](https://github.com/woocommerce/woocommerce-gutenberg-products-block/pull/1644)
- enhancement: Add dropdown display style to Filter Products by Attribute block. [#1255](https://github.com/woocommerce/woocommerce-gutenberg-products-block/pull/1255)
- enhancement: Add option to display a Filter button to Filter Products by Attribute block. [#1332](https://github.com/woocommerce/woocommerce-gutenberg-products-block/pull/1332)
- enhancement: Add support for image for product categories block [#1739](https://github.com/woocommerce/woocommerce-gutenberg-products-block/pull/1739)
- enhancement: An error notice will be shown in All Product if the customer is trying to add a product above stock or sold individually. [#2278](https://github.com/woocommerce/woocommerce-gutenberg-products-block/pull/2278)
- performance: Improvements to REST API performance [#2248](https://github.com/woocommerce/woocommerce-gutenberg-products-block/pull/2248)
- performance: Avoid loading Assets API during REST requests [#2286](https://github.com/woocommerce/woocommerce-gutenberg-products-block/pull/2286)

= 2.5.16 - 2020-04-07 =
- Performance: Use the latest version of Jetpack Autoloader. #2132

= 2.5.15 - 2020-03-31 =
- Fix broken product grid blocks styles in old versions of WordPress. #2000

= 2.5.14 - 2020-03-03 =
- Added screen reader text to product counts in the product category list block #1828
- Added screenreader alternative text to the sale badge. #1826
- Product Search block is now compatible with WordPress 5.4 and the last versions of Gutenberg. #1841
- Security: Improved escaping of attributes on blocks. #1854

= 2.5.13 - 2020-02-18 =
- Respect hidden products in All Products block. #1753

= 2.5.12 - 2020-02-05 =
- Fix ratings appearing as text in the editor instead. #1650
- Fix error with the All Products block and Internet Explorer 11 when adding products to the cart. #1642
- bug: Check for instance of WooCommerce and WP_Error before initializing session and cart in `rest_authentication_errors` callback. #1698
- Fix display of price slider when using RTL languages. #1651
- Renamed the "all products" align option so it's clear the final element gets alignment, not just buttons. #1659

= 2.5.11 - 2020-01-20 =
- bug: Fix a javascript error when editing All Products inner blocks "Link to Product Page" option #1593
- bug: Fix an issue in All Products when ordering by newness was reversed #1598
- bug: Fix a javascript error in editor when user re-selects same attribute in Filter Products by Attribute block #1596
- bug: Fix a render issue for product attribute values with ampersand (&) or other special characters #1608
- bug: Fix bug in Safari and other Webkit browsers that was causing the All Products block to show 0 results when resetting the sort value. #1611

= 2.5.10 - 2020-01-09 =
- All Products block: fix wrong price format for variable products with certain currency settings. #1518

= 2.5.9 - 2020-01-07 =
- Fix issue in All Products block that was causing Variable products price to exclude taxes in some cases. #1503

= 2.5.8 - 2020-01-02 =
- Fixed a bug where Filter by Price didn't show up. #1450
- Price filter now allows entering any number in the input fields, even if it's out of constrains. #1457
- Make price slider accurately represent the selected price. #1453

= 2.5.7 - 2019-12-20 =
- Add translation comments and use correct functions #1412, #1415
- bug: Fix Price Filter constraints when price is decimal #1419

= 2.5.6 - 2019-12-17 =
- Fix broken build resulting in blocks not working.

= 2.5.5 - 2019-12-17 =
- bug: Fix broken atomic blocks in the All Products Block #1402
- bug: Only allow one instance of the All Products block per page/post. #1383
- bug: All Products Block: Fix default sort order changes not updating block in editor. #1385
- bug: Normalize set minPrice and maxPrice values by step #1379
- bug: Fix messaging when there are no attributes #1382
- Price Filter: fix NaN values shown in some occasions while loading . #1386
- bug: Fix incorrect property name for price format #1397
- Remove double colon on active filter block price label. #1399
- Fix: Attribute filters were not updating based on changes in the Price filter when query type was set to OR. #1390

= 2.5.4 - 2019-12-11 =
- bug: Fix increase in some bundle sizes #1363

= 2.5.3 - 2019-12-09 =
- Prevent Filter Products by Attribute block hiding non-matching options when Query Type is set to OR. #1339
- Fix price slider layout in narrow columns #1231

= 2.5.2 - 2019-12-02 =
- Fixed a PHP Notice in Featured Category Block when the category is invalid. #1291 👏 @strategio
- Filter Products by Attribute block now uses the attribute label instead of the slug to set the default title. #1271
- Fix Filter Products by Price slider being reset to 0-0 when filters were cleared from the Active Filters block. #1278
- Don't enqueue wcSettings unless the route requires it. #1292
- Add `getAdminLink()` utility method. #1244

= 2.5.1 - 2019-11-26 =
- Fix Products by Tag, Products by Attribute and Hand-picked Products blocks showing an invalid attributes error. #1254
- Fix the price slider updating instantly even when filter button was enabled. #1228
- Honor CSS classes in the editor for blocks added in 2.5. #1227
- Fix variable products price format in All Products block. #1210
- Allow the feature plugin to use WooCommerce Core translated strings. #1242
- Reduce number of queries ran by multiple filter blocks with All Products block. #1233
- Fix heading level setting for the All Products Title Block. #1230
- Fix editor styles (background color) for titles of "Filter by…" blocks. #1256
- Fix bug with cart not updating. #1258
- Fix issue in the Filter by Attribute selector that was preventing to reselect the currently selected attribute. #1264

= 2.5.0 - 2019-11-19 =

- Feature: Introduce an All Products block, a new block listing products using client side rendering. Requires WordPress 5.3.
- Feature: Introduce a Filter Products by Price block. Allow customers to filter the All Products block by price. Requires WordPress 5.3.
- Feature: Introduce a Filter Products by Attribute block which works alongside the new "All products" block. Requires WordPress 5.3.
- Feature: Introduce an Active Filters block that lists all currently used filters. Requires WordPress 5.3.
- Show a friendly error message in the frontend if blocks throw a JS error.
- Show a message in the editor if no products are found rather than show nothing.
- Show previews for all included blocks in the block inserter. Requires WordPress 5.3.
- Products on Sale, Products Tag and Product Search blocks have new icons.
- Officialy deprecate NPM package `@woocommerce/block-library`.
- Use Server Side Rendering for Product Category List block to remove the need to pass large amounts of data around when not needed.
- RTL fixes to several blocks.
- All block icons are displayed gray in the editor shortcuts inserter.
- Make it easier for themes to style the Product Categories List block: new class names allow writing simpler selectors and it's now possible to remove the parentheses around the count number.

= 2.4.1 - 2019-08-30 =

- Fix conflict with WooCommerce Admin.

= 2.4.0 - 2019-08-29 =
- Feature: A new block named 'All Reviews' was added in order to display a list of reviews from all products and categories of your store. #902
- Feature: Added Reviews by Product block.
- Feature: Added Reviews by Category block.
- Feature: Added a new product search block to insert a product search field on a page.
- Enhancement: Add error handling for API requests to the featured product block.
- Enhancement: Allow hidden products in Hand-picked Products block.
- Fix: Prevented block settings being output on every route.  Now they are only needed when the route has blocks requiring them.
- Dev: Introduced higher order components, global data handlers, and refactored some blocks.
- Dev: Created new HOCs for retrieving data: `withProduct`, `withComponentId`, `withCategory`.
- Dev: Export block settings to an external global `wc.blockSettings` that can be reliably used by extensions by enqueuing their script with the `wc-block-settings` as the handle. #903
- Dev: Added new generic base components: `<OrderSelect />` and `<Label />` so they can be shared between different blocks. #905

= 2.3.1 - 2019-08-27 =

- Fix: Fix deprecation notices with PHP 7.4.
- Fix: Removed unused screen-reader-text css styles for buttons which caused some theme conflicts.
- Fix: Left align stars to fix alignment in Storefront.
- Fix: Best-sellers block query results #917
- Fix: Fix duplicated translatable string #843

= 2.3.0 - 2019-08-12 =

- Feature: Added a new Featured Category Block; feature a category and show a link to it's archive.
- Feature: Added a new Products by Tag(s) block.
- Feature: Allow individual variations to be selected in the Featured Product block.
- Feature: Added a button alignment option to product grid blocks to align buttons horizontally across the row.
- Feature: Added a cancel button to the product category block editor to discard unsaved changes.
- Enhancement: Change the toggle for list type in Product Category List block to a button toggle component for clarity.
- Build: Updated build process and plugin structure to follow modern best practices. Minimum PHP version bumped to 5.6.
- Fix: Correctly hide products from grids when visibility is hidden.
- Fix: Fix Featured Category block using radio buttons instead of checkboxes.
- Fix: Use externals for frontend dependencies so they are shared between extensions and blocks. That saves 2.57MB on page weight.
- Fix: Load frontend scripts dynamically only when the page contains a block that requires them.
- Fix: Reduce dependencies of JavaScript powered frontend blocks.
- Fix: Disable HTML editing on dynamic blocks which have no content.
- Fix: Hide background opacity control in Featured Product settings if there is no background image.
- Fix: Reduce CSS specificity to make styling easier.
- Fix: Fix author access to API for Hand-picked Products block.

= 2.2.1 - 2019-07-04 =

- Fix: Allow custom CSS classes on grid blocks.
- Fix: Allow custom CSS classes on featured product block.
- Fix: Allow custom CSS classes on product categories list.

= 2.2.0 - 2019-06-26 =

- Feature: Add Product Categories List navigation block for showing a list of categories on your site.
- Enhancement: All grid blocks are now rendered directly by the blocks code, not using the shortcode.
- Enhancement: Brand the WooCommerce Blocks for better discoverability in the block inserter.
- Build: Update build process to dynamically generate required WordPress dependencies.
- Build: Update packages.

= 2.1.0 - 2019-05-14 =

- Feature: Add focal point picker to the Featured Product block, so you can adjust the background image position (only available on WP 5.2+ or with Gutenberg plugin).
- Fix: Improved fetching products from API, so searching for products in Featured Product & Hand-picked Products is faster for stores with over 200 products.
- Fix: It might be possible to request over 100 products for the editor preview, but this would cause an API error - we now limit the preview request to 100 products.
- Build: Update build script to show visual progress indicator.
- Build: Update packages.

= 2.0.1 - 2019-04-22 =

- Fix: Fix warnings about blocks already being registered.
- Fix: Fix a conflict with WooCommerce 3.6 and WooCommerce Blocks 1.4 (this change only applies to the version of blocks bundled with WooCommerce core).

= 2.0.0 - 2019-04-18 =

- **BREAKING:** Requires WordPress 5.0+, WooCommerce 3.6+
- **BREAKING:** Remove the legacy block entirely
- **BREAKING:** Remove the `wc-pb/v3/*` endpoints in favor of new core `wc-blocks/v1/*` endpoints
- Feature: Add content visibility settings to show/hide title, price, rating, button
- Feature: Add transforms between basic product grid blocks
- Fix: Add product rating display to preview, to better match front end
- Fix: Product titles render HTML correctly in preview
- Fix: Icons are now aligned correctly in placeholders
- Fix: Grid block preview column width now matches the front-end
- Fix: Webpack now builds using a custom jsonp callback, fixing possible collisions with other projects
- API: Change namespace, endpoints now accessed at `/wc/blocks/*`
- API: Add `catalog_visibility` parameter for fetching products
- API: Update structure of attribute term endpoint to return `attribute.slug`, `attribute.name` etc
- API: Update parameters to use full names, `category_operator`, `attribute_operator`
- Components: Move SearchListControl to `@woocommerce/components` library
- Components: Added new control component GridContentControl to manage content visibility
- Build: Reorganize CSS into one file for editor preview, and one file for front-end styles
- Build: Move registration code to a new class
- Build: Update packages<|MERGE_RESOLUTION|>--- conflicted
+++ resolved
@@ -4,11 +4,7 @@
 Requires at least: 6.0
 Tested up to: 6.0
 Requires PHP: 7.0
-<<<<<<< HEAD
-Stable tag: 8.4.0-dev
-=======
 Stable tag: 8.3.1
->>>>>>> d827e817
 License: GPLv3
 License URI: https://www.gnu.org/licenses/gpl-3.0.html
 
@@ -90,15 +86,12 @@
 
 == Changelog ==
 
-<<<<<<< HEAD
-=======
 = 8.3.1 - 2022-08-17 =
-
-#### Bug Fixes
+#### Bug Fixes
+
 
 - Prevent unnecessarily showing the item names in a shipping package if it's the only package. ([6899](https://github.com/woocommerce/woocommerce-blocks/pull/6899))
 
->>>>>>> d827e817
 = 8.3.0 - 2022-08-15 =
 
 #### Enhancements
