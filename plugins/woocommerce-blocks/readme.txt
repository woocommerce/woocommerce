--- conflicted
+++ resolved
@@ -4,11 +4,7 @@
 Requires at least: 6.0
 Tested up to: 6.0
 Requires PHP: 7.0
-<<<<<<< HEAD
 Stable tag: 7.9.0-dev
-=======
-Stable tag: 7.6.2
->>>>>>> b5589af1
 License: GPLv3
 License URI: https://www.gnu.org/licenses/gpl-3.0.html
 
@@ -90,7 +86,6 @@
 
 == Changelog ==
 
-<<<<<<< HEAD
 = 7.8.1 - 2022-06-13 =
 
 #### Bug Fixes
@@ -128,13 +123,6 @@
 - Fix an issue where the Cart & Checkout could have some of the locked inner blocks removed. ([6419](https://github.com/woocommerce/woocommerce-blocks/pull/6419))
 - Fix broken translation in Cart/Checkout blocks. ([6420](https://github.com/woocommerce/woocommerce-blocks/pull/6420))
 
-= 7.6.1 - 2022-06-17 =
-
-#### Bug Fixes
-
-- Fix error Uncaught Error: Call to undefined function Automattic\WooCommerce\Blocks\Templates\wp_is_block_theme() in WP 5.8. ([6590](https://github.com/woocommerce/woocommerce-blocks/pull/6590))
-- Fix PHP notice in Mini Cart when prices included taxes. ([6537](https://github.com/woocommerce/woocommerce-blocks/pull/6537))
-=======
 = 7.6.2 - 2022-06-20 =
 
 ####  Bug Fixes
@@ -147,7 +135,6 @@
 
 - Fix PHP notice in Mini Cart when prices included taxes. ([6537](https://github.com/woocommerce/woocommerce-blocks/pull/6537))
 - Fix error Uncaught Error: Call to undefined function Automattic\WooCommerce\Blocks\Templates\wp_is_block_theme() in WP 5.8. ([6590](https://github.com/woocommerce/woocommerce-blocks/pull/6590))
->>>>>>> b5589af1
 
 = 7.6.0 - 2022-05-09 =
 
