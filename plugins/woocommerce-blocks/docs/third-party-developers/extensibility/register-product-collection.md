--- conflicted
+++ resolved
@@ -240,7 +240,6 @@
 > [!TIP]
 > You can learn more about inner blocks template in the [Inner Blocks](https://developer.wordpress.org/block-editor/how-to-guides/block-tutorial/nested-blocks-inner-blocks/#template) documentation.
 
-<<<<<<< HEAD
 ### Example 5: Collection with `usesReference` argument
 
 When a collection requires a reference to work properly, you can specify it using the `usesReference` argument. In the example below, we are defining a collection that requires a `product` reference.
@@ -273,8 +272,5 @@
 
 ---
 
-> ![TIP]
-=======
 > [!TIP]
->>>>>>> 1372a4bc
 > You can also take a look at how we are defining our core collections at `plugins/woocommerce-blocks/assets/js/blocks/product-collection/collections` directory. Our core collections will also evolve over time.