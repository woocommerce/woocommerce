/**
 * External dependencies
 */
const { omit } = require( 'lodash' );
const glob = require( 'glob' );

// List of blocks that should be used as webpack entry points. They are expected
// to be in `/assets/js/blocks/[BLOCK_NAME]`. If they are not, their relative
// path should be defined in the `customDir` property. The scripts below will
// take care of looking for `index.js`, `frontend.js` and `*.scss` files in each
// block directory.
// If a block is experimental, it should be marked with the `isExperimental`
// property.
const blocks = {
	'active-filters': {},
	'add-to-cart-form': {},
	'all-products': {
		customDir: 'products/all-products',
	},
	'all-reviews': {
		customDir: 'reviews/all-reviews',
	},
	'attribute-filter': {},
	breadcrumbs: {},
	cart: {},
	'catalog-sorting': {},
	checkout: {},
	'customer-account': {},
	'featured-category': {
		customDir: 'featured-items/featured-category',
	},
	'featured-product': {
		customDir: 'featured-items/featured-product',
	},
	'filter-wrapper': {},
	'handpicked-products': {},
	// We need to keep the legacy-template id, so we need to add a custom config to point to the renamed classic-template folder
	'legacy-template': {
		customDir: 'classic-template',
	},
	'classic-shortcode': {},
	'mini-cart': {},
	'mini-cart-contents': {
		customDir: 'mini-cart/mini-cart-contents',
	},
	'store-notices': {},
	'page-content-wrapper': {},
	'price-filter': {},
	'product-best-sellers': {},
	'product-category': {},
	'product-categories': {},
	'product-collection': {},
	'product-collection-no-results': {
		customDir: 'product-collection/inner-blocks/no-results',
	},
	'product-gallery': {
		isExperimental: true,
	},
	'product-gallery-large-image': {
		customDir: 'product-gallery/inner-blocks/product-gallery-large-image',
		isExperimental: true,
	},
	'product-gallery-large-image-next-previous': {
		customDir:
			'product-gallery/inner-blocks/product-gallery-large-image-next-previous',
		isExperimental: true,
	},
	'product-gallery-pager': {
		customDir: 'product-gallery/inner-blocks/product-gallery-pager',
		isExperimental: true,
	},
	'product-gallery-thumbnails': {
		customDir: 'product-gallery/inner-blocks/product-gallery-thumbnails',
		isExperimental: true,
	},
	'product-new': {},
	'product-on-sale': {},
	'product-query': {},
	'product-results-count': {},
	'product-search': {},
	'product-tag': {},
	'product-template': {},
	'product-top-rated': {},
	'products-by-attribute': {},
	'rating-filter': {},
	'product-average-rating': {},
	'product-rating-stars': {},
	'product-rating-counter': {},
	'reviews-by-category': {
		customDir: 'reviews/reviews-by-category',
	},
	'reviews-by-product': {
		customDir: 'reviews/reviews-by-product',
	},
	'single-product': {},
	'stock-filter': {},
	'collection-filters': {
		isExperimental: true,
	},
	'collection-stock-filter': {
		isExperimental: true,
		customDir: 'collection-filters/inner-blocks/stock-filter',
	},
	'collection-price-filter': {
		customDir: 'collection-filters/inner-blocks/price-filter',
		isExperimental: true,
	},
	'collection-attribute-filter': {
		customDir: 'collection-filters/inner-blocks/attribute-filter',
		isExperimental: true,
	},
	'collection-rating-filter': {
		customDir: 'collection-filters/inner-blocks/rating-filter',
		isExperimental: true,
	},
<<<<<<< HEAD
=======
	'collection-active-filters': {
		customDir: 'collection-filters/inner-blocks/active-filters',
		isExperimental: true,
	},
>>>>>>> 7cbf7a34
	'order-confirmation-summary': {
		customDir: 'order-confirmation/summary',
	},
	'order-confirmation-totals-wrapper': {
		customDir: 'order-confirmation/totals-wrapper',
	},
	'order-confirmation-totals': {
		customDir: 'order-confirmation/totals',
	},
	'order-confirmation-downloads-wrapper': {
		customDir: 'order-confirmation/downloads-wrapper',
	},
	'order-confirmation-downloads': {
		customDir: 'order-confirmation/downloads',
	},
	'order-confirmation-billing-address': {
		customDir: 'order-confirmation/billing-address',
	},
	'order-confirmation-shipping-address': {
		customDir: 'order-confirmation/shipping-address',
	},
	'order-confirmation-billing-wrapper': {
		customDir: 'order-confirmation/billing-wrapper',
	},
	'order-confirmation-shipping-wrapper': {
		customDir: 'order-confirmation/shipping-wrapper',
	},
	'order-confirmation-status': {
		customDir: 'order-confirmation/status',
	},
	'order-confirmation-additional-information': {
		customDir: 'order-confirmation/additional-information',
	},
};

// Returns the entries for each block given a relative path (ie: `index.js`,
// `**/*.scss`...).
// It also filters out elements with undefined props and experimental blocks.
const getBlockEntries = ( relativePath ) => {
	const experimental =
		! parseInt( process.env.WOOCOMMERCE_BLOCKS_PHASE, 10 ) < 3;

	return Object.fromEntries(
		Object.entries( blocks )
			.filter(
				( [ , config ] ) =>
					! config.isExperimental ||
					config.isExperimental === experimental
			)
			.map( ( [ blockCode, config ] ) => {
				const filePaths = glob.sync(
					`./assets/js/blocks/${ config.customDir || blockCode }/` +
						relativePath
				);
				if ( filePaths.length > 0 ) {
					return [ blockCode, filePaths ];
				}
				return null;
			} )
			.filter( Boolean )
	);
};

const entries = {
	styling: {
		// Packages styles
		'packages-style': glob.sync( './packages/**/index.{t,j}s' ),

		// Shared blocks code
		'wc-blocks': './assets/js/index.js',

		// Blocks
		'product-image-gallery':
			'./assets/js/atomic/blocks/product-elements/product-image-gallery/index.ts',
		'product-reviews':
			'./assets/js/atomic/blocks/product-elements/product-reviews/index.tsx',
		'product-details':
			'./assets/js/atomic/blocks/product-elements/product-details/index.tsx',
		'add-to-cart-form':
			'./assets/js/atomic/blocks/product-elements/add-to-cart-form/index.tsx',
		...getBlockEntries( '{index,block,frontend}.{t,j}s{,x}' ),

		// Interactivity component styling
		'wc-interactivity-checkbox-list':
			'./packages/interactivity-components/checkbox-list/index.ts',
		'wc-interactivity-dropdown':
			'./packages/interactivity-components/dropdown/index.ts',

		// Templates
		'wc-blocks-classic-template-revert-button-style':
			'./assets/js/templates/revert-button/index.tsx',
	},
	core: {
		wcBlocksRegistry: './assets/js/blocks-registry/index.js',
		wcSettings: './assets/js/settings/shared/index.ts',
		wcBlocksData: './assets/js/data/index.ts',
		wcBlocksMiddleware: './assets/js/middleware/index.js',
		wcBlocksSharedContext: './assets/js/shared/context/index.js',
		wcBlocksSharedHocs: './assets/js/shared/hocs/index.js',
		priceFormat: './packages/prices/index.js',
		blocksCheckout: './packages/checkout/index.js',
		blocksComponents: './packages/components/index.ts',

		// interactivity components, exported as separate entries for now
		'wc-interactivity-dropdown':
			'./packages/interactivity-components/dropdown/index.ts',
		'wc-interactivity-checkbox-list':
			'./packages/interactivity-components/checkbox-list/index.ts',
	},
	main: {
		// Shared blocks code
		'wc-blocks': './assets/js/index.js',

		// Blocks
		...getBlockEntries( 'index.{t,j}s{,x}' ),
	},
	frontend: {
		reviews: './assets/js/blocks/reviews/frontend.ts',
		...getBlockEntries( 'frontend.{t,j}s{,x}' ),
		'mini-cart-component':
			'./assets/js/blocks/mini-cart/component-frontend.tsx',
		'product-button-interactivity':
			'./assets/js/atomic/blocks/product-elements/button/frontend.tsx',
	},
	payments: {
		'wc-payment-method-cheque':
			'./assets/js/extensions/payment-methods/cheque/index.js',
		'wc-payment-method-paypal':
			'./assets/js/extensions/payment-methods/paypal/index.js',
		'wc-payment-method-bacs':
			'./assets/js/extensions/payment-methods/bacs/index.js',
		'wc-payment-method-cod':
			'./assets/js/extensions/payment-methods/cod/index.js',
	},
	extensions: {
		'wc-blocks-google-analytics':
			'./assets/js/extensions/google-analytics/index.ts',
		'wc-shipping-method-pickup-location':
			'./assets/js/extensions/shipping-methods/pickup-location/index.js',
	},
	editor: {
		'wc-blocks-classic-template-revert-button':
			'./assets/js/templates/revert-button/index.tsx',
	},
};

const getEntryConfig = ( type = 'main', exclude = [] ) => {
	return omit( entries[ type ], exclude );
};

module.exports = {
	getEntryConfig,
};<|MERGE_RESOLUTION|>--- conflicted
+++ resolved
@@ -113,13 +113,10 @@
 		customDir: 'collection-filters/inner-blocks/rating-filter',
 		isExperimental: true,
 	},
-<<<<<<< HEAD
-=======
 	'collection-active-filters': {
 		customDir: 'collection-filters/inner-blocks/active-filters',
 		isExperimental: true,
 	},
->>>>>>> 7cbf7a34
 	'order-confirmation-summary': {
 		customDir: 'order-confirmation/summary',
 	},
