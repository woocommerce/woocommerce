--- conflicted
+++ resolved
@@ -12,15 +12,10 @@
 	CartShippingRate,
 } from '@woocommerce/types';
 import { BillingAddress, ShippingAddress } from '@woocommerce/settings';
-import { camelCaseKeys } from '@woocommerce/base-utils';
 import {
 	triggerAddedToCartEvent,
 	triggerAddingToCartEvent,
-<<<<<<< HEAD
 } from '@woocommerce/base-events';
-=======
-} from '@woocommerce/base-utils';
->>>>>>> 98aebdfc
 
 /**
  * Internal dependencies
