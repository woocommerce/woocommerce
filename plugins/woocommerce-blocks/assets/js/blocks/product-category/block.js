/**
 * External dependencies
 */
import { __ } from '@wordpress/i18n';
import {
	BlockControls,
	InspectorControls,
	ServerSideRender,
} from '@wordpress/editor';
import {
	Button,
	Disabled,
	PanelBody,
	Placeholder,
	Toolbar,
	withSpokenMessages,
} from '@wordpress/components';
import { Component, Fragment } from '@wordpress/element';
import PropTypes from 'prop-types';

/**
 * Internal dependencies
 */
import GridContentControl from '../../components/grid-content-control';
import GridLayoutControl from '../../components/grid-layout-control';
import ProductCategoryControl from '../../components/product-category-control';
import ProductOrderbyControl from '../../components/product-orderby-control';

/**
 * Component to handle edit mode of "Products by Category".
 */
class ProductByCategoryBlock extends Component {
	constructor() {
		super( ...arguments );
		this.state = {
			changedAttributes: {},
			isEditing: false,
		};
		this.startEditing = this.startEditing.bind( this );
		this.stopEditing = this.stopEditing.bind( this );
		this.setChangedAttributes = this.setChangedAttributes.bind( this );
		this.save = this.save.bind( this );
	}

	componentDidMount() {
		const { attributes } = this.props;

		if ( ! attributes.categories.length ) {
			// We've removed all selected categories, or no categories have been selected yet.
			this.setState( { isEditing: true } );
		}
	}

	startEditing() {
		this.setState( {
			isEditing: true,
			changedAttributes: {},
		} );
	}

	stopEditing() {
		this.setState( {
			isEditing: false,
			changedAttributes: {},
		} );
	}

	setChangedAttributes( attributes ) {
		this.setState( ( prevState ) => {
			return { changedAttributes: { ...prevState.changedAttributes, ...attributes } };
		} );
	}

	save() {
		const { changedAttributes } = this.state;
		const { setAttributes } = this.props;

		setAttributes( changedAttributes );
		this.stopEditing();
	}

	getInspectorControls() {
		const { attributes, setAttributes } = this.props;
		const { isEditing } = this.state;
		const {
			columns,
			catOperator,
			contentVisibility,
			orderby,
			rows,
			alignButtons,
		} = attributes;

		return (
			<InspectorControls key="inspector">
				<PanelBody
					title={ __( 'Product Category', 'woo-gutenberg-products-block' ) }
					initialOpen={ ! attributes.categories.length && ! isEditing }
				>
					<ProductCategoryControl
						selected={ attributes.categories }
						onChange={ ( value = [] ) => {
							const ids = value.map( ( { id } ) => id );
							const changes = { categories: ids };

							// Changes in the sidebar save instantly and overwrite any unsaved changes.
							setAttributes( changes );
							this.setChangedAttributes( changes );
						} }
						operator={ catOperator }
						onOperatorChange={ ( value = 'any' ) => {
							const changes = { catOperator: value };
							setAttributes( changes );
							this.setChangedAttributes( changes );
						} }
					/>
				</PanelBody>
				<PanelBody
					title={ __( 'Layout', 'woo-gutenberg-products-block' ) }
					initialOpen
				>
					<GridLayoutControl
						columns={ columns }
						rows={ rows }
						alignButtons={ alignButtons }
						setAttributes={ setAttributes }
					/>
				</PanelBody>
				<PanelBody
					title={ __( 'Content', 'woo-gutenberg-products-block' ) }
					initialOpen
				>
					<GridContentControl
						settings={ contentVisibility }
						onChange={ ( value ) => setAttributes( { contentVisibility: value } ) }
					/>
				</PanelBody>
				<PanelBody
					title={ __( 'Order By', 'woo-gutenberg-products-block' ) }
					initialOpen={ false }
				>
					<ProductOrderbyControl
						setAttributes={ setAttributes }
						value={ orderby }
					/>
				</PanelBody>
			</InspectorControls>
		);
	}

	renderEditMode() {
		const { attributes, debouncedSpeak } = this.props;
		const { changedAttributes } = this.state;
		const currentAttributes = { ...attributes, ...changedAttributes };
		const onDone = () => {
			this.save();
			debouncedSpeak(
				__(
					'Showing Products by Category block preview.',
					'woo-gutenberg-products-block'
				)
			);
		};
		const onCancel = () => {
			this.stopEditing();
			debouncedSpeak(
				__(
					'Showing Products by Category block preview.',
					'woo-gutenberg-products-block'
				)
			);
		};

		return (
			<Placeholder
				icon="category"
				label={ __( 'Products by Category', 'woo-gutenberg-products-block' ) }
				className="wc-block-products-grid wc-block-products-category"
			>
				{ __(
					'Display a grid of products from your selected categories',
					'woo-gutenberg-products-block'
				) }
				<div className="wc-block-products-category__selection">
					<ProductCategoryControl
						selected={ currentAttributes.categories }
						onChange={ ( value = [] ) => {
							const ids = value.map( ( { id } ) => id );
							this.setChangedAttributes( { categories: ids } );
						} }
						operator={ currentAttributes.catOperator }
						onOperatorChange={ ( value = 'any' ) =>
							this.setChangedAttributes( { catOperator: value } )
						}
					/>
					<Button isDefault onClick={ onDone }>
						{ __( 'Done', 'woo-gutenberg-products-block' ) }
					</Button>
					<Button
						className="wc-block-products-category__cancel-button"
						isTertiary
						onClick={ onCancel }
					>
						{ __( 'Cancel', 'woo-gutenberg-products-block' ) }
					</Button>
				</div>
			</Placeholder>
		);
	}

	renderViewMode() {
		const { attributes } = this.props;
		const hasCategories = attributes.categories.length;

		return (
			<Disabled>
				{ hasCategories ? (
					<ServerSideRender
						block="woocommerce/product-category"
						attributes={ attributes }
					/>
				) : (
					__(
						'Select at least one category to display its products.',
						'woo-gutenberg-products-block'
					)
				) }
			</Disabled>
		);
	}

	render() {
<<<<<<< HEAD
		const { attributes, name, setAttributes } = this.props;
		const { editMode } = attributes;
=======
		const { isEditing } = this.state;
>>>>>>> 18d81328

		return (
			<Fragment>
				<BlockControls>
					<Toolbar
						controls={ [
							{
								icon: 'edit',
								title: __( 'Edit' ),
								onClick: () => isEditing ? this.stopEditing() : this.startEditing(),
								isActive: isEditing,
							},
						] }
					/>
				</BlockControls>
				{ this.getInspectorControls() }
				{ isEditing ? (
					this.renderEditMode()
				) : (
<<<<<<< HEAD
					<Disabled>
						<ServerSideRender block={ name } attributes={ attributes } />
					</Disabled>
=======
					this.renderViewMode()
>>>>>>> 18d81328
				) }
			</Fragment>
		);
	}
}

ProductByCategoryBlock.propTypes = {
	/**
	 * The attributes for this block
	 */
	attributes: PropTypes.object.isRequired,
	/**
	 * The register block name.
	 */
	name: PropTypes.string.isRequired,
	/**
	 * A callback to update attributes
	 */
	setAttributes: PropTypes.func.isRequired,

	// from withSpokenMessages
	debouncedSpeak: PropTypes.func.isRequired,
};

export default withSpokenMessages( ProductByCategoryBlock );<|MERGE_RESOLUTION|>--- conflicted
+++ resolved
@@ -209,16 +209,13 @@
 	}
 
 	renderViewMode() {
-		const { attributes } = this.props;
+		const { attributes, name } = this.props;
 		const hasCategories = attributes.categories.length;
 
 		return (
 			<Disabled>
 				{ hasCategories ? (
-					<ServerSideRender
-						block="woocommerce/product-category"
-						attributes={ attributes }
-					/>
+					<ServerSideRender block={ name } attributes={ attributes } />
 				) : (
 					__(
 						'Select at least one category to display its products.',
@@ -230,12 +227,7 @@
 	}
 
 	render() {
-<<<<<<< HEAD
-		const { attributes, name, setAttributes } = this.props;
-		const { editMode } = attributes;
-=======
 		const { isEditing } = this.state;
->>>>>>> 18d81328
 
 		return (
 			<Fragment>
@@ -255,13 +247,7 @@
 				{ isEditing ? (
 					this.renderEditMode()
 				) : (
-<<<<<<< HEAD
-					<Disabled>
-						<ServerSideRender block={ name } attributes={ attributes } />
-					</Disabled>
-=======
 					this.renderViewMode()
->>>>>>> 18d81328
 				) }
 			</Fragment>
 		);
