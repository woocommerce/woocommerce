/**
 * External dependencies
 */
import { __ } from '@wordpress/i18n';
import classnames from 'classnames';
import { InnerBlocks, useBlockProps } from '@wordpress/block-editor';
import type { BlockEditProps, Template } from '@wordpress/blocks';
import Rating from '@woocommerce/base-components/product-rating';
import {
	useQueryStateByKey,
	useQueryStateByContext,
	useCollectionData,
} from '@woocommerce/base-context/hooks';
import { getSettingWithCoercion } from '@woocommerce/settings';
import { isBoolean, isObject, objectHasProp } from '@woocommerce/types';
import { useState, useMemo, useEffect } from '@wordpress/element';
import { CheckboxList } from '@woocommerce/blocks-components';
import { Disabled, Notice, withSpokenMessages } from '@wordpress/components';

/**
 * Internal dependencies
 */
import { previewOptions } from './preview';
import './style.scss';
import { Attributes } from './types';
import { getActiveFilters } from './utils';
import { useSetWraperVisibility } from '../../../filter-wrapper/context';
import './editor.scss';
<<<<<<< HEAD
import { Inspector } from './components/inspector';
import { extractBuiltInColor } from '../../utils';
=======
import { Inspector } from '../attribute-filter/components/inspector-controls';
import { PreviewDropdown } from '../components/preview-dropdown';
>>>>>>> 5de0f4a2

const NoRatings = () => (
	<Notice status="warning" isDismissible={ false }>
		<p>
			{ __(
				"Your store doesn't have any products with ratings yet. This filter option will display when a product receives a review.",
				'woocommerce'
			) }
		</p>
	</Notice>
);

const Edit = ( props: BlockEditProps< Attributes > ) => {
	const { className } = props.attributes;
	const blockAttributes = props.attributes;

	const blockProps = useBlockProps( {
		className: classnames( 'wc-block-rating-filter', className ),
	} );

	const template: Template[] = [
		[
			'core/heading',
			{ content: __( 'Filter by Rating', 'woocommerce' ), level: 3 },
		],
	];

	const isEditor = true;

	const setWrapperVisibility = useSetWraperVisibility();
	const [ queryState ] = useQueryStateByContext();

	const { results: filteredCounts, isLoading: filteredCountsLoading } =
		useCollectionData( {
			queryRating: true,
			queryState,
			isEditor,
		} );

	const [ displayedOptions, setDisplayedOptions ] = useState(
		blockAttributes.isPreview ? previewOptions : []
	);

	const isLoading =
		! blockAttributes.isPreview &&
		filteredCountsLoading &&
		displayedOptions.length === 0;

	const isDisabled = ! blockAttributes.isPreview && filteredCountsLoading;

	const initialFilters = useMemo(
		() => getActiveFilters( 'rating_filter' ),
		[]
	);

	const [ checked ] = useState( initialFilters );

	const [ productRatingsQuery ] = useQueryStateByKey(
		'rating',
		initialFilters
	);

	const [ displayNoProductRatingsNotice, setDisplayNoProductRatingsNotice ] =
		useState( false );

	/**
	 * Compare intersection of all ratings and filtered counts to get a list of options to display.
	 */
	useEffect( () => {
		/**
		 * Checks if a status slug is in the query state.
		 *
		 * @param {string} queryStatus The status slug to check.
		 */

		if ( filteredCountsLoading || blockAttributes.isPreview ) {
			return;
		}

		const orderedRatings =
			! filteredCountsLoading &&
			objectHasProp( filteredCounts, 'rating_counts' ) &&
			Array.isArray( filteredCounts.rating_counts )
				? [ ...filteredCounts.rating_counts ].reverse()
				: [];

		if ( orderedRatings.length === 0 ) {
			setDisplayedOptions( previewOptions );
			setDisplayNoProductRatingsNotice( true );
			return;
		}

		const newOptions = orderedRatings
			.filter(
				( item ) => isObject( item ) && Object.keys( item ).length > 0
			)
			.map( ( item ) => {
				return {
					label: (
						<Rating
							key={ item?.rating }
							rating={ item?.rating }
							ratedProductsCount={
								blockAttributes.showCounts ? item?.count : null
							}
						/>
					),
					value: item?.rating?.toString(),
				};
			} );

		setDisplayedOptions( newOptions );
	}, [
		blockAttributes.showCounts,
		blockAttributes.isPreview,
		filteredCounts,
		filteredCountsLoading,
		productRatingsQuery,
	] );

	if ( ! filteredCountsLoading && displayedOptions.length === 0 ) {
		setWrapperVisibility( false );
		return null;
	}

	const hasFilterableProducts = getSettingWithCoercion(
		'hasFilterableProducts',
		false,
		isBoolean
	);

	if ( ! hasFilterableProducts ) {
		setWrapperVisibility( false );
		return null;
	}

	setWrapperVisibility( true );

	return (
		<>
			<Inspector { ...props } />
			<div { ...blockProps }>
				<InnerBlocks
					template={ template }
					allowedBlocks={ [ 'core/heading' ] }
				/>
				<Disabled>
					{ displayNoProductRatingsNotice && <NoRatings /> }
					<div
						className={ classnames(
							'wc-block-rating-filter',
							`style-${ blockAttributes.displayStyle }`,
							{
								'is-loading': isLoading,
							}
						) }
					>
						{ blockAttributes.displayStyle === 'dropdown' ? (
							<>
								<PreviewDropdown
									placeholder={
										blockAttributes.selectType === 'single'
											? __(
													'Select a rating',
													'woocommerce'
											  )
											: __(
													'Select ratings',
													'woocommerce'
											  )
									}
								/>
							</>
						) : (
							<CheckboxList
								className={ 'wc-block-rating-filter-list' }
								options={ displayedOptions }
								checked={ checked }
								onChange={ () => {
									// noop
								} }
								isLoading={ isLoading }
								isDisabled={ isDisabled }
							/>
						) }
					</div>
				</Disabled>
			</div>
		</>
	);
};

export default withSpokenMessages( Edit );<|MERGE_RESOLUTION|>--- conflicted
+++ resolved
@@ -26,13 +26,8 @@
 import { getActiveFilters } from './utils';
 import { useSetWraperVisibility } from '../../../filter-wrapper/context';
 import './editor.scss';
-<<<<<<< HEAD
 import { Inspector } from './components/inspector';
-import { extractBuiltInColor } from '../../utils';
-=======
-import { Inspector } from '../attribute-filter/components/inspector-controls';
 import { PreviewDropdown } from '../components/preview-dropdown';
->>>>>>> 5de0f4a2
 
 const NoRatings = () => (
 	<Notice status="warning" isDismissible={ false }>
