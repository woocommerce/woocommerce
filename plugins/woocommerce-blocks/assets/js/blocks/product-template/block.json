--- conflicted
+++ resolved
@@ -14,11 +14,8 @@
 		"queryContext",
 		"displayLayout",
 		"templateSlug",
-<<<<<<< HEAD
 		"postId",
-=======
 		"queryContextIncludes",
->>>>>>> 4ae60196
 		"collection"
 	],
 	"supports": {
