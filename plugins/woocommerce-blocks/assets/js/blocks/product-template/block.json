--- conflicted
+++ resolved
@@ -14,11 +14,8 @@
 		"queryContext",
 		"displayLayout",
 		"templateSlug",
-<<<<<<< HEAD
-		"postId"
-=======
+		"postId",
 		"collection"
->>>>>>> 74c6fcad
 	],
 	"supports": {
 		"inserter": false,
