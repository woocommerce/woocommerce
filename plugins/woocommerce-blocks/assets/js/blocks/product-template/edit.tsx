--- conflicted
+++ resolved
@@ -25,11 +25,8 @@
 /**
  * Internal dependencies
  */
-<<<<<<< HEAD
 import { useGetLocation } from './utils';
-=======
 import { useProductCollectionQueryContext } from './utils';
->>>>>>> 4ae60196
 import './editor.scss';
 
 const DEFAULT_QUERY_CONTEXT_ATTRIBUTES = [ 'collection', 'id' ];
@@ -159,23 +156,12 @@
 				columns: 3,
 				shrinkColumns: false,
 			},
+			queryContextIncludes = [],
 		},
-<<<<<<< HEAD
 		__unstableLayoutClassNames,
 	} = props;
 	const location = useGetLocation( props.context, props.clientId );
 
-=======
-		queryContextIncludes = [],
-	},
-	__unstableLayoutClassNames,
-}: BlockEditProps< {
-	clientId: string;
-} > & {
-	context: ProductCollectionAttributes;
-	__unstableLayoutClassNames: string;
-} ) => {
->>>>>>> 4ae60196
 	const [ { page } ] = queryContext;
 	const [ activeBlockContextId, setActiveBlockContextId ] =
 		useState< string >();
@@ -262,11 +248,8 @@
 				products: getEntityRecords( 'postType', postType, {
 					...query,
 					...restQueryArgs,
-<<<<<<< HEAD
 					location,
-=======
 					productCollectionQueryContext,
->>>>>>> 4ae60196
 				} ),
 				blocks: getBlocks( clientId ),
 			};
@@ -285,12 +268,9 @@
 			templateSlug,
 			taxQuery,
 			restQueryArgs,
-<<<<<<< HEAD
 			location,
-=======
 			productCollectionQueryContext,
 			loopShopPerPage,
->>>>>>> 4ae60196
 		]
 	);
 	const blockContexts = useMemo(
