/**
 * External dependencies
 */
import classnames from 'classnames';
import { memo, useMemo, useState } from '@wordpress/element';
import { useSelect } from '@wordpress/data';
import { __ } from '@wordpress/i18n';
import {
	BlockContextProvider,
	__experimentalUseBlockPreview as useBlockPreview,
	useBlockProps,
	useInnerBlocksProps,
	store as blockEditorStore,
} from '@wordpress/block-editor';
import { Spinner } from '@wordpress/components';
import { store as coreStore } from '@wordpress/core-data';
import { ProductCollectionAttributes } from '@woocommerce/blocks/product-collection/types';
import { getSettingWithCoercion } from '@woocommerce/settings';
import { isNumber, ProductResponseItem } from '@woocommerce/types';
import { ProductDataContextProvider } from '@woocommerce/shared-context';
import { withProduct } from '@woocommerce/block-hocs';
import type { BlockEditProps, BlockInstance } from '@wordpress/blocks';

/**
 * Internal dependencies
 */
import { useGetLocation } from './utils';

const ProductTemplateInnerBlocks = () => {
	const innerBlocksProps = useInnerBlocksProps(
		{ className: 'wc-block-product' },
		{ __unstableDisableLayoutClassNames: true }
	);
	return <li { ...innerBlocksProps } />;
};

type ProductTemplateBlockPreviewProps = {
	blocks: object[];
	blockContextId: string;
	isHidden: boolean;
	setActiveBlockContextId: ( blockContextId: string ) => void;
};

const ProductTemplateBlockPreview = ( {
	blocks,
	blockContextId,
	isHidden,
	setActiveBlockContextId,
}: ProductTemplateBlockPreviewProps ) => {
	const blockPreviewProps = useBlockPreview( {
		blocks,
		props: {
			className: 'wc-block-product',
		},
	} );

	const handleOnClick = () => {
		setActiveBlockContextId( blockContextId );
	};

	const style = {
		display: isHidden ? 'none' : undefined,
	};

	return (
		<li
			{ ...blockPreviewProps }
			tabIndex={ 0 }
			// eslint-disable-next-line jsx-a11y/no-noninteractive-element-to-interactive-role
			role="button"
			onClick={ handleOnClick }
			onKeyPress={ handleOnClick }
			style={ style }
		/>
	);
};

const MemoizedProductTemplateBlockPreview = memo( ProductTemplateBlockPreview );

<<<<<<< HEAD
const ProductTemplateEdit = (
	props: BlockEditProps< {
		clientId: string;
	} > & {
		context: ProductCollectionAttributes;
		__unstableLayoutClassNames: string;
	}
) => {
	const {
		clientId,
		context: {
			query: {
				perPage,
				offset = 0,
				order,
				orderBy,
				search,
				exclude,
				inherit,
				taxQuery,
				pages,
				...restQueryArgs
			},
			queryContext = [ { page: 1 } ],
			templateSlug,
			displayLayout: { type: layoutType, columns, shrinkColumns } = {
				type: 'flex',
				columns: 3,
				shrinkColumns: false,
			},
=======
type ProductContentProps = {
	attributes: { productId: string };
	isLoading: boolean;
	product: ProductResponseItem;
	displayTemplate: boolean;
	blocks: BlockInstance[];
	blockContext: {
		postType: string;
		postId: string;
	};
	setActiveBlockContextId: ( id: string ) => void;
};

const ProductContent = withProduct(
	( {
		isLoading,
		product,
		displayTemplate,
		blocks,
		blockContext,
		setActiveBlockContextId,
	}: ProductContentProps ) => {
		return (
			<BlockContextProvider
				key={ blockContext.postId }
				value={ blockContext }
			>
				<ProductDataContextProvider
					product={ product }
					isLoading={ isLoading }
				>
					{ displayTemplate ? <ProductTemplateInnerBlocks /> : null }
					<MemoizedProductTemplateBlockPreview
						blocks={ blocks }
						blockContextId={ blockContext.postId }
						setActiveBlockContextId={ setActiveBlockContextId }
						isHidden={ displayTemplate }
					/>
				</ProductDataContextProvider>
			</BlockContextProvider>
		);
	}
);

const ProductTemplateEdit = ( {
	clientId,
	context: {
		query: {
			perPage,
			offset = 0,
			order,
			orderBy,
			search,
			exclude,
			inherit,
			taxQuery,
			pages,
			...restQueryArgs
		},
		queryContext = [ { page: 1 } ],
		templateSlug,
		displayLayout: { type: layoutType, columns, shrinkColumns } = {
			type: 'flex',
			columns: 3,
			shrinkColumns: false,
>>>>>>> 16f2f902
		},
		__unstableLayoutClassNames,
	} = props;
	const location = useGetLocation( props.context, props.clientId );

	const [ { page } ] = queryContext;
	const [ activeBlockContextId, setActiveBlockContextId ] =
		useState< string >();
	const postType = 'product';
	const loopShopPerPage = getSettingWithCoercion(
		'loopShopPerPage',
		12,
		isNumber
	);
	const { products, blocks } = useSelect(
		( select ) => {
			const { getEntityRecords, getTaxonomies } = select( coreStore );
			const { getBlocks } = select( blockEditorStore );
			const taxonomies = getTaxonomies( {
				type: postType,
				per_page: -1,
				context: 'view',
			} );
			const templateCategory =
				inherit &&
				templateSlug?.startsWith( 'category-' ) &&
				getEntityRecords( 'taxonomy', 'category', {
					context: 'view',
					per_page: 1,
					_fields: [ 'id' ],
					slug: templateSlug.replace( 'category-', '' ),
				} );
			const query: Record< string, unknown > = {
				postType,
				offset: perPage ? perPage * ( page - 1 ) + offset : 0,
				order,
				orderby: orderBy,
			};
			// There is no need to build the taxQuery if we inherit.
			if ( taxQuery && ! inherit ) {
				// We have to build the tax query for the REST API and use as
				// keys the taxonomies `rest_base` with the `term ids` as values.
				const builtTaxQuery = Object.entries( taxQuery ).reduce(
					( accumulator, [ taxonomySlug, terms ] ) => {
						const taxonomy = taxonomies?.find(
							( { slug } ) => slug === taxonomySlug
						);
						if ( taxonomy?.rest_base ) {
							accumulator[ taxonomy?.rest_base ] = terms;
						}
						return accumulator;
					},
					{}
				);
				if ( !! Object.keys( builtTaxQuery ).length ) {
					Object.assign( query, builtTaxQuery );
				}
			}
			if ( perPage ) {
				query.per_page = perPage;
			}
			if ( search ) {
				query.search = search;
			}
			if ( exclude?.length ) {
				query.exclude = exclude;
			}
			// If `inherit` is truthy, adjust conditionally the query to create a better preview.
			if ( inherit ) {
				if ( templateCategory ) {
					query.categories = templateCategory[ 0 ]?.id;
				}
				query.per_page = loopShopPerPage;
			}
			return {
				products: getEntityRecords( 'postType', postType, {
					...query,
					...restQueryArgs,
					location,
				} ),
				blocks: getBlocks( clientId ),
			};
		},
		[
			perPage,
			page,
			offset,
			order,
			orderBy,
			clientId,
			search,
			postType,
			exclude,
			inherit,
			templateSlug,
			taxQuery,
			restQueryArgs,
			location,
		]
	);
	const blockContexts = useMemo(
		() =>
			products?.map( ( product ) => ( {
				postType: product.type,
				postId: product.id,
			} ) ),
		[ products ]
	);

	const hasLayoutFlex = layoutType === 'flex' && columns > 1;
	let customClassName = '';
	if ( hasLayoutFlex ) {
		const dynamicGrid = `wc-block-product-template__responsive columns-${ columns }`;
		const staticGrid = `is-flex-container columns-${ columns }`;

		customClassName = shrinkColumns ? dynamicGrid : staticGrid;
	}

	const blockProps = useBlockProps( {
		className: classnames(
			__unstableLayoutClassNames,
			'wc-block-product-template',
			customClassName
		),
	} );

	if ( ! products ) {
		return (
			<p { ...blockProps }>
				<Spinner className="wc-block-product-template__spinner" />
			</p>
		);
	}

	if ( ! products.length ) {
		return (
			<p { ...blockProps }>
				{ ' ' }
				{ __( 'No results found.', 'woocommerce' ) }
			</p>
		);
	}

	// To avoid flicker when switching active block contexts, a preview is rendered
	// for each block context, but the preview for the active block context is hidden.
	// This ensures that when it is displayed again, the cached rendering of the
	// block preview is used, instead of having to re-render the preview from scratch.
	return (
		<ul { ...blockProps }>
			{ blockContexts &&
				blockContexts.map( ( blockContext ) => {
					const displayTemplate =
						blockContext.postId ===
						( activeBlockContextId || blockContexts[ 0 ]?.postId );

					return (
						// eslint-disable-next-line @typescript-eslint/ban-ts-comment
						// @ts-ignore isLoading and product props are missing as they're coming from untyped withProduct HOC.
						<ProductContent
							key={ blockContext.postId }
							attributes={ {
								productId: blockContext.postId,
							} }
							blocks={ blocks }
							displayTemplate={ displayTemplate }
							blockContext={ blockContext }
							setActiveBlockContextId={ setActiveBlockContextId }
						/>
					);
				} ) }
		</ul>
	);
};

export default ProductTemplateEdit;<|MERGE_RESOLUTION|>--- conflicted
+++ resolved
@@ -77,38 +77,6 @@
 
 const MemoizedProductTemplateBlockPreview = memo( ProductTemplateBlockPreview );
 
-<<<<<<< HEAD
-const ProductTemplateEdit = (
-	props: BlockEditProps< {
-		clientId: string;
-	} > & {
-		context: ProductCollectionAttributes;
-		__unstableLayoutClassNames: string;
-	}
-) => {
-	const {
-		clientId,
-		context: {
-			query: {
-				perPage,
-				offset = 0,
-				order,
-				orderBy,
-				search,
-				exclude,
-				inherit,
-				taxQuery,
-				pages,
-				...restQueryArgs
-			},
-			queryContext = [ { page: 1 } ],
-			templateSlug,
-			displayLayout: { type: layoutType, columns, shrinkColumns } = {
-				type: 'flex',
-				columns: 3,
-				shrinkColumns: false,
-			},
-=======
 type ProductContentProps = {
 	attributes: { productId: string };
 	isLoading: boolean;
@@ -153,28 +121,36 @@
 	}
 );
 
-const ProductTemplateEdit = ( {
-	clientId,
-	context: {
-		query: {
-			perPage,
-			offset = 0,
-			order,
-			orderBy,
-			search,
-			exclude,
-			inherit,
-			taxQuery,
-			pages,
-			...restQueryArgs
-		},
-		queryContext = [ { page: 1 } ],
-		templateSlug,
-		displayLayout: { type: layoutType, columns, shrinkColumns } = {
-			type: 'flex',
-			columns: 3,
-			shrinkColumns: false,
->>>>>>> 16f2f902
+const ProductTemplateEdit = (
+	props: BlockEditProps< {
+		clientId: string;
+	} > & {
+		context: ProductCollectionAttributes;
+		__unstableLayoutClassNames: string;
+	}
+) => {
+	const {
+		clientId,
+		context: {
+			query: {
+				perPage,
+				offset = 0,
+				order,
+				orderBy,
+				search,
+				exclude,
+				inherit,
+				taxQuery,
+				pages,
+				...restQueryArgs
+			},
+			queryContext = [ { page: 1 } ],
+			templateSlug,
+			displayLayout: { type: layoutType, columns, shrinkColumns } = {
+				type: 'flex',
+				columns: 3,
+				shrinkColumns: false,
+			},
 		},
 		__unstableLayoutClassNames,
 	} = props;
