/**
 * External dependencies
 */
import {
	useCollection,
	useCollectionData,
} from '@woocommerce/base-context/hooks';
import { getSetting } from '@woocommerce/settings';
import {
	AttributeSetting,
	AttributeTerm,
	objectHasProp,
} from '@woocommerce/types';
import { useBlockProps } from '@wordpress/block-editor';
import { Disabled, Notice, withSpokenMessages } from '@wordpress/components';
import { useEffect, useState } from '@wordpress/element';
import { __ } from '@wordpress/i18n';

/**
 * Internal dependencies
 */
<<<<<<< HEAD
import { AttributeCheckboxList } from './components/attribute-checkbox-list';
=======
import { EditProps, isAttributeCounts } from './types';
import { NoAttributesPlaceholder } from './components/placeholder';
import { getAttributeFromId } from './utils';
import { Inspector } from './components/inspector';
>>>>>>> 5047182e
import { AttributeDropdown } from './components/attribute-dropdown';
import { Inspector } from './components/inspector';
import { NoAttributesPlaceholder } from './components/placeholder';
import { attributeOptionsPreview } from './constants';
import './style.scss';
<<<<<<< HEAD
import { EditProps, isAttributeCounts } from './types';
import { getAttributeFromId } from './utils';
=======
import { Preview as CheckboxListPreview } from './components/checkbox-list-editor';
>>>>>>> 5047182e

const ATTRIBUTES = getSetting< AttributeSetting[] >( 'attributes', [] );

const Edit = ( props: EditProps ) => {
	const { attributes: blockAttributes } = props;

	const {
		attributeId,
		queryType,
		isPreview,
		displayStyle,
		showCounts,
		sortOrder,
		hideEmpty,
	} = blockAttributes;

	const attributeObject = getAttributeFromId( attributeId );

	const [ attributeOptions, setAttributeOptions ] = useState<
		AttributeTerm[]
	>( [] );

	const { results: attributeTerms } = useCollection< AttributeTerm >( {
		namespace: '/wc/store/v1',
		resourceName: 'products/attributes/terms',
		resourceValues: [ attributeObject?.id || 0 ],
		shouldSelect: !! attributeObject?.id,
		query: { orderby: 'menu_order', hide_empty: hideEmpty },
	} );

	const { results: filteredCounts } = useCollectionData( {
		queryAttribute: {
			taxonomy: attributeObject?.taxonomy || '',
			queryType,
		},
		queryState: {},
		isEditor: true,
	} );

	useEffect( () => {
		const termIdHasProducts =
			objectHasProp( filteredCounts, 'attribute_counts' ) &&
			isAttributeCounts( filteredCounts.attribute_counts )
				? filteredCounts.attribute_counts.map( ( term ) => term.term )
				: [];

		if ( termIdHasProducts.length === 0 && hideEmpty )
			return setAttributeOptions( [] );

		setAttributeOptions(
			attributeTerms
				.filter( ( term ) => {
					if ( hideEmpty )
						return termIdHasProducts.includes( term.id );
					return true;
				} )
				.sort( ( a, b ) => {
					switch ( sortOrder ) {
						case 'name-asc':
							return a.name > b.name ? 1 : -1;
						case 'name-desc':
							return a.name < b.name ? 1 : -1;
						case 'count-asc':
							return a.count > b.count ? 1 : -1;
						case 'count-desc':
						default:
							return a.count < b.count ? 1 : -1;
					}
				} )
		);
	}, [ attributeTerms, filteredCounts, sortOrder, hideEmpty ] );

	const Wrapper = ( { children }: { children: React.ReactNode } ) => (
		<div { ...useBlockProps() }>
			<Inspector { ...props } />
			{ children }
		</div>
	);

	if ( isPreview ) {
		return (
			<Wrapper>
				<Disabled>
					<CheckboxListPreview
						items={ attributeOptionsPreview.map( ( term ) => {
							if ( showCounts )
								return `${ term.name } (${ term.count })`;
							return term.name;
						} ) }
					/>
				</Disabled>
			</Wrapper>
		);
	}

	// Block rendering starts.
	if ( Object.keys( ATTRIBUTES ).length === 0 )
		return (
			<Wrapper>
				<NoAttributesPlaceholder />
			</Wrapper>
		);

	if ( ! attributeId || ! attributeObject )
		return (
			<Wrapper>
				<Notice status="warning" isDismissible={ false }>
					<p>
						{ __(
							'Please select an attribute to use this filter!',
							'woocommerce'
						) }
					</p>
				</Notice>
			</Wrapper>
		);

	if ( attributeOptions.length === 0 )
		return (
			<Wrapper>
				<Notice status="warning" isDismissible={ false }>
					<p>
						{ __(
							'There are no products with the selected attributes.',
							'woocommerce'
						) }
					</p>
				</Notice>
			</Wrapper>
		);

	return (
		<Wrapper>
			<Disabled>
				{ displayStyle === 'dropdown' ? (
					<AttributeDropdown
						label={
							attributeObject.label ||
							__( 'attribute', 'woocommerce' )
						}
					/>
				) : (
					<CheckboxListPreview
						items={ attributeOptions.map( ( term ) => {
							if ( showCounts )
								return `${ term.name } (${ term.count })`;
							return term.name;
						} ) }
					/>
				) }
			</Disabled>
		</Wrapper>
	);
};

export default withSpokenMessages( Edit );<|MERGE_RESOLUTION|>--- conflicted
+++ resolved
@@ -19,25 +19,14 @@
 /**
  * Internal dependencies
  */
-<<<<<<< HEAD
-import { AttributeCheckboxList } from './components/attribute-checkbox-list';
-=======
-import { EditProps, isAttributeCounts } from './types';
-import { NoAttributesPlaceholder } from './components/placeholder';
-import { getAttributeFromId } from './utils';
-import { Inspector } from './components/inspector';
->>>>>>> 5047182e
 import { AttributeDropdown } from './components/attribute-dropdown';
+import { Preview as CheckboxListPreview } from './components/checkbox-list-editor';
 import { Inspector } from './components/inspector';
 import { NoAttributesPlaceholder } from './components/placeholder';
 import { attributeOptionsPreview } from './constants';
 import './style.scss';
-<<<<<<< HEAD
 import { EditProps, isAttributeCounts } from './types';
 import { getAttributeFromId } from './utils';
-=======
-import { Preview as CheckboxListPreview } from './components/checkbox-list-editor';
->>>>>>> 5047182e
 
 const ATTRIBUTES = getSetting< AttributeSetting[] >( 'attributes', [] );
 
