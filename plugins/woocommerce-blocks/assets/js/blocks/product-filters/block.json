--- conflicted
+++ resolved
@@ -45,17 +45,10 @@
 		}
 	},
 	"textdomain": "woocommerce",
-<<<<<<< HEAD
-	"usesContext": [
-		"postId"
-	],
-	"providesContext": {},
-=======
 	"usesContext": [ "postId" ],
 	"providesContext": {
 		"woocommerce/product-filters/overlay": "overlay"
 	},
->>>>>>> db962339
 	"attributes": {
 		"overlay": {
 			"type": "string",
