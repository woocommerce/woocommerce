/**
 * External dependencies
 */
import { store, getContext, getElement } from '@woocommerce/interactivity';

<<<<<<< HEAD
=======
/**
 * Internal dependencies
 */
import { ProductFiltersContext } from '../../frontend';

>>>>>>> df37ccf8
type AttributeFilterContext = {
	attributeSlug: string;
	queryType: 'or' | 'and';
	selectType: 'single' | 'multiple';
};

store( 'woocommerce/product-filter-attribute', {
	actions: {
<<<<<<< HEAD
		*navigate() {
			const dropdownContext = getContext< DropdownContext >(
				'woocommerce/interactivity-dropdown'
			);
			const context = getContext< AttributeFilterContext >();
			const filters = dropdownContext.selectedItems
				.map( ( item ) => item.value )
				.filter( nonNullable );

			const { navigate } = yield import( '../product-filter/frontend' );
			yield navigate(
				getUrl( filters, context.attributeSlug, context.queryType )
			);
		},
		*updateProducts( event: HTMLElementEvent< HTMLInputElement > ) {
			if ( ! event.target.value ) return;

			const context = getContext< AttributeFilterContext >();

			let selectedTerms = getSelectedTermsFromUrl(
				context.attributeSlug
=======
		toggleFilter: () => {
			const { ref } = getElement();
			const targetAttribute =
				ref.getAttribute( 'data-attribute-value' ) ?? 'value';
			const termSlug = ref.getAttribute( targetAttribute );

			if ( ! termSlug ) return;

			const { attributeSlug, queryType } =
				getContext< AttributeFilterContext >();
			const productFiltersContext = getContext< ProductFiltersContext >(
				'woocommerce/product-filters'
>>>>>>> df37ccf8
			);

			if (
				! (
					`filter_${ attributeSlug }` in productFiltersContext.params
				)
			) {
				productFiltersContext.params = {
					...productFiltersContext.params,
					[ `filter_${ attributeSlug }` ]: termSlug,
					[ `query_type_${ attributeSlug }` ]: queryType,
				};
				return;
			}

<<<<<<< HEAD
			const { navigate } = yield import( '../product-filter/frontend' );
			yield navigate(
				getUrl(
					selectedTerms,
					context.attributeSlug,
					context.queryType
				)
			);
=======
			const selectedTerms =
				productFiltersContext.params[
					`filter_${ attributeSlug }`
				].split( ',' );
			if ( selectedTerms.includes( termSlug ) ) {
				const remainingSelectedTerms = selectedTerms.filter(
					( term ) => term !== termSlug
				);
				if ( remainingSelectedTerms.length > 0 ) {
					productFiltersContext.params[
						`filter_${ attributeSlug }`
					] = remainingSelectedTerms.join( ',' );
				} else {
					const updatedParams = productFiltersContext.params;

					delete updatedParams[ `filter_${ attributeSlug }` ];
					delete updatedParams[ `query_type_${ attributeSlug }` ];

					productFiltersContext.params = updatedParams;
				}
			} else {
				productFiltersContext.params[ `filter_${ attributeSlug }` ] =
					selectedTerms.concat( termSlug ).join( ',' );
			}
>>>>>>> df37ccf8
		},

		clearFilters: () => {
			const { attributeSlug } = getContext< AttributeFilterContext >();
			const productFiltersContext = getContext< ProductFiltersContext >(
				'woocommerce/product-filters'
			);
			const updatedParams = productFiltersContext.params;

			delete updatedParams[ `filter_${ attributeSlug }` ];
			delete updatedParams[ `query_type_${ attributeSlug }` ];

			productFiltersContext.params = updatedParams;
		},
	},
} );<|MERGE_RESOLUTION|>--- conflicted
+++ resolved
@@ -3,14 +3,11 @@
  */
 import { store, getContext, getElement } from '@woocommerce/interactivity';
 
-<<<<<<< HEAD
-=======
 /**
  * Internal dependencies
  */
 import { ProductFiltersContext } from '../../frontend';
 
->>>>>>> df37ccf8
 type AttributeFilterContext = {
 	attributeSlug: string;
 	queryType: 'or' | 'and';
@@ -19,29 +16,6 @@
 
 store( 'woocommerce/product-filter-attribute', {
 	actions: {
-<<<<<<< HEAD
-		*navigate() {
-			const dropdownContext = getContext< DropdownContext >(
-				'woocommerce/interactivity-dropdown'
-			);
-			const context = getContext< AttributeFilterContext >();
-			const filters = dropdownContext.selectedItems
-				.map( ( item ) => item.value )
-				.filter( nonNullable );
-
-			const { navigate } = yield import( '../product-filter/frontend' );
-			yield navigate(
-				getUrl( filters, context.attributeSlug, context.queryType )
-			);
-		},
-		*updateProducts( event: HTMLElementEvent< HTMLInputElement > ) {
-			if ( ! event.target.value ) return;
-
-			const context = getContext< AttributeFilterContext >();
-
-			let selectedTerms = getSelectedTermsFromUrl(
-				context.attributeSlug
-=======
 		toggleFilter: () => {
 			const { ref } = getElement();
 			const targetAttribute =
@@ -54,7 +28,6 @@
 				getContext< AttributeFilterContext >();
 			const productFiltersContext = getContext< ProductFiltersContext >(
 				'woocommerce/product-filters'
->>>>>>> df37ccf8
 			);
 
 			if (
@@ -70,16 +43,6 @@
 				return;
 			}
 
-<<<<<<< HEAD
-			const { navigate } = yield import( '../product-filter/frontend' );
-			yield navigate(
-				getUrl(
-					selectedTerms,
-					context.attributeSlug,
-					context.queryType
-				)
-			);
-=======
 			const selectedTerms =
 				productFiltersContext.params[
 					`filter_${ attributeSlug }`
@@ -104,7 +67,6 @@
 				productFiltersContext.params[ `filter_${ attributeSlug }` ] =
 					selectedTerms.concat( termSlug ).join( ',' );
 			}
->>>>>>> df37ccf8
 		},
 
 		clearFilters: () => {
