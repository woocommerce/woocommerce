--- conflicted
+++ resolved
@@ -8,14 +8,11 @@
  */
 import { store, getContext } from '@woocommerce/interactivity';
 
-<<<<<<< HEAD
-=======
 /**
  * Internal dependencies
  */
 import { navigate } from '../../frontend';
 
->>>>>>> df37ccf8
 const getQueryParams = ( e: Event ) => {
 	const filterNavContainer = ( e.target as HTMLElement )?.closest(
 		'nav.wp-block-woocommerce-product-filter'
