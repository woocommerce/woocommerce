--- conflicted
+++ resolved
@@ -43,8 +43,6 @@
 	top: 29px;
 	right: 12px;
 	color: var(--wp-components-color-accent, var(--wp-admin-theme-color, #3858e9));
-<<<<<<< HEAD
-=======
 }
 
 // Center images rendered in place of buttons in the editor
@@ -62,5 +60,4 @@
 			}
 		}
 	}
->>>>>>> f3a1281c
 }