/**
 * External dependencies
 */
import { InspectorControls, useBlockProps } from '@wordpress/block-editor';
import { PanelBody, RadioControl } from '@wordpress/components';
import { useExpressPaymentMethods } from '@woocommerce/base-context/hooks';
<<<<<<< HEAD
import classnames from 'classnames';
import { __ } from '@wordpress/i18n';
=======
import clsx from 'clsx';
>>>>>>> eaf57e9f

/**
 * Internal dependencies
 */
import Block from './block';
import './editor.scss';

export const Edit = ( {
	attributes,
	setAttributes,
}: {
	attributes: {
		className?: string;
		buttonHeight: string;
		lock: {
			move: boolean;
			remove: boolean;
		};
	};
	setAttributes: ( attributes: Record< string, unknown > ) => undefined;
} ): JSX.Element | null => {
	const { paymentMethods, isInitialized } = useExpressPaymentMethods();
	const hasExpressPaymentMethods = Object.keys( paymentMethods ).length > 0;
	const blockProps = useBlockProps( {
		className: clsx(
			{
				'wp-block-woocommerce-checkout-express-payment-block--has-express-payment-methods':
					hasExpressPaymentMethods,
			},
			attributes?.className
		),
		attributes,
	} );

	if ( ! isInitialized || ! hasExpressPaymentMethods ) {
		return null;
	}

	return (
		<div { ...blockProps }>
			<InspectorControls>
				<PanelBody title={ __( 'Button Settings', 'woocommerce' ) }>
					<RadioControl
						label="Button size"
						selected={ attributes.buttonHeight }
						options={ [
							{ label: 'Small (40px)', value: '40' },
							{ label: 'Medium (48px)', value: '48' },
							{ label: 'Large (55px)', value: '55' },
						] }
						onChange={ ( newValue: string ) =>
							setAttributes( { buttonHeight: newValue } )
						}
					/>
				</PanelBody>
			</InspectorControls>
			<Block buttonHeight={ attributes.buttonHeight } />
		</div>
	);
};

export const Save = (): JSX.Element => {
	return <div { ...useBlockProps.save() } />;
};<|MERGE_RESOLUTION|>--- conflicted
+++ resolved
@@ -4,12 +4,8 @@
 import { InspectorControls, useBlockProps } from '@wordpress/block-editor';
 import { PanelBody, RadioControl } from '@wordpress/components';
 import { useExpressPaymentMethods } from '@woocommerce/base-context/hooks';
-<<<<<<< HEAD
-import classnames from 'classnames';
 import { __ } from '@wordpress/i18n';
-=======
 import clsx from 'clsx';
->>>>>>> eaf57e9f
 
 /**
  * Internal dependencies
