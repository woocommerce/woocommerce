/**
 * External dependencies
 */
import { createContext, useContext } from '@wordpress/element';

/**
 * Context consumed by inner blocks.
 */
export type CheckoutBlockContextProps = {
	showCompanyField: boolean;
	requireCompanyField: boolean;
	showApartmentField: boolean;
	requireApartmentField: boolean;
	showPhoneField: boolean;
	requirePhoneField: boolean;
	showOrderNotes: boolean;
	showPolicyLinks: boolean;
	showReturnToCart: boolean;
	cartPageId: number;
	showRateAfterTaxName: boolean;
<<<<<<< HEAD
	hasDarkControls: boolean;
=======
	showFormStepNumbers: boolean;
>>>>>>> eaf57e9f
};

export type CheckoutBlockControlsContextProps = {
	addressFieldControls: () => JSX.Element | null;
};

export const CheckoutBlockContext: React.Context< CheckoutBlockContextProps > =
	createContext< CheckoutBlockContextProps >( {
		showCompanyField: false,
		requireCompanyField: false,
		showApartmentField: false,
		requireApartmentField: false,
		showPhoneField: false,
		requirePhoneField: false,
		showOrderNotes: true,
		showPolicyLinks: true,
		showReturnToCart: true,
		cartPageId: 0,
		showRateAfterTaxName: false,
<<<<<<< HEAD
		hasDarkControls: false,
=======
		showFormStepNumbers: false,
>>>>>>> eaf57e9f
	} );

export const CheckoutBlockControlsContext: React.Context< CheckoutBlockControlsContextProps > =
	createContext< CheckoutBlockControlsContextProps >( {
		addressFieldControls: () => null,
	} );

export const useCheckoutBlockContext = (): CheckoutBlockContextProps => {
	return useContext( CheckoutBlockContext );
};

export const useCheckoutBlockControlsContext =
	(): CheckoutBlockControlsContextProps => {
		return useContext( CheckoutBlockControlsContext );
	};<|MERGE_RESOLUTION|>--- conflicted
+++ resolved
@@ -18,11 +18,8 @@
 	showReturnToCart: boolean;
 	cartPageId: number;
 	showRateAfterTaxName: boolean;
-<<<<<<< HEAD
 	hasDarkControls: boolean;
-=======
 	showFormStepNumbers: boolean;
->>>>>>> eaf57e9f
 };
 
 export type CheckoutBlockControlsContextProps = {
@@ -42,11 +39,8 @@
 		showReturnToCart: true,
 		cartPageId: 0,
 		showRateAfterTaxName: false,
-<<<<<<< HEAD
 		hasDarkControls: false,
-=======
 		showFormStepNumbers: false,
->>>>>>> eaf57e9f
 	} );
 
 export const CheckoutBlockControlsContext: React.Context< CheckoutBlockControlsContextProps > =
