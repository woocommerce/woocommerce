--- conflicted
+++ resolved
@@ -46,150 +46,7 @@
 			<div { ...blockProps }>
 				<InnerBlocks />
 			</div>
-<<<<<<< HEAD
-			<style>
-				{ `@font-face {
-                    font-family: 'Inter';
-                    src: url( <?php echo esc_url( WC()->plugin_url() . '/assets/fonts/Inter-VariableFont_slnt,wght.woff2' ); ?>) format('woff2');
-                    font-weight: 300 900;
-                    font-style: normal;
-                }
-
-                @font-face {
-                    font-family: 'Cardo';
-                    src: url( <?php echo esc_url( WC()->plugin_url() . '/assets/fonts/cardo_normal_400.woff2' ); ?>) format('woff2');
-                    font-weight: 400;
-                    font-style: normal;
-                }
-                /* Reset */
-                h1, p, a {
-                    margin: 0;
-                    padding: 0;
-                    border: 0;
-                    vertical-align: baseline;
-                }
-                ol, ul {
-                    list-style: none;
-                }
-                a {
-                    text-decoration: none;
-                }
-                body,
-                body.custom-background {
-                    margin: 0;
-                    background-color: ${ color };
-                    font-family: 'Inter', sans-serif;
-                    --wp--preset--color--contrast: #111111;
-                    --wp--style--global--wide-size: 1280px;
-                }
-                body .is-layout-constrained > .alignwide {
-                    margin: 0 auto;
-                }
-                .wp-container-core-group-is-layout-4.wp-container-core-group-is-layout-4 {
-                    justify-content: space-between;
-                }
-                .is-layout-flex {
-                    display: flex;
-                    flex-wrap: wrap;
-                    align-items: center;
-                    margin: 0;
-                }
-                .wp-block-site-title p {
-                    line-height: normal;
-                }
-                .wp-block-site-title a {
-                    font-weight: 600;
-                    font-size: 20px;
-                    font-style: normal;
-                    line-height: normal;
-                    letter-spacing: -0.4px;
-                    color: var(--wp--preset--color--contrast);
-                    text-decoration: none;
-                }
-                .wp-block-social-links {
-                    gap: 0.5em 18px;
-                }
-                .woocommerce-coming-soon-social-login {
-                    gap: 48px;
-                }
-                .wp-block-loginout {
-                    background-color: #000000;
-                    border-radius: 6px;
-                    display: flex;
-                    height: 40px;
-                    width: 74px;
-                    justify-content: center;
-                    align-items: center;
-                    gap: 10px;
-                    box-sizing: border-box;
-                }
-                .wp-block-loginout a {
-                    color: #ffffff;
-                    text-decoration: none;
-                    line-height: 17px;
-                    font-size: 14px;
-                    font-weight: 500;
-                }
-                .wp-block-spacer {
-                    margin: 0;
-                }
-                .woocommerce-coming-soon-banner-container {
-                    padding-inline: min(5.5rem, 8vw);
-                    margin: 0;
-                    height: 100%;
-                    display: flex;
-                    flex-direction: column;
-                    justify-content: space-between;
-                }
-                .woocommerce-coming-soon-banner-container > .wp-block-group__inner-container {
-                    height: 100%;
-                    display: flex;
-                    flex-direction: column;
-                    justify-content: space-between;
-                }
-                .woocommerce-coming-soon-powered-by-woo {
-                    width: 100%;
-                    --wp--preset--spacing--30: 0;
-                    --wp--preset--spacing--10: 19px;
-                }
-                .woocommerce-coming-soon-powered-by-woo p {
-                    font-style: normal;
-                    font-weight: 400;
-                    line-height: 160%; /* 19.2px */
-                    letter-spacing: -0.12px;
-                    color: #3C434A;
-                    font-size: 12px;
-                    font-family: Inter;
-                }
-                .woocommerce-coming-soon-powered-by-woo a {
-                    font-family: Inter;
-                }
-                body .is-layout-constrained > .woocommerce-coming-soon-banner.alignwide {
-                    max-width: 820px;
-                }
-                .coming-soon-is-vertically-aligned-center {
-                    width: 100%;
-                    align-items: stretch;
-                }
-                .woocommerce-coming-soon-header {
-                    height: 40px;
-                }
-                .woocommerce-coming-soon-banner {
-                    font-size: 48px;
-                    font-weight: 400;
-                    line-height: 58px;
-                    font-family: 'Cardo', serif;
-                    letter-spacing: normal;
-                    text-align: center;
-                    font-style: normal;
-                    max-width: 820px;
-                    color: var(--wp--preset--color--contrast);
-                    margin: 0 auto;
-                }` }
-			</style>
-=======
 			<style>{ generateStyles( color ) }</style>
->>>>>>> ae305a0e
 		</>
 	);
 }