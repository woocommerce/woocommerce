--- conflicted
+++ resolved
@@ -110,11 +110,7 @@
 
 export type ProductCollectionEditComponentProps =
 	BlockEditProps< ProductCollectionAttributes > & {
-<<<<<<< HEAD
 		name: string;
-		openCollectionSelectionModal: () => void;
-=======
->>>>>>> d6f1cce4
 		preview?: {
 			initialPreviewState?: PreviewState;
 			setPreviewState?: SetPreviewState;
