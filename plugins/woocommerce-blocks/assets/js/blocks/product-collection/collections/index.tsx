--- conflicted
+++ resolved
@@ -20,13 +20,9 @@
 import bestSellers from './best-sellers';
 import onSale from './on-sale';
 import featured from './featured';
-<<<<<<< HEAD
 import handPicked from './hand-picked';
 import related from './related';
-=======
-import related from './related';
 import upsells from './upsells';
->>>>>>> 62221247
 
 const collections: BlockVariation[] = [
 	productCollection,
@@ -35,13 +31,9 @@
 	onSale,
 	bestSellers,
 	newArrivals,
-<<<<<<< HEAD
 	handPicked,
 	related,
-=======
-	related,
 	upsells,
->>>>>>> 62221247
 ];
 
 export const registerCollections = () => {
