--- conflicted
+++ resolved
@@ -53,24 +53,8 @@
 		return null;
 	}
 
-	const deselectCallback = () =>
-		setQueryAttribute( { taxQuery: DEFAULT_FILTERS.taxQuery } );
-
 	return (
-<<<<<<< HEAD
 		<>
-=======
-		<ToolsPanelItem
-			label={ __( 'Taxonomies', 'woocommerce' ) }
-			hasValue={ () =>
-				Object.values( taxQuery || {} ).some(
-					( terms ) => !! terms.length
-				)
-			}
-			onDeselect={ deselectCallback }
-			resetAllFilter={ deselectCallback }
-		>
->>>>>>> 1c4b793f
 			{ taxonomies.map( ( taxonomy: Taxonomy ) => {
 				const termIds = taxQuery?.[ taxonomy.slug ] || [];
 				const handleChange = ( newTermIds: number[] ) =>
@@ -81,12 +65,15 @@
 						},
 					} );
 
+				const deselectCallback = () => handleChange( [] );
+
 				return (
 					<ToolsPanelItem
 						key={ taxonomy.slug }
 						label={ taxonomy.name }
 						hasValue={ () => termIds.length }
-						onDeselect={ () => handleChange( [] ) }
+						onDeselect={ deselectCallback }
+						resetAllFilter={ deselectCallback }
 					>
 						<TaxonomyItem
 							key={ taxonomy.slug }
