--- conflicted
+++ resolved
@@ -69,17 +69,14 @@
 			filter,
 		} );
 
-<<<<<<< HEAD
 	const inherit = query?.inherit || false;
-=======
->>>>>>> e61313b3
 	const shouldShowFilter = prepareShouldShowFilter( hideControls );
 
 	const isArchiveTemplate =
 		tracksLocation === 'product-catalog' ||
 		tracksLocation === 'product-archive';
 
-	const showQueryControls = query?.inherit === false;
+	const showQueryControls = inherit === false;
 	const showInheritQueryControl =
 		isArchiveTemplate && shouldShowFilter( CoreFilterNames.INHERIT );
 	const showOrderControl =
