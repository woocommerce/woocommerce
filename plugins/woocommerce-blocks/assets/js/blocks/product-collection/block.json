--- conflicted
+++ resolved
@@ -44,11 +44,8 @@
 		"queryId": "queryId",
 		"query": "query",
 		"displayLayout": "displayLayout",
-<<<<<<< HEAD
-		"queryContextIncludes": "queryContextIncludes"
-=======
+		"queryContextIncludes": "queryContextIncludes",
 		"collection": "collection"
->>>>>>> 5af5f9b2
 	},
 	"supports": {
 		"align": [ "wide", "full" ],
