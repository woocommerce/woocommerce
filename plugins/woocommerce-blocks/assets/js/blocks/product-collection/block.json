--- conflicted
+++ resolved
@@ -6,11 +6,14 @@
 	"title": "Product Collection",
 	"description": "Display a collection of products from your store.",
 	"category": "woocommerce",
-<<<<<<< HEAD
-	"keywords": [ "WooCommerce", "Products (Beta)", "products", "by category", "by tag", "by attribute" ],
-=======
-	"keywords": [ "WooCommerce", "Products (Beta)", "all products" ],
->>>>>>> ed7d8c85
+	"keywords": [
+		"WooCommerce",
+		"Products (Beta)",
+		"all products",
+		"by category",
+		"by tag",
+		"by attribute"
+	],
 	"textdomain": "woocommerce",
 	"attributes": {
 		"queryId": {
