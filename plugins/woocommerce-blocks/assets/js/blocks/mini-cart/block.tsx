/**
 * External dependencies
 */
import { renderParentBlock } from '@woocommerce/atomic-utils';
import Drawer from '@woocommerce/base-components/drawer';
import { useStoreCart } from '@woocommerce/base-context/hooks';
import {
	getValidBlockAttributes,
	translateJQueryEventToNative,
} from '@woocommerce/base-utils';
import { getRegisteredBlockComponents } from '@woocommerce/blocks-registry';
import {
	formatPrice,
	getCurrencyFromPriceResponse,
} from '@woocommerce/price-format';
import { getSettingWithCoercion } from '@woocommerce/settings';
import {
	isBoolean,
	isString,
	isCartResponseTotals,
	isNumber,
} from '@woocommerce/types';
import {
	unmountComponentAtNode,
	useCallback,
	useEffect,
	useRef,
	useState,
} from '@wordpress/element';
import { sprintf, _n } from '@wordpress/i18n';
import clsx from 'clsx';
<<<<<<< HEAD
import type { ReactRootWithContainer } from '@woocommerce/base-utils';
import { CHECKOUT_URL } from '@woocommerce/block-settings';
=======
>>>>>>> 41cf2b28

/**
 * Internal dependencies
 */
import type { BlockAttributes } from './types';
import QuantityBadge from './quantity-badge';
import { MiniCartContentsBlock } from './mini-cart-contents/block';
import './style.scss';
import {
	blockName,
	attributes as miniCartContentsAttributes,
} from './mini-cart-contents/attributes';
import { defaultColorItem } from './utils/defaults';

type Props = BlockAttributes;

function getScrollbarWidth() {
	return window.innerWidth - document.documentElement.clientWidth;
}

const MiniCartBlock = ( attributes: Props ): JSX.Element => {
	const {
		initialCartItemsCount,
		initialCartTotals,
		isInitiallyOpen = false,
		colorClassNames,
		contents = '',
		miniCartIcon,
		addToCartBehaviour = 'none',
		onCartClickBehaviour = 'open_drawer',
		hasHiddenPrice = true,
		priceColor = defaultColorItem,
		iconColor = defaultColorItem,
		productCountColor = defaultColorItem,
		productCountVisibility = 'greater_than_zero',
	} = attributes;

	const {
		cartItemsCount: cartItemsCountFromApi,
		cartIsLoading,
		cartTotals: cartTotalsFromApi,
	} = useStoreCart();

	const cartIsLoadingForTheFirstTime = useRef( cartIsLoading );

	useEffect( () => {
		if ( cartIsLoadingForTheFirstTime.current && ! cartIsLoading ) {
			cartIsLoadingForTheFirstTime.current = false;
		}
	}, [ cartIsLoading, cartIsLoadingForTheFirstTime ] );

	useEffect( () => {
		if (
			! cartIsLoading &&
			isCartResponseTotals( cartTotalsFromApi ) &&
			isNumber( cartItemsCountFromApi )
		) {
			// Save server data to local storage, so we can re-fetch it faster
			// on the next page load.
			localStorage.setItem(
				'wc-blocks_mini_cart_totals',
				JSON.stringify( {
					totals: cartTotalsFromApi,
					itemsCount: cartItemsCountFromApi,
				} )
			);
		}
	} );

	const [ isOpen, setIsOpen ] = useState< boolean >( isInitiallyOpen );
	// We already rendered the HTML drawer placeholder, so we want to skip the
	// slide in animation.
	const [ skipSlideIn, setSkipSlideIn ] =
		useState< boolean >( isInitiallyOpen );
	const [ contentsNode, setContentsNode ] = useState< HTMLDivElement | null >(
		null
	);

	const contentsRef = useCallback( ( node ) => {
		setContentsNode( node );
	}, [] );

	useEffect( () => {
		const body = document.querySelector( 'body' );
		if ( body ) {
			const scrollBarWidth = getScrollbarWidth();
			if ( isOpen ) {
				Object.assign( body.style, {
					overflow: 'hidden',
					paddingRight: scrollBarWidth + 'px',
				} );
			} else {
				Object.assign( body.style, { overflow: '', paddingRight: 0 } );
			}
		}
	}, [ isOpen ] );

	useEffect( () => {
		if ( contentsNode instanceof Element ) {
			const container = contentsNode.querySelector(
				'.wp-block-woocommerce-mini-cart-contents'
			);
			if ( ! container ) {
				return;
			}
			if ( isOpen ) {
				renderParentBlock( {
					Block: MiniCartContentsBlock,
					blockName,
					getProps: ( el: Element ) => {
						return {
							attributes: getValidBlockAttributes(
								miniCartContentsAttributes,
								/* eslint-disable @typescript-eslint/no-explicit-any */
								( el instanceof HTMLElement
									? el.dataset
									: {} ) as any
							),
						};
					},
					selector: '.wp-block-woocommerce-mini-cart-contents',
					blockMap: getRegisteredBlockComponents( blockName ),
				} );
			}
		}

		return () => {
			if ( contentsNode instanceof Element && isOpen ) {
				const container = contentsNode.querySelector(
					'.wp-block-woocommerce-mini-cart-contents'
				);
				if ( container ) {
					unmountComponentAtNode( container );
				}
			}
		};
	}, [ isOpen, contentsNode ] );

	useEffect( () => {
		const openMiniCart = () => {
			if ( addToCartBehaviour === 'open_drawer' ) {
				setSkipSlideIn( false );
				setIsOpen( true );
			}
		};

		// Make it so we can read jQuery events triggered by WC Core elements.
		const removeJQueryAddedToCartEvent = translateJQueryEventToNative(
			'added_to_cart',
			'wc-blocks_added_to_cart'
		);

		document.body.addEventListener(
			'wc-blocks_added_to_cart',
			openMiniCart
		);

		return () => {
			removeJQueryAddedToCartEvent();

			document.body.removeEventListener(
				'wc-blocks_added_to_cart',
				openMiniCart
			);
		};
	}, [ addToCartBehaviour ] );

	const showIncludingTax = getSettingWithCoercion(
		'displayCartPricesIncludingTax',
		false,
		isBoolean
	);

	const taxLabel = getSettingWithCoercion( 'taxLabel', '', isString );

	const cartTotals =
		cartIsLoadingForTheFirstTime.current &&
		isCartResponseTotals( initialCartTotals )
			? initialCartTotals
			: cartTotalsFromApi;

	const cartItemsCount =
		cartIsLoadingForTheFirstTime.current &&
		isNumber( initialCartItemsCount )
			? initialCartItemsCount
			: cartItemsCountFromApi;

	const subTotal = showIncludingTax
		? parseInt( cartTotals.total_items, 10 ) +
		  parseInt( cartTotals.total_items_tax, 10 )
		: parseInt( cartTotals.total_items, 10 );

	const ariaLabel = hasHiddenPrice
		? sprintf(
				/* translators: %1$d is the number of products in the cart. */
				_n(
					'%1$d item in cart',
					'%1$d items in cart',
					cartItemsCount,
					'woocommerce'
				),
				cartItemsCount
		  )
		: sprintf(
				/* translators: %1$d is the number of products in the cart. %2$s is the cart total */
				_n(
					'%1$d item in cart, total price of %2$s',
					'%1$d items in cart, total price of %2$s',
					cartItemsCount,
					'woocommerce'
				),
				cartItemsCount,
				formatPrice(
					subTotal,
					getCurrencyFromPriceResponse( cartTotals )
				)
		  );

	return (
		<>
			<button
				className={ `wc-block-mini-cart__button ${ colorClassNames }` }
				onClick={ () => {
					if ( onCartClickBehaviour === 'open_drawer' ) {
						if ( ! isOpen ) {
							setIsOpen( true );
							setSkipSlideIn( false );
						}
					} else if (
						onCartClickBehaviour === 'navigate_to_checkout'
					) {
						window.location.href = CHECKOUT_URL;
					}
				} }
				aria-label={ ariaLabel }
			>
				{ ! hasHiddenPrice && (
					<span
						className="wc-block-mini-cart__amount"
						style={ { color: priceColor.color } }
					>
						{ formatPrice(
							subTotal,
							getCurrencyFromPriceResponse( cartTotals )
						) }
					</span>
				) }
				{ taxLabel !== '' && subTotal !== 0 && ! hasHiddenPrice && (
					<small
						className="wc-block-mini-cart__tax-label"
						style={ { color: priceColor.color } }
					>
						{ taxLabel }
					</small>
				) }
				<QuantityBadge
					count={ cartItemsCount }
					icon={ miniCartIcon }
					iconColor={ iconColor }
					productCountColor={ productCountColor }
					productCountVisibility={ productCountVisibility }
				/>
			</button>
			<Drawer
				className={ clsx( 'wc-block-mini-cart__drawer', 'is-mobile', {
					'is-loading': cartIsLoading,
				} ) }
				isOpen={ isOpen }
				onClose={ () => {
					setIsOpen( false );
				} }
				slideIn={ ! skipSlideIn }
			>
				<div
					className="wc-block-mini-cart__template-part"
					ref={ contentsRef }
					dangerouslySetInnerHTML={ { __html: contents } }
				></div>
			</Drawer>
		</>
	);
};

export default MiniCartBlock;<|MERGE_RESOLUTION|>--- conflicted
+++ resolved
@@ -29,11 +29,8 @@
 } from '@wordpress/element';
 import { sprintf, _n } from '@wordpress/i18n';
 import clsx from 'clsx';
-<<<<<<< HEAD
 import type { ReactRootWithContainer } from '@woocommerce/base-utils';
 import { CHECKOUT_URL } from '@woocommerce/block-settings';
-=======
->>>>>>> 41cf2b28
 
 /**
  * Internal dependencies
