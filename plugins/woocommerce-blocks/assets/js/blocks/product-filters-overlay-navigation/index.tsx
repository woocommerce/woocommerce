--- conflicted
+++ resolved
@@ -19,12 +19,8 @@
 	registerBlockType( metadata, {
 		edit: Edit,
 		save: Save,
-<<<<<<< HEAD
-		icon: <Icon icon={ navigation } />,
+		icon: <Icon icon={ closeSquareShadow } />,
 		attributes: metadata.attributes,
 		variations: blockVariations,
-=======
-		icon: <Icon icon={ closeSquareShadow } />,
->>>>>>> f7f280fd
 	} );
 }