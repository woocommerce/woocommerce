--- conflicted
+++ resolved
@@ -15,12 +15,6 @@
 			margin: 0;
 			width: 100%;
 			overflow: hidden;
-<<<<<<< HEAD
-			display: flex;
-			align-items: center;
-			justify-content: center;
-=======
->>>>>>> f3a1281c
 
 			> img {
 				width: 100%;
