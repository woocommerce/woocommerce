--- conflicted
+++ resolved
@@ -13,11 +13,8 @@
 import getShortcode from './utils/get-shortcode';
 import ProductBestSellersBlock from './product-best-sellers';
 import ProductByCategoryBlock from './product-category-block';
-<<<<<<< HEAD
 import ProductTopRatedBlock from './product-top-rated';
-=======
 import ProductOnSaleBlock from './product-on-sale';
->>>>>>> 38175273
 import sharedAttributes from './utils/shared-attributes';
 
 const validAlignments = [ 'wide', 'full' ];
@@ -124,7 +121,6 @@
 	},
 } );
 
-<<<<<<< HEAD
 registerBlockType( 'woocommerce/product-top-rated', {
 	title: __( 'Top Rated Products', 'woo-gutenberg-products-block' ),
 	icon: <Gridicon icon="trophy" />,
@@ -132,7 +128,37 @@
 	keywords: [ __( 'WooCommerce', 'woo-gutenberg-products-block' ) ],
 	description: __(
 		'Display a grid of your top rated products.',
-=======
+		'woo-gutenberg-products-block'
+	),
+	attributes: {
+		...sharedAttributes,
+	},
+	getEditWrapperProps,
+
+	/**
+	 * Renders and manages the block.
+	 */
+	edit( props ) {
+		return <ProductTopRatedBlock { ...props } />;
+	},
+
+	/**
+	 * Save the block content in the post content. Block content is saved as a products shortcode.
+	 *
+	 * @return string
+	 */
+	save( props ) {
+		const {
+			align,
+		} = props.attributes; /* eslint-disable-line react/prop-types */
+		return (
+			<RawHTML className={ align ? `align${ align }` : '' }>
+				{ getShortcode( props, 'woocommerce/product-top-rated' ) }
+			</RawHTML>
+		);
+	},
+} );
+
 registerBlockType( 'woocommerce/product-on-sale', {
 	title: __( 'On Sale Products', 'woo-gutenberg-products-block' ),
 	icon: <Gridicon icon="tag" />,
@@ -140,13 +166,10 @@
 	keywords: [ __( 'WooCommerce', 'woo-gutenberg-products-block' ) ],
 	description: __(
 		'Display a grid of on sale products.',
->>>>>>> 38175273
-		'woo-gutenberg-products-block'
-	),
-	attributes: {
-		...sharedAttributes,
-<<<<<<< HEAD
-=======
+		'woo-gutenberg-products-block'
+	),
+	attributes: {
+		...sharedAttributes,
 		/**
 		 * How to order the products: 'date', 'popularity', 'price_asc', 'price_desc' 'rating', 'title'.
 		 */
@@ -154,37 +177,26 @@
 			type: 'string',
 			default: 'date',
 		},
->>>>>>> 38175273
-	},
-	getEditWrapperProps,
-
-	/**
-	 * Renders and manages the block.
-	 */
-	edit( props ) {
-<<<<<<< HEAD
-		return <ProductTopRatedBlock { ...props } />;
-=======
+	},
+	getEditWrapperProps,
+ 	/**
+	 * Renders and manages the block.
+	 */
+	edit( props ) {
 		return <ProductOnSaleBlock { ...props } />;
->>>>>>> 38175273
-	},
-
-	/**
-	 * Save the block content in the post content. Block content is saved as a products shortcode.
-	 *
-	 * @return string
-	 */
-	save( props ) {
-		const {
-			align,
-		} = props.attributes; /* eslint-disable-line react/prop-types */
-		return (
-			<RawHTML className={ align ? `align${ align }` : '' }>
-<<<<<<< HEAD
-				{ getShortcode( props, 'woocommerce/product-top-rated' ) }
-=======
+	},
+ 	/**
+	 * Save the block content in the post content. Block content is saved as a products shortcode.
+	 *
+	 * @return string
+	 */
+	save( props ) {
+		const {
+			align,
+		} = props.attributes; /* eslint-disable-line react/prop-types */
+		return (
+			<RawHTML className={ align ? `align${ align }` : '' }>
 				{ getShortcode( props, 'woocommerce/product-on-sale' ) }
->>>>>>> 38175273
 			</RawHTML>
 		);
 	},
