/**
 * External dependencies
 */
import type { AddToCartEventDetail } from '@woocommerce/types';
import type { CoreCollectionNames } from '@woocommerce/blocks/product-collection/types';

const CustomEvent = window.CustomEvent || null;

interface DispatchedEventProperties {
	// Whether the event bubbles.
	bubbles?: boolean;
	// Whether the event is cancelable.
	cancelable?: boolean;
	// See https://developer.mozilla.org/en-US/docs/Web/API/CustomEvent/detail
	detail?: unknown;
	// Element that dispatches the event. By default, the body.
	element?: Element | null;
}

/**
 * Wrapper function to dispatch an event.
 */
export const dispatchEvent = (
	name: string,
	{
		bubbles = false,
		cancelable = false,
		element,
		detail = {},
	}: DispatchedEventProperties
): void => {
	if ( ! CustomEvent ) {
		return;
	}
	if ( ! element ) {
		element = document.body;
	}
	const event = new CustomEvent( name, {
		bubbles,
		cancelable,
		detail,
	} );
	element.dispatchEvent( event );
};

export const triggerAddingToCartEvent = (): void => {
	dispatchEvent( 'wc-blocks_adding_to_cart', {
		bubbles: true,
		cancelable: true,
	} );
};

export const triggerAddedToCartEvent = ( {
	preserveCartData = false,
}: AddToCartEventDetail ): void => {
	dispatchEvent( 'wc-blocks_added_to_cart', {
		bubbles: true,
		cancelable: true,
		detail: { preserveCartData },
	} );
};

export const triggerProductListRenderedEvent = ( payload: {
<<<<<<< HEAD
	collection: CoreCollectionNames | string;
=======
	collection?: CoreCollectionNames | string;
>>>>>>> 3c12dd8a
} ) => {
	dispatchEvent( 'wc-blocks_product_list_rendered', {
		bubbles: true,
		cancelable: true,
		detail: payload,
	} );
};

<<<<<<< HEAD
export const triggerViewedProductEvent = ( payload: {
	productId: number;
} ): void => {
	dispatchEvent( 'wc-blocks_viewed_product', {
		bubbles: true,
		cancelable: true,
		detail: payload,
	} );
};

=======
>>>>>>> 3c12dd8a
/**
 * Function that listens to a jQuery event and dispatches a native JS event.
 * Useful to convert WC Core events into events that can be read by blocks.
 *
 * Returns a function to remove the jQuery event handler. Ideally it should be
 * used when the component is unmounted.
 */
export const translateJQueryEventToNative = (
	// Name of the jQuery event to listen to.
	jQueryEventName: string,
	// Name of the native event to dispatch.
	nativeEventName: string,
	// Whether the event bubbles.
	bubbles = false,
	// Whether the event is cancelable.
	cancelable = false
): ( () => void ) => {
	if ( typeof jQuery !== 'function' ) {
		return () => void null;
	}

	const eventDispatcher = () => {
		dispatchEvent( nativeEventName, { bubbles, cancelable } );
	};

	jQuery( document ).on( jQueryEventName, eventDispatcher );
	return () => jQuery( document ).off( jQueryEventName, eventDispatcher );
};<|MERGE_RESOLUTION|>--- conflicted
+++ resolved
@@ -61,11 +61,7 @@
 };
 
 export const triggerProductListRenderedEvent = ( payload: {
-<<<<<<< HEAD
-	collection: CoreCollectionNames | string;
-=======
 	collection?: CoreCollectionNames | string;
->>>>>>> 3c12dd8a
 } ) => {
 	dispatchEvent( 'wc-blocks_product_list_rendered', {
 		bubbles: true,
@@ -74,7 +70,6 @@
 	} );
 };
 
-<<<<<<< HEAD
 export const triggerViewedProductEvent = ( payload: {
 	productId: number;
 } ): void => {
@@ -85,8 +80,6 @@
 	} );
 };
 
-=======
->>>>>>> 3c12dd8a
 /**
  * Function that listens to a jQuery event and dispatches a native JS event.
  * Useful to convert WC Core events into events that can be read by blocks.
