#!/usr/bin/env bash

# Extract the relative path from the plugin root to this script directory.
# By doing so, we can run this script from anywhere.
script_dir="$(cd "$(dirname "${BASH_SOURCE[0]}")" && pwd)"
head_dir=$(cd "$(dirname "$script_dir")" && cd ../../.. && pwd)
relative_path=${script_dir#$head_dir/}

# Generate the child themes zip files before running the tests.
# By doing so, we ensure that the zip files are up-to-date.
themes_dir="$script_dir/themes"
themes=(
	"storefront-child__block-notices-filter"
	"storefront-child__block-notices-template"
	"storefront-child__classic-notices-template"
	"twentytwentyfour-child__block-notices-filter"
	"twentytwentyfour-child__block-notices-template"
	"twentytwentyfour-child__classic-notices-template"
)
for theme in "${themes[@]}"; do
    # Define the path to the theme directory and the zip file.
    theme_dir="$themes_dir/$theme"
    zip_file="$themes_dir/$theme.zip"

    # Check if the zip file exists. If it does, delete it.
    if [ -f "$zip_file" ]; then
        echo "Deleting existing zip file for $theme."
        rm "$zip_file"
    fi

    # Navigate to the themes directory to ensure the zip contains only the theme folder name.
    # Then, create a fresh zip file.
    echo "Creating zip file for $theme."
    (cd "$themes_dir" && zip -r "$zip_file" "$theme" -x "*.git*" -x "*node_modules*")
done

# Run the main script in the container for better performance.
wp-env run tests-cli -- bash wp-content/plugins/woocommerce/blocks-bin/playwright/scripts/index.sh
<<<<<<< HEAD

wp-env run tests-cli wp option update woocommerce_coming_soon 'no'
=======
wp-env run tests-cli wp option update woocommerce_coming_soon 'no'
>>>>>>> 8653d4c4
<|MERGE_RESOLUTION|>--- conflicted
+++ resolved
@@ -36,9 +36,4 @@
 
 # Run the main script in the container for better performance.
 wp-env run tests-cli -- bash wp-content/plugins/woocommerce/blocks-bin/playwright/scripts/index.sh
-<<<<<<< HEAD
-
-wp-env run tests-cli wp option update woocommerce_coming_soon 'no'
-=======
-wp-env run tests-cli wp option update woocommerce_coming_soon 'no'
->>>>>>> 8653d4c4
+wp-env run tests-cli wp option update woocommerce_coming_soon 'no'