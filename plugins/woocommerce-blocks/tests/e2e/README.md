# WooCommerce Blocks Playwright End to End Tests

This is the documentation for the new E2E testing setup based on Playwright and wp-env. Over time, these playwright E2E tests should replace the current [Puppeteer E2E tests](../e2e-jest/).

## Table of contents <!-- omit in toc -->

-   [Pre-requisites](#pre-requisites)
-   [Introduction](#introduction)
    -   [Running tests for the first time](#running-tests-for-the-first-time)
    -   [To run the test again, re-create the environment to start with a fresh state](#to-run-the-test-again-re-create-the-environment-to-start-with-a-fresh-state)
    -   [Other ways of running tests](#other-ways-of-running-tests)
    -   [Troubleshooting](#troubleshooting)

## Pre-requisites

-   Node.js ([Installation instructions](https://nodejs.org/en/download/))
-   NVM ([Installation instructions](https://github.com/nvm-sh/nvm))
-   Docker and Docker Compose ([Installation instructions](https://docs.docker.com/engine/install/))

Note, that if you are on Mac and you install docker through other methods such as homebrew, for example, your steps to set it up might be different. The commands listed in steps below may also vary.

If you are using Windows, we recommend using [Windows Subsystem for Linux (WSL)](https://docs.microsoft.com/en-us/windows/wsl/) for running E2E tests. Follow the [WSL Setup Instructions](../tests/e2e-jest/WSL_SETUP_INSTRUCTIONS.md) first before proceeding with the steps below.

## Introduction

End-to-end tests are powered by Playwright. The test site is spun up using `wp-env` (recommended), but we will continue to support `e2e-environment` in the meantime.

### Running tests for the first time

In the root directory, run:

```sh
nvm use
```

```sh
pnpm install
```

Now change directory to `plugins/woocommerce-blocks/`:

```sh
cd plugins/woocommerce-blocks/
```

Ensure necessary browsers are installed:

```sh
npx playwright install
```

```sh
pnpm run env:start
```

```sh
pnpm run test:e2e
```

ℹ️ If you have any problems running the tests, check out the [Troubleshooting](#troubleshooting) section for help.

### To run the test again, re-create the environment to start with a fresh state

```sh
pnpm run env:restart
```

```sh
pnpm run test:e2e
```

### Adding posts for testing block content

During test setup posts are automatically created from all the html files contained in `./bin/posts`. All posts are given a title like `File Name Block` which generates a url like `file-name-block`.

e.g. `my-test.html` will generate a post with the title `My Test Block` and permalink `my-test-block`. You'll be able to navigate to that page in your test like:

```ts
await page.goto( '/my-test-block/' );
```

Please also note that the posts are generated during initial environment setup, so if you add or edit a post file you'll need to restart the environment to see the changes.

### Tests with side effects

We call tests that affect other tests (ones that modify the site settings, using custom plugins) are tests with side effects and we [split](https://github.com/woocommerce/woocommerce-blocks/pull/10508) those tests to a separate test suite:

```sh
pnpm run test:e2e:side-effects
```

_Note: All command parameters of `test:e2e` can be used for
`test:e2e:side-effects`._

### Tests with a classic theme and a block theme with custom templates

By default, e2e tests run in a non-customized block theme. However, we also have some e2e tests which run specifically in a classic theme and in a block theme with custom templates. They can be run like this:

```sh
pnpm run test:e2e:classic-theme
```

```sh
pnpm run test:e2e:block-theme-with-templates
```

\_Note: All command parameters of `test:e2e` can be used for these commands too.

### Other ways of running tests

Headless mode:

```sh
pnpm run test:e2e
```

Interactive UI mode:

```sh
pnpm run test:e2e --ui
```

Headed mode:

```sh
pnpm run test:e2e --headed
```

Debug mode:

```sh
pnpm run test:e2e --debug
```

Running a single test:

```sh
pnpm run test:e2e ./tests/e2e/tests/example.spec.ts
```

To see all options, run the following command:

```sh
npx playwright test --help
```

<<<<<<< HEAD
### Generating dynamic posts to test block variations

Testing a single block can be daunting considering all the different attribute combinations that could be
considered valid for a single block. The basic templating system available in this test suite allows for
the generation of dynamic posts that can be used to test block variations.

Templates use the Handlebars templating system and you can put them anywhere. It's simplest to co-locate them
with the test. You can easily pass custom attributes to a block in your template using the wp-block helper
we've defined.

It looks like this in the template:

```handlebars
{{#> wp-block name="woocommerce/featured-category" attributes=attributes /}}
    You can nest content here if you want to test the block with some content.
{{/wp-block}}
```

In your tests you can use `createPostFromTemplate` to create a post containing your template. If you use it
more than once in your test you may want to create it in `beforeAll` as its a slow operation to do many times.

```js
let defaultBlockPost: GeneratedPost;
let customAttributesPost: GeneratedPost;

test.beforeAll( async () => {
	defaultBlockPost = await createPostFromTemplate(
		'Product Filter Stock Status Block',
		TEMPLATE_PATH,
		// data to pass to the template
		{}
	);

	customAttributesPost = await createPostFromTemplate(
		'Product Filter Stock Status Block Dropdown',
		TEMPLATE_PATH,
		// data to pass to the template
		{
			attributes: {
				displayStyle: 'dropdown',
			},
		}
	);
} );
```

In your test you can navigate to the page and then in `afterAll` you can clean it up.

```js
test( 'Test the block', async ( { page } ) => {
	await page.goto( defaultBlockPost.url );
	// do your tests here
} );

test.afterAll( async () => {
	await defaultBlockPost.delete();
} );
```
=======
### Troubleshooting

If you run into problems the first time you try to run the tests, please run the following command before starting the test suite:

```sh
pnpm wp-env:config
```

This helps set up your environment correctly and can prevent some of the usual issues from happening.
>>>>>>> f513ce7c
<|MERGE_RESOLUTION|>--- conflicted
+++ resolved
@@ -144,7 +144,6 @@
 npx playwright test --help
 ```
 
-<<<<<<< HEAD
 ### Generating dynamic posts to test block variations
 
 Testing a single block can be daunting considering all the different attribute combinations that could be
@@ -164,46 +163,56 @@
 ```
 
 In your tests you can use `createPostFromTemplate` to create a post containing your template. If you use it
-more than once in your test you may want to create it in `beforeAll` as its a slow operation to do many times.
+more than once in your test you can extend the test suite and provide the posts as fixtures, like in the example
+below
 
 ```js
-let defaultBlockPost: GeneratedPost;
-let customAttributesPost: GeneratedPost;
-
-test.beforeAll( async () => {
-	defaultBlockPost = await createPostFromTemplate(
-		'Product Filter Stock Status Block',
-		TEMPLATE_PATH,
-		// data to pass to the template
-		{}
-	);
-
-	customAttributesPost = await createPostFromTemplate(
-		'Product Filter Stock Status Block Dropdown',
-		TEMPLATE_PATH,
-		// data to pass to the template
-		{
-			attributes: {
-				displayStyle: 'dropdown',
-			},
-		}
-	);
+import { test as base } from '@playwright/test';
+
+const test = base.extend< {
+	dropdownBlockPostPage: TestingPost;
+	defaultBlockPostPage: TestingPost;
+} >( {
+	defaultBlockPostPage: async ( { requestUtils }, use ) => {
+		const testingPost = await createPostFromTemplate(
+			requestUtils,
+			{ title: 'Product Filter Stock Status Block' },
+			TEMPLATE_PATH,
+			{}
+		);
+
+		await use( testingPost );
+		await testingPost.deletePost();
+	},
+
+	dropdownBlockPostPage: async ( { requestUtils }, use ) => {
+		const testingPost = await createPostFromTemplate(
+			requestUtils,
+			{ title: 'Product Filter Stock Status Block' },
+			TEMPLATE_PATH,
+			{
+				attributes: {
+					displayStyle: 'dropdown',
+				},
+			}
+		);
+
+		await use( testingPost );
+		await testingPost.deletePost();
+	},
 } );
 ```
 
-In your test you can navigate to the page and then in `afterAll` you can clean it up.
+In your test you can navigate to the page. You won't need to clean it up, because
+the fixture will take care of that for you.
 
 ```js
-test( 'Test the block', async ( { page } ) => {
-	await page.goto( defaultBlockPost.url );
+test( 'Test the block', async ( { page, defaultBlockPostPage } ) => {
+	await page.goto( defaultBlockPostPage.post.link );
 	// do your tests here
 } );
-
-test.afterAll( async () => {
-	await defaultBlockPost.delete();
-} );
-```
-=======
+```
+
 ### Troubleshooting
 
 If you run into problems the first time you try to run the tests, please run the following command before starting the test suite:
@@ -212,5 +221,4 @@
 pnpm wp-env:config
 ```
 
-This helps set up your environment correctly and can prevent some of the usual issues from happening.
->>>>>>> f513ce7c
+This helps set up your environment correctly and can prevent some of the usual issues from happening.