--- conflicted
+++ resolved
@@ -45,20 +45,12 @@
 			frontendUtils,
 			requestUtils,
 		} ) => {
-<<<<<<< HEAD
-			await admin.visitAdminPage( 'edit.php?post_type=page' );
-
-			await page.getByLabel( `“${ template.title }” (Edit)` ).click();
-			await page.waitForLoadState();
-			await editorUtils.closeWelcomeGuideModal();
-=======
 			const pageData = await requestUtils.rest( {
 				path: 'wp/v2/pages?slug=' + template.slug,
 			} );
 			const pageId = pageData[ 0 ].id;
 
 			await admin.editPost( pageId );
->>>>>>> e750b0ff
 
 			// Prevent trying to insert the paragraph block before the editor is
 			// ready.
@@ -76,22 +68,6 @@
 			// Verify edits are in the template when viewed from the frontend.
 			await template.visitPage( { frontendUtils } );
 			await expect( page.getByText( userText ).first() ).toBeVisible();
-<<<<<<< HEAD
-
-			// Clean up the paragraph block added before.
-			await admin.visitAdminPage( 'edit.php?post_type=page' );
-
-			await page.getByLabel( `“${ template.title }” (Edit)` ).click();
-
-			// Prevent trying to insert the paragraph block before the editor is ready.
-			await page.locator( template.blockClassName ).waitFor();
-
-			await editorUtils.removeBlocks( {
-				name: 'core/paragraph',
-			} );
-			await editorUtils.updatePost();
-=======
->>>>>>> e750b0ff
 		} );
 	} );
 } );