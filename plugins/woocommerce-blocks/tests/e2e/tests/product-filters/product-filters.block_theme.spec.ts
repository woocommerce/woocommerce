/**
 * External dependencies
 */
import { test as base, expect } from '@woocommerce/e2e-utils';

/**
 * Internal dependencies
 */
import { ProductFiltersPage } from './product-filters.page';

const blockData = {
	name: 'woocommerce/product-filters',
	title: 'Product Filters',
	selectors: {
		frontend: {},
		editor: {
			settings: {},
		},
	},
	slug: 'archive-product',
	productPage: '/product/hoodie/',
};

const test = base.extend< { pageObject: ProductFiltersPage } >( {
	pageObject: async ( { page, editor, frontendUtils }, use ) => {
		const pageObject = new ProductFiltersPage( {
			page,
			editor,
			frontendUtils,
		} );
		await use( pageObject );
	},
} );

test.describe( `${ blockData.name }`, () => {
<<<<<<< HEAD
	test.beforeEach( async ( { admin, editor } ) => {
=======
	test.beforeEach( async ( { admin, editorUtils, requestUtils } ) => {
		await requestUtils.activatePlugin(
			'woocommerce-blocks-test-enable-experimental-features'
		);
>>>>>>> 4ddfd438
		await admin.visitSiteEditor( {
			postId: `woocommerce/woocommerce//${ blockData.slug }`,
			postType: 'wp_template',
		} );
		await editor.enterEditMode();
	} );

	test( 'should be visible and contain correct inner blocks', async ( {
		editor,
		pageObject,
	} ) => {
		await pageObject.addProductFiltersBlock( { cleanContent: true } );

		const block = editor.canvas.getByLabel(
			'Block: Product Filters (Beta)'
		);
		await expect( block ).toBeVisible();

		const filtersbBlockHeading = block.getByRole( 'document', {
			name: 'Filters',
		} );
		await expect( filtersbBlockHeading ).toBeVisible();

		const activeHeading = block.getByRole( 'document', {
			name: 'Active',
		} );
		const activeFilterBlock = block.getByLabel(
			'Block: Product Filter: Active'
		);
		await expect( activeHeading ).toBeVisible();
		await expect( activeFilterBlock ).toBeVisible();

		const priceHeading = block.getByRole( 'document', {
			name: 'Price',
		} );
		const priceFilterBlock = block.getByLabel(
			'Block: Product Filter: Price'
		);
		await expect( priceHeading ).toBeVisible();
		await expect( priceFilterBlock ).toBeVisible();

		const statusHeading = block.getByRole( 'document', {
			name: 'Status',
		} );
		const statusFilterBlock = block.getByLabel(
			'Block: Product Filter: Stock'
		);
		await expect( statusHeading ).toBeVisible();
		await expect( statusFilterBlock ).toBeVisible();

		const colorHeading = block.getByText( 'Color', {
			exact: true,
		} );
		const colorFilterBlock = block.getByLabel(
			'Block: Product Filter: Attribute (Beta)'
		);
		const expectedColorFilterOptions = [
			'Blue',
			'Green',
			'Gray',
			'Red',
			'Yellow',
		];
		const colorFilterOptions = (
			await colorFilterBlock.allInnerTexts()
		 )[ 0 ].split( '\n' );
		await expect( colorHeading ).toBeVisible();
		await expect( colorFilterBlock ).toBeVisible();
		expect( colorFilterOptions ).toEqual(
			expect.arrayContaining( expectedColorFilterOptions )
		);

		const ratingHeading = block.getByRole( 'document', {
			name: 'Rating',
		} );
		const ratingFilterBlock = block.getByLabel(
			'Block: Product Filter: Rating (Beta)'
		);
		await expect( ratingHeading ).toBeVisible();
		await expect( ratingFilterBlock ).toBeVisible();
	} );
} );<|MERGE_RESOLUTION|>--- conflicted
+++ resolved
@@ -33,14 +33,10 @@
 } );
 
 test.describe( `${ blockData.name }`, () => {
-<<<<<<< HEAD
-	test.beforeEach( async ( { admin, editor } ) => {
-=======
-	test.beforeEach( async ( { admin, editorUtils, requestUtils } ) => {
+	test.beforeEach( async ( { admin, editor, requestUtils } ) => {
 		await requestUtils.activatePlugin(
 			'woocommerce-blocks-test-enable-experimental-features'
 		);
->>>>>>> 4ddfd438
 		await admin.visitSiteEditor( {
 			postId: `woocommerce/woocommerce//${ blockData.slug }`,
 			postType: 'wp_template',
