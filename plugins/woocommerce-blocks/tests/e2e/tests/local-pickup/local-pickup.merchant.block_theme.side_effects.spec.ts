--- conflicted
+++ resolved
@@ -25,14 +25,6 @@
 		await localPickupUtils.enableLocalPickup();
 	} );
 
-<<<<<<< HEAD
-	test.afterEach( async ( { localPickupUtils } ) => {
-		await localPickupUtils.deleteLocations();
-		await localPickupUtils.setLocalPickupTitle( 'Pickup' );
-	} );
-
-=======
->>>>>>> 75b7775e
 	test( 'Updating the title in WC Settings updates the local pickup text in the block and vice/versa', async ( {
 		page,
 		localPickupUtils,
