--- conflicted
+++ resolved
@@ -41,12 +41,7 @@
 ];
 
 for ( const { classes, product, frontendPage } of products ) {
-<<<<<<< HEAD
-	// eslint-disable-next-line playwright/valid-describe-callback
-	test.describe( `The Single Product page of the ${ product }`, () =>
-=======
 	test.describe( `The Single Product page of the ${ product }`, () => {
->>>>>>> ae305a0e
 		test( 'add product specific classes to the body', async ( {
 			page,
 		} ) => {
