--- conflicted
+++ resolved
@@ -4,26 +4,16 @@
 import { test, expect } from '@woocommerce/e2e-playwright-utils';
 import { customerFile, guestFile } from '@woocommerce/e2e-utils';
 
-test.describe( 'Basic role-based functionality tests', async () => {
+test.describe( 'Basic role-based functionality tests', () => {
 	test.describe( 'As admin', () => {
 		// Admin is the default user, so no need to set storage state.
 		test( 'Load Dashboard page', async ( { page } ) => {
 			await page.goto( '/wp-admin' );
 
-<<<<<<< HEAD
-test.describe( 'A basic set of tests to ensure WP, wp-admin and my-account load', () => {
-	test( 'Load the home page', async ( { page } ) => {
-		await page.goto( '/' );
-		const title = page
-			.locator( 'header' )
-			.locator( '.wp-block-site-title' );
-		await expect( title ).toHaveText( 'WooCommerce Blocks E2E Test Suite' );
-=======
 			await expect(
 				page.getByRole( 'heading', { name: 'Dashboard' } )
 			).toHaveText( 'Dashboard' );
 		} );
->>>>>>> 4b1e7cbc
 	} );
 
 	test.describe( 'As customer', () => {
