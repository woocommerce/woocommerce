--- conflicted
+++ resolved
@@ -10,20 +10,10 @@
 		test( 'Load Dashboard page', async ( { page } ) => {
 			await page.goto( '/wp-admin' );
 
-<<<<<<< HEAD
-test.describe( 'A basic set of tests to ensure WP, wp-admin and my-account load', () => {
-	test( 'Load the home page', async ( { page } ) => {
-		await page.goto( '/' );
-		const title = page
-			.locator( 'header' )
-			.locator( '.wp-block-site-title' );
-		await expect( title ).toHaveText( 'WooCommerce Blocks E2E Test Suite' );
-=======
 			await expect(
 				page.getByRole( 'heading', { name: 'Dashboard' } )
 			).toHaveText( 'Dashboard' );
 		} );
->>>>>>> 417baee8
 	} );
 
 	test.describe( 'As customer', () => {
