/**
 * External dependencies
 */
import { test as base, expect } from '@woocommerce/e2e-playwright-utils';
import { Post } from '@wordpress/e2e-test-utils-playwright/build-types/request-utils/posts';
import path from 'path';

const TEMPLATE_PATH = path.join( __dirname, './active-filters.handlebars' );

const test = base.extend< {
<<<<<<< HEAD
	defaultBlockPostPage: Post;
} >( {
	defaultBlockPostPage: async ( { requestUtils }, use ) => {
=======
	defaultBlockPost: Post;
} >( {
	defaultBlockPost: async ( { requestUtils }, use ) => {
>>>>>>> d077a3f4
		const testingPost = await requestUtils.createPostFromTemplate(
			{ title: 'Active Filters Block' },
			TEMPLATE_PATH,
			{}
		);

		await use( testingPost );
		await requestUtils.deletePost( testingPost.id );
	},
} );

test.describe( 'Product Filter: Active Filters Block', async () => {
	test.describe( 'frontend', () => {
		test( 'Without any filters selected, only a wrapper block is rendered', async ( {
			page,
<<<<<<< HEAD
			defaultBlockPostPage,
		} ) => {
			await page.goto( defaultBlockPostPage.link );
=======
			defaultBlockPost,
		} ) => {
			await page.goto( defaultBlockPost.link );
>>>>>>> d077a3f4

			const locator = page.locator(
				'.wp-block-woocommerce-product-filter'
			);

			const count = await locator.count();
			expect( count ).toBe( 1 );

			const html = await locator.innerHTML();
			expect( html.trim() ).toBe( '' );
		} );

		test( 'With rating filters applied it shows the correct active filters', async ( {
			page,
<<<<<<< HEAD
			defaultBlockPostPage,
		} ) => {
			await page.goto(
				`${ defaultBlockPostPage.link }?rating_filter=1,2,5`
			);
=======
			defaultBlockPost,
		} ) => {
			await page.goto( `${ defaultBlockPost.link }?rating_filter=1,2,5` );
>>>>>>> d077a3f4

			const hasTitle =
				( await page.locator( 'text=Rating:' ).count() ) === 1;

			expect( hasTitle ).toBe( true );

			for ( const text of [
				'Rated 1 out of 5',
				'Rated 2 out of 5',
				'Rated 5 out of 5',
			] ) {
				const hasFilter =
					( await page.locator( `text=${ text }` ).count() ) === 1;
				expect( hasFilter ).toBe( true );
			}
		} );

		test( 'With stock filters applied it shows the correct active filters', async ( {
			page,
<<<<<<< HEAD
			defaultBlockPostPage,
		} ) => {
			await page.goto(
				`${ defaultBlockPostPage.link }?filter_stock_status=instock,onbackorder`
=======
			defaultBlockPost,
		} ) => {
			await page.goto(
				`${ defaultBlockPost.link }?filter_stock_status=instock,onbackorder`
>>>>>>> d077a3f4
			);

			const hasTitle =
				( await page.locator( 'text=Stock Status:' ).count() ) === 1;

			expect( hasTitle ).toBe( true );

			for ( const text of [ 'In stock', 'On backorder' ] ) {
				const hasFilter =
					( await page.locator( `text=${ text }` ).count() ) === 1;
				expect( hasFilter ).toBe( true );
			}
		} );

		test( 'With attribute filters applied it shows the correct active filters', async ( {
			page,
<<<<<<< HEAD
			defaultBlockPostPage,
		} ) => {
			await page.goto(
				`${ defaultBlockPostPage.link }?filter_color=blue,gray&query_type_color=or`
=======
			defaultBlockPost,
		} ) => {
			await page.goto(
				`${ defaultBlockPost.link }?filter_color=blue,gray&query_type_color=or`
>>>>>>> d077a3f4
			);

			const hasTitle =
				( await page.locator( 'text=Color:' ).count() ) === 1;

			expect( hasTitle ).toBe( true );

			for ( const text of [ 'Blue', 'Gray' ] ) {
				const hasFilter =
					( await page.locator( `text=${ text }` ).count() ) === 1;
				expect( hasFilter ).toBe( true );
			}
		} );

		test( 'With price filters applied it shows the correct active filters', async ( {
			page,
<<<<<<< HEAD
			defaultBlockPostPage,
		} ) => {
			await page.goto(
				`${ defaultBlockPostPage.link }?min_price=17&max_price=71`
=======
			defaultBlockPost,
		} ) => {
			await page.goto(
				`${ defaultBlockPost.link }?min_price=17&max_price=71`
>>>>>>> d077a3f4
			);

			const hasTitle =
				( await page.locator( 'text=Price:' ).count() ) === 1;

			expect( hasTitle ).toBe( true );

			const hasFilter =
				( await page.locator( `text=Between $17 and $71` ).count() ) ===
				1;
			expect( hasFilter ).toBe( true );
		} );
	} );
} );<|MERGE_RESOLUTION|>--- conflicted
+++ resolved
@@ -8,15 +8,9 @@
 const TEMPLATE_PATH = path.join( __dirname, './active-filters.handlebars' );
 
 const test = base.extend< {
-<<<<<<< HEAD
-	defaultBlockPostPage: Post;
-} >( {
-	defaultBlockPostPage: async ( { requestUtils }, use ) => {
-=======
 	defaultBlockPost: Post;
 } >( {
 	defaultBlockPost: async ( { requestUtils }, use ) => {
->>>>>>> d077a3f4
 		const testingPost = await requestUtils.createPostFromTemplate(
 			{ title: 'Active Filters Block' },
 			TEMPLATE_PATH,
@@ -32,16 +26,8 @@
 	test.describe( 'frontend', () => {
 		test( 'Without any filters selected, only a wrapper block is rendered', async ( {
 			page,
-<<<<<<< HEAD
-			defaultBlockPostPage,
-		} ) => {
-			await page.goto( defaultBlockPostPage.link );
-=======
 			defaultBlockPost,
 		} ) => {
-			await page.goto( defaultBlockPost.link );
->>>>>>> d077a3f4
-
 			const locator = page.locator(
 				'.wp-block-woocommerce-product-filter'
 			);
@@ -55,17 +41,9 @@
 
 		test( 'With rating filters applied it shows the correct active filters', async ( {
 			page,
-<<<<<<< HEAD
-			defaultBlockPostPage,
-		} ) => {
-			await page.goto(
-				`${ defaultBlockPostPage.link }?rating_filter=1,2,5`
-			);
-=======
 			defaultBlockPost,
 		} ) => {
 			await page.goto( `${ defaultBlockPost.link }?rating_filter=1,2,5` );
->>>>>>> d077a3f4
 
 			const hasTitle =
 				( await page.locator( 'text=Rating:' ).count() ) === 1;
@@ -85,17 +63,10 @@
 
 		test( 'With stock filters applied it shows the correct active filters', async ( {
 			page,
-<<<<<<< HEAD
-			defaultBlockPostPage,
-		} ) => {
-			await page.goto(
-				`${ defaultBlockPostPage.link }?filter_stock_status=instock,onbackorder`
-=======
 			defaultBlockPost,
 		} ) => {
 			await page.goto(
 				`${ defaultBlockPost.link }?filter_stock_status=instock,onbackorder`
->>>>>>> d077a3f4
 			);
 
 			const hasTitle =
@@ -112,17 +83,10 @@
 
 		test( 'With attribute filters applied it shows the correct active filters', async ( {
 			page,
-<<<<<<< HEAD
-			defaultBlockPostPage,
-		} ) => {
-			await page.goto(
-				`${ defaultBlockPostPage.link }?filter_color=blue,gray&query_type_color=or`
-=======
 			defaultBlockPost,
 		} ) => {
 			await page.goto(
 				`${ defaultBlockPost.link }?filter_color=blue,gray&query_type_color=or`
->>>>>>> d077a3f4
 			);
 
 			const hasTitle =
@@ -139,17 +103,10 @@
 
 		test( 'With price filters applied it shows the correct active filters', async ( {
 			page,
-<<<<<<< HEAD
-			defaultBlockPostPage,
-		} ) => {
-			await page.goto(
-				`${ defaultBlockPostPage.link }?min_price=17&max_price=71`
-=======
 			defaultBlockPost,
 		} ) => {
 			await page.goto(
 				`${ defaultBlockPost.link }?min_price=17&max_price=71`
->>>>>>> d077a3f4
 			);
 
 			const hasTitle =
