--- conflicted
+++ resolved
@@ -14,20 +14,12 @@
 
 test.describe( 'Product Filter: Active Filters Block', () => {
 	test.describe( 'frontend', () => {
-<<<<<<< HEAD
-=======
 		test.beforeEach( async ( { requestUtils } ) => {
 			await requestUtils.activatePlugin(
 				'woocommerce-blocks-test-enable-experimental-features'
 			);
-			await requestUtils.updateTemplateContents(
-				PRODUCT_CATALOG_TEMPLATE_ID,
-				TEMPLATE_PATH,
-				{}
-			);
 		} );
 
->>>>>>> 4ddfd438
 		test( 'Without any filters selected, only a wrapper block is rendered', async ( {
 			page,
 			templateCompiler,
