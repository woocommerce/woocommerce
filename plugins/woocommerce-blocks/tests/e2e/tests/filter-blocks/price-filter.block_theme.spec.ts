--- conflicted
+++ resolved
@@ -14,20 +14,11 @@
 
 test.describe( 'Product Filter: Price Filter Block', () => {
 	test.describe( 'frontend', () => {
-<<<<<<< HEAD
-		test.beforeEach( async ( { templateCompiler } ) => {
-			await templateCompiler.compile();
-=======
-		test.beforeEach( async ( { requestUtils } ) => {
+		test.beforeEach( async ( { requestUtils, templateCompiler } ) => {
 			await requestUtils.activatePlugin(
 				'woocommerce-blocks-test-enable-experimental-features'
 			);
-			await requestUtils.updateTemplateContents(
-				PRODUCT_CATALOG_TEMPLATE_ID,
-				TEMPLATE_PATH,
-				{}
-			);
->>>>>>> 4ddfd438
+			await templateCompiler.compile();
 		} );
 
 		test( 'clear button is not shown on initial page load', async ( {
