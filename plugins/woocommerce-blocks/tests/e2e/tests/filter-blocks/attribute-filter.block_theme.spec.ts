--- conflicted
+++ resolved
@@ -192,7 +192,6 @@
 	} );
 
 	test.describe( "With display style 'dropdown'", () => {
-<<<<<<< HEAD
 		let testingTemplateId = '';
 
 		test.beforeAll( async ( { requestUtils } ) => {
@@ -212,17 +211,16 @@
 
 		test.afterAll( async ( { templateApiUtils } ) => {
 			await templateApiUtils.revertTemplate( testingTemplateId );
-=======
+		} );
+
 		test( 'clear button is not shown on initial page load', async ( {
 			page,
-			dropdownBlockPost,
-		} ) => {
-			await page.goto( dropdownBlockPost.link );
+		} ) => {
+			await page.goto( PRODUCT_CATALOG_LINK );
 
 			const button = page.getByRole( 'button', { name: 'Clear' } );
 
 			await expect( button ).toBeHidden();
->>>>>>> 35f07934
 		} );
 
 		test( 'renders a dropdown list with the available attribute filters', async ( {
