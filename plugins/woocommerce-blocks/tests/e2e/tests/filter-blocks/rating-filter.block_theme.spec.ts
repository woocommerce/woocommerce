--- conflicted
+++ resolved
@@ -8,15 +8,9 @@
 const TEMPLATE_PATH = path.join( __dirname, './rating-filter.handlebars' );
 
 const test = base.extend< {
-<<<<<<< HEAD
-	defaultBlockPostPage: Post;
-} >( {
-	defaultBlockPostPage: async ( { requestUtils }, use ) => {
-=======
 	defaultBlockPost: Post;
 } >( {
 	defaultBlockPost: async ( { requestUtils }, use ) => {
->>>>>>> d077a3f4
 		const testingPost = await requestUtils.createPostFromTemplate(
 			{ title: 'Active Filters Block' },
 			TEMPLATE_PATH,
@@ -32,15 +26,9 @@
 	test.describe( 'frontend', () => {
 		test( 'Renders a checkbox list with the available ratings', async ( {
 			page,
-<<<<<<< HEAD
-			defaultBlockPostPage,
-		} ) => {
-			await page.goto( defaultBlockPostPage.link );
-=======
 			defaultBlockPost,
 		} ) => {
 			await page.goto( defaultBlockPost.link );
->>>>>>> d077a3f4
 
 			const ratingStars = page.getByLabel( /^Rated \d out of 5/ );
 			const count = await ratingStars.count();
@@ -59,15 +47,9 @@
 
 		test( 'Selecting a checkbox filters down the products', async ( {
 			page,
-<<<<<<< HEAD
-			defaultBlockPostPage,
-		} ) => {
-			await page.goto( defaultBlockPostPage.link );
-=======
 			defaultBlockPost,
 		} ) => {
 			await page.goto( defaultBlockPost.link );
->>>>>>> d077a3f4
 
 			const ratingCheckboxes = page.getByLabel(
 				/Checkbox: Rated \d out of 5/
@@ -77,13 +59,7 @@
 
 			// wait for navigation
 			await page.waitForURL(
-<<<<<<< HEAD
-				( url ) =>
-					url.searchParams.has( 'rating_filter' ) &&
-					url.searchParams.get( 'rating_filter' ) === '1'
-=======
 				( url ) => url.searchParams.get( 'rating_filter' ) === '1'
->>>>>>> d077a3f4
 			);
 
 			const products = page.locator( '.wc-block-product' );
