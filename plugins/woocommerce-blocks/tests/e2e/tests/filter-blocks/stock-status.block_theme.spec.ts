/**
 * External dependencies
 */
import { test, expect } from '@woocommerce/e2e-playwright-utils';
import path from 'path';

/**
 * Internal dependencies
 */
import { PRODUCT_CATALOG_LINK, PRODUCT_CATALOG_TEMPLATE_ID } from './constants';

const TEMPLATE_PATH = path.join( __dirname, './stock-status.handlebars' );

test.describe( 'Product Filter: Stock Status Block', () => {
	test.describe( 'With default display style', () => {
<<<<<<< HEAD
		let testingTemplateId = '';

		test.beforeAll( async ( { requestUtils } ) => {
			const testingTemplate = await requestUtils.updateTemplateContents(
				PRODUCT_CATALOG_TEMPLATE_ID,
				TEMPLATE_PATH,
				{}
			);

			testingTemplateId = testingTemplate.id;
		} );

		test.afterAll( async ( { templateApiUtils } ) => {
			await templateApiUtils.revertTemplate( testingTemplateId );
=======
		test( 'clear button is not shown on initial page load', async ( {
			page,
			defaultBlockPost,
		} ) => {
			await page.goto( defaultBlockPost.link );

			const button = page.getByRole( 'button', { name: 'Clear' } );

			await expect( button ).toBeHidden();
>>>>>>> 35f07934
		} );

		test( 'renders a checkbox list with the available stock statuses', async ( {
			page,
		} ) => {
			await page.goto( PRODUCT_CATALOG_LINK );

			const stockStatuses = page.locator(
				'.wc-block-components-checkbox__label'
			);

			await expect( stockStatuses ).toHaveCount( 2 );
			await expect( stockStatuses.nth( 0 ) ).toHaveText( 'In stock' );
			await expect( stockStatuses.nth( 1 ) ).toHaveText( 'Out of stock' );
		} );

		test( 'filters the list of products by selecting a stock status', async ( {
			page,
		} ) => {
			await page.goto( PRODUCT_CATALOG_LINK );

			const outOfStockCheckbox = page.getByText( 'Out of stock' );
			await outOfStockCheckbox.click();

			// wait for navigation
			await page.waitForURL( /.*filter_stock_status=outofstock.*/ );

			const products = page.locator( '.wc-block-product' );

			await expect( products ).toHaveCount( 1 );
		} );

		test( 'clear button appears after a filter is applied', async ( {
			page,
			defaultBlockPost,
		} ) => {
			await page.goto( defaultBlockPost.link );

			const outOfStockCheckbox = page.getByText( 'Out of stock' );
			await outOfStockCheckbox.click();

			// wait for navigation
			await page.waitForURL( /.*filter_stock_status=outofstock.*/ );

			const button = page.getByRole( 'button', { name: 'Clear' } );

			await expect( button ).toBeVisible();
		} );

		test( 'clear button hides after deselecting all filters', async ( {
			page,
			defaultBlockPost,
		} ) => {
			await page.goto(
				`${ defaultBlockPost.link }?filter_stock_status=outofstock`
			);

			const outOfStockCheckbox = page.getByText( 'Out of stock' );
			await outOfStockCheckbox.click();

			const button = page.getByRole( 'button', { name: 'Clear' } );

			await expect( button ).toBeHidden();
		} );

		test( 'filters are cleared after clear button is clicked', async ( {
			page,
			defaultBlockPost,
		} ) => {
			await page.goto(
				`${ defaultBlockPost.link }?filter_stock_status=outofstock`
			);

			const button = page.getByRole( 'button', { name: 'Clear' } );

			await button.click();

			const outOfStockCheckbox = page.getByText( 'Out of stock' );

			await expect( outOfStockCheckbox ).toBeVisible();

			await expect( outOfStockCheckbox ).not.toBeChecked();
		} );
	} );

	test.describe( 'With dropdown display style', () => {
<<<<<<< HEAD
		let testingTemplateId = '';

		test.beforeAll( async ( { requestUtils } ) => {
			const testingTemplate = await requestUtils.updateTemplateContents(
				PRODUCT_CATALOG_TEMPLATE_ID,
				TEMPLATE_PATH,
				{
					attributes: {
						displayStyle: 'dropdown',
					},
				}
			);

			testingTemplateId = testingTemplate.id;
		} );

		test.afterAll( async ( { templateApiUtils } ) => {
			await templateApiUtils.revertTemplate( testingTemplateId );
=======
		test( 'clear button is not shown on initial page load', async ( {
			page,
			defaultBlockPost,
		} ) => {
			await page.goto( defaultBlockPost.link );

			const button = page.getByRole( 'button', { name: 'Clear' } );

			await expect( button ).toBeHidden();
>>>>>>> 35f07934
		} );

		test( 'a dropdown is displayed with the available stock statuses', async ( {
			page,
		} ) => {
			await page.goto( PRODUCT_CATALOG_LINK );

			const dropdownLocator = page.locator(
				'.wc-interactivity-dropdown'
			);

			await expect( dropdownLocator ).toBeVisible();
			await dropdownLocator.click();

			await expect( page.getByText( 'In stock' ) ).toBeVisible();
			await expect( page.getByText( 'Out of stock' ) ).toBeVisible();
		} );

		test( 'clear button appears after a filter is applied', async ( {
			page,
			dropdownBlockPost,
		} ) => {
			await page.goto( dropdownBlockPost.link );

			const dropdownLocator = page.locator(
				'.wc-interactivity-dropdown'
			);

			await dropdownLocator.click();

			await page.getByText( 'In stock' ).click();

			// wait for navigation
			await page.waitForURL( /.*filter_stock_status=instock.*/ );

			const button = page.getByRole( 'button', { name: 'Clear' } );

			await expect( button ).toBeVisible();
		} );

		test( 'clear button hides after deselecting all filters', async ( {
			page,
			dropdownBlockPost,
		} ) => {
			await page.goto(
				`${ dropdownBlockPost.link }?filter_stock_status=instock`
			);

			const dropdownLocator = page.locator(
				'.wc-interactivity-dropdown'
			);

			await dropdownLocator.click();

			const button = page.getByRole( 'button', { name: 'Clear' } );

			const removeFilter = page.locator(
				'.wc-interactivity-dropdown__badge-remove'
			);

			await removeFilter.click();

			await expect( button ).toBeHidden();
		} );

		test( 'filters are cleared after clear button is clicked', async ( {
			page,
			dropdownBlockPost,
		} ) => {
			await page.goto(
				`${ dropdownBlockPost.link }?filter_stock_status=instock`
			);

			const button = page.getByRole( 'button', { name: 'Clear' } );

			await button.click();

			const placeholder = page.locator(
				'.wc-interactivity-dropdown__placeholder'
			);

			await expect( placeholder ).toBeVisible();

			const placeholderText = await placeholder.textContent();

			expect( placeholderText ).toEqual( 'Select stock statuses' );
		} );
	} );
} );<|MERGE_RESOLUTION|>--- conflicted
+++ resolved
@@ -13,7 +13,6 @@
 
 test.describe( 'Product Filter: Stock Status Block', () => {
 	test.describe( 'With default display style', () => {
-<<<<<<< HEAD
 		let testingTemplateId = '';
 
 		test.beforeAll( async ( { requestUtils } ) => {
@@ -28,17 +27,16 @@
 
 		test.afterAll( async ( { templateApiUtils } ) => {
 			await templateApiUtils.revertTemplate( testingTemplateId );
-=======
+		} );
+
 		test( 'clear button is not shown on initial page load', async ( {
 			page,
-			defaultBlockPost,
-		} ) => {
-			await page.goto( defaultBlockPost.link );
-
-			const button = page.getByRole( 'button', { name: 'Clear' } );
-
-			await expect( button ).toBeHidden();
->>>>>>> 35f07934
+		} ) => {
+			await page.goto( PRODUCT_CATALOG_LINK );
+
+			const button = page.getByRole( 'button', { name: 'Clear' } );
+
+			await expect( button ).toBeHidden();
 		} );
 
 		test( 'renders a checkbox list with the available stock statuses', async ( {
@@ -73,9 +71,8 @@
 
 		test( 'clear button appears after a filter is applied', async ( {
 			page,
-			defaultBlockPost,
-		} ) => {
-			await page.goto( defaultBlockPost.link );
+		} ) => {
+			await page.goto( PRODUCT_CATALOG_LINK );
 
 			const outOfStockCheckbox = page.getByText( 'Out of stock' );
 			await outOfStockCheckbox.click();
@@ -90,10 +87,9 @@
 
 		test( 'clear button hides after deselecting all filters', async ( {
 			page,
-			defaultBlockPost,
-		} ) => {
-			await page.goto(
-				`${ defaultBlockPost.link }?filter_stock_status=outofstock`
+		} ) => {
+			await page.goto(
+				`${ PRODUCT_CATALOG_LINK }?filter_stock_status=outofstock`
 			);
 
 			const outOfStockCheckbox = page.getByText( 'Out of stock' );
@@ -106,10 +102,9 @@
 
 		test( 'filters are cleared after clear button is clicked', async ( {
 			page,
-			defaultBlockPost,
-		} ) => {
-			await page.goto(
-				`${ defaultBlockPost.link }?filter_stock_status=outofstock`
+		} ) => {
+			await page.goto(
+				`${ PRODUCT_CATALOG_LINK }?filter_stock_status=outofstock`
 			);
 
 			const button = page.getByRole( 'button', { name: 'Clear' } );
@@ -125,7 +120,6 @@
 	} );
 
 	test.describe( 'With dropdown display style', () => {
-<<<<<<< HEAD
 		let testingTemplateId = '';
 
 		test.beforeAll( async ( { requestUtils } ) => {
@@ -144,17 +138,15 @@
 
 		test.afterAll( async ( { templateApiUtils } ) => {
 			await templateApiUtils.revertTemplate( testingTemplateId );
-=======
+		} );
 		test( 'clear button is not shown on initial page load', async ( {
 			page,
-			defaultBlockPost,
-		} ) => {
-			await page.goto( defaultBlockPost.link );
-
-			const button = page.getByRole( 'button', { name: 'Clear' } );
-
-			await expect( button ).toBeHidden();
->>>>>>> 35f07934
+		} ) => {
+			await page.goto( PRODUCT_CATALOG_LINK );
+
+			const button = page.getByRole( 'button', { name: 'Clear' } );
+
+			await expect( button ).toBeHidden();
 		} );
 
 		test( 'a dropdown is displayed with the available stock statuses', async ( {
@@ -175,9 +167,8 @@
 
 		test( 'clear button appears after a filter is applied', async ( {
 			page,
-			dropdownBlockPost,
-		} ) => {
-			await page.goto( dropdownBlockPost.link );
+		} ) => {
+			await page.goto( PRODUCT_CATALOG_LINK );
 
 			const dropdownLocator = page.locator(
 				'.wc-interactivity-dropdown'
@@ -197,10 +188,9 @@
 
 		test( 'clear button hides after deselecting all filters', async ( {
 			page,
-			dropdownBlockPost,
-		} ) => {
-			await page.goto(
-				`${ dropdownBlockPost.link }?filter_stock_status=instock`
+		} ) => {
+			await page.goto(
+				`${ PRODUCT_CATALOG_LINK }?filter_stock_status=instock`
 			);
 
 			const dropdownLocator = page.locator(
@@ -222,10 +212,9 @@
 
 		test( 'filters are cleared after clear button is clicked', async ( {
 			page,
-			dropdownBlockPost,
-		} ) => {
-			await page.goto(
-				`${ dropdownBlockPost.link }?filter_stock_status=instock`
+		} ) => {
+			await page.goto(
+				`${ PRODUCT_CATALOG_LINK }?filter_stock_status=instock`
 			);
 
 			const button = page.getByRole( 'button', { name: 'Clear' } );
