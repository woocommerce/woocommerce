--- conflicted
+++ resolved
@@ -9,6 +9,7 @@
  */
 import ProductCollectionPage, {
 	BLOCK_LABELS,
+	Collections,
 	SELECTORS,
 } from './product-collection.page';
 
@@ -861,34 +862,28 @@
 			pageObject,
 			page,
 		} ) => {
-<<<<<<< HEAD
-			await pageObject.goToProductCatalogAndInsertCollection(
-				'myCustomCollectionWithAdvancedPreview'
-			);
-
-			const block = editor.canvas.getByLabel(
-				MY_REGISTERED_COLLECTIONS.myCustomCollectionWithAdvancedPreview
-					.label
-			);
-
-			// Check if the preview button is visible
-			const previewButtonLocator = block.getByTestId(
-				SELECTORS.previewButtonTestID
-			);
-			await expect( previewButtonLocator ).toBeVisible();
-
-			// Check if products are visible
-			const products = block
-				.getByLabel( BLOCK_LABELS.productImage )
-				.locator( 'visible=true' );
-			await expect( products ).toHaveCount( 9 );
-
-			// Disabling eslint rule because we need to wait for the preview to disappear
-			// eslint-disable-next-line playwright/no-wait-for-timeout, no-restricted-syntax
-			await page.waitForTimeout( 1000 );
-
-			// The preview button should be hidden after 1 second
-			await expect( previewButtonLocator ).toBeHidden();
+			// Adding three blocks in total
+			await pageObject.createNewPostAndInsertBlock();
+			await pageObject.insertProductCollection();
+			await pageObject.chooseCollectionInPost();
+			await pageObject.insertProductCollection();
+			await pageObject.chooseCollectionInPost();
+
+			await page.addInitScript( () => {
+				let eventFired = 0;
+				window.document.addEventListener(
+					'wc-blocks_product_list_rendered',
+					() => {
+						window.eventFired = ++eventFired;
+					}
+				);
+			} );
+
+			await pageObject.publishAndGoToFrontend();
+
+			await expect
+				.poll( async () => await page.evaluate( 'window.eventFired' ) )
+				.toBe( 3 );
 		} );
 	} );
 } );
@@ -994,28 +989,24 @@
 				const block = editor.canvas.getByLabel( collection.label );
 				const previewButtonLocator = block.getByTestId(
 					SELECTORS.previewButtonTestID
-=======
-			// Adding three blocks in total
-			await pageObject.createNewPostAndInsertBlock();
-			await pageObject.insertProductCollection();
-			await pageObject.chooseCollectionInPost();
-			await pageObject.insertProductCollection();
-			await pageObject.chooseCollectionInPost();
-
-			await page.addInitScript( () => {
-				let eventFired = 0;
-				window.document.addEventListener(
-					'wc-blocks_product_list_rendered',
-					() => {
-						window.eventFired = ++eventFired;
-					}
->>>>>>> 1d21197f
-				);
-			} );
-
-			await pageObject.publishAndGoToFrontend();
-
-<<<<<<< HEAD
+				);
+
+				await expect( previewButtonLocator ).toBeHidden();
+			} );
+
+			test( `Collection "${ collection.name }" should not show preview label in Product Catalog template`, async ( {
+				pageObject,
+				editor,
+			} ) => {
+				await pageObject.goToProductCatalogAndInsertCollection(
+					key as Collections
+				);
+
+				const block = editor.canvas.getByLabel( collection.label );
+				const previewButtonLocator = block.getByTestId(
+					SELECTORS.previewButtonTestID
+				);
+
 				await expect( previewButtonLocator ).toBeHidden();
 			} );
 		}
@@ -1140,11 +1131,5 @@
 		// Product picker should be hidden for collections that don't need product
 		await pageObject.changeCollectionUsingToolbar( 'featured' );
 		await expect( editorProductPicker ).toBeHidden();
-=======
-			await expect
-				.poll( async () => await page.evaluate( 'window.eventFired' ) )
-				.toBe( 3 );
-		} );
->>>>>>> 1d21197f
 	} );
 } );