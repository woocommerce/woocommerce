--- conflicted
+++ resolved
@@ -216,13 +216,8 @@
 		} ) => {
 			await pageObject.createNewPostAndInsertBlock();
 
-<<<<<<< HEAD
 			let allProducts = pageObject.products;
 			let salePoducts = pageObject.products.filter( {
-=======
-			const allProducts = pageObject.products;
-			const saleProducts = pageObject.products.filter( {
->>>>>>> f0b637f9
 				hasText: 'Product on sale',
 			} );
 
