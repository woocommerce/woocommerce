--- conflicted
+++ resolved
@@ -5,13 +5,7 @@
 
 test.describe( 'Test the order confirmation template', () => {
 	test( 'Template can be opened in the site editor', async ( {
-<<<<<<< HEAD
-		page,
 		editor,
-=======
-		editor,
-		editorUtils,
->>>>>>> d2ac6ff9
 		admin,
 	} ) => {
 		await admin.visitSiteEditor( {
