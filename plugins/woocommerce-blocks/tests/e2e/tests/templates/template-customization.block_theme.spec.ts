/**
 * External dependencies
 */
import { test, expect } from '@woocommerce/e2e-playwright-utils';

/**
 * Internal dependencies
 */
import { CUSTOMIZABLE_WC_TEMPLATES } from './constants';

CUSTOMIZABLE_WC_TEMPLATES.forEach( ( testData ) => {
	const userText = `Hello World in the ${ testData.templateName } template`;
	const fallbackTemplateUserText = `Hello World in the fallback ${ testData.templateName } template`;
	const templateTypeName =
		testData.templateType === 'wp_template' ? 'template' : 'template part';

	test.describe( `${ testData.templateName } template`, async () => {
		test.afterAll( async ( { requestUtils } ) => {
			await requestUtils.deleteAllTemplates( testData.templateType );
		} );

		test( 'can be modified and reverted', async ( {
			admin,
			frontendUtils,
			editorUtils,
			page,
		} ) => {
			// Verify the template can be edited.
<<<<<<< HEAD
			await admin.visitSiteEditor( {
				postId: `${ WC_TEMPLATES_SLUG }//${ testData.templatePath }`,
				postType: testData.templateType,
			} );
			await editorUtils.enterEditMode();
=======
			await editorUtils.visitTemplateEditor(
				testData.templateName,
				testData.templateType
			);
>>>>>>> b05082ae
			await editorUtils.editor.insertBlock( {
				name: 'core/paragraph',
				attributes: { content: userText },
			} );
			await editorUtils.saveTemplate();
			// Verify template name didn't change.
			// See: https://github.com/woocommerce/woocommerce/issues/42221
			await expect(
				page.getByRole( 'heading', {
					name: `Editing ${ templateTypeName }: ${ testData.templateName }`,
				} )
			).toBeVisible();

			await testData.visitPage( { frontendUtils, page } );
			await expect( page.getByText( userText ).first() ).toBeVisible();

			// Verify the edition can be reverted.
			await admin.visitAdminPage(
				'site-editor.php',
				`path=/${ testData.templateType }/all`
			);
			await editorUtils.revertTemplateCustomizations(
				testData.templateName
			);
			await testData.visitPage( { frontendUtils, page } );
			await expect( page.getByText( userText ) ).toHaveCount( 0 );
		} );

		if ( testData.fallbackTemplate ) {
			test( `defaults to the ${ testData.fallbackTemplate.templateName } template`, async ( {
				admin,
				frontendUtils,
				editorUtils,
				page,
			} ) => {
				// Edit fallback template and verify changes are visible.
<<<<<<< HEAD
				await admin.visitSiteEditor( {
					postId: `${ WC_TEMPLATES_SLUG }//${
						testData.fallbackTemplate?.templatePath || ''
					}`,
					postType: testData.templateType,
				} );
				await editorUtils.enterEditMode();
=======
				await editorUtils.visitTemplateEditor(
					testData.fallbackTemplate?.templateName || '',
					testData.templateType
				);
>>>>>>> b05082ae
				await editorUtils.editor.insertBlock( {
					name: 'core/paragraph',
					attributes: {
						content: fallbackTemplateUserText,
					},
				} );
				await editorUtils.saveTemplate();
				await testData.visitPage( { frontendUtils, page } );
				await expect(
					page.getByText( fallbackTemplateUserText ).first()
				).toBeVisible();

				// Verify the edition can be reverted.
				await admin.visitAdminPage(
					'site-editor.php',
					`path=/${ testData.templateType }/all`
				);
				await editorUtils.revertTemplateCustomizations(
					testData.fallbackTemplate?.templateName || ''
				);
				await testData.visitPage( { frontendUtils, page } );
				await expect(
					page.getByText( fallbackTemplateUserText )
				).toHaveCount( 0 );
			} );
		}
	} );
} );<|MERGE_RESOLUTION|>--- conflicted
+++ resolved
@@ -26,18 +26,10 @@
 			page,
 		} ) => {
 			// Verify the template can be edited.
-<<<<<<< HEAD
-			await admin.visitSiteEditor( {
-				postId: `${ WC_TEMPLATES_SLUG }//${ testData.templatePath }`,
-				postType: testData.templateType,
-			} );
-			await editorUtils.enterEditMode();
-=======
 			await editorUtils.visitTemplateEditor(
 				testData.templateName,
 				testData.templateType
 			);
->>>>>>> b05082ae
 			await editorUtils.editor.insertBlock( {
 				name: 'core/paragraph',
 				attributes: { content: userText },
@@ -74,20 +66,10 @@
 				page,
 			} ) => {
 				// Edit fallback template and verify changes are visible.
-<<<<<<< HEAD
-				await admin.visitSiteEditor( {
-					postId: `${ WC_TEMPLATES_SLUG }//${
-						testData.fallbackTemplate?.templatePath || ''
-					}`,
-					postType: testData.templateType,
-				} );
-				await editorUtils.enterEditMode();
-=======
 				await editorUtils.visitTemplateEditor(
 					testData.fallbackTemplate?.templateName || '',
 					testData.templateType
 				);
->>>>>>> b05082ae
 				await editorUtils.editor.insertBlock( {
 					name: 'core/paragraph',
 					attributes: {
