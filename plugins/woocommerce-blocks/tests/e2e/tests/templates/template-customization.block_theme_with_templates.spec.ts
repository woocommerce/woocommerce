--- conflicted
+++ resolved
@@ -29,18 +29,10 @@
 			page,
 		} ) => {
 			// Edit the theme template.
-<<<<<<< HEAD
-			await admin.visitSiteEditor( {
-				postId: `${ BLOCK_THEME_WITH_TEMPLATES_SLUG }//${ testData.templatePath }`,
-				postType: testData.templateType,
-			} );
-			await editorUtils.enterEditMode();
-=======
 			await editorUtils.visitTemplateEditor(
 				testData.templateName,
 				testData.templateType
 			);
->>>>>>> b05082ae
 			await editorUtils.editor.insertBlock( {
 				name: 'core/paragraph',
 				attributes: { content: userText },
@@ -86,20 +78,10 @@
 				page,
 			} ) => {
 				// Edit default template and verify changes are not visible, as the theme template has priority.
-<<<<<<< HEAD
-				await admin.visitSiteEditor( {
-					postId: `${ BLOCK_THEME_WITH_TEMPLATES_SLUG }//${
-						testData.fallbackTemplate?.templatePath || ''
-					}`,
-					postType: testData.templateType,
-				} );
-				await editorUtils.enterEditMode();
-=======
 				await editorUtils.visitTemplateEditor(
 					testData.fallbackTemplate?.templateName || '',
 					testData.templateType
 				);
->>>>>>> b05082ae
 				await editorUtils.editor.insertBlock( {
 					name: 'core/paragraph',
 					attributes: {
