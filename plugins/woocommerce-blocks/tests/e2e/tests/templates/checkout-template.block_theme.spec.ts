/**
 * External dependencies
 */
import { test, expect } from '@woocommerce/e2e-utils';

const permalink = '/checkout';
const templatePath = 'woocommerce/woocommerce//page-checkout';
const templateType = 'wp_template';

test.describe( 'Test the checkout template', () => {
	test( 'Template can be opened in the site editor', async ( {
		admin,
<<<<<<< HEAD
		page,
		editor,
=======
		editor,
		editorUtils,
>>>>>>> d2ac6ff9
	} ) => {
		await admin.visitSiteEditor( {
			postId: templatePath,
			postType: templateType,
		} );
		await editor.enterEditMode();
		await expect(
			editor.canvas.getByRole( 'button', {
				name: 'Place Order · <price/>',
			} )
		).toBeVisible();
	} );

	test( 'Template can be accessed from the page editor', async ( {
		admin,
		editor,
		page,
	} ) => {
		await admin.visitSiteEditor( {
			postId: templatePath,
			postType: templateType,
		} );
		await admin.visitSiteEditor( { path: '/page' } );
		await editor.page
			.getByRole( 'button', { name: 'Checkout', exact: true } )
			.click();
		await editor.enterEditMode();

		await expect(
			editor.canvas.getByRole( 'button', {
				name: 'Place Order · <price/>',
			} )
		).toBeVisible();

		await editor.openDocumentSettingsSidebar();
		await page.getByLabel( 'Template options' ).click();
		await page.getByRole( 'menuitem', { name: 'Edit template' } ).click();

		await expect(
			editor.canvas.getByRole( 'button', {
				name: 'Place Order · <price/>',
			} )
		).toBeVisible();
	} );

	test( 'Admin bar edit site link opens site editor', async ( {
		admin,
		frontendUtils,
		editor,
	} ) => {
		await frontendUtils.goToShop();
		await frontendUtils.addToCart();
		await admin.page.goto( permalink );
		await admin.page.locator( '#wp-admin-bar-site-editor a' ).click();
		await expect(
			editor.canvas.getByRole( 'button', {
				name: 'Place Order · <price/>',
			} )
		).toBeVisible();
	} );
} );

test.describe( 'Test editing the checkout template', () => {
	test( 'Merchant can transform shortcode block into blocks', async ( {
		admin,
		editor,
	} ) => {
		await admin.visitSiteEditor( {
			postId: templatePath,
			postType: templateType,
		} );
		await editor.enterEditMode();
		await editor.setContent(
			'<!-- wp:woocommerce/classic-shortcode {"shortcode":"checkout"} /-->'
		);
		await editor.canvas
			.locator( '.wp-block-woocommerce-classic-shortcode' )
			.waitFor();
		await editor.canvas
			.getByRole( 'button', { name: 'Transform into blocks' } )
			.click();
		await expect(
			editor.canvas.locator( 'button:has-text("Place order")' ).first()
		).toBeVisible();
	} );
} );<|MERGE_RESOLUTION|>--- conflicted
+++ resolved
@@ -10,13 +10,7 @@
 test.describe( 'Test the checkout template', () => {
 	test( 'Template can be opened in the site editor', async ( {
 		admin,
-<<<<<<< HEAD
-		page,
 		editor,
-=======
-		editor,
-		editorUtils,
->>>>>>> d2ac6ff9
 	} ) => {
 		await admin.visitSiteEditor( {
 			postId: templatePath,
