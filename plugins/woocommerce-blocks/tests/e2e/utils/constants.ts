/**
 * External dependencies
 */
import path from 'path';

export const BLOCK_THEME_WITH_TEMPLATES_SLUG = 'theme-with-woo-templates';
export const BLOCK_THEME_WITH_TEMPLATES_NAME = 'Theme with Woo Templates';
export const BLOCK_THEME_SLUG = 'twentytwentyfour';
export const BLOCK_THEME_NAME = 'Twenty Twenty-Four';
export const CLASSIC_THEME_SLUG = 'storefront';
export const CLASSIC_THEME_NAME = 'Storefront';
export const BASE_URL = 'http://localhost:8889';
<<<<<<< HEAD
export const STORAGE_STATE_PATH = path.join(
	process.cwd(),
	'e2e/test-results/storage/adminState.json'
);

// User roles file paths
export const customerFile = '.auth/customer.json';
export const guestFile = '.auth/guest.json';
=======

export const WP_ARTIFACTS_PATH =
	process.env.WP_ARTIFACTS_PATH ||
	path.join( process.cwd(), 'tests/e2e/artifacts' );

export const STORAGE_STATE_PATH =
	process.env.STORAGE_STATE_PATH ||
	path.join( WP_ARTIFACTS_PATH, 'storage-states/admin.json' );

// User roles storage states
export const adminFile = STORAGE_STATE_PATH;
export const customerFile = path.join(
	path.dirname( STORAGE_STATE_PATH ),
	'customer.json'
);
export const guestFile = { cookies: [], origins: [] };
>>>>>>> b05082ae
<|MERGE_RESOLUTION|>--- conflicted
+++ resolved
@@ -10,16 +10,6 @@
 export const CLASSIC_THEME_SLUG = 'storefront';
 export const CLASSIC_THEME_NAME = 'Storefront';
 export const BASE_URL = 'http://localhost:8889';
-<<<<<<< HEAD
-export const STORAGE_STATE_PATH = path.join(
-	process.cwd(),
-	'e2e/test-results/storage/adminState.json'
-);
-
-// User roles file paths
-export const customerFile = '.auth/customer.json';
-export const guestFile = '.auth/guest.json';
-=======
 
 export const WP_ARTIFACTS_PATH =
 	process.env.WP_ARTIFACTS_PATH ||
@@ -35,5 +25,4 @@
 	path.dirname( STORAGE_STATE_PATH ),
 	'customer.json'
 );
-export const guestFile = { cookies: [], origins: [] };
->>>>>>> b05082ae
+export const guestFile = { cookies: [], origins: [] };