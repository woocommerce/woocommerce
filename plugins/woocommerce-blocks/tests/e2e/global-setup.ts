/* eslint-disable no-console */

/**
 * External dependencies
 */
import { chromium, request } from '@playwright/test';
import { RequestUtils } from '@wordpress/e2e-test-utils-playwright';
<<<<<<< HEAD
import { expect } from '@woocommerce/e2e-playwright-utils';
import fs from 'fs';
import {
	cli,
	customerFile,
	guestFile,
	STORAGE_STATE_PATH,
} from '@woocommerce/e2e-utils';
=======
import { BASE_URL, adminFile, cli, customerFile } from '@woocommerce/e2e-utils';
>>>>>>> b05082ae

/**
 * Internal dependencies
 */
import { customer, admin } from './test-data/data/data';

<<<<<<< HEAD
const loginAsCustomer = async ( config: FullConfig ) => {
	const { stateDir, baseURL, userAgent } = config.projects[ 0 ].use;

	// used throughout tests for authentication
	process.env.CUSTOMERSTATE = `${ stateDir }customerState.json`;

	try {
		fs.unlinkSync( process.env.CUSTOMERSTATE );
		console.log( 'Customer state file deleted successfully.' );
	} catch ( err ) {
		if ( err.code === 'ENOENT' ) {
			console.log( 'Customer state file does not exist.' );
		} else {
			console.log( 'Customer state file could not be deleted: ' + err );
		}
	}

	let customerLoggedIn = false;

	// Specify user agent when running against an external test site to avoid getting HTTP 406 NOT ACCEPTABLE errors.
	const contextOptions = { baseURL, userAgent };

	// Create browser, browserContext, and page for customer and admin users
	const browser = await chromium.launch();
	const customerContext = await browser.newContext( contextOptions );
	const customerPage = await customerContext.newPage();

	// Sign in as customer user and save state
	const customerRetries = 5;
	for ( let i = 0; i < customerRetries; i++ ) {
		try {
			await customerPage.goto( `/wp-admin`, {
				waitUntil: 'commit',
			} );
			await customerPage.fill( 'input[name="log"]', customer.username );
			await customerPage.fill( 'input[name="pwd"]', customer.password );
			await customerPage.click( 'text=Log In' );

			await customerPage.goto( `/my-account`, {
				waitUntil: 'commit',
			} );

			await customerPage
				.context()
				.storageState( { path: process.env.CUSTOMERSTATE } );
			console.log( 'Logged-in as customer successfully.' );
			customerLoggedIn = true;
			break;
		} catch ( e ) {
			console.log(
				`Customer log-in failed. Retrying... ${ i }/${ customerRetries }`
			);
			console.log( e );
		}
	}

	if ( ! customerLoggedIn ) {
		console.error(
			'Cannot proceed e2e test, as customer login failed. Please check if the test site has been setup correctly.'
		);
		process.exit( 1 );
	}

	await customerContext.close();
	await browser.close();
};

const authenticateAsAdmin = async ( config: FullConfig ) => {
	const { baseURL, userAgent } = config.projects[ 0 ].use;

	fs.unlinkSync( STORAGE_STATE_PATH );

	// Specify user agent when running against an external test site to avoid getting HTTP 406 NOT ACCEPTABLE errors.
	const contextOptions = { baseURL, userAgent };
	// Create browser, browserContext, and page for admin users
	const browser = await chromium.launch();
	const context = await browser.newContext( contextOptions );
	const page = await context.newPage();
	await page.goto( '/my-account' );
	await page.getByLabel( 'Username or email address' ).fill( admin.username );
	await page.getByLabel( 'Password' ).fill( admin.password );
	await page.getByRole( 'button', { name: 'Log in' } ).click();
	// Sometimes login flow sets cookies in the process of several redirects.
	// Wait for the final URL to ensure that the cookies are actually set.
	await page.waitForURL( '/my-account/' );

	await expect(
		page
			.getByRole( 'list' )
			.filter( {
				hasText:
					'Dashboard Orders Downloads Addresses Account details Log out',
			} )
			.getByRole( 'link', { name: 'Log out' } )
	).toBeVisible();
	await page.goto( baseURL + '/wp-admin/post-new.php' );

	await page.waitForFunction( () => {
		return window.wp.data !== undefined;
	} );

	// Disable the welcome guide for the site editor.
	await page.evaluate( () => {
		return Promise.all( [
			window.wp.data
				.dispatch( 'core/preferences' )
				.set( 'core/edit-site', 'welcomeGuide', false ),
			window.wp.data
				.dispatch( 'core/preferences' )
				.set( 'core/edit-site', 'welcomeGuideStyles', false ),
			window.wp.data
				.dispatch( 'core/preferences' )
				.set( 'core/edit-site', 'welcomeGuidePage', false ),
			window.wp.data
				.dispatch( 'core/preferences' )
				.set( 'core/edit-site', 'welcomeGuideTemplate', false ),
			window.wp.data
				.dispatch( 'core/preferences' )
				.set( 'core/edit-post', 'welcomeGuide', false ),
			window.wp.data
				.dispatch( 'core/preferences' )
				.set( 'core/edit-post', 'welcomeGuideStyles', false ),
			window.wp.data
				.dispatch( 'core/preferences' )
				.set( 'core/edit-post', 'welcomeGuidePage', false ),

			window.wp.data
				.dispatch( 'core/preferences' )
				.set( 'core/edit-post', 'welcomeGuideTemplate', false ),
		] );
	} );

	await page.context().storageState( { path: STORAGE_STATE_PATH } );

	await browser.close();
};

const authenticateAsCustomer = async ( config: FullConfig ) => {
	const { baseURL, userAgent } = config.projects[ 0 ].use;

	// Specify user agent when running against an external test site to avoid getting HTTP 406 NOT ACCEPTABLE errors.
	const contextOptions = { baseURL, userAgent };
	// Create browser, browserContext, and page for customer users
	const browser = await chromium.launch();
	const context = await browser.newContext( contextOptions );
	const page = await context.newPage();
	await page.goto( '/my-account' );
	await page
		.getByLabel( 'Username or email address' )
		.fill( customer.username );
	await page.getByLabel( 'Password' ).fill( customer.password );
	await page.getByRole( 'button', { name: 'Log in' } ).click();
	// Sometimes login flow sets cookies in the process of several redirects.
	// Wait for the final URL to ensure that the cookies are actually set.
	await page.waitForURL( '/my-account/' );

	await expect(
		page
			.getByRole( 'list' )
			.filter( {
				hasText:
					'Dashboard Orders Downloads Addresses Account details Log out',
			} )
			.getByRole( 'link', { name: 'Log out' } )
	).toBeVisible();

	await page.context().storageState( { path: customerFile } );

	await context.close();
	await browser.close();
};

const visitAsGuest = async ( config: FullConfig ) => {
	const { baseURL, userAgent } = config.projects[ 0 ].use;

	// Specify user agent when running against an external test site to avoid getting HTTP 406 NOT ACCEPTABLE errors.
	const contextOptions = { baseURL, userAgent };
	// Create browser, browserContext, and page for customer and admin users
	const browser = await chromium.launch();
	const context = await browser.newContext( contextOptions );
	const page = await context.newPage();
	await page.goto( '/my-account' );
	await expect(
		page.getByLabel( 'Username or email address' )
	).toBeVisible();

	fs.writeFileSync(
		guestFile,
		JSON.stringify( { cookies: [], origins: [] } )
	);
	await context.close();
	await browser.close();
};

const prepareAttributes = async ( config: FullConfig ) => {
	const { baseURL, userAgent } = config.projects[ 0 ].use;

	// Specify user agent when running against an external test site to avoid getting HTTP 406 NOT ACCEPTABLE errors.
	const contextOptions = { baseURL, userAgent };
=======
const prepareAttributes = async () => {
	const browser = await chromium.launch();
	const context = await browser.newContext( {
		baseURL: BASE_URL,
		storageState: adminFile,
	} );
>>>>>>> b05082ae

	const page = await context.newPage();

	// Intercept the dialog event. This is needed because when the regenerate
	// button is clicked, a dialog is shown.
	page.on( 'dialog', async ( dialog ) => {
		await dialog.accept();
	} );

	await page.goto( '/wp-admin/admin.php?page=wc-status&tab=tools' );

	// Attributes regeneration should be doable via a CLI command, e.g.:
	// "wp wc tool run regenerate_product_attributes_lookup_table --user=1"
	// It doesn't seem to be working correctly ATM so we need to do it via
	// browser actions.
	// See: https://github.com/woocommerce/woocommerce/issues/32831
	await page
		.getByRole( 'row', {
			name: /Regenerate the product attributes lookup table/,
		} )
		.getByRole( 'button' )
		.click();

	await context.close();
	await browser.close();

	// Note that the two commands below are intentionally duplicated as we need
	// to run the cron task twice as we need to process more than 1 batch of
	// items.
	const cronTask = `npm run wp-env run tests-cli -- wp action-scheduler run --hooks="woocommerce_run_product_attribute_lookup_regeneration_callback"`;
	await cli( cronTask );
	await cli( cronTask );
};

async function globalSetup() {
	const timers = {
		total: '└ Total time',
		authentication: '├ Authentication time',
		attributes: '├ Attributes preparation time',
	};

	console.log( 'Running global setup...' );
	console.time( timers.total );

	const requestContext = await request.newContext( {
		baseURL: BASE_URL,
	} );

	console.time( timers.authentication );
	await new RequestUtils( requestContext, {
		user: admin,
		storageStatePath: adminFile,
	} ).setupRest();
	await new RequestUtils( requestContext, {
		user: customer,
		storageStatePath: customerFile,
	} ).setupRest();
	console.timeEnd( timers.authentication );

	console.time( timers.attributes );
	await prepareAttributes();
	console.timeEnd( timers.attributes );

	await requestContext.dispose();
	console.timeEnd( timers.total );
}

export default globalSetup;<|MERGE_RESOLUTION|>--- conflicted
+++ resolved
@@ -5,121 +5,43 @@
  */
 import { chromium, request } from '@playwright/test';
 import { RequestUtils } from '@wordpress/e2e-test-utils-playwright';
-<<<<<<< HEAD
-import { expect } from '@woocommerce/e2e-playwright-utils';
-import fs from 'fs';
-import {
-	cli,
-	customerFile,
-	guestFile,
-	STORAGE_STATE_PATH,
-} from '@woocommerce/e2e-utils';
-=======
 import { BASE_URL, adminFile, cli, customerFile } from '@woocommerce/e2e-utils';
->>>>>>> b05082ae
 
 /**
  * Internal dependencies
  */
 import { customer, admin } from './test-data/data/data';
 
-<<<<<<< HEAD
-const loginAsCustomer = async ( config: FullConfig ) => {
-	const { stateDir, baseURL, userAgent } = config.projects[ 0 ].use;
+const prepareAttributes = async () => {
+	const browser = await chromium.launch();
+	const context = await browser.newContext( {
+		baseURL: BASE_URL,
+		storageState: adminFile,
+	} );
 
-	// used throughout tests for authentication
-	process.env.CUSTOMERSTATE = `${ stateDir }customerState.json`;
+	const page = await context.newPage();
 
-	try {
-		fs.unlinkSync( process.env.CUSTOMERSTATE );
-		console.log( 'Customer state file deleted successfully.' );
-	} catch ( err ) {
-		if ( err.code === 'ENOENT' ) {
-			console.log( 'Customer state file does not exist.' );
-		} else {
-			console.log( 'Customer state file could not be deleted: ' + err );
-		}
-	}
+	// Intercept the dialog event. This is needed because when the regenerate
+	// button is clicked, a dialog is shown.
+	page.on( 'dialog', async ( dialog ) => {
+		await dialog.accept();
+	} );
 
-	let customerLoggedIn = false;
+	await page.goto( '/wp-admin/admin.php?page=wc-status&tab=tools' );
 
-	// Specify user agent when running against an external test site to avoid getting HTTP 406 NOT ACCEPTABLE errors.
-	const contextOptions = { baseURL, userAgent };
+	// Attributes regeneration should be doable via a CLI command, e.g.:
+	// "wp wc tool run regenerate_product_attributes_lookup_table --user=1"
+	// It doesn't seem to be working correctly ATM so we need to do it via
+	// browser actions.
+	// See: https://github.com/woocommerce/woocommerce/issues/32831
+	await page
+		.getByRole( 'row', {
+			name: /Regenerate the product attributes lookup table/,
+		} )
+		.getByRole( 'button' )
+		.click();
 
-	// Create browser, browserContext, and page for customer and admin users
-	const browser = await chromium.launch();
-	const customerContext = await browser.newContext( contextOptions );
-	const customerPage = await customerContext.newPage();
-
-	// Sign in as customer user and save state
-	const customerRetries = 5;
-	for ( let i = 0; i < customerRetries; i++ ) {
-		try {
-			await customerPage.goto( `/wp-admin`, {
-				waitUntil: 'commit',
-			} );
-			await customerPage.fill( 'input[name="log"]', customer.username );
-			await customerPage.fill( 'input[name="pwd"]', customer.password );
-			await customerPage.click( 'text=Log In' );
-
-			await customerPage.goto( `/my-account`, {
-				waitUntil: 'commit',
-			} );
-
-			await customerPage
-				.context()
-				.storageState( { path: process.env.CUSTOMERSTATE } );
-			console.log( 'Logged-in as customer successfully.' );
-			customerLoggedIn = true;
-			break;
-		} catch ( e ) {
-			console.log(
-				`Customer log-in failed. Retrying... ${ i }/${ customerRetries }`
-			);
-			console.log( e );
-		}
-	}
-
-	if ( ! customerLoggedIn ) {
-		console.error(
-			'Cannot proceed e2e test, as customer login failed. Please check if the test site has been setup correctly.'
-		);
-		process.exit( 1 );
-	}
-
-	await customerContext.close();
-	await browser.close();
-};
-
-const authenticateAsAdmin = async ( config: FullConfig ) => {
-	const { baseURL, userAgent } = config.projects[ 0 ].use;
-
-	fs.unlinkSync( STORAGE_STATE_PATH );
-
-	// Specify user agent when running against an external test site to avoid getting HTTP 406 NOT ACCEPTABLE errors.
-	const contextOptions = { baseURL, userAgent };
-	// Create browser, browserContext, and page for admin users
-	const browser = await chromium.launch();
-	const context = await browser.newContext( contextOptions );
-	const page = await context.newPage();
-	await page.goto( '/my-account' );
-	await page.getByLabel( 'Username or email address' ).fill( admin.username );
-	await page.getByLabel( 'Password' ).fill( admin.password );
-	await page.getByRole( 'button', { name: 'Log in' } ).click();
-	// Sometimes login flow sets cookies in the process of several redirects.
-	// Wait for the final URL to ensure that the cookies are actually set.
-	await page.waitForURL( '/my-account/' );
-
-	await expect(
-		page
-			.getByRole( 'list' )
-			.filter( {
-				hasText:
-					'Dashboard Orders Downloads Addresses Account details Log out',
-			} )
-			.getByRole( 'link', { name: 'Log out' } )
-	).toBeVisible();
-	await page.goto( baseURL + '/wp-admin/post-new.php' );
+	await page.goto( BASE_URL + '/wp-admin/post-new.php' );
 
 	await page.waitForFunction( () => {
 		return window.wp.data !== undefined;
@@ -156,103 +78,8 @@
 		] );
 	} );
 
-	await page.context().storageState( { path: STORAGE_STATE_PATH } );
-
+	await page.context().storageState( { path: adminFile } );
 	await browser.close();
-};
-
-const authenticateAsCustomer = async ( config: FullConfig ) => {
-	const { baseURL, userAgent } = config.projects[ 0 ].use;
-
-	// Specify user agent when running against an external test site to avoid getting HTTP 406 NOT ACCEPTABLE errors.
-	const contextOptions = { baseURL, userAgent };
-	// Create browser, browserContext, and page for customer users
-	const browser = await chromium.launch();
-	const context = await browser.newContext( contextOptions );
-	const page = await context.newPage();
-	await page.goto( '/my-account' );
-	await page
-		.getByLabel( 'Username or email address' )
-		.fill( customer.username );
-	await page.getByLabel( 'Password' ).fill( customer.password );
-	await page.getByRole( 'button', { name: 'Log in' } ).click();
-	// Sometimes login flow sets cookies in the process of several redirects.
-	// Wait for the final URL to ensure that the cookies are actually set.
-	await page.waitForURL( '/my-account/' );
-
-	await expect(
-		page
-			.getByRole( 'list' )
-			.filter( {
-				hasText:
-					'Dashboard Orders Downloads Addresses Account details Log out',
-			} )
-			.getByRole( 'link', { name: 'Log out' } )
-	).toBeVisible();
-
-	await page.context().storageState( { path: customerFile } );
-
-	await context.close();
-	await browser.close();
-};
-
-const visitAsGuest = async ( config: FullConfig ) => {
-	const { baseURL, userAgent } = config.projects[ 0 ].use;
-
-	// Specify user agent when running against an external test site to avoid getting HTTP 406 NOT ACCEPTABLE errors.
-	const contextOptions = { baseURL, userAgent };
-	// Create browser, browserContext, and page for customer and admin users
-	const browser = await chromium.launch();
-	const context = await browser.newContext( contextOptions );
-	const page = await context.newPage();
-	await page.goto( '/my-account' );
-	await expect(
-		page.getByLabel( 'Username or email address' )
-	).toBeVisible();
-
-	fs.writeFileSync(
-		guestFile,
-		JSON.stringify( { cookies: [], origins: [] } )
-	);
-	await context.close();
-	await browser.close();
-};
-
-const prepareAttributes = async ( config: FullConfig ) => {
-	const { baseURL, userAgent } = config.projects[ 0 ].use;
-
-	// Specify user agent when running against an external test site to avoid getting HTTP 406 NOT ACCEPTABLE errors.
-	const contextOptions = { baseURL, userAgent };
-=======
-const prepareAttributes = async () => {
-	const browser = await chromium.launch();
-	const context = await browser.newContext( {
-		baseURL: BASE_URL,
-		storageState: adminFile,
-	} );
->>>>>>> b05082ae
-
-	const page = await context.newPage();
-
-	// Intercept the dialog event. This is needed because when the regenerate
-	// button is clicked, a dialog is shown.
-	page.on( 'dialog', async ( dialog ) => {
-		await dialog.accept();
-	} );
-
-	await page.goto( '/wp-admin/admin.php?page=wc-status&tab=tools' );
-
-	// Attributes regeneration should be doable via a CLI command, e.g.:
-	// "wp wc tool run regenerate_product_attributes_lookup_table --user=1"
-	// It doesn't seem to be working correctly ATM so we need to do it via
-	// browser actions.
-	// See: https://github.com/woocommerce/woocommerce/issues/32831
-	await page
-		.getByRole( 'row', {
-			name: /Regenerate the product attributes lookup table/,
-		} )
-		.getByRole( 'button' )
-		.click();
 
 	await context.close();
 	await browser.close();
