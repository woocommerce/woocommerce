--- conflicted
+++ resolved
@@ -3,11 +3,7 @@
  * Plugin Name: WooCommerce Blocks
  * Plugin URI: https://github.com/woocommerce/woocommerce-gutenberg-products-block
  * Description: WooCommerce blocks for the Gutenberg editor.
-<<<<<<< HEAD
- * Version: 9.1.0
-=======
- * Version: 9.1.1
->>>>>>> 475af7a5
+ * Version: 9.2.0-dev
  * Author: Automattic
  * Author URI: https://woocommerce.com
  * Text Domain:  woo-gutenberg-products-block
