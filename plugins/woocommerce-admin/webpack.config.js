/**
 * External dependencies
 */
const { get } = require( 'lodash' );
const path = require( 'path' );
const CopyWebpackPlugin = require( 'copy-webpack-plugin' );
const CustomTemplatedPathPlugin = require( '@wordpress/custom-templated-path-webpack-plugin' );
const BundleAnalyzerPlugin =
	require( 'webpack-bundle-analyzer' ).BundleAnalyzerPlugin;
const MomentTimezoneDataPlugin = require( 'moment-timezone-data-webpack-plugin' );
const ForkTsCheckerWebpackPlugin = require( 'fork-ts-checker-webpack-plugin' );
const ReactRefreshWebpackPlugin = require( '@pmmmwh/react-refresh-webpack-plugin' );
const NormalModuleReplacementPlugin =
	require( 'webpack' ).NormalModuleReplacementPlugin;

/**
 * Internal dependencies
 */
const UnminifyWebpackPlugin = require( './unminify' );
const {
	webpackConfig: styleConfig,
} = require( '@woocommerce/internal-style-build' );
const WooCommerceDependencyExtractionWebpackPlugin = require( '../../packages/js/dependency-extraction-webpack-plugin/src/index' );

const NODE_ENV = process.env.NODE_ENV || 'development';
const WC_ADMIN_PHASE = process.env.WC_ADMIN_PHASE || 'development';
const isHot = Boolean( process.env.HOT );
const isProduction = NODE_ENV === 'production';

const wcAdminPackages = [
	'admin-layout',
	'components',
	'csv-export',
	'currency',
	'customer-effort-score',
	'date',
	'experimental',
	'explat',
	'navigation',
	'notices',
	'number',
	'data',
	'tracks',
	'onboarding',
	'block-templates',
	'product-editor',
];
// wpAdminScripts are loaded on wp-admin pages outside the context of WooCommerce Admin
// See ./client/wp-admin-scripts/README.md for more details
const wpAdminScripts = [
	'marketing-coupons',
	'navigation-opt-out',
	'onboarding-homepage-notice',
	'onboarding-product-notice',
	'onboarding-product-import-notice',
	'onboarding-tax-notice',
	'print-shipping-label-banner',
	'beta-features-tracking-modal',
	'payment-method-promotions',
	'onboarding-load-sample-products-notice',
	'product-tracking',
	'add-term-tracking',
	'attributes-tracking',
	'category-tracking',
	'tags-tracking',
	'product-tour',
	'wc-addons-tour',
	'settings-tracking',
	'order-tracking',
	'product-import-tracking',
	'variable-product-tour',
	'product-category-metabox',
	'shipping-settings-region-picker',
	'command-palette',
	'command-palette-analytics',
	'woo-connect-notice',
	'woo-plugin-update-connect-notice',
<<<<<<< HEAD
	'woo-subscriptions-notice',
=======
	'woo-enable-autorenew',
	'woo-renew-subscription',
>>>>>>> 7312f137
];
const getEntryPoints = () => {
	const entryPoints = {
		app: './client/index.js',
	};
	wcAdminPackages.forEach( ( name ) => {
		entryPoints[ name ] = `../../packages/js/${ name }`;
	} );
	wpAdminScripts.forEach( ( name ) => {
		entryPoints[ name ] = `./client/wp-admin-scripts/${ name }`;
	} );
	return entryPoints;
};

// WordPress.org’s translation infrastructure ignores files named “.min.js” so we need to name our JS files without min when releasing the plugin.
const outputSuffix = WC_ADMIN_PHASE === 'core' ? '' : '.min';

const webpackConfig = {
	mode: NODE_ENV,
	entry: getEntryPoints(),
	output: {
		filename: ( data ) => {
			// Output wpAdminScripts to wp-admin-scripts folder
			// See https://github.com/woocommerce/woocommerce-admin/pull/3061
			return wpAdminScripts.includes( data.chunk.name )
				? `wp-admin-scripts/[name]${ outputSuffix }.js`
				: `[name]/index${ outputSuffix }.js`;
		},
		chunkFilename: `chunks/[name]${ outputSuffix }.js?ver=[contenthash]`,
		path: path.join( __dirname, '/build' ),
		library: {
			// Expose the exports of entry points so we can consume the libraries in window.wc.[modulename] with WooCommerceDependencyExtractionWebpackPlugin.
			name: [ 'wc', '[modulename]' ],
			type: 'window',
		},
		// A unique name of the webpack build to avoid multiple webpack runtimes to conflict when using globals.
		uniqueName: '__wcAdmin_webpackJsonp',
	},
	module: {
		parser: styleConfig.parser,
		rules: [
			{
				test: /\.(t|j)sx?$/,
				parser: {
					// Disable AMD to fix an issue where underscore and lodash where clashing
					// See https://github.com/woocommerce/woocommerce-admin/pull/1004 and https://github.com/Automattic/woocommerce-services/pull/1522
					amd: false,
				},
				exclude: [
					// Exclude node_modules/.pnpm
					/node_modules(\/|\\)\.pnpm(\/|\\)/,
				],
				use: {
					loader: 'babel-loader',
					options: {
						presets: [
							'@wordpress/babel-preset-default',
							[
								'@babel/preset-env',
								{
									// Add polyfills such as Array.flat based on their usage in the code
									// See https://github.com/woocommerce/woocommerce-admin/pull/6411/
									corejs: '3',
									useBuiltIns: 'usage',
								},
							],
							[ '@babel/preset-typescript' ],
						],
						plugins: [
							'@babel/plugin-proposal-class-properties',
							! isProduction &&
								isHot &&
								require.resolve( 'react-refresh/babel' ),
						].filter( Boolean ),
					},
				},
			},
			{ test: /\.md$/, use: 'raw-loader' },
			{
				test: /\.(png|jpe?g|gif|svg|eot|ttf|woff|woff2)$/,
				type: 'asset',
			},
			...styleConfig.rules,
		],
	},
	resolve: {
		fallback: {
			// Reduce bundle size by omitting Node crypto library.
			// See https://github.com/woocommerce/woocommerce-admin/pull/5768
			crypto: 'empty',
			// Ignore fs, path to skip resolve errors for @automattic/calypso-config
			fs: false,
			path: false,
		},
		extensions: [ '.json', '.js', '.jsx', '.ts', '.tsx' ],
		alias: {
			'~': path.resolve( __dirname + '/client' ),
		},
	},
	plugins: [
		// Workaround for Gutenberg private API consent string differences between WP 6.3 and 6.4+
		// The modified version checks for the WP version and replaces the consent string with the correct one.
		// This can be removed once we drop support for WP 6.3 in the "Customize Your Store" task.
		// See this PR for details: https://github.com/woocommerce/woocommerce/pull/40884
		new NormalModuleReplacementPlugin(
			/@wordpress\/edit-site\/build-module\/lock-unlock\.js/,
			path.resolve( __dirname, 'bin/modified-editsite-lock-unlock.js' )
		),
		...styleConfig.plugins,
		// Runs TypeScript type checker on a separate process.
		! process.env.STORYBOOK && new ForkTsCheckerWebpackPlugin(),
		new CustomTemplatedPathPlugin( {
			modulename( outputPath, data ) {
				const entryName = get( data, [ 'chunk', 'name' ] );
				if ( entryName ) {
					// Convert the dash-case name to a camel case module name.
					// For example, 'csv-export' -> 'csvExport'
					return entryName.replace( /-([a-z])/g, ( match, letter ) =>
						letter.toUpperCase()
					);
				}
				return outputPath;
			},
		} ),
		// The package build process doesn't handle extracting CSS from JS files, so we copy them separately.
		new CopyWebpackPlugin( {
			patterns: wcAdminPackages.map( ( packageName ) => ( {
				// Copy css and style.asset.php files.
				from: `../../packages/js/${ packageName }/build-style/*.{css,php}`,
				to: `./${ packageName }/[name][ext]`,
				noErrorOnMissing: true,
				// Overwrites files already in compilation.assets to ensure we use the assets from the build-style.
				// This is required for @woocommerce/component to use @automattic/* packages because scss styles from @automattic/* packages will be automatically generated by mini-css-extract-plugin with the same output name.
				force: true,
			} ) ),
		} ),

		// Get all product editor blocks so they can be loaded via JSON.
		new CopyWebpackPlugin( {
			patterns: [
				{
					from: '../../packages/js/product-editor/build/blocks',
					to: './product-editor/blocks',
				},
			],
		} ),

		// React Fast Refresh.
		! isProduction && isHot && new ReactRefreshWebpackPlugin(),

		// We reuse this Webpack setup for Storybook, where we need to disable dependency extraction.
		! process.env.STORYBOOK &&
			new WooCommerceDependencyExtractionWebpackPlugin( {
				requestToExternal( request ) {
					if ( request === '@wordpress/components/build/ui' ) {
						// The external wp.components does not include ui components, so we need to skip requesting to external here.
						return null;
					}

					if ( request.startsWith( '@wordpress/edit-site' ) ) {
						// The external wp.editSite does not include edit-site components, so we need to skip requesting to external here. We can remove this once the edit-site components are exported in the external wp.editSite.
						// We use the edit-site components in the customize store.
						return null;
					}
				},
			} ),
		// Reduces data for moment-timezone.
		new MomentTimezoneDataPlugin( {
			// This strips out timezone data before the year 2000 to make a smaller file.
			startYear: 2000,
		} ),
		process.env.ANALYZE && new BundleAnalyzerPlugin(),
		// We only want to generate unminified files in the development phase.
		WC_ADMIN_PHASE === 'development' &&
			// Generate unminified files to load the unminified version when `define( 'SCRIPT_DEBUG', true );` is set in wp-config.
			new UnminifyWebpackPlugin( {
				test: /\.js($|\?)/i,
				mainEntry: 'app/index.min.js',
			} ),
	].filter( Boolean ),
	optimization: {
		minimize: NODE_ENV !== 'development',
		splitChunks: {
			// Not to generate chunk names because it caused a stressful workflow when deploying the plugin to WP.org
			// See https://github.com/woocommerce/woocommerce-admin/pull/5229
			name: false,
		},
	},
};
if ( ! isProduction || WC_ADMIN_PHASE === 'development' ) {
	// Set default sourcemap mode if it wasn't set by WP_DEVTOOL.
	webpackConfig.devtool = webpackConfig.devtool || 'source-map';

	if ( isHot ) {
		// Add dev server config
		// Copied from https://github.com/WordPress/gutenberg/blob/05bea6dd5c6198b0287c41a401d36a06b48831eb/packages/scripts/config/webpack.config.js#L312-L326
		webpackConfig.devServer = {
			devMiddleware: {
				writeToDisk: true,
			},
			allowedHosts: 'auto',
			host: 'localhost',
			port: 8887,
			proxy: {
				'/build': {
					pathRewrite: {
						'^/build': '',
					},
				},
			},
		};
	}
}

module.exports = webpackConfig;<|MERGE_RESOLUTION|>--- conflicted
+++ resolved
@@ -75,12 +75,9 @@
 	'command-palette-analytics',
 	'woo-connect-notice',
 	'woo-plugin-update-connect-notice',
-<<<<<<< HEAD
-	'woo-subscriptions-notice',
-=======
 	'woo-enable-autorenew',
 	'woo-renew-subscription',
->>>>>>> 7312f137
+	'woo-subscriptions-notice',
 ];
 const getEntryPoints = () => {
 	const entryPoints = {
