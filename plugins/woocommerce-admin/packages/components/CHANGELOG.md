<<<<<<< HEAD
# unreleased
- Added a new `<ScrollTo />` component.
=======
# 4.0.0
- Changed the <List /> `description` prop to `content` and allowed content nodes to be passed in addition to strings.
>>>>>>> d8a0364c

# 3.2.0
- AdvancedFilters component: fire `onAdvancedFilterAction` for match changes.
- TableCard component: add `onSearch` and `onSort` function props.
- Add new component `<List />` for displaying interactive list items.
- Fix z-index issue in `<Chart />` empty message.
- Added a new `<SimpleSelectControl />` component.
- Added a new `<WebPreview />` component.
- SearchListItem component: fix long count values being cut-off in IE11.
- Add `disabled` prop to CompareButton, Search, and TableCard components.
- Table component: add empty table display.

# 3.1.0
- Added support for a `countLabel` prop on `SearchListItem` to allow custom counts.

# 3.0.0
- <DateInput> and <DatePicker> got a `disabled` prop.
- TableCard component: new `onPageChange` prop.
- TableCard now has a `defaultOrder` parameter to specify default sort column sort order.
- Pagination no longer considers `0` a valid input and triggers `onPageChange` on the input blur event.
- Tweaks to SummaryListPlaceholder height in order to better match SummaryNumber.
- EllipsisMenu component (breaking change): Remove `children` prop in favor of a render prop `renderContent` so that function arguments `isOpen`, `onToggle`, and `onClose` can be passed down.
- Chart has a new prop named `yBelow1Format` which overrides the `yFormat` for values between -1 and 1 (not included).
- Add a `totals` prop to Chart component that allows overwriting the total values shown in the legend.
- Add new component `<Stepper />` for showing a list of steps and progress.
- Add new `<Spinner />` component.
- Card component: updated default Muriel design.
- Card component: new `description` prop.
- Card component: new `isInactive` prop.
- DateRangeFilterPicker (breaking change): Introduced `onRangeSelect` prop and remove `path` prop better control.
- Update license to GPL-3.0-or-later.

# 2.0.0
- Chart legend component now uses withInstanceId HOC so the ids used in several HTML elements are unique.
- Chart component now accepts data with negative values.
- Chart component: new prop `filterParam` used to detect selected items in the current query. If there are, they will be displayed in the chart even if their values are 0.
- Expand search results and allow searching when input is refocused in autocompleter.
- Animation Slider: Remove `focusOnChange` in favor of `onExited` so consumers can pass a function to be executed after a transition has finished.
- SearchListControl: Add `onSearch` callback prop to let the parent component know about search changes.
- Calendar: Expose `isInvalidDate` prop to `DatePicker` to indicated invalid days that are not selectable.
- Calendar: Expose `isInvalidDate` prop to `DateRange` and remove the `invalidDays` prop.
- Bump dependency versions.

# 1.6.0
- Chart component: new props `emptyMessage` and `baseValue`. When an empty message is provided, it will be displayed on top of the chart if there are no values different than `baseValue`.
- Chart component: remove d3-array dependency.
- Chart component: fix display when there is no data.
- Chart component: change chart type query parameter to `chartType`.
- Chart component: add `screenReaderFormat` prop that will be used to format dates for screen reader labels.
- Bug fix for `<StockReportTable />` returning N/A instead of zero.
- Add new component: SearchListControl for displaying and filtering a selectable list of items.

# 1.5.0
- Improves display of charts where all values are 0.
- Fix X-axis labels in hourly bar charts.
- New `<Search>` prop named `showClearButton`, that will display a 'Clear' button when the search box contains one or more tags.
- Number of selectable chart elements is now limited to 5.
- Color scale logic for charts with lots of items has been fixed.
- Update `@woocommerce/navigation` to v2.0.0
- Bug fix for `<StockReportTable />` returning N/A instead of zero.
- In `<Search>` use backspace key to remove tags from the search box.

# 1.4.2
- Add emoji-flags dependency

# 1.4.1
- Chart component: format numbers and prices using store currency settings.
- Make `href`/linking optional in SummaryNumber.
- Fix SummaryNumber example code.

# 1.4.0
- Add download log ip address autocompleter to search component
- Add order number autocompleter to search component
- Add order number, username, and IP address filters to the downloads report.
- Added `interactive` prop for `d3chart/legend` to signal if legend items are clickable or not.
- Fix for undefined ref in `d3chart/legend`.
- Added three news props to `<Chart>`:
  - `interactiveLegend`: whether legend items are clickable or not. Defaults to true.
  - `legendPosition`: can be `top`, `side` or `bottom`. If not specified, it's calculated based on `mode` and viewport width.
  - `showHeaderControls`: whether the header controls must be visible. Defaults to true.
- `getColor()` method in chart utils now requires `keys` and `colorScheme` to be passed as separate params.
- Fix to avoid duplicated Y-axis ticks when the Y max value was 0.
- Remove decimals from Y-axis when displaying currencies.
- Fix date formatting on charts in Safari.

# 1.3.0

- Update `<Table />` to use header keys to denote which columns are shown
- Add `onColumnsChange` property to `<Table />` which is called when columns are shown/hidden
- Add country autocompleter to search component
- Add customer email autocompleter to search component
- Add customer username autocompleter to search component
- Adding new `<Chart />` component.
- Added new `showDatePicker` prop to `<Filters />` component which allows to use the filters component without the date picker.
- Added new taxes and customers autocompleters, and added support for using them within `<Filters />`.
- Bug fix for `<SummaryNumber />` returning N/A instead of zero.
- Bug fix for screen reader label IDs in `<Table />` header.
- Added new component `<TextControlWithAffixes />`.

# 1.2.0

- Update `Search` to exclude already-selected items
- Fix incorrectly loaded `proptype-validator`
- Update focus style on `SummaryNumber`
- Remove prefixes from order statuses

# 1.1.0

- Add `interpolate-components` as an explicit dependency, fixes issue with
- Update `<Popover />` usage to match core component updates
- Chart component: Add `chartMode` prop to control display mode
- Add Taxes autocompleter to Search
- Improve test coverage with new tests<|MERGE_RESOLUTION|>--- conflicted
+++ resolved
@@ -1,10 +1,6 @@
-<<<<<<< HEAD
-# unreleased
+# 4.0.0
 - Added a new `<ScrollTo />` component.
-=======
-# 4.0.0
 - Changed the <List /> `description` prop to `content` and allowed content nodes to be passed in addition to strings.
->>>>>>> d8a0364c
 
 # 3.2.0
 - AdvancedFilters component: fire `onAdvancedFilterAction` for match changes.
