# WooCommerce Onboarding (DEPRECATED)

**Refer to the new [Core Profiler](./core-profiler.md) documentation for the latest onboarding experience.**

**Some parts of this documentation are still relevant and will be gradually moved to the new Core Profiler documentation.**

The onboarding feature is a reimagined new user setup experience for WooCommerce core. It contains two sections aimed at getting merchants started with their stores. The merchant begins with the "profile wizard", which helps with initial steps like setting a store address, making extension recommendations, and connecting to Jetpack for additional features. Once the profile wizard is complete, the merchant can purchase & install optional extensions via WooCommerce.com, before continuing to the "task list". From the task list, merchants are walked through a variety of items to help them start selling, such as adding their first product and setting up payment methods.

## Enabling Onboarding

If you run the development version of WooCommerce Admin from GitHub directly, no further action should be needed to enable Onboarding.

Users of the published WooCommerce Admin plugin need to either opt-in to using the new onboarding experience manually, or become part of the a/b test in core. See [https://github.com/woocommerce/woocommerce/pull/24991](https://github.com/woocommerce/woocommerce/pull/24991) for more details on the testing implementation.

To enable the new onboarding experience manually, log-in to `wp-admin`, and go to `WooCommerce > Settings > Help > Setup Wizard`. Click `Enable` under the `New onboarding experience` heading.

## New REST API endpoints

To power the new onboarding flow client side, new REST API endpoints have been introduced. These are purpose built endpoints that exist under the `/wc-admin/onboarding/` namespace, and are not meant to be shipped in the core rest API package. The source is stored in `src/API/Plugins.php`, `src/API/OnboardingProfile.php`, and `src/API/OnboardingTasks.php` respectively.

* POST `/wc-admin/plugins/install` - Install requested plugins.
* GET `/wc-admin/plugins/active` - Returns a list of the currently active plugins.
* POST `/wc-admin/plugins/activate` - Activates the requested plugins. Multiple plugins can be passed to activate at once.
* GET `/wc-admin/plugins/connect-jetpack` - Generates a URL for connecting to Jetpack. A `redirect_url` is accepted, which is used upon a successful connection.
* POST `/wc-admin/plugins/request-wccom-connect` - Generates a URL for the WooCommerce.com connection process.
* POST `/wc-admin/plugins/finish-wccom-connect` - Finishes the WooCommerce.com connection process by storing the received access token.
* POST `/wc-admin/plugins/connect-square` - Generates a URL for connecting to Square during the payments task.
* GET `/wc-admin/onboarding/profile` - Returns the information gathered during the profile wizard. See the `woocommerce_onboarding_profile_properties` array for a list of fields.
* POST `/wc-admin/onboarding/profile` - Sets data for the profile wizard. See the `woocommerce_onboarding_profile_properties` array for a list of fields.
* POST `/wc-admin/onboarding/tasks/import_sample_products` - Used for importing sample products during the appearance task.
* POST `/wc-admin/onboarding/tasks/create_homepage` - Used for creating a homepage using Gutenberg templates.

## Onboarding filters

* `woocommerce_admin_onboarding_profile_properties` filters the properties we track as part of the profile wizard (such as information from store/business details steps). When the `completed` property is set to true, the profile wizard is completely dismissed and hidden.
* `woocommerce_admin_onboarding_industries` filters the list of allowed industries displayed in the profile wizard.
* `woocommerce_admin_onboarding_industry_image` filters the images used for homepage templates in the appearance task. When creating a homepage, example images are used based on industry. These images are stored in `images/onboarding`.
* `woocommerce_admin_onboarding_product_types` filters the product types displayed in the profile wizard.
* `woocommerce_admin_onboarding_plugins_whitelist` filters the list of plugins that can installed & activated via onboarding. This acts as a whitelist so only certain plugins can be used via the `/wc-admin/onboarding/profile/install` and `/wc-admin/onboarding/profile/activate` endpoints.
* `woocommerce_admin_onboarding_themes` filters the themes displayed in the profile wizard.
* `woocommerce_admin_onboarding_jetpack_connect_redirect_url` filters the Jetpack connection redirect URL outlined in the Jetpack connection section below.
* `woocommerce_admin_onboarding_task_list` filters the list of tasks on the task list dashboard. This allows extensions to add new tasks. See [the extension docs](https://github.com/woocommerce/woocommerce/tree/trunk/plugins/woocommerce-admin/docs/examples/extensions) for an example of how to do this.
* `woocommerce_rest_onboarding_profile_collection_params` filters the collection parameters for requests to  `/wc-admin/onboarding/profile`.
* `woocommerce_rest_onboarding_profile_object_query` filters the query arguments for requests to `/wc-admin/onboarding/profile`.
* `woocommerce_rest_onboarding_prepare_onboarding_profile` filters the response for requests to `/wc-admin/onboarding/profile`.

## Options and settings

A few new WordPress options have been introduced to store information and settings during setup. It may be necessary to manual delete these options from your `wp_options` database to test a certain task or feature.


* `woocommerce_task_list_hidden_lists`. This option houses the task lists that have been hidden from view by the user.
* `woocommerce_task_list_welcome_modal_dismissed`. This option is used to show a congratulations modal during the transition between the profile wizard and task list.

We also use existing options from WooCommerce Core or extensions like WooCommerce Shipping & Tax or Stripe. The list below may not be complete, as new tasks are introduced, but you can generally find usage of these by searching for the [getOptions selector](https://github.com/woocommerce/woocommerce/search?q=getOptions&unscoped_q=getOptions).

* `woocommerce_setup_jetpack_opted_in` and `wc_connect_options` are both used to control Jetpack's Terms of Service opt-in, which is necessary to set for a user during the connection process, so that they can use services like automated tax rates.
* `woocommerce_allow_tracking` is used to control Tracks opt-in, allowing us to gather usage data from WooCommerce Admin and WooCommerce core.
* `woocommerce_demo_store` and `woocommerce_demo_store_notice` are used on the appearance task for the store notice step.
* `woocommerce_ppec_paypal_settings` and `woocommerce_stripe_settings` are used in the payments task and connection steps.

## WooCommerce.com Connection

During the profile wizard, merchants can select paid product type extensions (like WooCommerce Memberships) or a paid theme. To make installation easier and to finish purchasing, it is necessary to make a [WooCommerce.com connection](https://woocommerce.com/document/managing-woocommerce-com-subscriptions/). We also prompt users to connect on the task list if they chose extensions in the profile wizard, but did not finish connecting.

To make the connection from the new onboarding experience possible, we build our own connection endpoints [/wc-admin/plugins/request-wccom-connect](https://github.com/woocommerce/woocommerce/blob/feba6a8dcd55d4f5c7edc05478369c76df082293/plugins/woocommerce/src/Admin/API/Plugins.php#L419-L476) and [/wc-admin/plugins/finish-wccom-connect](https://github.com/woocommerce/woocommerce/blob/feba6a8dcd55d4f5c7edc05478369c76df082293/plugins/woocommerce/src/Admin/API/Plugins.php#L478-L538).

Both of these endpoints use WooCommerce Core's `WC_Helper_API` directly. The main difference with our connection (compared to the connection on the subscriptions page) is the addition of two additional query string parameters:

* `wccom-from=onboarding`, which is used to tell WooCommerce.com & WordPress.com that we are connecting from the new onboarding flow. This parameter is passed from the user's site to WooCommerce.com and finally into Calypso, so that the Calypso login and sign-up screens match the rest of the profile wizard [https://github.com/Automattic/wp-calypso/pull/35193](https://github.com/Automattic/wp-calypso/pull/35193). Without this parameter, you would end up on the existing WooCommerce OAuth screen.
* `calypso_env` allows us to load different versions of Calypso when testing.  See the Calypso section below.

To disconnect from WooCommerce.com, go to `WooCommerce > Extensions > WooCommerce.com Subscriptions > Connected to WooCommerce.com > Disconnect`.

## WordPress.com Connection

Using a WordPress.com connection in WooCommerce Shipping & Tax allows us to offer additional features to new WooCommerce users as well as simplify parts of the setup process. For example, we can do automated tax calculations for certain countries, significantly simplifying the tax task. To make this work, the user needs to be connected to a WordPress.com account. This also means development and testing of these features needs to be done on a WPCOM connected site. Search the MGS & the Field Guide for additional resources on testing WordPress.com with local setups.

We have a special WordPress.com connection flow designed specifically for WooCommerce onboarding, so that the user feels that they are connecting as part of a cohesive experience. To access this flow, we use the [/wc-admin/onboarding/plugins/jetpack-authorization-url](https://github.com/woocommerce/woocommerce/blob/1a9c1f93b942f682b6561b5cd1ae58f6d5eea49c/plugins/woocommerce/src/Admin/API/OnboardingPlugins.php#L240C2-L274) endpoint.

We use the Jetpack Connection package's `Manager::get_authorization_url()` function directly, but add the following two query parameters:

* `calypso_env`, which allows us to load different versions of Calypso when testing. See the Calypso section below.
<<<<<<< HEAD
* `from=woocommerce-services`, which is used to conditionally show the WooCommerce-themed authorization process (https://github.com/Automattic/wp-calypso/pull/35193). Without this parameter, you would end up in the normal Jetpack authorization flow.
=======
* `from=woocommerce-onboarding`, which is used to conditionally show the WooCommerce themed Jetpack authorization process [https://github.com/Automattic/wp-calypso/pull/34380](https://github.com/Automattic/wp-calypso/pull/34380). Without this parameter, you would end up in the normal Jetpack authorization flow.
>>>>>>> f493e921

The user is prompted to install and connect to Jetpack as the first step of the profile wizard. If the user hasn't connected when they arrive at the task list, we also prompt them on certain tasks to make the setup process easier, such as the shipping and tax steps.

To disconnect from WordPress.com, install Jetpack, then go to `Jetpack > Dashboard > Connections > Site connection > Manage site connection > Disconnect`. You can remove Jetpack after you disconnect.

## Calypso

### `calypso_env`

Both the WooCommerce.com & Jetpack connection processes (outlined below) send the user to [Calypso](https://github.com/Automattic/wp-calypso), the interface that powers WordPress.com, to sign-up or login.

By default, a merchant will end up on a production version of Calypso [https://wordpress.com](https://wordpress.com). If we make changes to the Calypso part of the flow and want to test them, we can do so with a `calypso_env` query parameter passed by both of our connection methods.

To change the value of `calypso_env`, set `WOOCOMMERCE_CALYPSO_ENVIRONMENT` to one of the following values in your `wp-config.php`:

* `production` which will send you to `https://wordpress.com`
* `development` which will send you to `http://calypso.localhost:3000/`
* `wpcalypso` which will send you to `http://wpcalypso.wordpress.com/`
* `horizon` which will send you to `https://horizon.wordpress.com`
* `stage` which will send you to `https://wordpress.com` (you must be proxied)

### Feature Flags

Logic for the Calypso flows are gated behind two separate [Calypso feature flags](https://github.com/Automattic/wp-calypso/tree/master/config#feature-flags). Since Calypso's login, sign-up, and Jetpack authentication code is spread throughout a few different files, searching for these feature flags is the best way to locate parts of the flow for development.

* [`woocommerce/onboarding-oauth`](https://github.com/Automattic/wp-calypso/search?q=woocommerce%2Fonboarding-oauth&unscoped_q=woocommerce%2Fonboarding-oauth), which enables the updated WooCommerce.com connection flow.
* [`jetpack/connect/woocommerce`](https://github.com/Automattic/wp-calypso/search?q=%22jetpack%2Fconnect%2Fwoocommerce%22&unscoped_q=%22jetpack%2Fconnect%2Fwoocommerce%22), which enables the updated Jetpack connection flow.


### Testing

If you are running the development version of WooCommerce Admin, and have [`WP_DEBUG`](https://codex.wordpress.org/WP_DEBUG) set to `true`, two Calypso connection buttons are displayed under the `WooCommerce > Settings > Help > Setup Wizard` menu, making it easier to access and test the flows.<|MERGE_RESOLUTION|>--- conflicted
+++ resolved
@@ -81,11 +81,7 @@
 We use the Jetpack Connection package's `Manager::get_authorization_url()` function directly, but add the following two query parameters:
 
 * `calypso_env`, which allows us to load different versions of Calypso when testing. See the Calypso section below.
-<<<<<<< HEAD
 * `from=woocommerce-services`, which is used to conditionally show the WooCommerce-themed authorization process (https://github.com/Automattic/wp-calypso/pull/35193). Without this parameter, you would end up in the normal Jetpack authorization flow.
-=======
-* `from=woocommerce-onboarding`, which is used to conditionally show the WooCommerce themed Jetpack authorization process [https://github.com/Automattic/wp-calypso/pull/34380](https://github.com/Automattic/wp-calypso/pull/34380). Without this parameter, you would end up in the normal Jetpack authorization flow.
->>>>>>> f493e921
 
 The user is prompted to install and connect to Jetpack as the first step of the profile wizard. If the user hasn't connected when they arrive at the task list, we also prompt them on certain tasks to make the setup process easier, such as the shipping and tax steps.
 
