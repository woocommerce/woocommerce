--- conflicted
+++ resolved
@@ -10,49 +10,10 @@
  */
 import { PaymentGatewaySuggestions } from './PaymentGatewaySuggestions';
 
-<<<<<<< HEAD
-const WoocommercePaymentsTaskItem = () => {
-	const { installAndActivatePlugins } = useDispatch( PLUGINS_STORE_NAME );
-	const { createNotice } = useDispatch( 'core/notices' );
-
-	return (
-		<WooOnboardingTaskListItem id="woocommerce-payments">
-			{ ( ( {
-				defaultTaskItem: DefaultTaskItem,
-			}: {
-				defaultTaskItem: ( props: {
-					onClick: () => void;
-				} ) => JSX.Element;
-			} ) => (
-				<DefaultTaskItem
-					// Intercept the click on the task list item so that we don't have to see an intermediate page before installing WooPayments.
-					onClick={ () => {
-						return new Promise( ( resolve, reject ) => {
-							return installActivateAndConnectWcpay(
-								reject,
-								createNotice,
-								installAndActivatePlugins
-							);
-						} );
-					} }
-				/>
-			) ) as any }
-		</WooOnboardingTaskListItem>
-	);
-};
-
-registerPlugin( 'woocommerce-admin-task-wcpay', {
-	// @ts-expect-error scope is not defined in the type definition but it is a valid property
-	scope: 'woocommerce-tasks',
-	render: WoocommercePaymentsTaskItem,
-} );
-
-=======
->>>>>>> 485f00f9
 // Shows up at http://host/wp-admin/admin.php?page=wc-admin&task=woocommerce-payments which is the default url for woocommerce-payments task
 const WoocommercePaymentsTaskPage = () => (
 	<WooOnboardingTask id="woocommerce-payments">
-		{ ( ( {
+		{ ( {
 			onComplete,
 			query,
 		}: {
@@ -63,7 +24,7 @@
 				onComplete={ onComplete }
 				query={ query }
 			/>
-		) ) as any }
+		) }
 	</WooOnboardingTask>
 );
 
