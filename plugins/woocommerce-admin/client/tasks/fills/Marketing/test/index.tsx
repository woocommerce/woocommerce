--- conflicted
+++ resolved
@@ -15,12 +15,7 @@
 		description: 'Basic plugin description',
 		manage_url: '#',
 		image_url: 'basic.jpeg',
-<<<<<<< HEAD
 		is_built_by_wc: true, // Comment.
-=======
-		is_built_by_wc: true,
-		is_visible: true,
->>>>>>> c8c2e425
 	},
 ];
 
