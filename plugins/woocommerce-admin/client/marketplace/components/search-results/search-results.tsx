/**
 * External dependencies
 */
import { useContext, useEffect, useState } from '@wordpress/element';
import { useQuery } from '@woocommerce/navigation';

/**
 * Internal dependencies
 */
import './search-results.scss';
import { Product, ProductType } from '../product-list/types';
import Extensions from '../extensions/extensions';
import Themes from '../themes/themes';
import { MARKETPLACE_SEARCH_RESULTS_PER_PAGE } from '../constants';
import NoResults from '../product-list-content/no-results';
import { MarketplaceContext } from '../../contexts/marketplace-context';
import ProductLoader from '../product-loader/product-loader';

export interface SearchResultProps {
	products: Product[];
}

export default function SearchResults( props: SearchResultProps ): JSX.Element {
<<<<<<< HEAD
	const marketplaceContextValue = useContext( MarketplaceContext );
	const { isLoading } = marketplaceContextValue;
	const extensions = props.products?.filter(
=======
	const extensions = props.products.filter(
>>>>>>> e0f6e24e
		( product ) => product.type === ProductType.extension
	);
	const themes = props.products.filter(
		( product ) => product.type === ProductType.theme
	);

	const query = useQuery();
	const [ isCategorySearch, setIsCategorySearch ] = useState( false );
	useEffect( () => {
		setIsCategorySearch( !! query?.category );
	}, [ query?.category ] );

	function content() {
		if ( isLoading ) {
			return <ProductLoader />;
		}

		if ( props.products?.length === 0 ) {
			return <NoResults />;
		}

		const hasExtensions = ! isCategorySearch || !! extensions?.length;
		const hasThemes = ! isCategorySearch || !! themes?.length;

		return (
			<>
				{ hasExtensions && (
					<Extensions
						products={ extensions }
						perPage={ MARKETPLACE_SEARCH_RESULTS_PER_PAGE }
					/>
				) }
				{ hasThemes && (
					<Themes
						products={ themes }
						perPage={ MARKETPLACE_SEARCH_RESULTS_PER_PAGE }
					/>
				) }
			</>
		);
	}

	return (
		<div className="woocommerce-marketplace__search-results">
			{ content() }
		</div>
	);
}<|MERGE_RESOLUTION|>--- conflicted
+++ resolved
@@ -21,13 +21,9 @@
 }
 
 export default function SearchResults( props: SearchResultProps ): JSX.Element {
-<<<<<<< HEAD
 	const marketplaceContextValue = useContext( MarketplaceContext );
 	const { isLoading } = marketplaceContextValue;
-	const extensions = props.products?.filter(
-=======
 	const extensions = props.products.filter(
->>>>>>> e0f6e24e
 		( product ) => product.type === ProductType.extension
 	);
 	const themes = props.products.filter(
