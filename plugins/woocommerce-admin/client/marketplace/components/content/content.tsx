/**
 * External dependencies
 */
import {
	useContext,
	useEffect,
	useState,
	useCallback,
	useRef,
} from '@wordpress/element';
import { useQuery } from '@woocommerce/navigation';

/**
 * Internal dependencies
 */
import './content.scss';
import { Product, ProductType, SearchResultType } from '../product-list/types';
import { getAdminSetting } from '~/utils/admin-settings';
import Discover from '../discover/discover';
import Products from '../products/products';
import SearchResults from '../search-results/search-results';
import MySubscriptions from '../my-subscriptions/my-subscriptions';
import { MarketplaceContext } from '../../contexts/marketplace-context';
import { fetchSearchResults } from '../../utils/functions';
import { SubscriptionsContextProvider } from '../../contexts/subscriptions-context';
import { SearchResultsCountType } from '../../contexts/types';

import {
	recordMarketplaceView,
	recordLegacyTabView,
} from '../../utils/tracking';
import InstallNewProductModal from '../install-flow/install-new-product-modal';
import Promotions from '../promotions/promotions';
import ConnectNotice from '~/marketplace/components/connect-notice/connect-notice';
import PluginInstallNotice from '../woo-update-manager-plugin/plugin-install-notice';
import SubscriptionsExpiredExpiringNotice from '~/marketplace/components/my-subscriptions/subscriptions-expired-expiring-notice';
import LoadMoreButton from '~/marketplace/components/load-more-button/load-more-button';

export default function Content(): JSX.Element {
	const marketplaceContextValue = useContext( MarketplaceContext );
	const [ products, setProducts ] = useState< Product[] >( [] );
<<<<<<< HEAD
	const [ hasMore, setHasMore ] = useState( false );
	const [ page, setPage ] = useState( 1 );
	const { setIsLoading, selectedTab, setHasBusinessServices } =
		marketplaceContextValue;
=======
	const {
		setIsLoading,
		selectedTab,
		setHasBusinessServices,
		setSearchResultsCount,
	} = marketplaceContextValue;
>>>>>>> ab0e76c9
	const query = useQuery();
	const lastProductRef = useRef< HTMLDivElement >( null );

	const loadMore = useCallback( () => {
		setPage( ( prevPage ) => prevPage + 1 );
	}, [] );

	// On initial load of the in-app marketplace, fetch extensions, themes and business services
	// and check if there are any business services available on WCCOM
	useEffect( () => {
		const categories: Array< keyof SearchResultsCountType > = [
			'extensions',
			'themes',
			'business-services',
		];
		const abortControllers = categories.map( () => new AbortController() );

		categories.forEach(
			( category: keyof SearchResultsCountType, index ) => {
				const params = new URLSearchParams();
				if ( category !== 'extensions' ) {
					params.append( 'category', category );
				}

				const wccomSettings = getAdminSetting( 'wccomHelper', false );
				if ( wccomSettings.storeCountry ) {
					params.append( 'country', wccomSettings.storeCountry );
				}

				fetchSearchResults(
					params,
					abortControllers[ index ].signal
				).then( ( productList ) => {
					if ( category === 'business-services' ) {
						setHasBusinessServices(
							productList.products.length > 0
						);
					}
				} );
				return () => {
					abortControllers.forEach( ( controller ) => {
						controller.abort();
					} );
				};
			}
		);
		// eslint-disable-next-line react-hooks/exhaustive-deps
	}, [] );

	// Get the content for this screen
	useEffect( () => {
		const abortController = new AbortController();

		if (
			query.tab === undefined ||
			( query.tab && [ '', 'discover' ].includes( query.tab ) )
		) {
			return;
		}

		setIsLoading( true );
		if ( page === 1 ) {
			setProducts( [] );
		}
		setHasMore( false );

		const params = new URLSearchParams();

		if ( query.term ) {
			params.append( 'term', query.term );
		}

		if ( query.category ) {
			params.append(
				'category',
				query.category === '_all' ? '' : query.category
			);
		} else if ( query?.tab === 'themes' ) {
			params.append( 'category', 'themes' );
		} else if ( query?.tab === 'business-services' ) {
			params.append( 'category', 'business-services' );
		} else if ( query?.tab === 'search' ) {
			params.append( 'category', 'extensions-themes-business-services' );
		}

		const wccomSettings = getAdminSetting( 'wccomHelper', false );
		if ( wccomSettings.storeCountry ) {
			params.append( 'country', wccomSettings.storeCountry );
		}

		if ( page > 1 ) {
			params.append( 'page', String( page ) );
		}

		fetchSearchResults( params, abortController.signal )
			.then( ( productList ) => {
<<<<<<< HEAD
				setProducts( ( prevProducts ) => {
					const newProducts = [
						...prevProducts,
						...productList.products,
					];
					setTimeout( () => {
						lastProductRef.current?.scrollIntoView( {
							behavior: 'auto',
							block: 'start',
						} );
					}, 0 );
					return newProducts;
				} );
				setHasMore( productList.hasMore );
=======
				setProducts( productList );

				if ( query.term ) {
					setSearchResultsCount( {
						extensions: productList.filter(
							( p ) => p.type === 'extension'
						).length,
						themes: productList.filter(
							( p ) => p.type === 'theme'
						).length,
						'business-services': productList.filter(
							( p ) => p.type === 'business-service'
						).length,
					} );
				}
>>>>>>> ab0e76c9
			} )
			.catch( () => {
				if ( page === 1 ) {
					setProducts( [] );
				}
				setHasMore( false );
			} )
			.finally( () => {
				// we are recording both the new and legacy events here for now
				// they're separate methods to make it easier to remove the legacy one later
				const marketplaceViewProps = {
					view: query?.tab,
					search_term: query?.term,
					product_type: query?.section,
					category: query?.category,
				};

				recordMarketplaceView( marketplaceViewProps );
				recordLegacyTabView( marketplaceViewProps );
				setIsLoading( false );
			} );
		return () => {
			abortController.abort();
		};
	}, [
		query.term,
		query.category,
		query?.tab,
		setIsLoading,
		query?.section,
		page,
	] );

	const getProductType = ( tab: string ): ProductType => {
		switch ( tab ) {
			case 'themes':
				return ProductType.theme;
			case 'business-services':
				return ProductType.businessService;
			default:
				return ProductType.extension;
		}
	};

	const renderContent = (): JSX.Element => {
		switch ( selectedTab ) {
			case 'extensions':
<<<<<<< HEAD
			case 'themes':
			case 'business-services':
				return (
					<>
						<Products
							products={ products }
							categorySelector={ true }
							type={ getProductType( selectedTab ) }
							lastProductRef={ lastProductRef }
						/>
						{ hasMore && (
							<LoadMoreButton onLoadMore={ loadMore } />
						) }
					</>
=======
				return (
					<Products
						products={ products.filter(
							( p ) => p.type === 'extension'
						) }
						categorySelector={ true }
						type={ ProductType.extension }
					/>
				);
			case 'themes':
				return (
					<Products
						products={ products.filter(
							( p ) => p.type === 'theme'
						) }
						categorySelector={ true }
						type={ ProductType.theme }
					/>
				);
			case 'business-services':
				return (
					<Products
						products={ products.filter(
							( p ) => p.type === 'business-service'
						) }
						categorySelector={ true }
						type={ ProductType.businessService }
					/>
>>>>>>> ab0e76c9
				);
			case 'search':
				return (
					<>
						<SearchResults
							products={ products }
							type={ SearchResultType.all }
						/>
					</>
				);
			case 'discover':
				return <Discover />;
			case 'my-subscriptions':
				return (
					<SubscriptionsContextProvider>
						<MySubscriptions />
					</SubscriptionsContextProvider>
				);
			default:
				return <></>;
		}
	};

	return (
		<div className="woocommerce-marketplace__content">
			<Promotions />
			<InstallNewProductModal products={ products } />
			{ selectedTab !== 'business-services' &&
				selectedTab !== 'my-subscriptions' && <ConnectNotice /> }
			{ selectedTab !== 'business-services' && <PluginInstallNotice /> }
			{ selectedTab !== 'business-services' && (
				<SubscriptionsExpiredExpiringNotice type="expired" />
			) }
			{ selectedTab !== 'business-services' && (
				<SubscriptionsExpiredExpiringNotice type="expiring" />
			) }

			{ renderContent() }
		</div>
	);
}<|MERGE_RESOLUTION|>--- conflicted
+++ resolved
@@ -39,19 +39,14 @@
 export default function Content(): JSX.Element {
 	const marketplaceContextValue = useContext( MarketplaceContext );
 	const [ products, setProducts ] = useState< Product[] >( [] );
-<<<<<<< HEAD
 	const [ hasMore, setHasMore ] = useState( false );
 	const [ page, setPage ] = useState( 1 );
-	const { setIsLoading, selectedTab, setHasBusinessServices } =
-		marketplaceContextValue;
-=======
 	const {
 		setIsLoading,
 		selectedTab,
 		setHasBusinessServices,
 		setSearchResultsCount,
 	} = marketplaceContextValue;
->>>>>>> ab0e76c9
 	const query = useQuery();
 	const lastProductRef = useRef< HTMLDivElement >( null );
 
@@ -148,7 +143,6 @@
 
 		fetchSearchResults( params, abortController.signal )
 			.then( ( productList ) => {
-<<<<<<< HEAD
 				setProducts( ( prevProducts ) => {
 					const newProducts = [
 						...prevProducts,
@@ -163,8 +157,6 @@
 					return newProducts;
 				} );
 				setHasMore( productList.hasMore );
-=======
-				setProducts( productList );
 
 				if ( query.term ) {
 					setSearchResultsCount( {
@@ -179,7 +171,6 @@
 						).length,
 					} );
 				}
->>>>>>> ab0e76c9
 			} )
 			.catch( () => {
 				if ( page === 1 ) {
@@ -227,7 +218,6 @@
 	const renderContent = (): JSX.Element => {
 		switch ( selectedTab ) {
 			case 'extensions':
-<<<<<<< HEAD
 			case 'themes':
 			case 'business-services':
 				return (
@@ -242,36 +232,6 @@
 							<LoadMoreButton onLoadMore={ loadMore } />
 						) }
 					</>
-=======
-				return (
-					<Products
-						products={ products.filter(
-							( p ) => p.type === 'extension'
-						) }
-						categorySelector={ true }
-						type={ ProductType.extension }
-					/>
-				);
-			case 'themes':
-				return (
-					<Products
-						products={ products.filter(
-							( p ) => p.type === 'theme'
-						) }
-						categorySelector={ true }
-						type={ ProductType.theme }
-					/>
-				);
-			case 'business-services':
-				return (
-					<Products
-						products={ products.filter(
-							( p ) => p.type === 'business-service'
-						) }
-						categorySelector={ true }
-						type={ ProductType.businessService }
-					/>
->>>>>>> ab0e76c9
 				);
 			case 'search':
 				return (
