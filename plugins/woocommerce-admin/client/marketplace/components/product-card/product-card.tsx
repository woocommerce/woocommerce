/**
 * External dependencies
 */
import { __ } from '@wordpress/i18n';
import { Card } from '@wordpress/components';

/**
 * Internal dependencies
 */
import './product-card.scss';
<<<<<<< HEAD
import { Product, ProductType } from '../product-list/types';
import { appendUTMParams } from '../../utils/functions';
=======
import { Product } from '../product-list/types';
>>>>>>> 507c53e2

export interface ProductCardProps {
	type: ProductType;
	product: Product;
}

function ProductCard( props: ProductCardProps ): JSX.Element {
	const { product, type } = props;
	// We hardcode this for now while we only display prices in USD.
	const currencySymbol = '$';

<<<<<<< HEAD
	const isTheme = type === ProductType.theme;

	// Append UTM parameters to the vendor URL
	let vendorUrl = '';
	if ( product.vendorUrl ) {
		vendorUrl = appendUTMParams( product.vendorUrl, [
			[ 'utm_source', 'extensionsscreen' ],
			[ 'utm_medium', 'product' ],
			[ 'utm_campaign', 'wcaddons' ],
			[ 'utm_content', 'devpartner' ],
		] );
	}

=======
>>>>>>> 507c53e2
	let productVendor: string | JSX.Element | null = product?.vendorName;
	if ( product?.vendorName && product?.vendorUrl ) {
		productVendor = (
			<a
				href={ product.vendorUrl }
				target="_blank"
				rel="noopener noreferrer"
			>
				{ product.vendorName }
			</a>
		);
	}

	return (
		<Card
			className={ `woocommerce-marketplace__product-card woocommerce-marketplace__product-card--${ type }` }
		>
			<div className="woocommerce-marketplace__product-card__content">
				{ isTheme && (
					<div className="woocommerce-marketplace__product-card__image">
						<img
							className="woocommerce-marketplace__product-card__image-inner"
							src={ product.image }
							alt={ product.title }
						/>
					</div>
				) }
				<div className="woocommerce-marketplace__product-card__header">
					<div className="woocommerce-marketplace__product-card__details">
						{ ! isTheme && product.icon && (
							<img
								className="woocommerce-marketplace__product-card__icon"
								src={ product.icon }
								alt={ product.title }
							/>
						) }
						<div className="woocommerce-marketplace__product-card__meta">
							<h2 className="woocommerce-marketplace__product-card__title">
								<a
									className="woocommerce-marketplace__product-card__link"
									href={ product.url }
									target="_blank"
									rel="noopener noreferrer"
								>
									{ product.title }
								</a>
							</h2>
							{ productVendor && (
								<p className="woocommerce-marketplace__product-card__vendor">
									<span>{ __( 'By ', 'woocommerce' ) }</span>
									{ productVendor }
								</p>
							) }
						</div>
					</div>
				</div>
				{ ! isTheme && (
					<p className="woocommerce-marketplace__product-card__description">
						{ product.description }
					</p>
				) }
				<div className="woocommerce-marketplace__product-card__price">
					<span className="woocommerce-marketplace__product-card__price-label">
						{
							// '0' is a free product
							product.price === 0
								? __( 'Free download', 'woocommerce' )
								: currencySymbol + product.price
						}
					</span>
					<span className="woocommerce-marketplace__product-card__price-billing">
						{ product.price === 0
							? ''
							: __( ' annually', 'woocommerce' ) }
					</span>
				</div>
			</div>
		</Card>
	);
}

export default ProductCard;<|MERGE_RESOLUTION|>--- conflicted
+++ resolved
@@ -8,12 +8,7 @@
  * Internal dependencies
  */
 import './product-card.scss';
-<<<<<<< HEAD
 import { Product, ProductType } from '../product-list/types';
-import { appendUTMParams } from '../../utils/functions';
-=======
-import { Product } from '../product-list/types';
->>>>>>> 507c53e2
 
 export interface ProductCardProps {
 	type: ProductType;
@@ -25,22 +20,7 @@
 	// We hardcode this for now while we only display prices in USD.
 	const currencySymbol = '$';
 
-<<<<<<< HEAD
 	const isTheme = type === ProductType.theme;
-
-	// Append UTM parameters to the vendor URL
-	let vendorUrl = '';
-	if ( product.vendorUrl ) {
-		vendorUrl = appendUTMParams( product.vendorUrl, [
-			[ 'utm_source', 'extensionsscreen' ],
-			[ 'utm_medium', 'product' ],
-			[ 'utm_campaign', 'wcaddons' ],
-			[ 'utm_content', 'devpartner' ],
-		] );
-	}
-
-=======
->>>>>>> 507c53e2
 	let productVendor: string | JSX.Element | null = product?.vendorName;
 	if ( product?.vendorName && product?.vendorUrl ) {
 		productVendor = (
