/**
 * External dependencies
 */
import { TableRow } from '@woocommerce/components/build-types/table/types';
import { gmdateI18n } from '@wordpress/date';
import { __, sprintf } from '@wordpress/i18n';
import { Icon, plugins } from '@wordpress/icons';
import { createInterpolateElement } from '@wordpress/element';

/**
 * Internal dependencies
 */
import { StatusLevel, Subscription } from '../../types';
import ConnectButton from '../actions/connect-button';
import Install from '../actions/install';
import RenewButton from '../actions/renew-button';
import SubscribeButton from '../actions/subscribe-button';
import Update from '../actions/update';
import StatusPopover from './status-popover';
import ActionsDropdownMenu from './actions-dropdown-menu';
import Version from './version';
import {
	appendURLParams,
	renewUrl,
	subscribeUrl,
} from '../../../../utils/functions';
import {
	MARKETPLACE_COLLABORATION_PATH,
	MARKETPLACE_SHARING_PATH,
} from '../../../constants';
import { getAdminSetting } from '../../../../../utils/admin-settings';

type StatusBadge = {
	text: string;
	level: StatusLevel;
	explanation?: string | JSX.Element;
};

function getStatusBadge( subscription: Subscription ): StatusBadge | false {
	if ( subscription.product_key === '' ) {
		/**
		 * If there is no subscription, we don't need to check for the expiry.
		 */
		return {
			text: __( 'No subscription', 'woocommerce' ),
			level: StatusLevel.Error,
			explanation: createInterpolateElement(
				__(
					'To receive updates and support, please <purchase>purchase</purchase> a subscription or use a subscription from another account by <sharing>sharing</sharing> or <transferring>transferring</transferring>.',
					'woocommerce'
				),
				{
					purchase: (
						<a
							href={ subscribeUrl( subscription ) }
							rel="nofollow noopener noreferrer"
						>
							renew
						</a>
					),
					sharing: (
						<a
							href={ MARKETPLACE_COLLABORATION_PATH }
							rel="nofollow noopener noreferrer"
						>
							sharing
						</a>
					),
					transferring: (
						<a
							href={ MARKETPLACE_COLLABORATION_PATH }
							rel="nofollow noopener noreferrer"
						>
							sharing
						</a>
					),
				}
			),
		};
	}
	if ( subscription.local.installed && ! subscription.active ) {
		return {
			text: __( 'Not connected', 'woocommerce' ),
			level: StatusLevel.Warning,
			explanation: __(
				'To receive updates and support, please connect your subscription to this store.',
				'woocommerce'
			),
		};
	}
	if ( subscription.expired ) {
		return {
			text: __( 'Expired', 'woocommerce' ),
			level: StatusLevel.Error,
			explanation: createInterpolateElement(
				__(
					'To receive updates and support, please <renew>renew</renew> this subscription or use a subscription from another account by <sharing>sharing</sharing> or <transferring>transferring</transferring>.',
					'woocommerce'
				),
				{
					renew: (
						<a
							href={ renewUrl( subscription ) }
							rel="nofollow noopener noreferrer"
						>
							renew
						</a>
					),
					sharing: (
						<a
							href={ MARKETPLACE_COLLABORATION_PATH }
							rel="nofollow noopener noreferrer"
						>
							sharing
						</a>
					),
					transferring: (
						<a
							href={ MARKETPLACE_COLLABORATION_PATH }
							rel="nofollow noopener noreferrer"
						>
							sharing
						</a>
					),
				}
			),
		};
	}
	return false;
}

function getVersion( subscription: Subscription ): string | JSX.Element {
	const wccomSettings = getAdminSetting( 'wccomHelper', {} );

	if ( subscription.local.version === subscription.version ) {
		return <Version span={ subscription.local.version } />;
	}

	if ( subscription.local.version && subscription.version ) {
		return (
			<Update
				subscription={ subscription }
				wooUpdateManagerActive={ wccomSettings?.wooUpdateManagerActive }
			/>
		);
	}

	if ( subscription.version ) {
		return <Version span={ subscription.version } />;
	}

	if ( subscription.local.version ) {
		return <Version span={ subscription.local.version } />;
	}

	return '';
}

function appendUTMParams( url: string ) {
	return appendURLParams( url, [
		[ 'utm_source', 'subscriptionsscreen' ],
		[ 'utm_medium', 'product' ],
		[ 'utm_campaign', 'wcaddons' ],
		[ 'utm_content', 'product-name' ],
	] );
}

export function nameAndStatus( subscription: Subscription ): TableRow {
	// This is the fallback icon element with products without
	let iconElement = <Icon icon={ plugins } size={ 40 } />;

	// If the product has an icon, use that instead.
	if ( subscription.product_icon ) {
		iconElement = (
			<img
				src={ subscription.product_icon }
				alt={ sprintf(
					/* translators: %s is the product name. */
					__( '%s icon', 'woocommerce' ),
					subscription.product_name
				) }
			/>
		);
	}

	const statusBadge = getStatusBadge( subscription );

	const displayElement = (
		<div className="woocommerce-marketplace__my-subscriptions__product">
			<a
				href={ appendUTMParams( subscription.product_url ) }
				target="_blank"
				rel="noreferrer"
			>
				<span className="woocommerce-marketplace__my-subscriptions__product-icon">
					{ iconElement }
				</span>
			</a>
			<a
				href={ appendUTMParams( subscription.product_url ) }
				className="woocommerce-marketplace__my-subscriptions__product-name"
				target="_blank"
				rel="noreferrer"
			>
				{ subscription.product_name }
			</a>
			<span className="woocommerce-marketplace__my-subscriptions__product-statuses">
				{ statusBadge && (
					<StatusPopover
						text={ statusBadge.text }
						level={ statusBadge.level }
						explanation={ statusBadge.explanation ?? '' }
					/>
				) }
<<<<<<< HEAD
				{ subscription.is_shared &&
					<StatusPopover
						text={ __( 'Shared with you', 'woocommerce' ) }
						level={ StatusLevel.Info }
						explanation={
							createInterpolateElement(
								sprintf(
									/* translators: %s is the email address of the user who shared the subscription. */
									__( 'This subscription was shared by <email>%s</email>. <link>Learn more</link>.', 'woocommerce' ),
									subscription.owner_email
								),
								{
									email: (
										<strong>
											email
										</strong>
									),
									link: (
										<a
											href={ MARKETPLACE_SHARING_PATH }
											rel="nofollow noopener noreferrer"
										>
											Learn more
										</a>
									),
								}
							)
						}
					/>
				}
=======
				{ subscription.is_shared && (
					<StatusPopover
						text={ __( 'Shared with you', 'woocommerce' ) }
						level={ StatusLevel.Info }
						explanation={ createInterpolateElement(
							sprintf(
								/* translators: %s is the email address of the user who shared the subscription. */
								__(
									'This subscription was shared by <email>%s</email>. <link>Learn more</link>.',
									'woocommerce'
								),
								subscription.owner_email
							),
							{
								email: <strong>email</strong>,
								link: (
									<a
										href={ MARKETPLACE_SHARING_PATH }
										rel="nofollow noopener noreferrer"
									>
										Learn more
									</a>
								),
							}
						) }
					/>
				) }
>>>>>>> a2f81067
			</span>
		</div>
	);

	return {
		display: displayElement,
		value: subscription.product_name,
	};
}

export function expiry( subscription: Subscription ): TableRow {
	const expiryDate = subscription.expires;

	if (
		subscription.local.installed === true &&
		subscription.product_key === ''
	) {
		return {
			display: '',
			value: '',
		};
	}

	let expiryDateElement = __( 'Never expires', 'woocommerce' );

	if ( expiryDate ) {
		expiryDateElement = gmdateI18n(
			'j M, Y',
			new Date( expiryDate * 1000 )
		);
	}

	const displayElement = (
		<span className="woocommerce-marketplace__my-subscriptions__expiry-date">
			{ expiryDateElement }
		</span>
	);

	return {
		display: displayElement,
		value: expiryDate,
	};
}

export function autoRenew( subscription: Subscription ): TableRow {
	return {
		display: subscription.autorenew
			? __( 'On', 'woocommerce' )
			: __( 'Off', 'woocommerce' ),
		value: subscription.autorenew,
	};
}

export function version( subscription: Subscription ): TableRow {
	return {
		display: getVersion( subscription ),
	};
}

export function actions( subscription: Subscription ): TableRow {
	let actionButton = null;
	if ( subscription.product_key === '' ) {
		actionButton = <SubscribeButton subscription={ subscription } />;
	} else if ( subscription.expired ) {
		actionButton = <RenewButton subscription={ subscription } />;
	} else if (
		subscription.local.installed === false &&
		subscription.subscription_installed === false
	) {
		actionButton = <Install subscription={ subscription } />;
	} else if (
		subscription.active === false &&
		subscription.subscription_available === true
	) {
		actionButton = (
			<ConnectButton subscription={ subscription } variant="link" />
		);
	}
	return {
		display: (
			<div className="woocommerce-marketplace__my-subscriptions__actions">
				{ actionButton }

				<ActionsDropdownMenu subscription={ subscription } />
			</div>
		),
	};
}<|MERGE_RESOLUTION|>--- conflicted
+++ resolved
@@ -212,38 +212,6 @@
 						explanation={ statusBadge.explanation ?? '' }
 					/>
 				) }
-<<<<<<< HEAD
-				{ subscription.is_shared &&
-					<StatusPopover
-						text={ __( 'Shared with you', 'woocommerce' ) }
-						level={ StatusLevel.Info }
-						explanation={
-							createInterpolateElement(
-								sprintf(
-									/* translators: %s is the email address of the user who shared the subscription. */
-									__( 'This subscription was shared by <email>%s</email>. <link>Learn more</link>.', 'woocommerce' ),
-									subscription.owner_email
-								),
-								{
-									email: (
-										<strong>
-											email
-										</strong>
-									),
-									link: (
-										<a
-											href={ MARKETPLACE_SHARING_PATH }
-											rel="nofollow noopener noreferrer"
-										>
-											Learn more
-										</a>
-									),
-								}
-							)
-						}
-					/>
-				}
-=======
 				{ subscription.is_shared && (
 					<StatusPopover
 						text={ __( 'Shared with you', 'woocommerce' ) }
@@ -271,7 +239,6 @@
 						) }
 					/>
 				) }
->>>>>>> a2f81067
 			</span>
 		</div>
 	);
