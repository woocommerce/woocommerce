--- conflicted
+++ resolved
@@ -16,19 +16,6 @@
 } ) {
 	const controls = [
 		{
-<<<<<<< HEAD
-=======
-			title: __( 'Manage on WooCommerce.com', 'woocommerce' ),
-			icon: <></>,
-			onClick: () => {
-				window.open(
-					'https://woocommerce.com/my-account/my-subscriptions',
-					'_blank'
-				);
-			},
-		},
-		{
->>>>>>> eb75902c
 			title: __( 'Manage in Plugins', 'woocommerce' ),
 			icon: <></>,
 			onClick: () => {
@@ -40,11 +27,11 @@
 	if ( ! props.subscription.is_shared ) {
 		controls.unshift(
 			{
-				title: __( 'Manage on Woo.com', 'woocommerce' ),
+				title: __( 'Manage on WooCommerce.com', 'woocommerce' ),
 				icon: <></>,
 				onClick: () => {
 					window.open(
-						'https://woo.com/my-account/my-subscriptions',
+						'https://woocommerce.com/my-account/my-subscriptions',
 						'_blank'
 					);
 				},
