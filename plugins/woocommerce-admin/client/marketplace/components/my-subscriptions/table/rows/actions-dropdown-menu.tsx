--- conflicted
+++ resolved
@@ -27,19 +27,11 @@
 	if ( ! props.subscription.is_shared ) {
 		controls.unshift(
 			{
-<<<<<<< HEAD
-				title: __( 'Manage on Woo.com', 'woocommerce' ),
-				icon: <></>,
-				onClick: () => {
-					window.open(
-						'https://woo.com/my-account/my-subscriptions',
-=======
 				title: __( 'Manage on WooCommerce.com', 'woocommerce' ),
 				icon: <></>,
 				onClick: () => {
 					window.open(
 						'https://woocommerce.com/my-account/my-subscriptions',
->>>>>>> a2f81067
 						'_blank'
 					);
 				},
