/**
 * External dependencies
 */
import { Button } from '@wordpress/components';
import { __ } from '@wordpress/i18n';
import { queueRecordEvent } from '@woocommerce/tracks';

/**
 * Internal dependencies
 */
import { subscribeUrl } from '../../../../utils/functions';
import { Subscription } from '../../types';

interface SubscribeProps {
	subscription: Subscription;
	variant?: Button.ButtonVariant;
}

export default function SubscribeButton( props: SubscribeProps ) {
<<<<<<< HEAD
	const subscribeUrl = appendURLParams( MARKETPLACE_CART_PATH, [
		[ 'add-to-cart', props.subscription.product_id.toString() ],
	] );

	function recordTracksEvent() {
		queueRecordEvent( 'marketplace_subscribe_button_clicked', {
			product_zip_slug: props.subscription.zip_slug,
			product_id: props.subscription.product_id,
		} );
	}

	return (
		<Button
			href={ subscribeUrl }
			variant={ props.variant ?? 'secondary' }
			onClick={ recordTracksEvent }
=======
	return (
		<Button
			href={ subscribeUrl( props.subscription ) }
			variant={ props.variant ?? 'secondary' }
>>>>>>> 6f58b003
		>
			{ __( 'Subscribe', 'woocommerce' ) }
		</Button>
	);
}<|MERGE_RESOLUTION|>--- conflicted
+++ resolved
@@ -17,11 +17,6 @@
 }
 
 export default function SubscribeButton( props: SubscribeProps ) {
-<<<<<<< HEAD
-	const subscribeUrl = appendURLParams( MARKETPLACE_CART_PATH, [
-		[ 'add-to-cart', props.subscription.product_id.toString() ],
-	] );
-
 	function recordTracksEvent() {
 		queueRecordEvent( 'marketplace_subscribe_button_clicked', {
 			product_zip_slug: props.subscription.zip_slug,
@@ -31,15 +26,9 @@
 
 	return (
 		<Button
-			href={ subscribeUrl }
+			href={ subscribeUrl( props.subscription ) }
 			variant={ props.variant ?? 'secondary' }
 			onClick={ recordTracksEvent }
-=======
-	return (
-		<Button
-			href={ subscribeUrl( props.subscription ) }
-			variant={ props.variant ?? 'secondary' }
->>>>>>> 6f58b003
 		>
 			{ __( 'Subscribe', 'woocommerce' ) }
 		</Button>
