--- conflicted
+++ resolved
@@ -102,7 +102,6 @@
 	margin-bottom: 0;
 }
 
-<<<<<<< HEAD
 .woocommerce-marketplace__my-subscriptions-version {
 	padding: 6px 12px;
 }
@@ -113,7 +112,8 @@
 
 .woocommerce-marketplace__my-subscriptions-update.components-button.is-link {
 	text-decoration: none;
-=======
+}
+
 .woocommerce-marketplace__my-subscriptions--connect {
 	display: flex;
 	flex-direction: column;
@@ -142,5 +142,4 @@
 		color: var(--gutenberg-gray-700);
 		margin-bottom: $grid-unit-30;
 	}
->>>>>>> 83b7b958
 }