--- conflicted
+++ resolved
@@ -53,16 +53,10 @@
 .woocommerce-marketplace__my-subscriptions__product {
 	display: flex;
 	align-items: center;
-<<<<<<< HEAD
-
-	&-name {
-		margin-left: 12px;
-=======
 	color: $gray-700;
 
 	&-name {
 		margin-left: $grid-unit-15;
->>>>>>> 679df40f
 		line-height: 18px;
 		font-weight: 600;
 		color: $gray-900;
@@ -75,23 +69,12 @@
 
 	svg {
 		border-radius: 4px;
-<<<<<<< HEAD
-		padding: 8px;
-=======
 		padding: $grid-unit-10;
->>>>>>> 679df40f
 		fill: $gray-600;
 		background-color: $gray-200;
 	}
 }
 
-<<<<<<< HEAD
-.woocommerce-marketplace__my-subscriptions__product {
-	color: $gray-700;
-}
-
-=======
->>>>>>> 679df40f
 .woocommerce-marketplace__my-subscriptions__status-warning {
 	display: flex;
 	align-items: center;
@@ -111,17 +94,12 @@
 	border: 1px solid $gray-400;
 	width: 300px;
 	border-radius: 2px;
-<<<<<<< HEAD
-	padding: 12px;
-=======
 	padding: $grid-unit-15;
->>>>>>> 679df40f
 	color: $gray-900;
 }
 
 .components-base-control.woocommerce-marketplace__my-subscriptions__activation {
 	margin-bottom: 0;
-<<<<<<< HEAD
 }
 
 .woocommerce-marketplace__my-subscriptions-version {
@@ -130,6 +108,4 @@
 .woocommerce-marketplace__my-subscriptions__table__header--version > span {
 	display: inline-block;
 	padding: 0 12px;
-=======
->>>>>>> 679df40f
 }