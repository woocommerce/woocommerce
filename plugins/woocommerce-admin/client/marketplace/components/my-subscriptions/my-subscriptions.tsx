/**
 * External dependencies
 */
import { Button } from '@wordpress/components';
import { __ } from '@wordpress/i18n';
import { createInterpolateElement, useContext } from '@wordpress/element';
import { Icon, external } from '@wordpress/icons';

/**
 * Internal dependencies
 */
import { getAdminSetting } from '../../../utils/admin-settings';
import { SubscriptionsContext } from '../../contexts/subscriptions-context';
import './my-subscriptions.scss';
import {
	AvailableSubscriptionsTable,
	InstalledSubscriptionsTable,
} from './table/table';
import {
	availableSubscriptionRow,
	installedSubscriptionRow,
} from './table/table-rows';
import { Subscription } from './types';
import { RefreshButton } from './table/actions/refresh-button';
import Notices from './notices';

export default function MySubscriptions(): JSX.Element {
	const { subscriptions, isLoading } = useContext( SubscriptionsContext );
	const wccomSettings = getAdminSetting( 'wccomHelper', {} );

	const installedTableDescription = createInterpolateElement(
		__(
			'Woo.com extensions and themes installed on this store. To see all your subscriptions go to <a>your account<custom_icon /></a> on Woo.com.',
			'woocommerce'
		),
		{
			a: (
				<a
					href="https://woo.com/my-account/my-subscriptions"
					target="_blank"
					rel="nofollow noopener noreferrer"
				>
					your account
				</a>
			),
			custom_icon: <Icon icon={ external } size={ 12 } />,
		}
	);

	const subscriptionsInstalled: Array< Subscription > = subscriptions.filter(
		( subscription: Subscription ) => subscription.subscription_installed
	);

	const subscriptionsAvailable: Array< Subscription > = subscriptions.filter(
		( subscription: Subscription ) => ! subscription.subscription_installed
	);

	if ( ! wccomSettings?.isConnected ) {
		return (
			<div className="woocommerce-marketplace__my-subscriptions--connect">
				<div className="woocommerce-marketplace__my-subscriptions__icon" />
				<h2 className="woocommerce-marketplace__my-subscriptions__header">
					{ __( 'Manage your subscriptions', 'woocommerce' ) }
				</h2>
				<p className="woocommerce-marketplace__my-subscriptions__description">
					{ __(
						'Connect your account to get updates, manage your subscriptions, and get seamless support. Once connected, your Woo.com subscriptions will appear here.',
						'woocommerce'
					) }
				</p>
				<Button href={ wccomSettings?.connectURL } variant="primary">
					{ __( 'Connect Account', 'woocommerce' ) }
				</Button>
			</div>
		);
	}

	return (
		<div className="woocommerce-marketplace__my-subscriptions">
<<<<<<< HEAD
			<section className="woocommerce-marketplace__my-subscriptions-section woocommerce-marketplace__my-subscriptions__installed">
=======
			<section className="woocommerce-marketplace__my-subscriptions__notices">
				<Notices />
			</section>
			<section className="woocommerce-marketplace__my-subscriptions__installed">
>>>>>>> b3d24ef7
				<header className="woocommerce-marketplace__my-subscriptions__header">
					<div>
						<h2 className="woocommerce-marketplace__my-subscriptions__heading">
							{ __( 'Installed on this store', 'woocommerce' ) }
						</h2>
						<p className="woocommerce-marketplace__my-subscriptions__table-description">
							{ installedTableDescription }
						</p>
					</div>
					<div>
						<RefreshButton />
					</div>
				</header>
				<InstalledSubscriptionsTable
					isLoading={ isLoading }
					rows={ subscriptionsInstalled.map( ( item ) => {
						return installedSubscriptionRow( item );
					} ) }
				/>
			</section>

			<section className="woocommerce-marketplace__my-subscriptions-section woocommerce-marketplace__my-subscriptions__available">
				<h2 className="woocommerce-marketplace__my-subscriptions__heading">
					{ __( 'Available to use', 'woocommerce' ) }
				</h2>
				<p className="woocommerce-marketplace__my-subscriptions__table-description">
					{ __(
						"Woo.com subscriptions you haven't used yet.",
						'woocommerce'
					) }
				</p>
				<AvailableSubscriptionsTable
					isLoading={ isLoading }
					rows={ subscriptionsAvailable.map( ( item ) => {
						return availableSubscriptionRow( item );
					} ) }
				/>
			</section>
		</div>
	);
}<|MERGE_RESOLUTION|>--- conflicted
+++ resolved
@@ -77,15 +77,14 @@
 
 	return (
 		<div className="woocommerce-marketplace__my-subscriptions">
-<<<<<<< HEAD
-			<section className="woocommerce-marketplace__my-subscriptions-section woocommerce-marketplace__my-subscriptions__installed">
-=======
 			<section className="woocommerce-marketplace__my-subscriptions__notices">
 				<Notices />
 			</section>
-			<section className="woocommerce-marketplace__my-subscriptions__installed">
->>>>>>> b3d24ef7
+			<section className="woocommerce-marketplace__my-subscriptions-section woocommerce-marketplace__my-subscriptions__installed">
 				<header className="woocommerce-marketplace__my-subscriptions__header">
+					<div className="woocommerce-marketplace__my-subscriptions__header-refresh">
+						<RefreshButton />
+					</div>
 					<div>
 						<h2 className="woocommerce-marketplace__my-subscriptions__heading">
 							{ __( 'Installed on this store', 'woocommerce' ) }
@@ -93,9 +92,6 @@
 						<p className="woocommerce-marketplace__my-subscriptions__table-description">
 							{ installedTableDescription }
 						</p>
-					</div>
-					<div>
-						<RefreshButton />
 					</div>
 				</header>
 				<InstalledSubscriptionsTable
