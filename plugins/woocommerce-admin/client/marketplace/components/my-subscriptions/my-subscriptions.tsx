/**
 * External dependencies
 */
import { Button } from '@wordpress/components';
import { __ } from '@wordpress/i18n';
import { createInterpolateElement, useContext } from '@wordpress/element';
import { Icon, external } from '@wordpress/icons';

/**
 * Internal dependencies
 */
import { getAdminSetting } from '../../../utils/admin-settings';
import { SubscriptionsContext } from '../../contexts/subscriptions-context';
import './my-subscriptions.scss';
import {
	AvailableSubscriptionsTable,
	InstalledSubscriptionsTable,
} from './table/table';
import {
	availableSubscriptionRow,
	installedSubscriptionRow,
} from './table/table-rows';
import { Subscription } from './types';
import { RefreshButton } from './table/actions/refresh-button';
import Notices from './notices';

export default function MySubscriptions(): JSX.Element {
	const { subscriptions, isLoading } = useContext( SubscriptionsContext );
	const wccomSettings = getAdminSetting( 'wccomHelper', {} );

	const installedTableDescription = createInterpolateElement(
		__(
			'Woo.com extensions and themes installed on this store. To see all your subscriptions go to <a>your account<custom_icon /></a> on Woo.com.',
			'woocommerce'
		),
		{
			a: (
				<a
					href="https://woo.com/my-account/my-subscriptions"
					target="_blank"
					rel="nofollow noopener noreferrer"
				>
					your account
				</a>
			),
			custom_icon: <Icon icon={ external } size={ 12 } />,
		}
	);

	const subscriptionsInstalled: Array< Subscription > = subscriptions.filter(
		( subscription: Subscription ) => subscription.subscription_installed
	);

	const subscriptionsAvailable: Array< Subscription > = subscriptions.filter(
		( subscription: Subscription ) => ! subscription.subscription_installed
	);

	if ( ! wccomSettings?.isConnected ) {
		return (
			<div className="woocommerce-marketplace__my-subscriptions--connect">
				<div className="woocommerce-marketplace__my-subscriptions__icon" />
				<h2 className="woocommerce-marketplace__my-subscriptions__header">
					{ __( 'Manage your subscriptions', 'woocommerce' ) }
				</h2>
				<p className="woocommerce-marketplace__my-subscriptions__description">
					{ __(
						'Connect your account to get updates, manage your subscriptions, and get seamless support. Once connected, your Woo.com subscriptions will appear here.',
						'woocommerce'
					) }
				</p>
				<Button href={ wccomSettings?.connectURL } variant="primary">
					{ __( 'Connect Account', 'woocommerce' ) }
				</Button>
			</div>
		);
	}

	return (
		<div className="woocommerce-marketplace__my-subscriptions">
			<section className="woocommerce-marketplace__my-subscriptions__notices">
				<Notices />
			</section>
			<section className="woocommerce-marketplace__my-subscriptions-section woocommerce-marketplace__my-subscriptions__installed">
				<header className="woocommerce-marketplace__my-subscriptions__header">
					<div>
						<h2 className="woocommerce-marketplace__my-subscriptions__heading">
							{ __( 'Installed on this store', 'woocommerce' ) }
						</h2>
						<p className="woocommerce-marketplace__my-subscriptions__table-description">
							{ installedTableDescription }
						</p>
					</div>
					<div className="woocommerce-marketplace__my-subscriptions__header-refresh">
						<RefreshButton />
					</div>
				</header>
				<InstalledSubscriptionsTable
					isLoading={ isLoading }
					rows={ subscriptionsInstalled.map( ( item ) => {
						return installedSubscriptionRow( item );
					} ) }
				/>
			</section>

<<<<<<< HEAD
			{ subscriptionsAvailable.length > 0 && (
				<section className="woocommerce-marketplace__my-subscriptions__available">
					<h2 className="woocommerce-marketplace__my-subscriptions__heading">
						{ __( 'Available to use', 'woocommerce' ) }
					</h2>
					<p className="woocommerce-marketplace__my-subscriptions__table-description">
						{ __(
							"Woo.com subscriptions you haven't used yet.",
							'woocommerce'
						) }
					</p>
					<AvailableSubscriptionsTable
						isLoading={ isLoading }
						rows={ subscriptionsAvailable.map( ( item ) => {
							return availableSubscriptionRow( item );
						} ) }
					/>
				</section>
			) }
=======
			<section className="woocommerce-marketplace__my-subscriptions-section woocommerce-marketplace__my-subscriptions__available">
				<h2 className="woocommerce-marketplace__my-subscriptions__heading">
					{ __( 'Available to use', 'woocommerce' ) }
				</h2>
				<p className="woocommerce-marketplace__my-subscriptions__table-description">
					{ __(
						"Woo.com subscriptions you haven't used yet.",
						'woocommerce'
					) }
				</p>
				<AvailableSubscriptionsTable
					isLoading={ isLoading }
					rows={ subscriptionsAvailable.map( ( item ) => {
						return availableSubscriptionRow( item );
					} ) }
				/>
			</section>
>>>>>>> 48d7490c
		</div>
	);
}<|MERGE_RESOLUTION|>--- conflicted
+++ resolved
@@ -101,10 +101,8 @@
 					} ) }
 				/>
 			</section>
-
-<<<<<<< HEAD
 			{ subscriptionsAvailable.length > 0 && (
-				<section className="woocommerce-marketplace__my-subscriptions__available">
+				<section className="woocommerce-marketplace__my-subscriptions-section woocommerce-marketplace__my-subscriptions__available">
 					<h2 className="woocommerce-marketplace__my-subscriptions__heading">
 						{ __( 'Available to use', 'woocommerce' ) }
 					</h2>
@@ -122,25 +120,6 @@
 					/>
 				</section>
 			) }
-=======
-			<section className="woocommerce-marketplace__my-subscriptions-section woocommerce-marketplace__my-subscriptions__available">
-				<h2 className="woocommerce-marketplace__my-subscriptions__heading">
-					{ __( 'Available to use', 'woocommerce' ) }
-				</h2>
-				<p className="woocommerce-marketplace__my-subscriptions__table-description">
-					{ __(
-						"Woo.com subscriptions you haven't used yet.",
-						'woocommerce'
-					) }
-				</p>
-				<AvailableSubscriptionsTable
-					isLoading={ isLoading }
-					rows={ subscriptionsAvailable.map( ( item ) => {
-						return availableSubscriptionRow( item );
-					} ) }
-				/>
-			</section>
->>>>>>> 48d7490c
 		</div>
 	);
 }