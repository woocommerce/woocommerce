--- conflicted
+++ resolved
@@ -142,31 +142,15 @@
 		if ( subscription.local.version === subscription.version ) {
 			return subscription.local.version;
 		}
-<<<<<<< HEAD
-
 		if ( subscription.local.version && subscription.version ) {
 			return subscription.local.version + ' > ' + subscription.version;
 		}
-
 		if ( subscription.version ) {
 			return subscription.version;
 		}
-
 		if ( subscription.local.version ) {
 			return subscription.local.version;
 		}
-
-=======
-		if ( subscription.local.version && subscription.version ) {
-			return subscription.local.version + ' > ' + subscription.version;
-		}
-		if ( subscription.version ) {
-			return subscription.version;
-		}
-		if ( subscription.local.version ) {
-			return subscription.local.version;
-		}
->>>>>>> 2f7e57fb
 		return '';
 	};
 
