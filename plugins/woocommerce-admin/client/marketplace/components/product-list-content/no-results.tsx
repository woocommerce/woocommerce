--- conflicted
+++ resolved
@@ -22,10 +22,6 @@
 } ): JSX.Element {
 	const [ productGroups, setProductGroups ] = useState< ProductGroup[] >();
 	const [ isLoading, setIsLoading ] = useState( false );
-<<<<<<< HEAD
-	const query = useQuery();
-=======
->>>>>>> 79fafd0f
 	const productGroupsForSearchType = {
 		[ SearchResultType.all ]: [
 			'most-popular',
@@ -125,13 +121,6 @@
 	}
 
 	function categorySelector() {
-<<<<<<< HEAD
-		if ( ! query.section ) {
-			return <></>;
-		}
-
-=======
->>>>>>> 79fafd0f
 		if ( props.type === SearchResultType.all ) {
 			return <></>;
 		}
