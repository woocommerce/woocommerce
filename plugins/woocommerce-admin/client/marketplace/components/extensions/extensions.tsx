--- conflicted
+++ resolved
@@ -13,23 +13,8 @@
 import ProductListContent from '../product-list-content/product-list-content';
 import ProductLoader from '../product-loader/product-loader';
 import NoResults from '../product-list-content/no-results';
-<<<<<<< HEAD
-import { Product } from '../product-list/types';
+import { Product, ProductType } from '../product-list/types';
 import { MARKETPLACE_ITEMS_PER_PAGE } from '../constants';
-=======
-import {
-	Product,
-	ProductType,
-	SearchAPIProductType,
-} from '../product-list/types';
-import { MARKETPLACE_SEARCH_API_PATH, MARKETPLACE_HOST } from '../constants';
-import { getAdminSetting } from '../../../utils/admin-settings';
-
-export default function Extensions(): JSX.Element {
-	const [ productList, setProductList ] = useState< Product[] >( [] );
-	const marketplaceContextValue = useContext( MarketplaceContext );
-	const { isLoading, setIsLoading } = marketplaceContextValue;
->>>>>>> 88da12b6
 
 interface ExtensionsProps {
 	products?: Product[];
