/**
 * External dependencies
 */
import { useContext, useEffect, useState } from '@wordpress/element';
import { useQuery } from '@woocommerce/navigation';
import { __, _n, sprintf } from '@wordpress/i18n';

/**
 * Internal dependencies
 */
import './themes.scss';
import CategorySelector from '../category-selector/category-selector';
import { MarketplaceContext } from '../../contexts/marketplace-context';
import ProductListContent from '../product-list-content/product-list-content';
import ProductLoader from '../product-loader/product-loader';
import NoResults from '../product-list-content/no-results';
import {
	Product,
	ProductType,
	SearchAPIProductType,
} from '../product-list/types';
import { MARKETPLACE_SEARCH_API_PATH, MARKETPLACE_HOST } from '../constants';
import { getAdminSetting } from '../../../utils/admin-settings';

export default function Themes(): JSX.Element {
	const [ productList, setProductList ] = useState< Product[] >( [] );
	const marketplaceContextValue = useContext( MarketplaceContext );
	const { isLoading, setIsLoading } = marketplaceContextValue;

	const query = useQuery();

	// Get the content for this screen
	useEffect( () => {
		setIsLoading( true );

		const params = new URLSearchParams();

		if ( query.term ) {
			params.append( 'term', query.term );
		}

		if ( query.category ) {
			params.append( 'category', query.category );
		}

		const wccomSettings = getAdminSetting( 'wccomHelper', false );
		if ( wccomSettings.storeCountry ) {
			params.append( 'country', wccomSettings.storeCountry );
		}

		const wccomSearchEndpoint =
			MARKETPLACE_HOST +
			MARKETPLACE_SEARCH_API_PATH +
			'?' +
			params.toString();

		// Fetch data from WCCOM API
		fetch( wccomSearchEndpoint )
			.then( ( response ) => response.json() )
			.then( ( response ) => {
				/**
				 * Product card component expects a Product type.
				 * So we build that object from the API response.
				 */
				const products = response.products.map(
					( product: SearchAPIProductType ): Product => {
						return {
							id: product.id,
							title: product.title,
							image: product.image,
							description: product.excerpt,
							vendorName: product.vendor_name,
							vendorUrl: product.vendor_url,
							icon: product.icon,
							url: product.link,
							// Due to backwards compatibility, raw_price is from search API, price is from featured API
							price: product.raw_price ?? product.price,
							averageRating: product.rating ?? 0,
							reviewsCount: product.reviews_count ?? 0,
						};
					}
				);

				setProductList( products );
			} )
			.catch( () => {
				setProductList( [] );
			} )
			.finally( () => {
				setIsLoading( false );
			} );
	}, [ query ] );

	const products = productList.slice( 0, 60 );

	let title = __( '0 themes found', 'woocommerce' );

	if ( products.length > 0 ) {
		title = sprintf(
			// translators: %s: number of themes
			_n( '%s theme', '%s themes', products.length, 'woocommerce' ),
			products.length
		);
	}

	function content() {
		if ( isLoading ) {
			return <ProductLoader />;
		}

		if ( products.length === 0 ) {
			return <NoResults />;
		}

		return (
<<<<<<< HEAD
			<ProductListContent
				products={ products }
				type={ ProductType.theme }
			/>
=======
			<>
				<CategorySelector />
				<ProductListContent products={ products } />
			</>
>>>>>>> d42ebeca
		);
	}

	return (
		<div className="woocommerce-marketplace__themes">
			<h2 className="woocommerce-marketplace__product-list-title  woocommerce-marketplace__product-list-title--themes">
				{ title }
			</h2>
			{ content() }
		</div>
	);
}<|MERGE_RESOLUTION|>--- conflicted
+++ resolved
@@ -113,17 +113,13 @@
 		}
 
 		return (
-<<<<<<< HEAD
-			<ProductListContent
-				products={ products }
-				type={ ProductType.theme }
-			/>
-=======
 			<>
 				<CategorySelector />
-				<ProductListContent products={ products } />
+				<ProductListContent
+					products={ products }
+					type={ ProductType.theme }
+				/>
 			</>
->>>>>>> d42ebeca
 		);
 	}
 
