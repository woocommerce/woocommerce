/**
 * External dependencies
 */
import { __ } from '@wordpress/i18n';
import { useContext, useEffect, useState } from '@wordpress/element';
import { Button } from '@wordpress/components';
import clsx from 'clsx';
import { getNewPath, navigateTo, useQuery } from '@woocommerce/navigation';

/**
 * Internal dependencies
 */
import './tabs.scss';
import { DEFAULT_TAB_KEY, MARKETPLACE_PATH } from '../constants';
import { MarketplaceContext } from '../../contexts/marketplace-context';
import { MarketplaceContextType } from '../../contexts/types';
import { getAdminSetting } from '../../../utils/admin-settings';

export interface TabsProps {
	additionalClassNames?: Array< string > | undefined;
}

interface Tab {
	name: string;
	title: string;
	href?: string;
	showUpdateCount: boolean;
	updateCount: number;
}

interface Tabs {
	[ key: string ]: Tab;
}

const wccomSettings = getAdminSetting( 'wccomHelper', {} );
const wooUpdateCount = wccomSettings?.wooUpdateCount ?? 0;

const setUrlTabParam = ( tabKey: string, query: Record< string, string > ) => {
	const term = query.term ? { term: query.term.trim() } : {};
	navigateTo( {
		url: getNewPath(
			{ tab: tabKey === DEFAULT_TAB_KEY ? undefined : tabKey },
			MARKETPLACE_PATH,
			term
		),
	} );
};

const getVisibleTabs = (
	selectedTab: string,
	hasBusinessServices = false,
	tabs: Tabs
) => {
	if ( selectedTab === '' ) {
		return tabs;
	}
	const currentVisibleTabs = { ...tabs };
	if ( ! hasBusinessServices ) {
		delete currentVisibleTabs[ 'business-services' ];
	}

	return currentVisibleTabs;
};

const renderTabs = (
	marketplaceContextValue: MarketplaceContextType,
	visibleTabs: Tabs,
	tabs: Tabs,
	query: Record< string, string >
) => {
	const { selectedTab, setSelectedTab } = marketplaceContextValue;

	const onTabClick = ( tabKey: string ) => {
		if ( tabKey === selectedTab ) {
			return;
		}
		setSelectedTab( tabKey );
		setUrlTabParam( tabKey, query );
	};

	const tabContent = [];
	for ( const tabKey in visibleTabs ) {
		tabContent.push(
			tabs[ tabKey ]?.href ? (
				<a
					className={ clsx(
						'woocommerce-marketplace__tab-button',
						'components-button',
						`woocommerce-marketplace__tab-${ tabKey }`
					) }
					href={ tabs[ tabKey ]?.href }
					key={ tabKey }
				>
					{ tabs[ tabKey ]?.title }
				</a>
			) : (
				<Button
					className={ clsx(
						'woocommerce-marketplace__tab-button',
						`woocommerce-marketplace__tab-${ tabKey }`,
						{
							'is-active': tabKey === selectedTab,
						}
					) }
					onClick={ () => onTabClick( tabKey ) }
					key={ tabKey }
				>
					{ tabs[ tabKey ]?.title }
					{ tabs[ tabKey ]?.showUpdateCount && (
						<span
							className={ clsx(
								'woocommerce-marketplace__update-count',
								`woocommerce-marketplace__update-count-${ tabKey }`,
								{
									'is-active': tabKey === selectedTab,
								}
							) }
						>
							<span> { tabs[ tabKey ]?.updateCount } </span>
						</span>
					) }
				</Button>
			)
		);
	}
	return tabContent;
};

const Tabs = ( props: TabsProps ): JSX.Element => {
	const { additionalClassNames } = props;
	const marketplaceContextValue = useContext( MarketplaceContext );
	const { selectedTab, isLoading, setSelectedTab, hasBusinessServices } =
		marketplaceContextValue;
	const { searchResultsCount } = marketplaceContextValue;

	const query: Record< string, string > = useQuery();

	const tabs: Tabs = {
		discover: {
			name: 'discover',
			title: __( 'Discover', 'woocommerce' ),
			showUpdateCount: false,
			updateCount: 0,
		},
		extensions: {
			name: 'extensions',
			title: __( 'Extensions', 'woocommerce' ),
			showUpdateCount: !! query.term && ! isLoading,
			updateCount: searchResultsCount.extensions,
		},
		themes: {
			name: 'themes',
			title: __( 'Themes', 'woocommerce' ),
			showUpdateCount: !! query.term && ! isLoading,
			updateCount: searchResultsCount.themes,
		},
		'business-services': {
			name: 'business-services',
			title: __( 'Business services', 'woocommerce' ),
			showUpdateCount: !! query.term && ! isLoading,
			updateCount: searchResultsCount[ 'business-services' ],
		},
		'my-subscriptions': {
			name: 'my-subscriptions',
			title: __( 'My subscriptions', 'woocommerce' ),
			showUpdateCount: true,
			updateCount: wooUpdateCount,
		},
	};

	const [ visibleTabs, setVisibleTabs ] = useState(
		getVisibleTabs( '', false, tabs )
	);

	useEffect( () => {
		if ( query?.tab && tabs[ query.tab ] ) {
			setSelectedTab( query.tab );
		} else if ( Object.keys( query ).length > 0 ) {
			setSelectedTab( DEFAULT_TAB_KEY );
		}
	}, [ query, setSelectedTab, tabs ] );

	useEffect( () => {
		setVisibleTabs(
			getVisibleTabs( selectedTab, hasBusinessServices, tabs )
		);

<<<<<<< HEAD
		if ( 'business-services' == selectedTab && ! hasBusinessServices ) {
			setUrlTabParam( 'extensions', query );
		}
	}, [ selectedTab, hasBusinessServices ] );
=======
		if ( selectedTab === 'business-services' && ! hasBusinessServices ) {
			setUrlTabParam( 'extensions', query );
		}
	}, [ selectedTab, hasBusinessServices, query, tabs ] );
>>>>>>> 79fafd0f

	return (
		<nav
			className={ clsx(
				'woocommerce-marketplace__tabs',
				additionalClassNames || []
			) }
		>
			{ renderTabs( marketplaceContextValue, visibleTabs, tabs, query ) }
		</nav>
	);
};

export default Tabs;<|MERGE_RESOLUTION|>--- conflicted
+++ resolved
@@ -185,17 +185,11 @@
 			getVisibleTabs( selectedTab, hasBusinessServices, tabs )
 		);
 
-<<<<<<< HEAD
-		if ( 'business-services' == selectedTab && ! hasBusinessServices ) {
-			setUrlTabParam( 'extensions', query );
-		}
-	}, [ selectedTab, hasBusinessServices ] );
-=======
+
 		if ( selectedTab === 'business-services' && ! hasBusinessServices ) {
 			setUrlTabParam( 'extensions', query );
 		}
 	}, [ selectedTab, hasBusinessServices, query, tabs ] );
->>>>>>> 79fafd0f
 
 	return (
 		<nav
