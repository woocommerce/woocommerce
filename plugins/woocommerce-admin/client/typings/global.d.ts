--- conflicted
+++ resolved
@@ -38,15 +38,7 @@
 			onboarding: boolean;
 			'onboarding-tasks': boolean;
 			'payment-gateway-suggestions': boolean;
-<<<<<<< HEAD
 			'pattern-toolkit-full-composability': boolean;
-			'product-variation-management': boolean;
-			'product-virtual-downloadable': boolean;
-			'product-external-affiliate': boolean;
-			'product-grouped': boolean;
-			'product-linked': boolean;
-=======
->>>>>>> d66c5b8e
 			'product-pre-publish-modal': boolean;
 			'product-custom-fields': boolean;
 			'remote-inbox-notifications': boolean;
