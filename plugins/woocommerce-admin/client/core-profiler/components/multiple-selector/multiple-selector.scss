--- conflicted
+++ resolved
@@ -68,7 +68,6 @@
 			box-shadow: 0 2px 6px rgba(0, 0, 0, 0.05);
 			border-radius: 2px;
 			overflow-x: hidden !important;
-<<<<<<< HEAD
 
 			ul li {
 				&:hover {
@@ -109,8 +108,6 @@
 					}
 				}
 			}
-=======
->>>>>>> b490e56a
 		}
 	}
 }