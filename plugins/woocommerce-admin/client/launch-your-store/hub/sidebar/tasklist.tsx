--- conflicted
+++ resolved
@@ -88,9 +88,7 @@
 } ) {
 	const recentlyActionedTasks = getRecentlyActionedTasks() ?? [];
 	saveRecentlyActionedTask( [ ...recentlyActionedTasks, event.task.id ] );
-<<<<<<< HEAD
 	window.sessionStorage.setItem( 'lysWaiting', 'yes' );
-=======
 
 	const { setWithExpiry: saveTaskReferral } = accessTaskReferralStorage(
 		{ taskId: event.task.id, referralLifetime: 60 * 60 * 24 } // 24 hours
@@ -103,7 +101,6 @@
 		),
 	} );
 
->>>>>>> 9a1f9873
 	recordEvent( 'launch_your_store_hub_task_clicked', {
 		task: event.task.id,
 	} );
