/* eslint-disable @woocommerce/dependency-group */
/* eslint-disable @typescript-eslint/ban-ts-comment */
/**
 * External dependencies
 */
import {
	privateApis as blockEditorPrivateApis,
	store as blockEditorStore,
} from '@wordpress/block-editor';
// @ts-expect-error No types for this exist yet.
import { store as coreStore } from '@wordpress/core-data';
import { useDispatch, useSelect } from '@wordpress/data';
// @ts-expect-error No types for this exist yet.
<<<<<<< HEAD
import { privateApis as routerPrivateApis } from '@wordpress/router';
// @ts-expect-error No types for this exist yet.
=======
import { unlock } from '@wordpress/edit-site/build-module/lock-unlock';
>>>>>>> c8187fb2
import { useQuery } from '@woocommerce/navigation';
import { unlock } from '@wordpress/edit-site/build-module/lock-unlock';
// @ts-expect-error No types for this exist yet.
import useSiteEditorSettings from '@wordpress/edit-site/build-module/components/block-editor/use-site-editor-settings';
import { useContext, useEffect, useMemo } from '@wordpress/element';
// @ts-expect-error No types for this exist yet.
import { BlockInstance, createBlock } from '@wordpress/blocks';
import { store as editSiteStore } from '@wordpress/edit-site/build-module/store';

/**
 * Internal dependencies
 */
import { isEqual } from 'lodash';
import { CustomizeStoreContext } from './';
import { BlockEditor } from './block-editor';
import { HighlightedBlockContext } from './context/highlighted-block-context';
import { useAddNoBlocksPlaceholder } from './hooks/block-placeholder/use-add-no-blocks-placeholder';
import { useEditorBlocks } from './hooks/use-editor-blocks';
import { useScrollOpacity } from './hooks/use-scroll-opacity';
import { COLOR_PALETTES } from './sidebar/global-styles/color-palette-variations/constants';
import {
	PRODUCT_HERO_PATTERN_BUTTON_STYLE,
	findButtonBlockInsideCoverBlockProductHeroPatternAndUpdate,
} from './utils/hero-pattern';

const { GlobalStylesContext } = unlock( blockEditorPrivateApis );

export const BlockEditorContainer = () => {
	const settings = useSiteEditorSettings();

	const currentTemplate:
		| {
				id: string;
		  }
		| undefined = useSelect(
		( select ) =>
			// @ts-expect-error No types for this exist yet.
			select( coreStore ).__experimentalGetTemplateForLink( '/' ),
		[]
	);

	// This is necessary to avoid this issue: https://github.com/woocommerce/woocommerce/issues/45593
	// Related PR: https://github.com/woocommerce/woocommerce/pull/45600
	const { templateType } = useSelect( ( select ) => {
		const { getEditedPostType } = unlock( select( editSiteStore ) );

		return {
			templateType: getEditedPostType(),
		};
	}, [] );

	const [ blocks, , onChange ] = useEditorBlocks(
		templateType,
		currentTemplate?.id ?? ''
	);

	const urlParams = useQuery();
	const { currentState } = useContext( CustomizeStoreContext );

	const scrollDirection =
		urlParams.path === '/customize-store/assembler-hub/footer'
			? 'bottomUp'
			: 'topDown';

	const previewOpacity = useScrollOpacity(
		'.woocommerce-customize-store__block-editor iframe',
		scrollDirection
	);

	const { highlightedBlockClientId } = useContext( HighlightedBlockContext );
	const isHighlighting = highlightedBlockClientId !== null;
	const additionalStyles = isHighlighting
		? `
		.wp-block.preview-opacity {
			opacity: ${ previewOpacity };
		}
	`
		: '';

	const opacityClass = 'preview-opacity';

	const clientIds = blocks.map( ( block ) => block.clientId );

	// @ts-expect-error No types for this exist yet.
	const { updateBlockAttributes } = useDispatch( blockEditorStore );

	// @ts-expect-error No types for this exist yet.
	const { user } = useContext( GlobalStylesContext );

	useEffect( () => {
		const isActiveNewNeutralVariation = isEqual(
			COLOR_PALETTES[ 0 ].settings.color,
			user.settings.color
		);

		if ( ! isActiveNewNeutralVariation ) {
			findButtonBlockInsideCoverBlockProductHeroPatternAndUpdate(
				blocks,
				( block: BlockInstance ) => {
					updateBlockAttributes( block.clientId, {
						style: {},
					} );
				}
			);
			return;
		}
		findButtonBlockInsideCoverBlockProductHeroPatternAndUpdate(
			blocks,
			( block: BlockInstance ) => {
				updateBlockAttributes( block.clientId, {
					style: PRODUCT_HERO_PATTERN_BUTTON_STYLE,
					// This is necessary; otherwise, the style won't be applied on the frontend during the style variation change.
					className: '',
				} );
			}
		);
	}, [ blocks, updateBlockAttributes, user.settings.color ] );

	// @ts-expect-error No types for this exist yet.
	const { insertBlock, removeBlock } = useDispatch( blockEditorStore );

	useAddNoBlocksPlaceholder( {
		blocks,
		createBlock,
		insertBlock,
		removeBlock,
	} );

	useEffect( () => {
		const { blockIdToHighlight, restOfBlockIds } = clientIds.reduce(
			( acc, clientId ) => {
				if (
					! isHighlighting ||
					clientId === highlightedBlockClientId
				) {
					return {
						blockIdToHighlight: clientId,
						restOfBlockIds: acc.restOfBlockIds,
					};
				}

				return {
					blockIdToHighlight: acc.blockIdToHighlight,
					restOfBlockIds: [ ...acc.restOfBlockIds, clientId ],
				};
			},
			{
				blockIdToHighlight: null,
				restOfBlockIds: [],
			} as {
				blockIdToHighlight: string | null;
				restOfBlockIds: string[];
			}
		);

		updateBlockAttributes( blockIdToHighlight, {
			className: '',
		} );

		updateBlockAttributes( restOfBlockIds, {
			className: ` ${ opacityClass }`,
		} );
	}, [
		clientIds,
		highlightedBlockClientId,
		isHighlighting,
		updateBlockAttributes,
	] );

	const isScrollable = useMemo(
		() =>
			// Disable scrollable for transitional screen
			! (
				typeof currentState === 'object' &&
				currentState.transitionalScreen === 'transitional'
			),
		[ currentState ]
	);

	return (
		<BlockEditor
			renderedBlocks={ blocks }
			isScrollable={ isScrollable }
			onChange={ onChange }
			settings={ settings }
			additionalStyles={ additionalStyles }
		/>
	);
};<|MERGE_RESOLUTION|>--- conflicted
+++ resolved
@@ -6,24 +6,19 @@
 import {
 	privateApis as blockEditorPrivateApis,
 	store as blockEditorStore,
+	// @ts-expect-error No types for this exist yet.
 } from '@wordpress/block-editor';
 // @ts-expect-error No types for this exist yet.
 import { store as coreStore } from '@wordpress/core-data';
 import { useDispatch, useSelect } from '@wordpress/data';
-// @ts-expect-error No types for this exist yet.
-<<<<<<< HEAD
-import { privateApis as routerPrivateApis } from '@wordpress/router';
-// @ts-expect-error No types for this exist yet.
-=======
-import { unlock } from '@wordpress/edit-site/build-module/lock-unlock';
->>>>>>> c8187fb2
 import { useQuery } from '@woocommerce/navigation';
+// @ts-expect-error No types for this exist yet.
 import { unlock } from '@wordpress/edit-site/build-module/lock-unlock';
 // @ts-expect-error No types for this exist yet.
 import useSiteEditorSettings from '@wordpress/edit-site/build-module/components/block-editor/use-site-editor-settings';
 import { useContext, useEffect, useMemo } from '@wordpress/element';
-// @ts-expect-error No types for this exist yet.
 import { BlockInstance, createBlock } from '@wordpress/blocks';
+// @ts-expect-error No types for this exist yet.
 import { store as editSiteStore } from '@wordpress/edit-site/build-module/store';
 
 /**
