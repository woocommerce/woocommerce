--- conflicted
+++ resolved
@@ -48,88 +48,10 @@
 	PRODUCT_HERO_PATTERN_BUTTON_STYLE,
 } from '../../utils/hero-pattern';
 import { useIsActiveNewNeutralVariation } from '../../hooks/use-is-active-new-neutral-variation';
-<<<<<<< HEAD
-import { trackEvent } from '~/customize-store/tracking';
-
-/**
- * Adds a 'is-added' CSS class to each pattern preview element in the pattern list that matches a block's pattern name.
- * This function iterates through an array of blocks added in the page, extracts the pattern name from each block's metadata,
- * and finds the corresponding pattern preview element in the pattern list by its ID. If found, the 'is-added' class is added to the element.
- */
-const addIsAddedClassToPatternPreview = (
-	patternListEl: HTMLElement,
-	blocks: BlockInstance[]
-) => {
-	patternListEl.querySelectorAll( '.is-added' ).forEach( ( element ) => {
-		element.classList.remove( 'is-added' );
-	} );
-
-	blocks.forEach( ( block ) => {
-		const patterName = block.attributes.metadata?.patternName;
-		if ( ! patterName ) {
-			return;
-		}
-
-		const element = patternListEl.querySelector( `[id="${ patterName }"]` );
-
-		if ( element ) {
-			element.classList.add( 'is-added' );
-		}
-	} );
-};
-
-/**
- * Sorts patterns by category. For 'intro' and 'about' categories
- * prioritized DotCom Patterns. For intro category, it also prioritizes the "centered-content-with-image-below" pattern.
- * For other categories, it simply sorts patterns to prioritize Woo Patterns.
- */
-const sortPatternsByCategory = (
-	patterns: Pattern[],
-	category: keyof typeof PATTERN_CATEGORIES
-) => {
-	const prefix = 'woocommerce-blocks';
-	if ( category === 'intro' || category === 'about' ) {
-		return patterns.sort( ( a, b ) => {
-			if (
-				a.name ===
-				'woocommerce-blocks/centered-content-with-image-below'
-			) {
-				return -1;
-			}
-
-			if (
-				b.name ===
-				'woocommerce-blocks/centered-content-with-image-below'
-			) {
-				return 1;
-			}
-
-			if ( a.name.includes( prefix ) && ! b.name.includes( prefix ) ) {
-				return 1;
-			}
-			if ( ! a.name.includes( prefix ) && b.name.includes( prefix ) ) {
-				return -1;
-			}
-			return 0;
-		} );
-	}
-
-	return patterns.sort( ( a, b ) => {
-		if ( a.name.includes( prefix ) && ! b.name.includes( prefix ) ) {
-			return -1;
-		}
-		if ( ! a.name.includes( prefix ) && b.name.includes( prefix ) ) {
-			return 1;
-		}
-		return 0;
-	} );
-};
-=======
 import {
 	sortPatternsByCategory,
 	addIsAddedClassToPatternPreview,
 } from './utils';
->>>>>>> a71fb4d7
 
 export const SidebarPatternScreen = ( { category }: { category: string } ) => {
 	const { patterns, isLoading } = usePatternsByCategory( category );
