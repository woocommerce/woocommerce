/* eslint-disable @woocommerce/dependency-group */
/* eslint-disable @typescript-eslint/ban-ts-comment */
/**
 * External dependencies
 */
import { __ } from '@wordpress/i18n';
import {
	useCallback,
	createInterpolateElement,
	useContext,
	useEffect,
} from '@wordpress/element';
import { Link } from '@woocommerce/components';
<<<<<<< HEAD
import { recordEvent } from '@woocommerce/tracks';
=======
import { Spinner } from '@wordpress/components';
// @ts-ignore No types for this exist yet.
import { __experimentalBlockPatternsList as BlockPatternList } from '@wordpress/block-editor';
>>>>>>> c6611864

/**
 * Internal dependencies
 */
import { SidebarNavigationScreen } from './sidebar-navigation-screen';
import { ADMIN_URL } from '~/utils/admin-settings';
import { usePatternsByCategory } from '../hooks/use-patterns';
import { useEditorBlocks } from '../hooks/use-editor-blocks';
import { HighlightedBlockContext } from '../context/highlighted-block-context';

const SUPPORTED_HEADER_PATTERNS = [
	'woocommerce-blocks/header-centered-menu-with-search',
	'woocommerce-blocks/header-essential',
	'woocommerce-blocks/header-large',
	'woocommerce-blocks/header-minimal',
];

export const SidebarNavigationScreenHeader = () => {
	const { isLoading, patterns } = usePatternsByCategory( 'woo-commerce' );
	const [ blocks, , onChange ] = useEditorBlocks();
	const { setHighlightedBlockIndex, resetHighlightedBlockIndex } = useContext(
		HighlightedBlockContext
	);

	useEffect( () => {
		setHighlightedBlockIndex( 0 );
	}, [ setHighlightedBlockIndex ] );

	const headerPatterns = patterns.filter( ( pattern ) =>
		SUPPORTED_HEADER_PATTERNS.includes( pattern.name )
	);

	const onClickHeaderPattern = useCallback(
		( _pattern, selectedBlocks ) => {
			onChange( [ selectedBlocks[ 0 ], ...blocks.slice( 1 ) ], {
				selection: {},
			} );
		},
		[ blocks, onChange ]
	);

	return (
		<SidebarNavigationScreen
			title={ __( 'Change your header', 'woocommerce' ) }
			onNavigateBackClick={ resetHighlightedBlockIndex }
			description={ createInterpolateElement(
				__(
					"Select a new header from the options below. Your header includes your site's navigation and will be added to every page. You can continue customizing this via the <EditorLink>Editor</EditorLink>.",
					'woocommerce'
				),
				{
					EditorLink: (
						<Link
							onClick={ () => {
								recordEvent(
									'customize_your_store_assembler_hub_editor_link_click',
									{
										source: 'header',
									}
								);
								window.open(
									`${ ADMIN_URL }site-editor.php`,
									'_blank'
								);
								return false;
							} }
							href=""
						/>
					),
				}
			) }
			content={
				<>
					<div className="edit-site-sidebar-navigation-screen-patterns__group-header">
						{ isLoading && (
							<span className="components-placeholder__preview">
								<Spinner />
							</span>
						) }

						{ ! isLoading && (
							<BlockPatternList
								shownPatterns={ headerPatterns }
								blockPatterns={ headerPatterns }
								onClickPattern={ onClickHeaderPattern }
								label={ 'Headers' }
								orientation="vertical"
								category={ 'header' }
								isDraggable={ false }
								showTitlesAsTooltip={ true }
							/>
						) }
					</div>
				</>
			}
		/>
	);
};<|MERGE_RESOLUTION|>--- conflicted
+++ resolved
@@ -11,13 +11,10 @@
 	useEffect,
 } from '@wordpress/element';
 import { Link } from '@woocommerce/components';
-<<<<<<< HEAD
 import { recordEvent } from '@woocommerce/tracks';
-=======
 import { Spinner } from '@wordpress/components';
 // @ts-ignore No types for this exist yet.
 import { __experimentalBlockPatternsList as BlockPatternList } from '@wordpress/block-editor';
->>>>>>> c6611864
 
 /**
  * Internal dependencies
