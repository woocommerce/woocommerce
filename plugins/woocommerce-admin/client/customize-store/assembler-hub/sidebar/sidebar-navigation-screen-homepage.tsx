--- conflicted
+++ resolved
@@ -10,15 +10,12 @@
 	useMemo,
 } from '@wordpress/element';
 import { Link } from '@woocommerce/components';
-<<<<<<< HEAD
 import { Spinner } from '@wordpress/components';
 
 // @ts-expect-error Missing type in core-data.
 import { __experimentalBlockPatternsList as BlockPatternList } from '@wordpress/block-editor';
-=======
 import { recordEvent } from '@woocommerce/tracks';
 
->>>>>>> e1f9264b
 /**
  * Internal dependencies
  */
