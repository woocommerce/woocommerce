--- conflicted
+++ resolved
@@ -23,22 +23,16 @@
 import '~/customize-store/design-with-ai/entrepreneur-flow';
 import { SidebarContent } from '../components/sidebar';
 import { SidebarNavigationScreenLogo } from './sidebar-navigation-screen-logo';
-<<<<<<< HEAD
 import { isPatternToolkitFullComposabilityFeatureFlagEnabled } from '../utils/is-full-composability-enabled';
 import { SidebarNavigationScreenHomepagePTK } from './sidebar-navigation-screen-homepage-ptk';
 
 const getComponentByPathParams = ( params: string | undefined ) => {
-=======
-
-const getComponentByPathParams = ( params: string ) => {
->>>>>>> 44461c99
 	if ( params === '/customize-store/assembler-hub' ) {
 		return <SidebarNavigationScreenMain />;
 	}
 
 	if ( params === '/customize-store/assembler-hub/color-palette' ) {
 		return <SidebarNavigationScreenColorPalette />;
-<<<<<<< HEAD
 	}
 
 	if ( params === '/customize-store/assembler-hub/logo' ) {
@@ -58,20 +52,6 @@
 		params?.includes( '/customize-store/assembler-hub/homepage' )
 	) {
 		return <SidebarNavigationScreenHomepagePTK />;
-=======
-	}
-
-	if ( params === '/customize-store/assembler-hub/logo' ) {
-		return <SidebarNavigationScreenLogo />;
-	}
-
-	if ( params === '/customize-store/assembler-hub/typography' ) {
-		return <SidebarNavigationScreenTypography />;
-	}
-
-	if ( params === '/customize-store/assembler-hub/header' ) {
-		return <SidebarNavigationScreenHeader />;
->>>>>>> 44461c99
 	}
 
 	if ( params === '/customize-store/assembler-hub/homepage' ) {
@@ -90,11 +70,7 @@
 
 	return (
 		<>
-<<<<<<< HEAD
-			<SidebarContent routeKey={ 'default' }>
-=======
 			<SidebarContent>
->>>>>>> 44461c99
 				{ getComponentByPathParams( params ) }
 			</SidebarContent>
 		</>
