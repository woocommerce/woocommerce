--- conflicted
+++ resolved
@@ -4,26 +4,7 @@
 /**
  * External dependencies
  */
-<<<<<<< HEAD
-import {
-	memo,
-	useRef,
-	useEffect,
-	useMemo,
-	useLayoutEffect,
-	useState,
-} from '@wordpress/element';
-import {
-	// @ts-ignore No types for this exist yet.
-	__experimentalNavigatorProvider as NavigatorProvider,
-	// @ts-ignore No types for this exist yet.
-	__experimentalNavigatorScreen as NavigatorScreen,
-	// @ts-ignore No types for this exist yet.
-	__experimentalUseNavigator as useNavigator,
-} from '@wordpress/components';
-=======
 import { memo } from '@wordpress/element';
->>>>>>> e4207f60
 
 /**
  * Internal dependencies
@@ -40,14 +21,8 @@
 import { SaveHub } from './save-hub';
 // In some cases, the assembler is loaded in an iframe, so we have to re-apply the filter.
 import '~/customize-store/design-with-ai/entrepreneur-flow';
-<<<<<<< HEAD
-import { isPatternToolkitFullComposabilityFeatureFlagEnabled } from '../utils/is-full-composability-enabled';
-import { SidebarNavigationScreenHomepagePTK } from './sidebar-navigation-screen-homepage-ptk';
-import { home } from '@wordpress/icons';
-=======
 import { SidebarContent } from '../components/sidebar';
 import { SidebarNavigationScreenLogo } from './sidebar-navigation-screen-logo';
->>>>>>> e4207f60
 
 const getComponentByPathParams = ( params: string ) => {
 	if ( params === '/customize-store/assembler-hub' ) {
@@ -82,75 +57,6 @@
 };
 
 function SidebarScreens() {
-<<<<<<< HEAD
-	useSyncPathWithURL();
-
-	const path = useQuery().path;
-
-	const ref = useRef( '/customize-store/assembler-hub/homepage' );
-
-	const [ homepagePath, setHomepagePath ] = useState(
-		'/customize-store/assembler-hub/homepage'
-	);
-
-	useLayoutEffect( () => {
-		if ( ! path ) {
-			return;
-		}
-
-		if ( path === '/customize-store/assembler-hub/homepage' ) {
-			return;
-		}
-
-		if ( path.startsWith( '/customize-store/assembler-hub/homepage/' ) ) {
-			ref.current = path;
-			return;
-		}
-
-		ref.current = '/customize-store/assembler-hub/homepage';
-	}, [ path ] );
-
-	console.log( 'homepagePath', path );
-
-	return (
-		<>
-			<div className="disable-animation">
-				<NavigatorScreen path="/customize-store/assembler-hub">
-					<SidebarNavigationScreenMain />
-				</NavigatorScreen>
-				<NavigatorScreen path="/customize-store/assembler-hub/color-palette">
-					<SidebarNavigationScreenColorPalette />
-				</NavigatorScreen>
-				<NavigatorScreen path="/customize-store/assembler-hub/typography">
-					<SidebarNavigationScreenTypography />
-				</NavigatorScreen>
-				<NavigatorScreen path="/customize-store/assembler-hub/header">
-					<SidebarNavigationScreenHeader />
-				</NavigatorScreen>
-				{ isPatternToolkitFullComposabilityFeatureFlagEnabled() && (
-					<NavigatorScreen path={ ref.current }>
-						<SidebarNavigationScreenHomepagePTK />
-					</NavigatorScreen>
-				) }
-				{ ! isPatternToolkitFullComposabilityFeatureFlagEnabled() && (
-					<NavigatorScreen
-						path={ '/customize-store/assembler-hub/homepage' }
-					>
-						<SidebarNavigationScreenHomepage />
-					</NavigatorScreen>
-				) }
-				<NavigatorScreen path="/customize-store/assembler-hub/footer">
-					<SidebarNavigationScreenFooter />
-				</NavigatorScreen>
-				{ /* TODO: Implement pages sidebar in Phrase 2 */ }
-				{ /* <NavigatorScreen path="/customize-store/assembler-hub/pages">
-				<SidebarNavigationScreenPages />
-			</NavigatorScreen> */ }
-				<NavigatorScreen path="/customize-store/assembler-hub/logo">
-					<SidebarNavigationScreenLogo />
-				</NavigatorScreen>
-			</div>
-=======
 	const params = useQuery().path;
 
 	return (
@@ -158,7 +64,6 @@
 			<SidebarContent routeKey={ 'default' }>
 				{ getComponentByPathParams( params ) }
 			</SidebarContent>
->>>>>>> e4207f60
 		</>
 	);
 }
