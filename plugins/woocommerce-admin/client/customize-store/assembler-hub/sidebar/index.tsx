--- conflicted
+++ resolved
@@ -27,11 +27,8 @@
 	SidebarNavigationContext,
 } from '../components/sidebar';
 import { SidebarNavigationScreenLogo } from './sidebar-navigation-screen-logo';
-<<<<<<< HEAD
 import { isPatternToolkitFullComposabilityFeatureFlagEnabled } from '../utils/is-full-composability-enabled';
 import { SidebarNavigationScreenHomepagePTK } from './sidebar-navigation-screen-homepage-ptk';
-=======
->>>>>>> af2946aa
 
 const getComponentByPathParams = (
 	params: string,
@@ -73,7 +70,6 @@
 		);
 	}
 
-<<<<<<< HEAD
 	if (
 		isPatternToolkitFullComposabilityFeatureFlagEnabled() &&
 		params?.includes( '/customize-store/assembler-hub/homepage' )
@@ -85,9 +81,10 @@
 		);
 	}
 
-=======
->>>>>>> af2946aa
-	if ( params === '/customize-store/assembler-hub/homepage' ) {
+	if (
+		! isPatternToolkitFullComposabilityFeatureFlagEnabled() &&
+		params === '/customize-store/assembler-hub/homepage'
+	) {
 		return (
 			<SidebarNavigationScreenHomepage
 				onNavigateBackClick={ onNavigateBackClick }
