// Reference: https://github.com/WordPress/gutenberg/blob/v16.4.0/packages/edit-site/src/components/sidebar/index.js
/* eslint-disable @woocommerce/dependency-group */
/* eslint-disable @typescript-eslint/ban-ts-comment */
/**
 * External dependencies
 */
import { memo, useCallback, useContext } from '@wordpress/element';

/**
 * Internal dependencies
 */
import { SidebarNavigationScreenColorPalette } from './sidebar-navigation-screen-color-palette';
import { SidebarNavigationScreenFooter } from './sidebar-navigation-screen-footer';
import { SidebarNavigationScreenHeader } from './sidebar-navigation-screen-header';
import { SidebarNavigationScreenHomepage } from './sidebar-navigation-screen-homepage';
import { SidebarNavigationScreenMain } from './sidebar-navigation-screen-main';
import { SidebarNavigationScreenTypography } from './sidebar-navigation-screen-typography';
// import { SidebarNavigationScreenPages } from './sidebar-navigation-screen-pages';

import { getNewPath, navigateTo, useQuery } from '@woocommerce/navigation';
import { SaveHub } from './save-hub';
// In some cases, the assembler is loaded in an iframe, so we have to re-apply the filter.
import '~/customize-store/design-with-ai/entrepreneur-flow';
import {
	SidebarContent,
	SidebarNavigationAnimationDirection,
	SidebarNavigationContext,
} from '../components/sidebar';
import { SidebarNavigationScreenLogo } from './sidebar-navigation-screen-logo';
import { isPatternToolkitFullComposabilityFeatureFlagEnabled } from '../utils/is-full-composability-enabled';
import { SidebarNavigationScreenHomepagePTK } from './sidebar-navigation-screen-homepage-ptk';

<<<<<<< HEAD
const getComponentByPathParams = ( params: string | undefined ) => {
=======
const getComponentByPathParams = (
	params: string,
	onNavigateBackClick: () => void
) => {
>>>>>>> 3a80ac3c
	if ( params === '/customize-store/assembler-hub' ) {
		return <SidebarNavigationScreenMain />;
	}

	if ( params === '/customize-store/assembler-hub/color-palette' ) {
		return (
			<SidebarNavigationScreenColorPalette
				onNavigateBackClick={ onNavigateBackClick }
			/>
		);
	}

	if ( params === '/customize-store/assembler-hub/logo' ) {
		return (
			<SidebarNavigationScreenLogo
				onNavigateBackClick={ onNavigateBackClick }
			/>
		);
	}

	if ( params === '/customize-store/assembler-hub/typography' ) {
		return (
			<SidebarNavigationScreenTypography
				onNavigateBackClick={ onNavigateBackClick }
			/>
		);
	}

	if ( params === '/customize-store/assembler-hub/header' ) {
		return (
			<SidebarNavigationScreenHeader
				onNavigateBackClick={ onNavigateBackClick }
			/>
		);
	}

	if (
		isPatternToolkitFullComposabilityFeatureFlagEnabled() &&
		params?.includes( '/customize-store/assembler-hub/homepage' )
	) {
		return <SidebarNavigationScreenHomepagePTK />;
	}

	if ( params === '/customize-store/assembler-hub/homepage' ) {
		return (
			<SidebarNavigationScreenHomepage
				onNavigateBackClick={ onNavigateBackClick }
			/>
		);
	}

	if ( params === '/customize-store/assembler-hub/footer' ) {
		return (
			<SidebarNavigationScreenFooter
				onNavigateBackClick={ onNavigateBackClick }
			/>
		);
	}

	return <SidebarNavigationScreenMain />;
};

function SidebarScreens() {
	const params = useQuery().path;

	const { navigate } = useContext( SidebarNavigationContext );

	const onNavigateBackClick = useCallback( () => {
		const assemblerUrl = getNewPath(
			{ customizing: true },
			'/customize-store/assembler-hub',
			{}
		);
		navigateTo( { url: assemblerUrl } );
		navigate( SidebarNavigationAnimationDirection.Back );
	}, [ navigate ] );

	return <>{ getComponentByPathParams( params, onNavigateBackClick ) }</>;
}

function Sidebar() {
	return (
		<>
			<SidebarContent>
				<SidebarScreens />
			</SidebarContent>
			<SaveHub />
		</>
	);
}

export default memo( Sidebar );<|MERGE_RESOLUTION|>--- conflicted
+++ resolved
@@ -30,14 +30,10 @@
 import { isPatternToolkitFullComposabilityFeatureFlagEnabled } from '../utils/is-full-composability-enabled';
 import { SidebarNavigationScreenHomepagePTK } from './sidebar-navigation-screen-homepage-ptk';
 
-<<<<<<< HEAD
-const getComponentByPathParams = ( params: string | undefined ) => {
-=======
 const getComponentByPathParams = (
 	params: string,
 	onNavigateBackClick: () => void
 ) => {
->>>>>>> 3a80ac3c
 	if ( params === '/customize-store/assembler-hub' ) {
 		return <SidebarNavigationScreenMain />;
 	}
@@ -78,7 +74,11 @@
 		isPatternToolkitFullComposabilityFeatureFlagEnabled() &&
 		params?.includes( '/customize-store/assembler-hub/homepage' )
 	) {
-		return <SidebarNavigationScreenHomepagePTK />;
+		return (
+			<SidebarNavigationScreenHomepagePTK
+				onNavigateBackClick={ onNavigateBackClick }
+			/>
+		);
 	}
 
 	if ( params === '/customize-store/assembler-hub/homepage' ) {
