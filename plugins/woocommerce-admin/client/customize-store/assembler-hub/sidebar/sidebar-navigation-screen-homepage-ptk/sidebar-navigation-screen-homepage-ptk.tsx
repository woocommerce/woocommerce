--- conflicted
+++ resolved
@@ -327,16 +327,6 @@
 													setIsSettingTracking(
 														true
 													);
-<<<<<<< HEAD
-													await apiFetch< {
-														success: boolean;
-													} >( {
-														path: `/wc-admin/patterns`,
-														method: 'POST',
-													} );
-													invalidateCache();
-=======
->>>>>>> ae6f7837
 													closeModal();
 													setIsSettingTracking(
 														false
