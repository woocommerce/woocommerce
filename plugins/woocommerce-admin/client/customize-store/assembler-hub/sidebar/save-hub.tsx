// Reference: https://github.com/WordPress/gutenberg/blob/v16.4.0/packages/edit-site/src/components/save-hub/index.js
/* eslint-disable @woocommerce/dependency-group */
/* eslint-disable @typescript-eslint/ban-ts-comment */
/**
 * External dependencies
 */
import { useContext, useEffect, useState } from '@wordpress/element';
import { useQuery } from '@woocommerce/navigation';
import { useSelect, useDispatch } from '@wordpress/data';
import {
	// @ts-ignore No types for this exist yet.
	__experimentalHStack as HStack,
	Button,
	Spinner,
} from '@wordpress/components';
import { __ } from '@wordpress/i18n';
// @ts-ignore No types for this exist yet.
import { store as coreStore } from '@wordpress/core-data';
// @ts-ignore No types for this exist yet.
import { store as blockEditorStore } from '@wordpress/block-editor';
// @ts-ignore No types for this exist yet.
import { store as noticesStore } from '@wordpress/notices';
// @ts-ignore No types for this exist yet.
import { useEntitiesSavedStatesIsDirty as useIsDirty } from '@wordpress/editor';
import { recordEvent } from '@woocommerce/tracks';

/**
 * Internal dependencies
 */
import { CustomizeStoreContext } from '../';

const PUBLISH_ON_SAVE_ENTITIES = [
	{
		kind: 'postType',
		name: 'wp_navigation',
	},
];

export const SaveHub = () => {
	const saveNoticeId = 'site-edit-save-notice';
	const urlParams = useQuery();
	const { sendEvent } = useContext( CustomizeStoreContext );
	const [ isResolving, setIsResolving ] = useState< boolean >( false );

	// @ts-ignore No types for this exist yet.
	const { __unstableMarkLastChangeAsPersistent } =
		useDispatch( blockEditorStore );

	const { createSuccessNotice, createErrorNotice, removeNotice } =
		useDispatch( noticesStore );

	const {
		dirtyEntityRecords,
		isDirty,
	}: {
		dirtyEntityRecords: {
			key?: string | number;
			kind: string;
			name: string;
			property?: string;
			title: string;
		}[];
		isDirty: boolean;
	} = useIsDirty();

	const { isSaving } = useSelect(
		( select ) => {
			return {
				isSaving: dirtyEntityRecords.some( ( record ) =>
					// @ts-ignore No types for this exist yet.
					select( coreStore ).isSavingEntityRecord(
						record.kind,
						record.name,
						record.key
					)
				),
			};
		},
		[ dirtyEntityRecords ]
	);

	const {
		// @ts-ignore No types for this exist yet.
		editEntityRecord,
		// @ts-ignore No types for this exist yet.
		saveEditedEntityRecord,
		// @ts-ignore No types for this exist yet.
		__experimentalSaveSpecifiedEntityEdits: saveSpecifiedEntityEdits,
	} = useDispatch( coreStore );

	useEffect( () => {
		dirtyEntityRecords.forEach( ( entity ) => {
			/* This is a hack to reset the entity record when the user navigates away from editing page to main page.
			This is needed because Gutenberg does not provide a way to reset the entity record. Replace this when we have a better way to do this.
			We will need to add different conditions here when we implement editing for other entities.
			 */

			if (
				entity.kind === 'root' &&
				entity.name === 'site' &&
				entity.property
			) {
				// Reset site icon edit
				editEntityRecord(
					'root',
					'site',
					undefined,
					{
						[ entity.property ]: undefined,
					},
					{ undoIgnore: true }
				);
			} else if (
				entity.kind === 'root' &&
				entity.name === 'globalStyles'
			) {
				editEntityRecord(
					entity.kind,
					entity.name,
					entity.key,
					{
						styles: undefined,
						settings: undefined,
					},
					{ undoIgnore: true }
				);
			} else {
				editEntityRecord(
					entity.kind,
					entity.name,
					entity.key,
					{
						selection: undefined,
						blocks: undefined,
						content: undefined,
					},
					{ undoIgnore: true }
				);
			}
		} );
		// Only run when path changes.
		// eslint-disable-next-line react-hooks/exhaustive-deps
	}, [ urlParams.path ] );

	const save = async () => {
		const source = `${ urlParams.path.replace(
			'/customize-store/assembler-hub/',
			''
		) }`;
		recordEvent( 'customize_your_store_assembler_hub_save_click', {
			source,
		} );
		removeNotice( saveNoticeId );

		try {
			for ( const { kind, name, key, property } of dirtyEntityRecords ) {
				if ( kind === 'root' && name === 'site' ) {
					await saveSpecifiedEntityEdits( 'root', 'site', undefined, [
						property,
					] );
				} else {
					if (
						PUBLISH_ON_SAVE_ENTITIES.some(
							( typeToPublish ) =>
								typeToPublish.kind === kind &&
								typeToPublish.name === name
						)
					) {
						editEntityRecord( kind, name, key, {
							status: 'publish',
						} );
					}

					await saveEditedEntityRecord( kind, name, key );
					__unstableMarkLastChangeAsPersistent();
				}
			}

			createSuccessNotice( __( 'Site updated.', 'woocommerce' ), {
				type: 'snackbar',
				id: saveNoticeId,
			} );
		} catch ( error ) {
			createErrorNotice(
				`${ __( 'Saving failed.', 'woocommerce' ) } ${ error }`
			);
		}
	};

	const renderButton = () => {
		if ( urlParams.path === '/customize-store/assembler-hub' ) {
			return (
				<Button
					variant="primary"
					onClick={ () => {
<<<<<<< HEAD
						recordEvent(
							'customize_your_store_assembler_hub_done_click'
						);

=======
						setIsResolving( true );
>>>>>>> c6611864
						sendEvent( 'FINISH_CUSTOMIZATION' );
					} }
					className="edit-site-save-hub__button"
					// @ts-ignore No types for this exist yet.
					__next40pxDefaultSize
				>
					{ isResolving ? <Spinner /> : __( 'Done', 'woocommerce' ) }
				</Button>
			);
		}

		// if we have only one unsaved change and it matches current context, we can show a more specific label
		const label = isSaving
			? __( 'Saving', 'woocommerce' )
			: __( 'Save', 'woocommerce' );

		const isDisabled = ! isDirty || isSaving;

		return (
			<Button
				variant="primary"
				onClick={ save }
				isBusy={ isSaving }
				disabled={ isDisabled }
				aria-disabled={ isDisabled }
				className="edit-site-save-hub__button"
				// @ts-ignore No types for this exist yet.
				__next40pxDefaultSize
			>
				{ label }
			</Button>
		);
	};

	return (
		<HStack className="edit-site-save-hub" alignment="right" spacing={ 4 }>
			{ renderButton() }
		</HStack>
	);
};<|MERGE_RESOLUTION|>--- conflicted
+++ resolved
@@ -193,14 +193,11 @@
 				<Button
 					variant="primary"
 					onClick={ () => {
-<<<<<<< HEAD
 						recordEvent(
 							'customize_your_store_assembler_hub_done_click'
 						);
 
-=======
 						setIsResolving( true );
->>>>>>> c6611864
 						sendEvent( 'FINISH_CUSTOMIZATION' );
 					} }
 					className="edit-site-save-hub__button"
