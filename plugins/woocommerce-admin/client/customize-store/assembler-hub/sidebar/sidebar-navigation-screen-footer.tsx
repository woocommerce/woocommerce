/* eslint-disable @woocommerce/dependency-group */
/* eslint-disable @typescript-eslint/ban-ts-comment */
/**
 * External dependencies
 */
import { __ } from '@wordpress/i18n';
import {
	createInterpolateElement,
	useCallback,
	useContext,
	useEffect,
	useMemo,
} from '@wordpress/element';
import { Link } from '@woocommerce/components';
import { recordEvent } from '@woocommerce/tracks';
import { Spinner } from '@wordpress/components';

/**
 * Internal dependencies
 */
import { SidebarNavigationScreen } from './sidebar-navigation-screen';
import { ADMIN_URL } from '~/utils/admin-settings';
import { useEditorBlocks } from '../hooks/use-editor-blocks';
import { usePatternsByCategory } from '../hooks/use-patterns';
import { HighlightedBlockContext } from '../context/highlighted-block-context';
import { useEditorScroll } from '../hooks/use-editor-scroll';
import { useSelectedPattern } from '../hooks/use-selected-pattern';
import { findPatternByBlock } from './utils';
import BlockPatternList from '../block-pattern-list';
import { CustomizeStoreContext } from '~/customize-store/assembler-hub';
import { FlowType } from '~/customize-store/types';

const SUPPORTED_FOOTER_PATTERNS = [
	'woocommerce-blocks/footer-simple-menu',
	'woocommerce-blocks/footer-with-3-menus',
	'woocommerce-blocks/footer-large',
];

export const SidebarNavigationScreenFooter = () => {
	const { scroll } = useEditorScroll( {
		editorSelector: '.woocommerce-customize-store__block-editor iframe',
		scrollDirection: 'bottom',
	} );

	const { isLoading, patterns } = usePatternsByCategory( 'woo-commerce' );
	const [ blocks, , onChange ] = useEditorBlocks();
	const { setHighlightedBlockIndex, resetHighlightedBlockIndex } = useContext(
		HighlightedBlockContext
	);
	// eslint-disable-next-line react-hooks/exhaustive-deps
	const { selectedPattern, setSelectedPattern } = useSelectedPattern();

	useEffect( () => {
		if ( blocks && blocks.length ) {
			setHighlightedBlockIndex( blocks.length - 1 );
		}
	}, [ setHighlightedBlockIndex, blocks ] );

	const footerPatterns = useMemo(
		() =>
			patterns
				.filter( ( pattern ) =>
					SUPPORTED_FOOTER_PATTERNS.includes( pattern.name )
				)
				.sort(
					( a, b ) =>
						SUPPORTED_FOOTER_PATTERNS.indexOf( a.name ) -
						SUPPORTED_FOOTER_PATTERNS.indexOf( b.name )
				),
		[ patterns ]
	);

	useEffect( () => {
		// Set the selected pattern when the footer screen is loaded.
		if ( selectedPattern || ! blocks.length || ! footerPatterns.length ) {
			return;
		}

		const currentSelectedPattern = findPatternByBlock(
			footerPatterns,
			blocks[ blocks.length - 1 ]
		);
		setSelectedPattern( currentSelectedPattern );
		// eslint-disable-next-line react-hooks/exhaustive-deps -- we don't want to re-run this effect when currentSelectedPattern changes
	}, [ blocks, footerPatterns ] );

	const onClickFooterPattern = useCallback(
		( pattern, selectedBlocks ) => {
			setSelectedPattern( pattern );
			onChange( [ ...blocks.slice( 0, -1 ), selectedBlocks[ 0 ] ], {
				selection: {},
			} );
			scroll();
		},
		[ blocks, onChange, setSelectedPattern, scroll ]
	);

	const { context } = useContext( CustomizeStoreContext );
	const aiOnline = context.flowType === FlowType.AIOnline;

	const title = aiOnline
		? __( 'Change your footer', 'woocommerce' )
		: __( 'Choose your footer', 'woocommerce' );

<<<<<<< HEAD
	const description = aiOnline
		? __(
				"Select a new footer from the options below. Your footer includes your site's secondary navigation and will be added to every page. You can continue customizing this via the <EditorLink>Editor</EditorLink>.",
				'woocommerce'
		  )
		: __(
				"Select a footer from the options below. Your footer includes your site's secondary navigation and will be added to every page. You can continue customizing this via the <EditorLink>Editor</EditorLink> later.",
				'woocommerce'
		  );

=======
>>>>>>> 145905f2
	return (
		<SidebarNavigationScreen
			title={ title }
			onNavigateBackClick={ resetHighlightedBlockIndex }
			description={ createInterpolateElement( description, {
				EditorLink: (
					<Link
						onClick={ () => {
							recordEvent(
								'customize_your_store_assembler_hub_editor_link_click',
								{
									source: 'footer',
								}
							);
							window.open(
								`${ ADMIN_URL }site-editor.php`,
								'_blank'
							);
							return false;
						} }
						href=""
					/>
				),
			} ) }
			content={
				<>
					<div className="woocommerce-customize-store__sidebar-footer-content">
						{ isLoading && (
							<span className="components-placeholder__preview">
								<Spinner />
							</span>
						) }

						{ ! isLoading && (
							<BlockPatternList
								shownPatterns={ footerPatterns }
								blockPatterns={ footerPatterns }
								onClickPattern={ onClickFooterPattern }
								label={ 'Footers' }
								orientation="vertical"
								isDraggable={ false }
								onHover={ () => {} }
								showTitlesAsTooltip={ true }
							/>
						) }
					</div>
				</>
			}
		/>
	);
};<|MERGE_RESOLUTION|>--- conflicted
+++ resolved
@@ -102,7 +102,13 @@
 		? __( 'Change your footer', 'woocommerce' )
 		: __( 'Choose your footer', 'woocommerce' );
 
-<<<<<<< HEAD
+	const { context } = useContext( CustomizeStoreContext );
+	const aiOnline = context.flowType === FlowType.AIOnline;
+
+	const title = aiOnline
+		? __( 'Change your footer', 'woocommerce' )
+		: __( 'Choose your footer', 'woocommerce' );
+
 	const description = aiOnline
 		? __(
 				"Select a new footer from the options below. Your footer includes your site's secondary navigation and will be added to every page. You can continue customizing this via the <EditorLink>Editor</EditorLink>.",
@@ -113,8 +119,6 @@
 				'woocommerce'
 		  );
 
-=======
->>>>>>> 145905f2
 	return (
 		<SidebarNavigationScreen
 			title={ title }
