--- conflicted
+++ resolved
@@ -4,7 +4,6 @@
 import { useEffect, useState } from '@wordpress/element';
 import { __ } from '@wordpress/i18n';
 import { chevronLeft } from '@wordpress/icons';
-<<<<<<< HEAD
 import classNames from 'classnames';
 import {
 	// eslint-disable-next-line @typescript-eslint/ban-ts-comment
@@ -12,22 +11,16 @@
 	__unstableMotion as motion,
 	Button,
 } from '@wordpress/components';
-=======
 import { createInterpolateElement, useState } from '@wordpress/element';
-import { Button } from '@wordpress/components';
 import { Link } from '@woocommerce/components';
->>>>>>> 4d41109c
 
 /**
  * Internal dependencies
  */
 import { CustomizeStoreComponent } from '../types';
-<<<<<<< HEAD
 import { SiteHub } from '../assembler-hub/site-hub';
 import { ThemeCard } from './theme-card';
-=======
 import { DesignChangeWarningModal } from './design-change-warning-modal';
->>>>>>> 4d41109c
 import './intro.scss';
 import { ADMIN_URL } from '~/utils/admin-settings';
 
@@ -47,7 +40,6 @@
 		intro: { themeCards, activeThemeHasMods, customizeStoreTaskCompleted },
 	} = context;
 
-<<<<<<< HEAD
 	const [ isNetworkOffline, setIsNetworkOffline ] = useState( false );
 	const isJetpackOffline = false;
 
@@ -102,10 +94,8 @@
 		);
 		bannerButtonText = __( 'Design with AI', 'woocommerce' );
 	}
-=======
 	const [ openDesignChangeWarningModal, setOpenDesignChangeWarningModal ] =
 		useState( false );
->>>>>>> 4d41109c
 
 	return (
 		<>
@@ -206,47 +196,29 @@
 						<div
 							className={ `woocommerce-customize-store-banner-content` }
 						>
-<<<<<<< HEAD
 							<h1>{ bannerTitle }</h1>
 							<p>{ bannerText }</p>
 							<Button
 								onClick={ () => {
+									
 									if ( isJetpackOffline ) {
 										sendEvent( {
 											type: 'JETPACK_OFFLINE_HOWTO',
 										} );
 									} else if ( isNetworkOffline === false ) {
-										sendEvent( { type: 'DESIGN_WITH_AI' } );
+										if (
+											activeThemeHasMods &&
+											! customizeStoreTaskCompleted
+										) {
+											setOpenDesignChangeWarningModal( true );
+										}else {
+											sendEvent( { type: 'DESIGN_WITH_AI' } );
+										}
 									}
 								} }
 								variant={
 									isJetpackOffline ? 'link' : 'primary'
 								}
-=======
-							<h1>
-								{ __(
-									'Use the power of AI to design your store',
-									'woocommerce'
-								) }
-							</h1>
-							<p>
-								{ __(
-									'Design the look of your store, create pages, and generate copy using our built-in AI tools.',
-									'woocommerce'
-								) }
-							</p>
-							<button
-								onClick={ () => {
-									if (
-										activeThemeHasMods &&
-										! customizeStoreTaskCompleted
-									) {
-										setOpenDesignChangeWarningModal( true );
-									} else {
-										sendEvent( { type: 'DESIGN_WITH_AI' } );
-									}
-								} }
->>>>>>> 4d41109c
 							>
 								{ bannerButtonText }
 							</Button>
