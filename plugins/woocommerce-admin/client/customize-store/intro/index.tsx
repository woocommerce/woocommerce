--- conflicted
+++ resolved
@@ -5,15 +5,13 @@
 import { __ } from '@wordpress/i18n';
 import { chevronLeft } from '@wordpress/icons';
 import { Button } from '@wordpress/components';
-<<<<<<< HEAD
 import classNames from 'classnames';
 import {
 	// eslint-disable-next-line @typescript-eslint/ban-ts-comment
 	// @ts-ignore No types for this exist yet.
 	__unstableMotion as motion,
 } from '@wordpress/components';
-=======
->>>>>>> e06f6742
+
 
 /**
  * Internal dependencies
@@ -170,7 +168,6 @@
 
 					<div className="woocommerce-customize-store-theme-cards">
 						{ themeCards?.map( ( themeCard ) => (
-<<<<<<< HEAD
 							<ThemeCard
 								key={ themeCard.slug }
 								slug={ themeCard.slug }
@@ -181,36 +178,6 @@
 								link={ themeCard?.link }
 								isActive={ themeCard.isActive }
 							/>
-=======
-							<Button
-								variant="link"
-								className="theme-card"
-								key={ themeCard.slug }
-								onClick={ () => {
-									if ( themeCard.isActive ) {
-										sendEvent( {
-											type: 'SELECTED_ACTIVE_THEME',
-											payload: { theme: themeCard.slug },
-										} );
-									} else {
-										sendEvent( {
-											type: 'SELECTED_NEW_THEME',
-											payload: { theme: themeCard.slug },
-										} );
-									}
-								} }
-							>
-								<div>
-									<img
-										src={ themeCard.image }
-										alt={ themeCard.description }
-									/>
-								</div>
-								<h2 className="theme-card__title">
-									{ themeCard.name }
-								</h2>
-							</Button>
->>>>>>> e06f6742
 						) ) }
 					</div>
 
