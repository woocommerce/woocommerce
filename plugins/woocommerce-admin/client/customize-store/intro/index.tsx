/**
 * External dependencies
 */
import { useState } from '@wordpress/element';
import { __ } from '@wordpress/i18n';
import { chevronLeft } from '@wordpress/icons';
import interpolateComponents from '@automattic/interpolate-components';

import {
	Notice,
	// eslint-disable-next-line @typescript-eslint/ban-ts-comment
	// @ts-ignore No types for this exist yet.
	__unstableMotion as motion,
} from '@wordpress/components';

/**
 * Internal dependencies
 */
import { CustomizeStoreComponent, FlowType } from '../types';
import { SiteHub } from '../assembler-hub/site-hub';
import { ThemeCard } from './theme-card';
import {
	DesignChangeWarningModal,
	StartNewDesignWarningModal,
	StartOverWarningModal,
} from './warning-modals';
import { useNetworkStatus } from '~/utils/react-hooks/use-network-status';
import './intro.scss';
import {
	NetworkOfflineBanner,
	ThemeHasModsBanner,
	JetpackOfflineBanner,
	DefaultBanner,
	ExistingAiThemeBanner,
	ExistingThemeBanner,
	NoAIBanner,
	ExistingNoAiThemeBanner,
} from './intro-banners';

export type events =
	| { type: 'DESIGN_WITH_AI' }
	| { type: 'JETPACK_OFFLINE_HOWTO' }
	| { type: 'CLICKED_ON_BREADCRUMB' }
	| { type: 'SELECTED_BROWSE_ALL_THEMES' }
	| { type: 'SELECTED_ACTIVE_THEME'; payload: { theme: string } }
	| { type: 'SELECTED_NEW_THEME'; payload: { theme: string } }
	| { type: 'DESIGN_WITHOUT_AI' };

export * as actions from './actions';
export * as services from './services';

type BannerStatus = keyof typeof BANNER_COMPONENTS;

const BANNER_COMPONENTS = {
	'network-offline': NetworkOfflineBanner,
	'task-incomplete-active-theme-has-mods': ThemeHasModsBanner,
	'jetpack-offline': JetpackOfflineBanner,
	'existing-ai-theme': ExistingAiThemeBanner,
	'existing-theme': ExistingThemeBanner,
	[ FlowType.noAI ]: NoAIBanner,
	'existing-no-ai-theme': ExistingNoAiThemeBanner,
	default: DefaultBanner,
};

const MODAL_COMPONENTS = {
	'no-modal': null,
	'task-incomplete-override-design-changes': DesignChangeWarningModal,
	'task-complete-with-ai-theme': StartOverWarningModal,
	'task-complete-without-ai-theme': StartNewDesignWarningModal,
};

type ModalStatus = keyof typeof MODAL_COMPONENTS;

export const Intro: CustomizeStoreComponent = ( { sendEvent, context } ) => {
	const {
		intro: {
			activeTheme,
			themeData,
			customizeStoreTaskCompleted,
			currentThemeIsAiGenerated,
		},
		activeThemeHasMods,
	} = context;

	const isJetpackOffline = false;

	const isNetworkOffline = useNetworkStatus();

	const [ showError, setShowError ] = useState(
		context.flowType === FlowType.noAI && context.intro.hasErrors
	);

	const [ openDesignChangeWarningModal, setOpenDesignChangeWarningModal ] =
		useState( false );

	let modalStatus: ModalStatus = 'no-modal';
	let bannerStatus: BannerStatus = 'default';

	const isDefaultTheme = activeTheme === 'twentytwentyfour';

	switch ( true ) {
		case isNetworkOffline: //DONE
			bannerStatus = 'network-offline';
			break;
		case isJetpackOffline as boolean: //DONE
			bannerStatus = 'jetpack-offline';
			break;
		case context.flowType === FlowType.noAI && //DONE
			! customizeStoreTaskCompleted:
			bannerStatus = FlowType.noAI;
			break;
<<<<<<< HEAD
		case context.flowType === FlowType.noAI && customizeStoreTaskCompleted: //DONE
=======
		case context.flowType === FlowType.noAI &&
			customizeStoreTaskCompleted &&
			! isDefaultTheme:
			bannerStatus = FlowType.noAI;
			break;
		case context.flowType === FlowType.noAI && customizeStoreTaskCompleted:
>>>>>>> ed3aab14
			bannerStatus = 'existing-no-ai-theme';
			break;
		case ! customizeStoreTaskCompleted && activeThemeHasMods:
			bannerStatus = 'task-incomplete-active-theme-has-mods';
			break;
		case customizeStoreTaskCompleted && currentThemeIsAiGenerated:
			bannerStatus = 'existing-ai-theme';
			break;
		case customizeStoreTaskCompleted && ! currentThemeIsAiGenerated:
			bannerStatus = 'existing-theme';
			break;
	}

	switch ( true ) {
		case openDesignChangeWarningModal === false:
			modalStatus = 'no-modal';
			break;
		case bannerStatus === 'task-incomplete-active-theme-has-mods':
			modalStatus = 'task-incomplete-override-design-changes';
			break;
		case bannerStatus === 'existing-ai-theme':
			modalStatus = 'task-complete-with-ai-theme';
			break;
		case bannerStatus === 'existing-theme':
			modalStatus = 'task-complete-without-ai-theme';
			break;
	}

	const ModalComponent = MODAL_COMPONENTS[ modalStatus ];

	const BannerComponent = BANNER_COMPONENTS[ bannerStatus ];

	const sidebarMessage =
		context.flowType === FlowType.AIOnline
			? __(
					'Create a store that reflects your brand and business. Select one of our professionally designed themes to customize, or create your own using AI.',
					'woocommerce'
			  )
			: __(
					'Create a store that reflects your brand and business. Select one of our professionally designed themes to customize, or create your own using our store designer.',
					'woocommerce'
			  );

	return (
		<>
			{ ModalComponent && (
				<ModalComponent
					sendEvent={ sendEvent }
					setOpenDesignChangeWarningModal={
						setOpenDesignChangeWarningModal
					}
				/>
			) }
			<div className="woocommerce-customize-store-header">
				<SiteHub
					as={ motion.div }
					variants={ {
						view: { x: 0 },
					} }
					isTransparent={ false }
					className="woocommerce-customize-store__content"
				/>
			</div>

			<div className="woocommerce-customize-store-container">
				<div className="woocommerce-customize-store-sidebar">
					<div className="woocommerce-customize-store-sidebar__title">
						<button
							onClick={ () => {
								sendEvent( 'CLICKED_ON_BREADCRUMB' );
							} }
						>
							{ chevronLeft }
						</button>
						{ __( 'Customize your store', 'woocommerce' ) }
					</div>
					<p>{ sidebarMessage }</p>
				</div>

				<div className="woocommerce-customize-store-main">
					{ showError && (
						<Notice
							onRemove={ () => setShowError( false ) }
							className="woocommerce-cys-design-with-ai__error-notice"
							status="error"
						>
							{ interpolateComponents( {
								mixedString: __(
									'Oops! We encountered a problem while setting up the foundations. {{anchor}}Please try again{{/anchor}} or start with a theme.',
									'woocommerce'
								),
								components: {
									anchor: (
										// eslint-disable-next-line jsx-a11y/anchor-has-content, jsx-a11y/click-events-have-key-events, jsx-a11y/no-static-element-interactions, jsx-a11y/anchor-is-valid
										<a
											className="woocommerce-customize-store-error-link"
											onClick={ () =>
												sendEvent( 'DESIGN_WITHOUT_AI' )
											}
										/>
									),
								},
							} ) }
						</Notice>
					) }
					<BannerComponent
						setOpenDesignChangeWarningModal={
							setOpenDesignChangeWarningModal
						}
						redirectToCYSFlow={ () =>
							sendEvent( 'DESIGN_WITHOUT_AI' )
						}
						sendEvent={ sendEvent }
					/>

					<p className="select-theme-text">
						{ __(
							'Or select a professionally designed theme to customize and make your own.',
							'woocommerce'
						) }
					</p>

					<div className="woocommerce-customize-store-theme-cards">
						{ themeData.themes?.map( ( theme ) => (
							<ThemeCard
								key={ theme.slug }
								slug={ theme.slug }
								description={ theme.description }
								thumbnail_url={ theme.thumbnail_url }
								name={ theme.name }
								color_palettes={ theme.color_palettes }
								total_palettes={ theme.total_palettes }
								link_url={ theme?.link_url }
								is_active={ theme.is_active }
								price={ theme.price }
								onClick={ () => {
									if ( theme.is_active ) {
										sendEvent( {
											type: 'SELECTED_ACTIVE_THEME',
											payload: { theme: theme.slug },
										} );
									} else {
										sendEvent( {
											type: 'SELECTED_NEW_THEME',
											payload: { theme: theme.slug },
										} );
									}
								} }
							/>
						) ) }
					</div>

					<div className="woocommerce-customize-store-browse-themes">
						<button
							onClick={ () =>
								sendEvent( {
									type: 'SELECTED_BROWSE_ALL_THEMES',
								} )
							}
						>
							{ __( 'Browse all themes', 'woocommerce' ) }
						</button>
					</div>
				</div>
			</div>
		</>
	);
};<|MERGE_RESOLUTION|>--- conflicted
+++ resolved
@@ -109,16 +109,12 @@
 			! customizeStoreTaskCompleted:
 			bannerStatus = FlowType.noAI;
 			break;
-<<<<<<< HEAD
-		case context.flowType === FlowType.noAI && customizeStoreTaskCompleted: //DONE
-=======
 		case context.flowType === FlowType.noAI &&
 			customizeStoreTaskCompleted &&
 			! isDefaultTheme:
 			bannerStatus = FlowType.noAI;
 			break;
-		case context.flowType === FlowType.noAI && customizeStoreTaskCompleted:
->>>>>>> ed3aab14
+		case context.flowType === FlowType.noAI && customizeStoreTaskCompleted: //DONE
 			bannerStatus = 'existing-no-ai-theme';
 			break;
 		case ! customizeStoreTaskCompleted && activeThemeHasMods:
