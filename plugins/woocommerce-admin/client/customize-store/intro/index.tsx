/**
 * External dependencies
 */
import { useState } from '@wordpress/element';
import { useSelect } from '@wordpress/data';
import { __ } from '@wordpress/i18n';
import { chevronLeft } from '@wordpress/icons';
import interpolateComponents from '@automattic/interpolate-components';
import { getNewPath } from '@woocommerce/navigation';
import { Sender } from 'xstate';
import { addQueryArgs } from '@wordpress/url';
import {
	Notice,
	// eslint-disable-next-line @typescript-eslint/ban-ts-comment
	// @ts-ignore No types for this exist yet.
	__unstableMotion as motion,
} from '@wordpress/components';

/**
 * Internal dependencies
 */
import { CustomizeStoreComponent, FlowType } from '../types';
import { SiteHub } from '../assembler-hub/site-hub';
import { ThemeCard } from './theme-card';
import {
	DesignChangeWarningModal,
	StartNewDesignWarningModal,
	StartOverWarningModal,
	ThemeSwitchWarningModal,
} from './warning-modals';
import { useNetworkStatus } from '~/utils/react-hooks/use-network-status';
import './intro.scss';
import {
	NetworkOfflineBanner,
	ThemeHasModsBanner,
	JetpackOfflineBanner,
	DefaultBanner,
	ExistingAiThemeBanner,
	ExistingThemeBanner,
	NoAIBanner,
	ExistingNoAiThemeBanner,
	ClassicThemeBanner,
	NonDefaultBlockThemeBanner,
} from './intro-banners';
import welcomeTourImg from '../assets/images/design-your-own.svg';
import professionalThemeImg from '../assets/images/professional-theme.svg';
import { navigateOrParent } from '~/customize-store/utils';
import { RecommendThemesAPIResponse } from '~/customize-store/types';
import { customizeStoreStateMachineEvents } from '~/customize-store';
import { trackEvent } from '~/customize-store/tracking';
<<<<<<< HEAD
import { isNoAIFlow as isNoAiFlowGuard } from '../guards';
=======
import { ADMIN_URL } from '~/utils/admin-settings';
>>>>>>> 94b11699

export type events =
	| { type: 'DESIGN_WITH_AI' }
	| { type: 'JETPACK_OFFLINE_HOWTO' }
	| { type: 'CLICKED_ON_BREADCRUMB' }
	| { type: 'SELECTED_BROWSE_ALL_THEMES' }
	| { type: 'SELECTED_ACTIVE_THEME'; payload: { theme: string } }
	| { type: 'SELECTED_NEW_THEME'; payload: { theme: string } }
	| { type: 'DESIGN_WITHOUT_AI' };

export * as actions from './actions';
export * as services from './services';

type BannerStatus = keyof typeof BANNER_COMPONENTS;

const BANNER_COMPONENTS = {
	'network-offline': NetworkOfflineBanner,
	'task-incomplete-active-theme-has-mods': ThemeHasModsBanner,
	'jetpack-offline': JetpackOfflineBanner,
	'existing-ai-theme': ExistingAiThemeBanner,
	'existing-theme': ExistingThemeBanner,
	[ FlowType.noAI ]: NoAIBanner,
	'existing-no-ai-theme': ExistingNoAiThemeBanner,
	'classic-theme': ClassicThemeBanner,
	'non-default-block-theme': NonDefaultBlockThemeBanner,
	default: DefaultBanner,
};

const MODAL_COMPONENTS = {
	'no-modal': null,
	'task-incomplete-override-design-changes': DesignChangeWarningModal,
	'task-complete-with-ai-theme': StartOverWarningModal,
	'task-complete-without-ai-theme': StartNewDesignWarningModal,
};

type ModalStatus = keyof typeof MODAL_COMPONENTS;

const ThemeCards = ( {
	sendEvent,
	themeData,
}: {
	sendEvent: Sender< customizeStoreStateMachineEvents >;
	themeData: RecommendThemesAPIResponse;
} ) => {
	return (
		<>
			<p className="select-theme-text">
				{ __(
					'Or select a professionally designed theme to customize and make your own.',
					'woocommerce'
				) }
			</p>

			<div className="woocommerce-customize-store-theme-cards">
				{ themeData.themes?.map( ( theme ) => (
					<ThemeCard
						key={ theme.slug }
						slug={ theme.slug }
						description={ theme.description }
						thumbnail_url={ theme.thumbnail_url }
						name={ theme.name }
						color_palettes={ theme.color_palettes }
						total_palettes={ theme.total_palettes }
						link_url={ theme?.link_url }
						is_active={ theme.is_active }
						is_free={ theme.is_free }
						price={ theme.price }
						onClick={ () => {
							if ( theme.is_active ) {
								sendEvent( {
									type: 'SELECTED_ACTIVE_THEME',
									payload: { theme: theme.slug },
								} );
							} else {
								sendEvent( {
									type: 'SELECTED_NEW_THEME',
									payload: { theme: theme.slug },
								} );
							}
						} }
					/>
				) ) }
			</div>

			<div className="woocommerce-customize-store-browse-themes">
				<button
					onClick={ () =>
						sendEvent( {
							type: 'SELECTED_BROWSE_ALL_THEMES',
						} )
					}
				>
					{ __( 'Browse all themes', 'woocommerce' ) }
				</button>
			</div>
		</>
	);
};

const CustomizedThemeBanners = ( {
	isBlockTheme,
	isDefaultTheme,
	isNoAiFlow,
	sendEvent,
}: {
	isBlockTheme: boolean | undefined;
	isDefaultTheme: boolean | undefined;
	isNoAiFlow: boolean;
	sendEvent: Sender< customizeStoreStateMachineEvents >;
} ) => {
	const [ isModalOpen, setIsModalOpen ] = useState( false );

	return (
		<>
			<p className="select-theme-text">
				{ __( 'Design or choose a new theme', 'woocommerce' ) }
			</p>

			<div className="woocommerce-customize-store-cards">
				<div className="intro-card">
					<img
						src={ welcomeTourImg }
						alt={ __( 'Design your own theme', 'woocommerce' ) }
					/>

					<div>
						<h2 className="intro-card__title">
							{ __( 'Design your own theme', 'woocommerce' ) }
						</h2>

						<button
							className="intro-card__link"
							onClick={ () => {
								trackEvent(
									'customize_your_store_intro_design_theme',
									{
										theme_type: isBlockTheme
											? 'block'
											: 'classic',
									}
								);
								if ( isDefaultTheme ) {
									navigateOrParent(
										window,
										getNewPath(
											{ customizing: true },
											'/customize-store/assembler-hub',
											{}
										)
									);
								} else {
									setIsModalOpen( true );
								}
							} }
						>
							{ __( 'Use the store designer', 'woocommerce' ) }
						</button>
					</div>
				</div>

				<div className="intro-card">
					<img
						src={ professionalThemeImg }
						alt={ __(
							'Choose a professionally designed theme',
							'woocommerce'
						) }
					/>

					<div>
						<h2 className="intro-card__title">
							{ __(
								'Choose a professionally designed theme',
								'woocommerce'
							) }
						</h2>

						<button
							className="intro-card__link"
							onClick={ () => {
								trackEvent(
									'customize_your_store_intro_browse_themes'
								);
								sendEvent( {
									type: 'SELECTED_BROWSE_ALL_THEMES',
								} );
							} }
						>
							{ __( 'Browse themes', 'woocommerce' ) }
						</button>
					</div>
				</div>
			</div>
			{ isModalOpen && (
				<ThemeSwitchWarningModal
					setIsModalOpen={ setIsModalOpen }
					redirectToCYSFlow={ () =>
						sendEvent( {
							type: isNoAiFlow
								? 'DESIGN_WITHOUT_AI'
								: 'DESIGN_WITH_AI',
						} )
					}
				/>
			) }
		</>
	);
};

export const Intro: CustomizeStoreComponent = ( { sendEvent, context } ) => {
	const {
		intro: {
			activeTheme,
			themeData,
			customizeStoreTaskCompleted,
			currentThemeIsAiGenerated,
		},
		activeThemeHasMods,
	} = context;

	const isJetpackOffline = false;

	const isNetworkOffline = useNetworkStatus();

	const [ showError, setShowError ] = useState(
		context.flowType === FlowType.noAI && context.intro.hasErrors
	);

	const [ openDesignChangeWarningModal, setOpenDesignChangeWarningModal ] =
		useState( false );

	let modalStatus: ModalStatus = 'no-modal';
	let bannerStatus: BannerStatus = 'default';

	const isDefaultTheme = activeTheme === 'twentytwentyfour';
	interface Theme {
		is_block_theme?: boolean;
	}

	const currentTheme = useSelect( ( select ) => {
		// eslint-disable-next-line @typescript-eslint/ban-ts-comment
		// @ts-ignore
		return select( 'core' ).getCurrentTheme() as Theme;
	}, [] );

	const isBlockTheme = currentTheme?.is_block_theme;

	switch ( true ) {
		case isNetworkOffline:
			bannerStatus = 'network-offline';
			break;
		case isJetpackOffline as boolean:
			bannerStatus = 'jetpack-offline';
			break;
		case ! isBlockTheme:
			bannerStatus = 'classic-theme';
			break;
		case context.flowType === FlowType.noAI &&
			isBlockTheme &&
			! isDefaultTheme:
			bannerStatus = 'non-default-block-theme';
			break;
		case context.flowType === FlowType.noAI &&
			! customizeStoreTaskCompleted:
			bannerStatus = FlowType.noAI;
			break;
		case context.flowType === FlowType.noAI && customizeStoreTaskCompleted:
			bannerStatus = 'existing-no-ai-theme';
			break;
		case ! customizeStoreTaskCompleted && activeThemeHasMods:
			bannerStatus = 'task-incomplete-active-theme-has-mods';
			break;
		case customizeStoreTaskCompleted && currentThemeIsAiGenerated:
			bannerStatus = 'existing-ai-theme';
			break;
		case customizeStoreTaskCompleted && ! currentThemeIsAiGenerated:
			bannerStatus = 'existing-theme';
			break;
	}

	switch ( true ) {
		case openDesignChangeWarningModal === false:
			modalStatus = 'no-modal';
			break;
		case bannerStatus === 'task-incomplete-active-theme-has-mods':
			modalStatus = 'task-incomplete-override-design-changes';
			break;
		case bannerStatus === 'existing-ai-theme':
			modalStatus = 'task-complete-with-ai-theme';
			break;
		case bannerStatus === 'existing-theme':
			modalStatus = 'task-complete-without-ai-theme';
			break;
	}

	const ModalComponent = MODAL_COMPONENTS[ modalStatus ];

	const BannerComponent = BANNER_COMPONENTS[ bannerStatus ];

	const sidebarMessage =
		context.flowType === FlowType.AIOnline
			? __(
					'Create a store that reflects your brand and business. Select one of our professionally designed themes to customize, or create your own using AI.',
					'woocommerce'
			  )
			: __(
					'Design a store that reflects your brand and business. Customize your active theme, select a professionally designed theme, or create a new look using our store designer.',
					'woocommerce'
			  );

	return (
		<>
			{ ModalComponent && (
				<ModalComponent
					sendEvent={ sendEvent }
					setOpenDesignChangeWarningModal={
						setOpenDesignChangeWarningModal
					}
				/>
			) }
			<div className="woocommerce-customize-store-header">
				<SiteHub
					as={ motion.div }
					variants={ {
						view: { x: 0 },
					} }
					isTransparent={ false }
					className="woocommerce-customize-store__content"
				/>
			</div>

			<div className="woocommerce-customize-store-container">
				<div className="woocommerce-customize-store-sidebar">
					<div className="woocommerce-customize-store-sidebar__title">
						<button
							onClick={ () => {
								sendEvent( 'CLICKED_ON_BREADCRUMB' );
							} }
						>
							{ chevronLeft }
						</button>
						{ __( 'Customize your store', 'woocommerce' ) }
					</div>
					<p>{ sidebarMessage }</p>
				</div>

				<div className="woocommerce-customize-store-main">
					{ showError && (
						<Notice
							onRemove={ () => setShowError( false ) }
							className="woocommerce-cys-design-with-ai__error-notice"
							status="error"
						>
							{ interpolateComponents( {
								mixedString: __(
									'Oops! We encountered a problem while setting up the foundations. {{anchor}}Please try again{{/anchor}} or start with a theme.',
									'woocommerce'
								),
								components: {
									anchor: (
										// eslint-disable-next-line jsx-a11y/anchor-has-content, jsx-a11y/click-events-have-key-events, jsx-a11y/no-static-element-interactions, jsx-a11y/anchor-is-valid
										<a
											className="woocommerce-customize-store-error-link"
											onClick={ () =>
												sendEvent( 'DESIGN_WITHOUT_AI' )
											}
										/>
									),
								},
							} ) }
						</Notice>
					) }
					<BannerComponent
						setOpenDesignChangeWarningModal={
							setOpenDesignChangeWarningModal
						}
						redirectToCYSFlow={ () =>
							sendEvent( 'DESIGN_WITHOUT_AI' )
						}
						sendEvent={ sendEvent }
					/>

					{ isDefaultTheme && ! customizeStoreTaskCompleted ? (
						<ThemeCards
							sendEvent={ sendEvent }
							themeData={ themeData }
						/>
					) : (
						<CustomizedThemeBanners
							isBlockTheme={ isBlockTheme }
							isDefaultTheme={ isDefaultTheme }
							sendEvent={ sendEvent }
							isNoAiFlow={ isNoAiFlowGuard( context.flowType ) }
						/>
					) }
				</div>
			</div>
		</>
	);
};<|MERGE_RESOLUTION|>--- conflicted
+++ resolved
@@ -48,11 +48,7 @@
 import { RecommendThemesAPIResponse } from '~/customize-store/types';
 import { customizeStoreStateMachineEvents } from '~/customize-store';
 import { trackEvent } from '~/customize-store/tracking';
-<<<<<<< HEAD
 import { isNoAIFlow as isNoAiFlowGuard } from '../guards';
-=======
-import { ADMIN_URL } from '~/utils/admin-settings';
->>>>>>> 94b11699
 
 export type events =
 	| { type: 'DESIGN_WITH_AI' }
