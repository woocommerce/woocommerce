/**
 * External dependencies
 */
import { assign, DoneInvokeEvent } from 'xstate';
import { recordEvent } from '@woocommerce/tracks';

/**
 * Internal dependencies
 */
import { customizeStoreStateMachineEvents } from '..';

/**
 * Internal dependencies
 */
import { customizeStoreStateMachineContext } from '../types';
<<<<<<< HEAD
import { ThemeCard } from './types';
=======
import { ThemeCard } from './theme-cards';
import { events } from './';
>>>>>>> e06f6742

export const assignThemeCards = assign<
	customizeStoreStateMachineContext,
	customizeStoreStateMachineEvents // this is actually the wrong type for the event but I still don't know how to type this properly
>( {
	intro: ( context, event ) => {
		const themeCards = ( event as DoneInvokeEvent< ThemeCard[] > ).data; // type coercion workaround for now
		return { ...context.intro, themeCards };
	},
} );

export const recordTracksDesignWithAIClicked = () => {
	recordEvent( 'customize_your_store_intro_design_with_ai_click' );
};

export const recordTracksThemeSelected = (
	_context: customizeStoreStateMachineContext,
	event: Extract<
		events,
		{ type: 'SELECTED_ACTIVE_THEME' | 'SELECTED_NEW_THEME' }
	>
) => {
	recordEvent( 'wcadmin_customize_your_store_intro_theme_select', {
		theme: event.payload.theme,
		is_active: event.type === 'SELECTED_ACTIVE_THEME' ? 'yes' : 'no',
	} );
};

export const recordTracksBrowseAllThemesClicked = () => {
	recordEvent( 'customize_your_store_intro_browse_all_themes_click' );
};<|MERGE_RESOLUTION|>--- conflicted
+++ resolved
@@ -13,12 +13,8 @@
  * Internal dependencies
  */
 import { customizeStoreStateMachineContext } from '../types';
-<<<<<<< HEAD
 import { ThemeCard } from './types';
-=======
-import { ThemeCard } from './theme-cards';
 import { events } from './';
->>>>>>> e06f6742
 
 export const assignThemeCards = assign<
 	customizeStoreStateMachineContext,
