--- conflicted
+++ resolved
@@ -174,10 +174,6 @@
 		}
 		const isFontLibraryAvailable =
 			window.parent.__wcCustomizeStore.isFontLibraryAvailable || false;
-<<<<<<< HEAD
-
-=======
->>>>>>> a943de24
 		return isFontLibraryAvailable;
 	},
 } );