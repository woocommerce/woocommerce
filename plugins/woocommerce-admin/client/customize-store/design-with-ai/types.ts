/**
 * External dependencies
 */
import { z } from 'zod';
/**
 * Internal dependencies
 */
import {
	colorPaletteValidator,
<<<<<<< HEAD
	fontChoiceValidator,
	headerValidator,
	footerValidator,
=======
	colorPaletteResponseValidator,
	fontChoiceValidator,
>>>>>>> 1af971ca
} from './prompts';

export type designWithAiStateMachineContext = {
	businessInfoDescription: {
		descriptionText: string;
	};
	lookAndFeel: {
		choice: Look | '';
	};
	toneOfVoice: {
		choice: Tone | '';
	};
	aiSuggestions: {
		defaultColorPalette: ColorPaletteResponse;
		fontPairing: FontPairing[ 'pair_name' ];
		header: Header[ 'slug' ];
		footer: Footer[ 'slug' ];
	};
	// If we require more data from options, previously provided core profiler details,
	// we can retrieve them in preBusinessInfoDescription and then assign them here
};
export type designWithAiStateMachineEvents =
	| { type: 'AI_WIZARD_CLOSED_BEFORE_COMPLETION'; payload: { step: string } }
	| {
			type: 'BUSINESS_INFO_DESCRIPTION_COMPLETE';
			payload: string;
	  }
	| {
			type: 'LOOK_AND_FEEL_COMPLETE';
	  }
	| {
			type: 'TONE_OF_VOICE_COMPLETE';
	  }
	| {
			type: 'EXTERNAL_URL_UPDATE';
	  };

export const VALID_LOOKS = [ 'Contemporary', 'Classic', 'Bold' ] as const;
export const VALID_TONES = [ 'Informal', 'Neutral', 'Formal' ] as const;
export type Look = ( typeof VALID_LOOKS )[ number ];
export type Tone = ( typeof VALID_TONES )[ number ];

export interface LookAndToneCompletionResponse {
	look: Look;
	tone: Tone;
}

export type ColorPalette = z.infer< typeof colorPaletteValidator >;
export type ColorPaletteResponse = z.infer<
	typeof colorPaletteResponseValidator
>;

export type FontPairing = z.infer< typeof fontChoiceValidator >;

export type Header = z.infer< typeof headerValidator >;

export type Footer = z.infer< typeof footerValidator >;<|MERGE_RESOLUTION|>--- conflicted
+++ resolved
@@ -7,14 +7,11 @@
  */
 import {
 	colorPaletteValidator,
-<<<<<<< HEAD
 	fontChoiceValidator,
 	headerValidator,
 	footerValidator,
-=======
 	colorPaletteResponseValidator,
 	fontChoiceValidator,
->>>>>>> 1af971ca
 } from './prompts';
 
 export type designWithAiStateMachineContext = {
