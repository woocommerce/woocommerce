--- conflicted
+++ resolved
@@ -11,12 +11,9 @@
 	designWithAiStateMachineContext,
 	designWithAiStateMachineEvents,
 	FontPairing,
-<<<<<<< HEAD
 	Header,
 	Footer,
-=======
 	ColorPaletteResponse,
->>>>>>> 1af971ca
 } from './types';
 import {
 	BusinessInfoDescription,
