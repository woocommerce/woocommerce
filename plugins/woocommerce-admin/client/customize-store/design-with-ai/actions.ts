--- conflicted
+++ resolved
@@ -151,7 +151,6 @@
 	},
 } );
 
-<<<<<<< HEAD
 const assignHomepageTemplate = assign<
 	designWithAiStateMachineContext,
 	designWithAiStateMachineEvents
@@ -168,7 +167,8 @@
 			 ).data.response.homepage_template,
 		};
 	},
-=======
+} );
+
 const updateWooAiStoreDescriptionOption = ( descriptionText: string ) => {
 	return dispatch( OPTIONS_STORE_NAME ).updateOptions( {
 		woo_ai_describe_store_description: descriptionText,
@@ -190,7 +190,6 @@
 				),
 			'update-woo-ai-business-description-option'
 		),
->>>>>>> 55c1bec4
 } );
 
 const logAIAPIRequestError = () => {
