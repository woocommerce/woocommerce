/**
 * External dependencies
 */
import { Sender, createMachine } from 'xstate';
import { useEffect, useMemo, useState } from '@wordpress/element';
import { useMachine, useSelector } from '@xstate/react';
import { getQuery, updateQueryString } from '@woocommerce/navigation';

/**
 * Internal dependencies
 */
import { useFullScreen } from '~/utils';
import {
	Intro,
	events as introEvents,
	services as introServices,
	actions as introActions,
} from './intro';
import { DesignWithAi, events as designWithAiEvents } from './design-with-ai';
import { AssemblerHub, events as assemblerHubEvents } from './assembler-hub';
import { Transitional, events as transitionalEvents } from './transitional';
import { findComponentMeta } from '~/utils/xstate/find-component';
import {
	CustomizeStoreComponentMeta,
	CustomizeStoreComponent,
	customizeStoreStateMachineContext,
} from './types';
import { ThemeCard } from './intro/theme-cards';
import './style.scss';

export type customizeStoreStateMachineEvents =
	| introEvents
	| designWithAiEvents
	| assemblerHubEvents
<<<<<<< HEAD
	| transitionalEvents
	| { type: 'AI_WIZARD_CLOSED_BEFORE_COMPLETION'; payload: { step: string } };
=======
	| { type: 'AI_WIZARD_CLOSED_BEFORE_COMPLETION'; payload: { step: string } }
	| { type: 'EXTERNAL_URL_UPDATE' };
>>>>>>> e52d11a8

const updateQueryStep = (
	_context: unknown,
	_evt: unknown,
	{ action }: { action: unknown }
) => {
	const { path } = getQuery() as { path: string };
	const step = ( action as { step: string } ).step;
	const pathFragments = path.split( '/' ); // [0] '', [1] 'customize-store', [2] step slug [3] design-with-ai, assembler-hub path fragments
	if ( pathFragments[ 1 ] === 'customize-store' ) {
		if ( pathFragments[ 2 ] !== step ) {
			// this state machine is only concerned with [2], so we ignore changes to [3]
			// [1] is handled by router at root of wc-admin
			updateQueryString( {}, `/customize-store/${ step }` );
		}
	}
};

const browserPopstateHandler =
	() => ( sendBack: Sender< { type: 'EXTERNAL_URL_UPDATE' } > ) => {
		const popstateHandler = () => {
			sendBack( { type: 'EXTERNAL_URL_UPDATE' } );
		};
		window.addEventListener( 'popstate', popstateHandler );
		return () => {
			window.removeEventListener( 'popstate', popstateHandler );
		};
	};

export const machineActions = {
	updateQueryStep,
};

export const customizeStoreStateMachineActions = {
	...introActions,
	...machineActions,
};

export const customizeStoreStateMachineServices = {
	...introServices,
	browserPopstateHandler,
};
export const customizeStoreStateMachineDefinition = createMachine( {
	id: 'customizeStore',
	initial: 'navigate',
	predictableActionArguments: true,
	preserveActionOrder: true,
	schema: {
		context: {} as customizeStoreStateMachineContext,
		events: {} as customizeStoreStateMachineEvents,
		services: {} as {
			fetchThemeCards: { data: ThemeCard[] };
		},
	},
	context: {
		intro: {
			themeCards: [] as ThemeCard[],
			activeTheme: '',
		},
	} as customizeStoreStateMachineContext,
	invoke: {
		src: 'browserPopstateHandler',
	},
	on: {
		EXTERNAL_URL_UPDATE: {
			target: 'navigate',
		},
		AI_WIZARD_CLOSED_BEFORE_COMPLETION: {
			target: 'intro',
			actions: [ { type: 'updateQueryStep', step: 'intro' } ],
		},
	},
	states: {
		navigate: {
			always: [
				{
					target: 'intro',
					cond: {
						type: 'hasStepInUrl',
						step: 'intro',
					},
				},
				{
					target: 'designWithAi',
					cond: {
						type: 'hasStepInUrl',
						step: 'design-with-ai',
					},
				},
				{
					target: 'assemblerHub',
					cond: {
						type: 'hasStepInUrl',
						step: 'assembler-hub',
					},
				},
				{
					target: 'intro',
				},
			],
		},
		intro: {
			id: 'intro',
			initial: 'preIntro',
			states: {
				preIntro: {
					invoke: {
						src: 'fetchThemeCards',
						onDone: {
							target: 'intro',
							actions: [ 'assignThemeCards' ],
						},
					},
				},
				intro: {
					meta: {
						component: Intro,
					},
				},
			},
			on: {
				DESIGN_WITH_AI: {
					target: 'designWithAi',
				},
				SELECTED_ACTIVE_THEME: {
					target: 'assemblerHub',
				},
				CLICKED_ON_BREADCRUMB: {
					target: 'backToHomescreen',
				},
				SELECTED_NEW_THEME: {
					target: 'appearanceTask',
				},
				SELECTED_BROWSE_ALL_THEMES: {
					target: 'appearanceTask',
				},
			},
		},
		designWithAi: {
			initial: 'preDesignWithAi',
			states: {
				preDesignWithAi: {
					always: {
						target: 'designWithAi',
					},
				},
				designWithAi: {
					meta: {
						component: DesignWithAi,
					},
					entry: [
						{ type: 'updateQueryStep', step: 'design-with-ai' },
					],
				},
			},
			on: {
				THEME_SUGGESTED: {
					target: 'assemblerHub',
				},
			},
		},
		assemblerHub: {
			initial: 'assemblerHub',
			states: {
				assemblerHub: {
					entry: [
						{ type: 'updateQueryStep', step: 'assembler-hub' },
					],
					meta: {
						component: AssemblerHub,
					},
				},
			},
			on: {
				FINISH_CUSTOMIZATION: {
					target: 'transitionalScreen',
				},
				GO_BACK_TO_DESIGN_WITH_AI: {
					target: 'designWithAi',
				},
			},
		},
		transitionalScreen: {
			meta: {
				component: Transitional,
			},
			on: {
				GO_BACK_TO_HOME: {
					target: 'backToHomescreen',
				},
			},
		},
		backToHomescreen: {},
		appearanceTask: {},
	},
} );

export const CustomizeStoreController = ( {
	actionOverrides,
	servicesOverrides,
}: {
	actionOverrides: Partial< typeof customizeStoreStateMachineActions >;
	servicesOverrides: Partial< typeof customizeStoreStateMachineServices >;
} ) => {
	useFullScreen( [ 'woocommerce-customize-store' ] );

	const augmentedStateMachine = useMemo( () => {
		return customizeStoreStateMachineDefinition.withConfig( {
			services: {
				...customizeStoreStateMachineServices,
				...servicesOverrides,
			},
			actions: {
				...customizeStoreStateMachineActions,
				...actionOverrides,
			},
			guards: {
				hasStepInUrl: ( _ctx, _evt, { cond }: { cond: unknown } ) => {
					const { path = '' } = getQuery() as { path: string };
					const pathFragments = path.split( '/' );
					return (
						pathFragments[ 2 ] === // [0] '', [1] 'customize-store', [2] step slug
						( cond as { step: string | undefined } ).step
					);
				},
			},
		} );
	}, [ actionOverrides, servicesOverrides ] );

	const [ state, send, service ] = useMachine( augmentedStateMachine, {
		devTools: process.env.NODE_ENV === 'development',
	} );

	// eslint-disable-next-line react-hooks/exhaustive-deps -- false positive due to function name match, this isn't from react std lib
	const currentNodeMeta = useSelector( service, ( currentState ) =>
		findComponentMeta< CustomizeStoreComponentMeta >(
			currentState?.meta ?? undefined
		)
	);

	const [ CurrentComponent, setCurrentComponent ] =
		useState< CustomizeStoreComponent | null >( null );
	useEffect( () => {
		if ( currentNodeMeta?.component ) {
			setCurrentComponent( () => currentNodeMeta?.component );
		}
	}, [ CurrentComponent, currentNodeMeta?.component ] );

	const currentNodeCssLabel =
		state.value instanceof Object
			? Object.keys( state.value )[ 0 ]
			: state.value;

	return (
		<>
			<div
				className={ `woocommerce-profile-wizard__container woocommerce-profile-wizard__step-${ currentNodeCssLabel }` }
			>
				{ CurrentComponent ? (
					<CurrentComponent
						parentMachine={ service }
						sendEvent={ send }
						context={ state.context }
					/>
				) : (
					<div />
				) }
			</div>
		</>
	);
};

export default CustomizeStoreController;<|MERGE_RESOLUTION|>--- conflicted
+++ resolved
@@ -32,13 +32,9 @@
 	| introEvents
 	| designWithAiEvents
 	| assemblerHubEvents
-<<<<<<< HEAD
 	| transitionalEvents
 	| { type: 'AI_WIZARD_CLOSED_BEFORE_COMPLETION'; payload: { step: string } };
-=======
-	| { type: 'AI_WIZARD_CLOSED_BEFORE_COMPLETION'; payload: { step: string } }
 	| { type: 'EXTERNAL_URL_UPDATE' };
->>>>>>> e52d11a8
 
 const updateQueryStep = (
 	_context: unknown,
