/**
 * External dependencies
 */
import { interpret } from 'xstate';
import { waitFor } from 'xstate/lib/waitFor';

/**
 * Internal dependencies
 */
import { designWithNoAiStateMachineDefinition } from '../state-machine';

const createMockMachine = ( {
	services,
	guards,
	actions,
}: Parameters<
	typeof designWithNoAiStateMachineDefinition.withConfig
>[ 0 ] ) => {
	const machineWithConfig = designWithNoAiStateMachineDefinition.withConfig( {
		services,
		guards,
		actions,
	} );

	return machineWithConfig;
};

jest.mock( '@wordpress/api-fetch', () => jest.fn() );
jest.mock(
	'@wordpress/edit-site/build-module/components/global-styles/global-styles-provider',
	() => jest.fn()
);

describe( 'Design Without AI state machine', () => {
	beforeEach( () => {
		jest.clearAllMocks();
	} );

	describe( 'navigate state', () => {
		it( 'should start with the navigate state', async () => {
			const expectedValue = 'navigate';

			const actualState =
				designWithNoAiStateMachineDefinition.initialState;

			expect( actualState.matches( expectedValue ) ).toBeTruthy();
		} );

		it( 'should check the url', () => {
			const hasStepInUrl = jest.fn( () => true );
			const machine = designWithNoAiStateMachineDefinition.withConfig( {
				guards: {
					hasStepInUrl,
				},
			} );

			const machineInterpret = interpret( machine ).start();

			expect( hasStepInUrl ).toBeCalled();
			machineInterpret.stop();
		} );

		it( 'should transit to preAssembleSite state when the url is /design', () => {
			const hasStepInUrl = jest.fn( () => true );
			const machine = designWithNoAiStateMachineDefinition.withConfig( {
				guards: {
					hasStepInUrl,
				},
			} );

			const machineInterpret = interpret( machine ).start();

			expect(
				machineInterpret.getSnapshot().matches( 'preAssembleSite' )
			).toBeTruthy();

			machineInterpret.stop();
		} );

		it( "should not transit to preAssembleSite state when the url isn't /design", () => {
			const hasStepInUrl = jest.fn( () => false );
			const machine = designWithNoAiStateMachineDefinition.withConfig( {
				guards: {
					hasStepInUrl,
				},
			} );

			const machineInterpret = interpret( machine ).start();

			expect(
				machineInterpret.getSnapshot().matches( 'preAssembleSite' )
			).toBeFalsy();
		} );
	} );

	describe( 'preAssembleSite state', () => {
		it( 'should invoke `redirectToIntroWithError` when `installAndActivateTheme` service fails', async () => {
			const initialState =
				'preAssembleSite.preApiCallLoader.installAndActivateTheme';

			const installAndActivateThemeMock = jest.fn( () =>
				Promise.reject()
			);
			const assembleSiteMock = jest.fn( () => Promise.resolve() );
			const createProductsMock = jest.fn( () =>
				Promise.resolve( {
					success: true,
				} )
			);
			const redirectToIntroWithErrorMock = jest.fn();

			const machine = createMockMachine( {
				services: {
					installAndActivateTheme: installAndActivateThemeMock,
					assembleSite: assembleSiteMock,
					createProducts: createProductsMock,
				},
				actions: {
					redirectToIntroWithError: redirectToIntroWithErrorMock,
				},
			} );

			const state = machine.getInitialState( initialState );

			const actor = interpret( machine ).start( state );

			await waitFor( actor, ( currentState ) => {
				return currentState.matches(
					'preAssembleSite.preApiCallLoader.installAndActivateTheme.pending'
				);
			} );

			expect( installAndActivateThemeMock ).toHaveBeenCalled();
			expect( redirectToIntroWithErrorMock ).toHaveBeenCalled();
		} );
		it( 'should invoke `installAndActivateTheme` service', async () => {
			const initialState =
				'preAssembleSite.preApiCallLoader.installAndActivateTheme';
			const installAndActivateThemeMock = jest.fn( () =>
				Promise.resolve()
			);
			const assembleSiteMock = jest.fn( () => Promise.resolve() );
			const createProductsMock = jest.fn( () =>
				Promise.resolve( {
					success: true,
				} )
			);

			const machine = createMockMachine( {
				services: {
					installAndActivateTheme: installAndActivateThemeMock,
					assembleSite: assembleSiteMock,
					createProducts: createProductsMock,
				},
				actions: {
					redirectToAssemblerHub: jest.fn(),
				},
			} );

			const state = machine.getInitialState( initialState );

			const actor = interpret( machine ).start( state );

			await waitFor( actor, ( currentState ) => {
				return currentState.matches(
					'preAssembleSite.preApiCallLoader.installAndActivateTheme.setupStore'
				);
			} );

			await actor.stop();

			expect( installAndActivateThemeMock ).toHaveBeenCalled();
		} );

		it( 'should invoke `redirectToIntroWithError` when `assembleSite` service fails', async () => {
<<<<<<< HEAD
			const initialState =
				'preAssembleSite.preApiCallLoader.installAndActivateTheme';
=======
			const initialState = 'preAssembleSite.assembleSite';
>>>>>>> 81bef3e6

			const assembleSiteMock = jest.fn( () => Promise.reject() );
			const createProductsMock = jest.fn( () => {
				return Promise.resolve( {
					success: true,
				} );
			} );
			const installAndActivateThemeMock = jest.fn( () =>
				Promise.resolve()
			);

			const redirectToIntroWithErrorMock = jest.fn();

			const machine = createMockMachine( {
				services: {
					assembleSite: assembleSiteMock,
					createProducts: createProductsMock,
					installAndActivateTheme: installAndActivateThemeMock,
				},
				actions: {
					redirectToIntroWithError: redirectToIntroWithErrorMock,
				},
			} );

			const state = machine.getInitialState( initialState );

			const actor = interpret( machine ).start( state );

			await waitFor( actor, ( currentState ) => {
				return currentState.matches(
<<<<<<< HEAD
					'preAssembleSite.preApiCallLoader.installAndActivateTheme.setupStore'
=======
					'preAssembleSite.assembleSite.pending'
>>>>>>> 81bef3e6
				);
			} );

			expect( assembleSiteMock ).toHaveBeenCalled();
			expect( redirectToIntroWithErrorMock ).toHaveBeenCalled();
		} );

		it( 'should invoke `assembleSite` service', async () => {
<<<<<<< HEAD
			const initialState =
				'preAssembleSite.preApiCallLoader.installAndActivateTheme';
=======
			const initialState = 'preAssembleSite.assembleSite';
>>>>>>> 81bef3e6

			const assembleSiteMock = jest.fn( () => Promise.resolve() );
			const installAndActivateThemeMock = jest.fn( () =>
				Promise.resolve()
			);
			const createProductsMock = jest.fn( () =>
				Promise.resolve( {
					success: true,
				} )
			);

			const machine = createMockMachine( {
				services: {
					assembleSite: assembleSiteMock,
					createProducts: createProductsMock,
					installAndActivateTheme: installAndActivateThemeMock,
				},
				actions: {
					redirectToAssemblerHub: jest.fn(),
				},
			} );

			const state = machine.getInitialState( initialState );

			const actor = interpret( machine ).start( state );

<<<<<<< HEAD
			await waitFor( actor, ( currentState ) => {
				return currentState.matches(
					'preAssembleSite.preApiCallLoader.installAndActivateTheme.setupStore.assembleSite.success'
				);
=======
			const finalState = await waitFor( actor, ( currentState ) => {
				return currentState.matches( 'showAssembleHub' );
>>>>>>> 81bef3e6
			} );

			expect( assembleSiteMock ).toHaveBeenCalled();

<<<<<<< HEAD
			const finalState = await waitFor( actor, ( currentState ) => {
				return currentState.matches( 'showAssembleHub' );
			} );

=======
>>>>>>> 81bef3e6
			expect( finalState.matches( 'showAssembleHub' ) ).toBeTruthy();
		} );

		it( 'should invoke `redirectToIntroWithError` when `createProducts` service fails', async () => {
			const initialState =
				'preAssembleSite.preApiCallLoader.installAndActivateTheme.setupStore.createProducts';

			const createProductsMock = jest.fn( () => Promise.reject() );
			const assembleSiteMock = jest.fn( () => Promise.resolve() );
			const installAndActivateThemeMock = jest.fn( () =>
				Promise.resolve()
			);

			const redirectToIntroWithErrorMock = jest.fn();

			const machine = createMockMachine( {
				services: {
					createProducts: createProductsMock,
					assembleSite: assembleSiteMock,
					installAndActivateTheme: installAndActivateThemeMock,
				},
				actions: {
					redirectToIntroWithError: redirectToIntroWithErrorMock,
				},
			} );

			const state = machine.getInitialState( initialState );

			const actor = interpret( machine ).start( state );

			await waitFor( actor, ( currentState ) => {
				return currentState.matches(
					'preAssembleSite.preApiCallLoader.installAndActivateTheme.setupStore.createProducts.pending'
				);
			} );

			expect( createProductsMock ).toHaveBeenCalled();
			expect( redirectToIntroWithErrorMock ).toHaveBeenCalled();
		} );

		it( 'should invoke `createProducts` service', async () => {
			const initialState =
				'preAssembleSite.preApiCallLoader.installAndActivateTheme.setupStore.createProducts';

			const createProductsMock = jest.fn( () =>
				Promise.resolve( {
					success: true,
				} )
			);

			const machine = createMockMachine( {
				services: {
					createProducts: createProductsMock,
				},
			} );

			const state = machine.getInitialState( initialState );

			const actor = interpret( machine ).start( state );

			await waitFor( actor, ( currentState ) => {
				return currentState.matches(
					'preAssembleSite.preApiCallLoader.installAndActivateTheme.setupStore.createProducts.pending'
				);
			} );

			expect( createProductsMock ).toHaveBeenCalled();

			const finalState = await waitFor( actor, ( currentState ) => {
				return currentState.matches(
					'preAssembleSite.preApiCallLoader.installAndActivateTheme.setupStore.createProducts.success'
				);
			} );

			expect(
				finalState.matches(
					'preAssembleSite.preApiCallLoader.installAndActivateTheme.setupStore.createProducts.success'
				)
			).toBeTruthy();
		} );
	} );
} );<|MERGE_RESOLUTION|>--- conflicted
+++ resolved
@@ -152,33 +152,35 @@
 					assembleSite: assembleSiteMock,
 					createProducts: createProductsMock,
 				},
-				actions: {
-					redirectToAssemblerHub: jest.fn(),
-				},
-			} );
-
-			const state = machine.getInitialState( initialState );
-
-			const actor = interpret( machine ).start( state );
-
-			await waitFor( actor, ( currentState ) => {
-				return currentState.matches(
-					'preAssembleSite.preApiCallLoader.installAndActivateTheme.setupStore'
-				);
-			} );
-
-			await actor.stop();
+			} );
+
+			const state = machine.getInitialState( initialState );
+
+			const actor = interpret( machine ).start( state );
+
+			await waitFor( actor, ( currentState ) => {
+				return currentState.matches(
+					'preAssembleSite.preApiCallLoader.installAndActivateTheme.pending'
+				);
+			} );
 
 			expect( installAndActivateThemeMock ).toHaveBeenCalled();
+
+			const finalState = await waitFor( actor, ( currentState ) => {
+				return currentState.matches(
+					'preAssembleSite.preApiCallLoader.installAndActivateTheme.success'
+				);
+			} );
+
+			expect(
+				finalState.matches(
+					'preAssembleSite.preApiCallLoader.installAndActivateTheme.success'
+				)
+			).toBeTruthy();
 		} );
 
 		it( 'should invoke `redirectToIntroWithError` when `assembleSite` service fails', async () => {
-<<<<<<< HEAD
-			const initialState =
-				'preAssembleSite.preApiCallLoader.installAndActivateTheme';
-=======
 			const initialState = 'preAssembleSite.assembleSite';
->>>>>>> 81bef3e6
 
 			const assembleSiteMock = jest.fn( () => Promise.reject() );
 			const createProductsMock = jest.fn( () => {
@@ -209,11 +211,7 @@
 
 			await waitFor( actor, ( currentState ) => {
 				return currentState.matches(
-<<<<<<< HEAD
-					'preAssembleSite.preApiCallLoader.installAndActivateTheme.setupStore'
-=======
 					'preAssembleSite.assembleSite.pending'
->>>>>>> 81bef3e6
 				);
 			} );
 
@@ -222,12 +220,7 @@
 		} );
 
 		it( 'should invoke `assembleSite` service', async () => {
-<<<<<<< HEAD
-			const initialState =
-				'preAssembleSite.preApiCallLoader.installAndActivateTheme';
-=======
 			const initialState = 'preAssembleSite.assembleSite';
->>>>>>> 81bef3e6
 
 			const assembleSiteMock = jest.fn( () => Promise.resolve() );
 			const installAndActivateThemeMock = jest.fn( () =>
@@ -254,32 +247,18 @@
 
 			const actor = interpret( machine ).start( state );
 
-<<<<<<< HEAD
-			await waitFor( actor, ( currentState ) => {
-				return currentState.matches(
-					'preAssembleSite.preApiCallLoader.installAndActivateTheme.setupStore.assembleSite.success'
-				);
-=======
 			const finalState = await waitFor( actor, ( currentState ) => {
 				return currentState.matches( 'showAssembleHub' );
->>>>>>> 81bef3e6
 			} );
 
 			expect( assembleSiteMock ).toHaveBeenCalled();
 
-<<<<<<< HEAD
-			const finalState = await waitFor( actor, ( currentState ) => {
-				return currentState.matches( 'showAssembleHub' );
-			} );
-
-=======
->>>>>>> 81bef3e6
 			expect( finalState.matches( 'showAssembleHub' ) ).toBeTruthy();
 		} );
 
 		it( 'should invoke `redirectToIntroWithError` when `createProducts` service fails', async () => {
 			const initialState =
-				'preAssembleSite.preApiCallLoader.installAndActivateTheme.setupStore.createProducts';
+				'preAssembleSite.preApiCallLoader.createProducts';
 
 			const createProductsMock = jest.fn( () => Promise.reject() );
 			const assembleSiteMock = jest.fn( () => Promise.resolve() );
@@ -306,7 +285,7 @@
 
 			await waitFor( actor, ( currentState ) => {
 				return currentState.matches(
-					'preAssembleSite.preApiCallLoader.installAndActivateTheme.setupStore.createProducts.pending'
+					'preAssembleSite.preApiCallLoader.createProducts.pending'
 				);
 			} );
 
@@ -316,7 +295,7 @@
 
 		it( 'should invoke `createProducts` service', async () => {
 			const initialState =
-				'preAssembleSite.preApiCallLoader.installAndActivateTheme.setupStore.createProducts';
+				'preAssembleSite.preApiCallLoader.createProducts';
 
 			const createProductsMock = jest.fn( () =>
 				Promise.resolve( {
@@ -336,7 +315,7 @@
 
 			await waitFor( actor, ( currentState ) => {
 				return currentState.matches(
-					'preAssembleSite.preApiCallLoader.installAndActivateTheme.setupStore.createProducts.pending'
+					'preAssembleSite.preApiCallLoader.createProducts.pending'
 				);
 			} );
 
@@ -344,13 +323,13 @@
 
 			const finalState = await waitFor( actor, ( currentState ) => {
 				return currentState.matches(
-					'preAssembleSite.preApiCallLoader.installAndActivateTheme.setupStore.createProducts.success'
+					'preAssembleSite.preApiCallLoader.createProducts.success'
 				);
 			} );
 
 			expect(
 				finalState.matches(
-					'preAssembleSite.preApiCallLoader.installAndActivateTheme.setupStore.createProducts.success'
+					'preAssembleSite.preApiCallLoader.createProducts.success'
 				)
 			).toBeTruthy();
 		} );
