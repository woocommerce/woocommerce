--- conflicted
+++ resolved
@@ -4,14 +4,10 @@
 import { applyFilters } from '@wordpress/hooks';
 import { useEffect } from '@wordpress/element';
 import { triggerExitPageCesSurvey } from '@woocommerce/customer-effort-score';
-<<<<<<< HEAD
-import QueryString, { parse } from 'qs';
 import {
 	LayoutContextProvider,
 	getLayoutContextValue,
 } from '@woocommerce/admin-layout';
-=======
->>>>>>> 4ba276d3
 
 /**
  * Internal dependencies
