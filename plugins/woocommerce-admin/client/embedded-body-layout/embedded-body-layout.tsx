/**
 * External dependencies
 */
import { applyFilters } from '@wordpress/hooks';
<<<<<<< HEAD
=======
import { useEffect } from '@wordpress/element';
import { triggerExitPageCesSurvey } from '@woocommerce/customer-effort-score';
import QueryString, { parse } from 'qs';
>>>>>>> 87e25de9

/**
 * Internal dependencies
 */
import { PaymentRecommendations } from '../payments';
import { ShippingRecommendations } from '../shipping';
import { EmbeddedBodyProps } from './embedded-body-props';
import { StoreAddressTour } from '../guided-tours/store-address-tour';
import './style.scss';

type QueryParams = EmbeddedBodyProps;

function isWPPage( params: URLSearchParams ): boolean {
	return params.get( 'page' ) !== null;
}

const EMBEDDED_BODY_COMPONENT_LIST: React.ElementType[] = [
	PaymentRecommendations,
	ShippingRecommendations,
	StoreAddressTour,
];

/**
 * This component is appended to the bottom of the WooCommerce non-react pages (like settings).
 * You can add a component by writing a Fill component from slot-fill with the `embedded-body-layout` name.
 *
 * Each Fill component receives QueryParams, consisting of a page, tab, and section string.
 */
export const EmbeddedBodyLayout = () => {
<<<<<<< HEAD
	const query = new URLSearchParams( location.search );
=======
	useEffect( () => {
		triggerExitPageCesSurvey();
	}, [] );

	const query = parse( location.search.substring( 1 ) );
>>>>>>> 87e25de9
	let queryParams: QueryParams = { page: '', tab: '' };
	if ( isWPPage( query ) ) {
		queryParams = Object.fromEntries( query ) as QueryParams;
	}
	/**
	 * Filter an array of body components for WooCommerce non-react pages.
	 *
	 * @filter woocommerce_admin_embedded_layout_components
	 * @param {Array.<Node>} embeddedBodyComponentList Array of body components.
	 * @param {Object}       query                     url query parameters.
	 */
	const componentList = applyFilters(
		'woocommerce_admin_embedded_layout_components',
		EMBEDDED_BODY_COMPONENT_LIST,
		queryParams
	) as React.ElementType< EmbeddedBodyProps >[];

	return (
		<div
			className="woocommerce-embedded-layout__primary"
			id="woocommerce-embedded-layout__primary"
		>
			{ componentList.map( ( Comp, index ) => {
				return <Comp key={ index } { ...queryParams } />;
			} ) }
		</div>
	);
};<|MERGE_RESOLUTION|>--- conflicted
+++ resolved
@@ -2,12 +2,8 @@
  * External dependencies
  */
 import { applyFilters } from '@wordpress/hooks';
-<<<<<<< HEAD
-=======
 import { useEffect } from '@wordpress/element';
 import { triggerExitPageCesSurvey } from '@woocommerce/customer-effort-score';
-import QueryString, { parse } from 'qs';
->>>>>>> 87e25de9
 
 /**
  * Internal dependencies
@@ -37,15 +33,11 @@
  * Each Fill component receives QueryParams, consisting of a page, tab, and section string.
  */
 export const EmbeddedBodyLayout = () => {
-<<<<<<< HEAD
-	const query = new URLSearchParams( location.search );
-=======
 	useEffect( () => {
 		triggerExitPageCesSurvey();
 	}, [] );
 
-	const query = parse( location.search.substring( 1 ) );
->>>>>>> 87e25de9
+	const query = new URLSearchParams( location.search );
 	let queryParams: QueryParams = { page: '', tab: '' };
 	if ( isWPPage( query ) ) {
 		queryParams = Object.fromEntries( query ) as QueryParams;
