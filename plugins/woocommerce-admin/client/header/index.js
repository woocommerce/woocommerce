--- conflicted
+++ resolved
@@ -31,15 +31,11 @@
 
 export const getPageTitle = ( sections ) => {
 	let pageTitle;
-<<<<<<< HEAD
-	const pagesWithTabs = [ 'Settings', 'Reports (deprecated)', 'Status' ];
-=======
 	const pagesWithTabs = [
 		'admin.php?page=wc-settings',
 		'admin.php?page=wc-reports',
 		'admin.php?page=wc-status',
 	];
->>>>>>> bef65063
 
 	if (
 		sections.length > 2 &&
