--- conflicted
+++ resolved
@@ -37,14 +37,11 @@
 import { TaskListItemTwoColumn } from './task-list-item-two-column';
 import { TaskListCompletedHeader } from './completed-header';
 import { LayoutContext } from '~/layout';
-<<<<<<< HEAD
 import { ExperimentalWooTaskListFooter } from './footer-slot';
-=======
 import {
 	TaskListCompletionSlot,
 	EXPERIMENTAL_WC_TASK_LIST_COMPLETION_SLOT_NAME,
 } from './task-list-completion-slot';
->>>>>>> 71a7bd43
 
 export type TaskListProps = TaskListType & {
 	eventName?: string;
