<?php
/**
 * WC_Admin_Reports_Products_Data_Store class file.
 *
 * @package WooCommerce Admin/Classes
 */

defined( 'ABSPATH' ) || exit;

/**
 * WC_Admin_Reports_Products_Data_Store.
 */
class WC_Admin_Reports_Products_Data_Store extends WC_Admin_Reports_Data_Store implements WC_Admin_Reports_Data_Store_Interface {

	/**
	 * Table used to get the data.
	 *
	 * @var string
	 */
	const TABLE_NAME = 'wc_order_product_lookup';

	/**
	 * Mapping columns to data type to return correct response types.
	 *
	 * @var array
	 */
	protected $column_types = array(
		'date_start'       => 'strval',
		'date_end'         => 'strval',
		'product_id'       => 'intval',
		'items_sold'       => 'intval',
		'net_revenue'      => 'floatval',
		'orders_count'     => 'intval',
		// Extended attributes.
		'name'             => 'strval',
		'price'            => 'floatval',
		'image'            => 'strval',
		'permalink'        => 'strval',
		'stock_status'     => 'strval',
		'stock_quantity'   => 'intval',
		'low_stock_amount' => 'intval',
		'category_ids'     => 'array_values',
		'sku'              => 'strval',
	);

	/**
	 * SQL columns to select in the db query and their mapping to SQL code.
	 *
	 * @var array
	 */
	protected $report_columns = array(
		'product_id'   => 'product_id',
		'items_sold'   => 'SUM(product_qty) as items_sold',
		'net_revenue'  => 'SUM(product_net_revenue) AS net_revenue',
		'orders_count' => 'COUNT(DISTINCT order_id) as orders_count',
	);

	/**
	 * Extended product attributes to include in the data.
	 *
	 * @var array
	 */
	protected $extended_attributes = array(
		'name',
		'price',
		'image',
		'permalink',
		'stock_status',
		'stock_quantity',
		'low_stock_amount',
		'category_ids',
		'sku',
	);

	/**
	 * Constructor
	 */
	public function __construct() {
		global $wpdb;
		$table_name = $wpdb->prefix . self::TABLE_NAME;
		// Avoid ambigious column order_id in SQL query.
		$this->report_columns['orders_count'] = str_replace( 'order_id', $table_name . '.order_id', $this->report_columns['orders_count'] );
	}

	/**
	 * Set up all the hooks for maintaining and populating table data.
	 */
	public static function init() {
		add_action( 'save_post', array( __CLASS__, 'sync_order_products' ) );
		add_action( 'clean_post_cache', array( __CLASS__, 'sync_order_products' ) );
		add_action( 'woocommerce_order_refunded', array( __CLASS__, 'sync_order_products' ) );
	}

	/**
	 * Fills ORDER BY clause of SQL request based on user supplied parameters.
	 *
	 * @param array $query_args Parameters supplied by the user.
	 * @return array
	 */
	protected function get_order_by_sql_params( $query_args ) {
		global $wpdb;
		$order_product_lookup_table = $wpdb->prefix . self::TABLE_NAME;

		$sql_query['order_by_clause'] = '';
		if ( isset( $query_args['orderby'] ) ) {
			$sql_query['order_by_clause'] = $this->normalize_order_by( $query_args['orderby'] );
		}
		// Order by product name requires extra JOIN.
		if ( false !== strpos( $sql_query['order_by_clause'], '_products' ) ) {
			$sql_query['from_clause'] .= " JOIN {$wpdb->prefix}posts AS _products ON {$order_product_lookup_table}.product_id = _products.ID";
		}

		if ( 'postmeta.meta_value' === $sql_query['order_by_clause'] ) {
			$sql_query['from_clause'] .= " JOIN {$wpdb->prefix}postmeta AS postmeta ON {$order_product_lookup_table}.product_id = postmeta.post_id AND postmeta.meta_key = '_sku'";
		}

		if ( isset( $query_args['order'] ) ) {
			$sql_query['order_by_clause'] .= ' ' . $query_args['order'];
		} else {
			$sql_query['order_by_clause'] .= ' DESC';
		}

		return $sql_query;
	}

	/**
	 * Updates the database query with parameters used for Products report: categories and order status.
	 *
	 * @param array $query_args Query arguments supplied by the user.
	 * @return array            Array of parameters used for SQL query.
	 */
	protected function get_sql_query_params( $query_args ) {
		global $wpdb;
		$order_product_lookup_table = $wpdb->prefix . self::TABLE_NAME;

		$sql_query_params = $this->get_time_period_sql_params( $query_args, $order_product_lookup_table );
		$sql_query_params = array_merge( $sql_query_params, $this->get_limit_sql_params( $query_args ) );
		$sql_query_params = array_merge( $sql_query_params, $this->get_order_by_sql_params( $query_args ) );

		$included_products = $this->get_included_products( $query_args );
		if ( $included_products ) {
			$sql_query_params['where_clause'] .= " AND {$order_product_lookup_table}.product_id IN ({$included_products})";
		}

		$order_status_filter = $this->get_status_subquery( $query_args );
		if ( $order_status_filter ) {
			$sql_query_params['from_clause']  .= " JOIN {$wpdb->prefix}wc_order_stats ON {$order_product_lookup_table}.order_id = {$wpdb->prefix}wc_order_stats.order_id";
			$sql_query_params['where_clause'] .= " AND ( {$order_status_filter} )";
		}

		return $sql_query_params;
	}

	/**
	 * Maps ordering specified by the user to columns in the database/fields in the data.
	 *
	 * @param string $order_by Sorting criterion.
	 * @return string
	 */
	protected function normalize_order_by( $order_by ) {
		global $wpdb;
		$order_product_lookup_table = $wpdb->prefix . self::TABLE_NAME;

		if ( 'date' === $order_by ) {
			return $order_product_lookup_table . '.date_created';
		}
		if ( 'product_name' === $order_by ) {
			return '_products.post_title';
		}
		if ( 'sku' === $order_by ) {
			return 'postmeta.meta_value';
		}
		return $order_by;
	}

	/**
	 * Enriches the product data with attributes specified by the extended_attributes.
	 *
	 * @param array $products_data Product data.
	 * @param array $query_args  Query parameters.
	 */
	protected function include_extended_info( &$products_data, $query_args ) {
		foreach ( $products_data as $key => $product_data ) {
			$extended_info = new ArrayObject();
			if ( $query_args['extended_info'] ) {
				$product             = wc_get_product( $product_data['product_id'] );
				$extended_attributes = apply_filters( 'woocommerce_rest_reports_products_extended_attributes', $this->extended_attributes, $product_data );
				foreach ( $extended_attributes as $extended_attribute ) {
					$function = 'get_' . $extended_attribute;
					if ( is_callable( array( $product, $function ) ) ) {
						$value                                = $product->{$function}();
						$extended_info[ $extended_attribute ] = $value;
					}
				}
				// If there is no set low_stock_amount, use the one in user settings.
				if ( '' === $extended_info['low_stock_amount'] ) {
					$extended_info['low_stock_amount'] = absint( max( get_option( 'woocommerce_notify_low_stock_amount' ), 1 ) );
				}
				$extended_info = $this->cast_numbers( $extended_info );
			}
			$products_data[ $key ]['extended_info'] = $extended_info;
		}
	}

	/**
	 * Returns the report data based on parameters supplied by the user.
	 *
	 * @param array $query_args  Query parameters.
	 * @return stdClass|WP_Error Data.
	 */
	public function get_data( $query_args ) {
		global $wpdb;

		$table_name = $wpdb->prefix . self::TABLE_NAME;
		$now        = time();
		$week_back  = $now - WEEK_IN_SECONDS;

		// These defaults are only partially applied when used via REST API, as that has its own defaults.
		$defaults = array(
			'per_page'         => get_option( 'posts_per_page' ),
			'page'             => 1,
			'order'            => 'DESC',
			'orderby'          => 'date',
			'before'           => date( WC_Admin_Reports_Interval::$iso_datetime_format, $now ),
			'after'            => date( WC_Admin_Reports_Interval::$iso_datetime_format, $week_back ),
			'fields'           => '*',
			'categories'       => array(),
			'product_includes' => array(),
			'extended_info'    => false,
		);
		$query_args = wp_parse_args( $query_args, $defaults );

		$cache_key = $this->get_cache_key( $query_args );
		$data      = wp_cache_get( $cache_key, $this->cache_group );

		if ( false === $data ) {
			$data = (object) array(
				'data'    => array(),
				'total'   => 0,
				'pages'   => 0,
				'page_no' => 0,
			);

			$selections       = $this->selected_columns( $query_args );
			$sql_query_params = $this->get_sql_query_params( $query_args );

			$db_records_count = (int) $wpdb->get_var(
				"SELECT COUNT(*) FROM (
							SELECT
								product_id
							FROM
								{$table_name}
								{$sql_query_params['from_clause']}
							WHERE
								1=1
								{$sql_query_params['where_time_clause']}
								{$sql_query_params['where_clause']}
							GROUP BY
								product_id
					  		) AS tt"
			); // WPCS: cache ok, DB call ok, unprepared SQL ok.

			$total_pages = (int) ceil( $db_records_count / $sql_query_params['per_page'] );
			if ( $query_args['page'] < 1 || $query_args['page'] > $total_pages ) {
				return $data;
			}

			$product_data = $wpdb->get_results(
				"SELECT
						{$selections}
					FROM
						{$table_name}
						{$sql_query_params['from_clause']}
					WHERE
						1=1
						{$sql_query_params['where_time_clause']}
						{$sql_query_params['where_clause']}
					GROUP BY
						product_id
					ORDER BY
						{$sql_query_params['order_by_clause']}
					{$sql_query_params['limit']}
					",
				ARRAY_A
			); // WPCS: cache ok, DB call ok, unprepared SQL ok.

			if ( null === $product_data ) {
				return $data;
			}

			$this->include_extended_info( $product_data, $query_args );

			$product_data = array_map( array( $this, 'cast_numbers' ), $product_data );
			$data         = (object) array(
				'data'    => $product_data,
				'total'   => $db_records_count,
				'pages'   => $total_pages,
				'page_no' => (int) $query_args['page'],
			);

			wp_cache_set( $cache_key, $data, $this->cache_group );
		}

		return $data;
	}

	/**
	 * Returns string to be used as cache key for the data.
	 *
	 * @param array $params Query parameters.
	 * @return string
	 */
	protected function get_cache_key( $params ) {
		return 'woocommerce_' . self::TABLE_NAME . '_' . md5( wp_json_encode( $params ) );
	}

	/**
	 * Create or update an entry in the wc_admin_order_product_lookup table for an order.
	 *
	 * @since 3.5.0
	 * @param int $order_id Order ID.
	 * @return void
	 */
	public static function sync_order_products( $order_id ) {
		global $wpdb;

		$order = wc_get_order( $order_id );

		// This hook gets called on refunds as well, so return early to avoid errors.
		if ( ! $order || 'shop_order_refund' === $order->get_type() ) {
			return;
		}

		foreach ( $order->get_items() as $order_item ) {
			$order_item_id       = $order_item->get_id();
			$quantity_refunded   = $order->get_item_quantity_refunded( $order_item );
			$amount_refunded     = $order->get_item_amount_refunded( $order_item );
			$product_qty         = $order->get_item_quantity_minus_refunded( $order_item );
			$shipping_amount     = $order->get_item_shipping_amount( $order_item );
			$shipping_tax_amount = $order->get_item_shipping_tax_amount( $order_item );
			$coupon_amount       = $order->get_item_coupon_amount( $order_item );

			// Tax amount.
			// @todo: check if this calculates tax correctly with refunds.
			$tax_amount = 0;

			$order_taxes = $order->get_taxes();
			$tax_data    = $order_item->get_taxes();
			foreach ( $order_taxes as $tax_item ) {
				$tax_item_id = $tax_item->get_rate_id();
				$tax_amount += isset( $tax_data['total'][ $tax_item_id ] ) ? $tax_data['total'][ $tax_item_id ] : 0;
			}

			// @todo: should net revenue be affected by refunds, as refunds are tracked separately?
			$net_revenue = $order_item->get_subtotal( 'edit' ) - $amount_refunded;

			if ( $quantity_refunded >= $order_item->get_quantity( 'edit' ) ) {
				$wpdb->delete(
					$wpdb->prefix . self::TABLE_NAME,
					array( 'order_item_id' => $order_item_id ),
					array( '%d' )
				); // WPCS: cache ok, DB call ok.

				/**
				 * Fires when product's reports are deleted.
				 *
				 * @param int $order_item_id Order Item ID.
				 * @param int $order_id      Order ID.
				 */
				do_action( 'woocommerce_delete_reports_product', $order_item_id, $order->get_id() );
			} else {
				$wpdb->replace(
					$wpdb->prefix . self::TABLE_NAME,
					array(
						'order_item_id'         => $order_item_id,
						'order_id'              => $order->get_id(),
						'product_id'            => $order_item->get_product_id( 'edit' ),
						'variation_id'          => $order_item->get_variation_id( 'edit' ),
						'customer_id'           => ( 0 < $order->get_customer_id( 'edit' ) ) ? $order->get_customer_id( 'edit' ) : null,
						'product_qty'           => $product_qty,
						'product_net_revenue'   => $net_revenue,
						'date_created'          => date( 'Y-m-d H:i:s', $order->get_date_created( 'edit' )->getTimestamp() ),
						'coupon_amount'         => $coupon_amount,
						'tax_amount'            => $tax_amount,
						'shipping_amount'       => $shipping_amount,
						'shipping_tax_amount'   => $shipping_tax_amount,
						// @todo: can this be incorrect if modified by filters?
						'product_gross_revenue' => $net_revenue + $tax_amount + $shipping_amount + $shipping_tax_amount,
						'refund_amount'         => $amount_refunded,
					),
					array(
						'%d', // order_item_id.
						'%d', // order_id.
						'%d', // product_id.
						'%d', // variation_id.
						'%d', // customer_id.
						'%d', // product_qty.
						'%f', // product_net_revenue.
						'%s', // date_created.
						'%f', // coupon_amount.
						'%f', // tax_amount.
						'%f', // shipping_amount.
						'%f', // shipping_tax_amount.
						'%f', // product_gross_revenue.
						'%f', // refund_amount.
					)
				); // WPCS: cache ok, DB call ok, unprepared SQL ok.

				/**
				 * Fires when product's reports are updated.
				 *
				 * @param int $order_item_id Order Item ID.
				 * @param int $order_id      Order ID.
				 */
				do_action( 'woocommerce_update_reports_product', $order_item_id, $order->get_id() );
			}
		}
	}
<<<<<<< HEAD
=======

	/**
	 * Get order refund items quantity and subtotal
	 *
	 * @param object $order WC Order object.
	 * @return array
	 */
	public static function get_order_refund_items( $order ) {
		$refunds             = $order->get_refunds();
		$refunded_line_items = array();
		foreach ( $refunds as $refund ) {
			foreach ( $refund->get_items() as $refunded_item ) {
				$line_item_id = wc_get_order_item_meta( $refunded_item->get_id(), '_refunded_item_id', true );
				if ( ! isset( $refunded_line_items[ $line_item_id ] ) ) {
					$refunded_line_items[ $line_item_id ]['quantity'] = 0;
					$refunded_line_items[ $line_item_id ]['subtotal'] = 0;
				}
				$refunded_line_items[ $line_item_id ]['quantity'] += absint( $refunded_item['quantity'] );
				$refunded_line_items[ $line_item_id ]['subtotal'] += abs( $refunded_item['subtotal'] );
			}
		}
	}

>>>>>>> 8c0c01a3
}<|MERGE_RESOLUTION|>--- conflicted
+++ resolved
@@ -416,30 +416,4 @@
 			}
 		}
 	}
-<<<<<<< HEAD
-=======
-
-	/**
-	 * Get order refund items quantity and subtotal
-	 *
-	 * @param object $order WC Order object.
-	 * @return array
-	 */
-	public static function get_order_refund_items( $order ) {
-		$refunds             = $order->get_refunds();
-		$refunded_line_items = array();
-		foreach ( $refunds as $refund ) {
-			foreach ( $refund->get_items() as $refunded_item ) {
-				$line_item_id = wc_get_order_item_meta( $refunded_item->get_id(), '_refunded_item_id', true );
-				if ( ! isset( $refunded_line_items[ $line_item_id ] ) ) {
-					$refunded_line_items[ $line_item_id ]['quantity'] = 0;
-					$refunded_line_items[ $line_item_id ]['subtotal'] = 0;
-				}
-				$refunded_line_items[ $line_item_id ]['quantity'] += absint( $refunded_item['quantity'] );
-				$refunded_line_items[ $line_item_id ]['subtotal'] += abs( $refunded_item['subtotal'] );
-			}
-		}
-	}
-
->>>>>>> 8c0c01a3
 }