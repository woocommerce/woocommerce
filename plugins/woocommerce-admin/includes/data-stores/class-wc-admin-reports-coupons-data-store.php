<?php
/**
 * WC_Admin_Reports_Coupons_Data_Store class file.
 *
 * @package WooCommerce Admin/Classes
 */

defined( 'ABSPATH' ) || exit;

/**
 * WC_Admin_Reports_Coupons_Data_Store.
 */
class WC_Admin_Reports_Coupons_Data_Store extends WC_Admin_Reports_Data_Store implements WC_Admin_Reports_Data_Store_Interface {

	/**
	 * Table used to get the data.
	 *
	 * @var string
	 */
	const TABLE_NAME = 'wc_order_coupon_lookup';

	/**
	 * Mapping columns to data type to return correct response types.
	 *
	 * @var array
	 */
	protected $column_types = array(
		'coupon_id'    => 'intval',
		'amount'       => 'floatval',
		'orders_count' => 'intval',
	);

	/**
	 * SQL columns to select in the db query and their mapping to SQL code.
	 *
	 * @var array
	 */
	protected $report_columns = array(
		'coupon_id'    => 'coupon_id',
		'amount'       => 'SUM(discount_amount) as amount',
		'orders_count' => 'COUNT(DISTINCT order_id) as orders_count',
	);

	/**
	 * Constructor
	 */
	public function __construct() {
		global $wpdb;
		$table_name = $wpdb->prefix . self::TABLE_NAME;
		// Avoid ambigious column order_id in SQL query.
		$this->report_columns['orders_count'] = str_replace( 'order_id', $table_name . '.order_id', $this->report_columns['orders_count'] );
	}

	/**
	 * Returns comma separated ids of included coupons, based on query arguments from the user.
	 *
	 * @param array $query_args Parameters supplied by the user.
	 * @return string
	 */
	protected function get_included_coupons( $query_args ) {
		$included_coupons_str = '';

		if ( isset( $query_args['coupons'] ) && is_array( $query_args['coupons'] ) && count( $query_args['coupons'] ) > 0 ) {
			$included_coupons_str = implode( ',', $query_args['coupons'] );
		}
		return $included_coupons_str;
	}

	/**
	 * Updates the database query with parameters used for Products report: categories and order status.
	 *
	 * @param array $query_args Query arguments supplied by the user.
	 * @return array            Array of parameters used for SQL query.
	 */
	protected function get_sql_query_params( $query_args ) {
		global $wpdb;
		$order_coupon_lookup_table = $wpdb->prefix . self::TABLE_NAME;

		$sql_query_params = $this->get_time_period_sql_params( $query_args, $order_coupon_lookup_table );
		$sql_query_params = array_merge( $sql_query_params, $this->get_limit_sql_params( $query_args ) );
		$sql_query_params = array_merge( $sql_query_params, $this->get_order_by_sql_params( $query_args ) );

		$included_coupons = $this->get_included_coupons( $query_args );
		if ( $included_coupons ) {
			$sql_query_params['where_clause'] .= " AND {$order_coupon_lookup_table}.coupon_id IN ({$included_coupons})";
		}

		$order_status_filter = $this->get_status_subquery( $query_args );
		if ( $order_status_filter ) {
			$sql_query_params['from_clause']  .= " JOIN {$wpdb->prefix}wc_order_stats ON {$order_coupon_lookup_table}.order_id = {$wpdb->prefix}wc_order_stats.order_id";
			$sql_query_params['where_clause'] .= " AND ( {$order_status_filter} )";
		}

		return $sql_query_params;
	}


	/**
	 * Fills ORDER BY clause of SQL request based on user supplied parameters.
	 *
	 * @param array $query_args Parameters supplied by the user.
	 * @return array
	 */
	protected function get_order_by_sql_params( $query_args ) {
		global $wpdb;
		$lookup_table                 = $wpdb->prefix . self::TABLE_NAME;
		$sql_query                    = array();
		$sql_query['from_clause']     = '';
		$sql_query['order_by_clause'] = '';
		if ( isset( $query_args['orderby'] ) ) {
			$sql_query['order_by_clause'] = $this->normalize_order_by( $query_args['orderby'] );
		}

		if ( false !== strpos( $sql_query['order_by_clause'], '_coupons' ) ) {
			$sql_query['from_clause'] .= " JOIN {$wpdb->prefix}posts AS _coupons ON {$lookup_table}.coupon_id = _coupons.ID";
		}

		if ( isset( $query_args['order'] ) ) {
			$sql_query['order_by_clause'] .= ' ' . $query_args['order'];
		} else {
			$sql_query['order_by_clause'] .= ' DESC';
		}

		return $sql_query;
	}

	/**
	 * Maps ordering specified by the user to columns in the database/fields in the data.
	 *
	 * @param string $order_by Sorting criterion.
	 * @return string
	 */
	protected function normalize_order_by( $order_by ) {
		if ( 'date' === $order_by ) {
			return 'time_interval';
		}
		if ( 'code' === $order_by ) {
			return '_coupons.post_title';
		}
		return $order_by;
	}

	/**
	 * Enriches the coupon data with extra attributes.
	 *
	 * @param array $coupon_data Coupon data.
	 * @param array $query_args Query parameters.
	 */
	protected function include_extended_info( &$coupon_data, $query_args ) {
		foreach ( $coupon_data as $idx => $coupon_datum ) {
			$extended_info = new ArrayObject();
			if ( $query_args['extended_info'] ) {
				$coupon_id = $coupon_datum['coupon_id'];
				$coupon    = new WC_Coupon( $coupon_id );

				$gmt_timzone = new DateTimeZone( 'UTC' );

				$date_expires = $coupon->get_date_expires();
				if ( null === $date_expires ) {
					$date_expires     = '';
					$date_expires_gmt = '';
				} else {
					$date_expires     = $date_expires->format( WC_Admin_Reports_Interval::$iso_datetime_format );
					$date_expires_gmt = new DateTime( $date_expires );
					$date_expires_gmt->setTimezone( $gmt_timzone );
					$date_expires_gmt = $date_expires_gmt->format( WC_Admin_Reports_Interval::$iso_datetime_format );
				}

				$date_created = $coupon->get_date_created();
				if ( null === $date_created ) {
					$date_created     = '';
					$date_created_gmt = '';
				} else {
					$date_created     = $date_created->format( WC_Admin_Reports_Interval::$iso_datetime_format );
					$date_created_gmt = new DateTime( $date_created );
					$date_created_gmt->setTimezone( $gmt_timzone );
					$date_created_gmt = $date_created_gmt->format( WC_Admin_Reports_Interval::$iso_datetime_format );
				}

				$extended_info = array(
					'code'             => $coupon->get_code(),
					'date_created'     => $date_created,
					'date_created_gmt' => $date_created_gmt,
					'date_expires'     => $date_expires,
					'date_expires_gmt' => $date_expires_gmt,
					'discount_type'    => $coupon->get_discount_type(),
				);
			}
			$coupon_data[ $idx ]['extended_info'] = $extended_info;
		}
	}

	/**
	 * Returns the report data based on parameters supplied by the user.
	 *
	 * @param array $query_args  Query parameters.
	 * @return stdClass|WP_Error Data.
	 */
	public function get_data( $query_args ) {
		global $wpdb;

		$table_name = $wpdb->prefix . self::TABLE_NAME;
		$now        = time();
		$week_back  = $now - WEEK_IN_SECONDS;

		// These defaults are only partially applied when used via REST API, as that has its own defaults.
		$defaults   = array(
			'per_page'      => get_option( 'posts_per_page' ),
			'page'          => 1,
			'order'         => 'DESC',
			'orderby'       => 'coupon_id',
			'before'        => date( WC_Admin_Reports_Interval::$iso_datetime_format, $now ),
			'after'         => date( WC_Admin_Reports_Interval::$iso_datetime_format, $week_back ),
			'fields'        => '*',
			'coupons'       => array(),
			'extended_info' => false,
		);
		$query_args = wp_parse_args( $query_args, $defaults );

		$cache_key = $this->get_cache_key( $query_args );
		$data      = wp_cache_get( $cache_key, $this->cache_group );

		if ( false === $data ) {
			$data = (object) array(
				'data'    => array(),
				'total'   => 0,
				'pages'   => 0,
				'page_no' => 0,
			);

			$selections       = $this->selected_columns( $query_args );
			$sql_query_params = $this->get_sql_query_params( $query_args );

			$db_records_count = (int) $wpdb->get_var(
				"SELECT COUNT(*) FROM (
							SELECT
								coupon_id
							FROM
								{$table_name}
								{$sql_query_params['from_clause']}
							WHERE
								1=1
								{$sql_query_params['where_time_clause']}
								{$sql_query_params['where_clause']}
							GROUP BY
								coupon_id
					  		) AS tt"
			); // WPCS: cache ok, DB call ok, unprepared SQL ok.

			$total_pages = (int) ceil( $db_records_count / $sql_query_params['per_page'] );
			if ( $query_args['page'] < 1 || $query_args['page'] > $total_pages ) {
				return $data;
			}

			$coupon_data = $wpdb->get_results(
				"SELECT
						{$selections}
					FROM
						{$table_name}
						{$sql_query_params['from_clause']}
					WHERE
						1=1
						{$sql_query_params['where_time_clause']}
						{$sql_query_params['where_clause']}
					GROUP BY
						coupon_id
					ORDER BY
						{$sql_query_params['order_by_clause']}
					{$sql_query_params['limit']}
					",
				ARRAY_A
			); // WPCS: cache ok, DB call ok, unprepared SQL ok.

			if ( null === $coupon_data ) {
				return $data;
			}

			$this->include_extended_info( $coupon_data, $query_args );

			$coupon_data = array_map( array( $this, 'cast_numbers' ), $coupon_data );
			$data         = (object) array(
				'data'    => $coupon_data,
				'total'   => $db_records_count,
				'pages'   => $total_pages,
				'page_no' => (int) $query_args['page'],
			);

			wp_cache_set( $cache_key, $data, $this->cache_group );
		}

		return $data;
	}

	/**
	 * Returns string to be used as cache key for the data.
	 *
	 * @param array $params Query parameters.
	 * @return string
	 */
	protected function get_cache_key( $params ) {
		return 'woocommerce_' . self::TABLE_NAME . '_' . md5( wp_json_encode( $params ) );
	}

	/**
	 * Create or update an an entry in the wc_order_coupon_lookup table for an order.
	 *
	 * @since 3.5.0
	 * @param int $order_id Order ID.
	 * @return int|bool Returns -1 if order won't be processed, or a boolean indicating processing success.
	 */
	public static function sync_order_coupons( $order_id ) {
		global $wpdb;

		$order = wc_get_order( $order_id );
		if ( ! $order ) {
			return -1;
		}

		$coupon_items = $order->get_items( 'coupon' );
		$num_updated  = 0;

		foreach ( $coupon_items as $coupon_item ) {
<<<<<<< HEAD
			$coupon_id = wc_get_coupon_id_by_code( $coupon_item->get_code() );

			$wpdb->replace(
=======
			$result = $wpdb->replace(
>>>>>>> 84ef5ffb
				$wpdb->prefix . self::TABLE_NAME,
				array(
					'order_id'        => $order_id,
					'coupon_id'       => $coupon_id,
					'discount_amount' => $coupon_item->get_discount(),
					'date_created'    => date( 'Y-m-d H:i:s', $order->get_date_created( 'edit' )->getTimestamp() ),
				),
				array(
					'%d',
					'%d',
					'%f',
					'%s',
				)
			);

<<<<<<< HEAD
			/**
			 * Fires when coupon's reports are updated.
			 *
			 * @param int $coupon_id Coupon ID.
			 * @param int $order_id  Order ID.
			 */
			do_action( 'woocommerce_reports_update_coupon', $coupon_id, $order_id );
=======
			$num_updated += intval( $result );
>>>>>>> 84ef5ffb
		}

		return ( count( $coupon_items ) === $num_updated );
	}

}<|MERGE_RESOLUTION|>--- conflicted
+++ resolved
@@ -278,7 +278,7 @@
 			$this->include_extended_info( $coupon_data, $query_args );
 
 			$coupon_data = array_map( array( $this, 'cast_numbers' ), $coupon_data );
-			$data         = (object) array(
+			$data        = (object) array(
 				'data'    => $coupon_data,
 				'total'   => $db_records_count,
 				'pages'   => $total_pages,
@@ -320,13 +320,8 @@
 		$num_updated  = 0;
 
 		foreach ( $coupon_items as $coupon_item ) {
-<<<<<<< HEAD
 			$coupon_id = wc_get_coupon_id_by_code( $coupon_item->get_code() );
-
-			$wpdb->replace(
-=======
-			$result = $wpdb->replace(
->>>>>>> 84ef5ffb
+			$result    = $wpdb->replace(
 				$wpdb->prefix . self::TABLE_NAME,
 				array(
 					'order_id'        => $order_id,
@@ -342,7 +337,6 @@
 				)
 			);
 
-<<<<<<< HEAD
 			/**
 			 * Fires when coupon's reports are updated.
 			 *
@@ -350,9 +344,8 @@
 			 * @param int $order_id  Order ID.
 			 */
 			do_action( 'woocommerce_reports_update_coupon', $coupon_id, $order_id );
-=======
+
 			$num_updated += intval( $result );
->>>>>>> 84ef5ffb
 		}
 
 		return ( count( $coupon_items ) === $num_updated );
