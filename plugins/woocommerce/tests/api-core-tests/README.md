--- conflicted
+++ resolved
@@ -11,18 +11,14 @@
 - [Guide for writing tests](#guide-for-writing-tests)
   - [What aspects of the API should we test?](#what-aspects-of-the-api-should-we-test)
   - [Creating test structure](#creating-test-structure)
-<<<<<<< HEAD
   - [Test Data Setup/Teardown](#test-data-setupteardown)
   - [Writing the test - A Quick Start Guide](#writing-the-test---a-quick-start-guide)
   - [Examples](#examples)
   - [Debugging tests](#debugging-tests)
-=======
   - [Writing the test](#writing-the-test)
 - [Guide for using test reports](#guide-for-using-test-reports)
   - [Viewing the Playwright HTML report](#viewing-the-playwright-html-report)
   - [Viewing the Allure report](#viewing-the-allure-report)
-- [Debugging tests](#debugging-tests)
->>>>>>> 843337d2
 
 ## Pre-requisites
 
@@ -432,6 +428,14 @@
 		);
 ```
 
+## Debugging tests
+
+The Playwright debugger won't work for the API tests as it is based around GUI interactions.
+
+For now it is simple enough to add `console.log()` statements to output the values of your response/JSON/variables/status etc. Be sure to remove them when done ;) 
+
+You can also use the handy [REST API Log](https://wordpress.org/plugins/wp-rest-api-log/) plugin to see the API request information within WordPress. It displays the details, request headers, query params, body params, body content, response headers and response body information.
+
 ## Guide for using test reports
 
 The tests would generate three kinds of reports after the run:
@@ -488,12 +492,4 @@
 ```
 In this case, take note of the port number (38917 in the example above) and then use it to navigate to `http://localhost`. Taking the example above, you should be able to view the Allure report on http://localhost:38917.
 
-To know more about the allure-playwright integration, see their [GitHub documentation](https://github.com/allure-framework/allure-js/tree/master/packages/allure-playwright).
-
-## Debugging tests
-
-The Playwright debugger won't work for the API tests as it is based around GUI interactions.
-
-For now it is simple enough to add `console.log()` statements to output the values of your response/JSON/variables/status etc. Be sure to remove them when done ;) 
-
-You can also use the handy [REST API Log](https://wordpress.org/plugins/wp-rest-api-log/) plugin to see the API request information within WordPress. It displays the details, request headers, query params, body params, body content, response headers and response body information.+To know more about the allure-playwright integration, see their [GitHub documentation](https://github.com/allure-framework/allure-js/tree/master/packages/allure-playwright).