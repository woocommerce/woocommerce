--- conflicted
+++ resolved
@@ -81,7 +81,6 @@
 	}
 
 	/**
-<<<<<<< HEAD
 	 * Data provider that returns DB Update version string and # of expected pending jobs.
 	 *
 	 * @return array[]
@@ -105,8 +104,6 @@
 	}
 
 	/**
-=======
->>>>>>> bb320a93
 	 * Test missed DB version number update.
 	 * See: https:// github.com/woocommerce/woocommerce-admin/issues/5058
 	 */
