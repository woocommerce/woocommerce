--- conflicted
+++ resolved
@@ -1869,7 +1869,6 @@
 	}
 
 	/**
-<<<<<<< HEAD
 	 * @testDox Make sure that getting order type for non order return without warning.
 	 */
 	public function test_get_order_type_for_non_order() {
@@ -1884,7 +1883,9 @@
 	public function test_get_order_type_for_order() {
 		$order = $this->create_complex_cot_order();
 		$this->assertEquals( 'shop_order', $this->sut->get_order_type( $order->get_id() ) );
-=======
+	}
+
+	/**
 	 * @testDox Test that we are not duplicating address indexing when updating.
 	 */
 	public function test_address_index_saved_on_update() {
@@ -1910,6 +1911,5 @@
 		);
 
 		$this->assertEquals( 1, $result );
->>>>>>> a18f1bde
 	}
 }