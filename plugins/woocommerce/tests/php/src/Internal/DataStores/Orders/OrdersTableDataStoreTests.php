<?php

use Automattic\WooCommerce\Database\Migrations\CustomOrderTable\PostsToOrdersMigrationController;
use Automattic\WooCommerce\Internal\DataStores\Orders\CustomOrdersTableController;
use Automattic\WooCommerce\Internal\DataStores\Orders\DataSynchronizer;
use Automattic\WooCommerce\Internal\DataStores\Orders\OrdersTableDataStore;
use Automattic\WooCommerce\Internal\DataStores\Orders\OrdersTableQuery;
use Automattic\WooCommerce\RestApi\UnitTests\Helpers\OrderHelper;
use Automattic\WooCommerce\RestApi\UnitTests\HPOSToggleTrait;

/**
 * Class OrdersTableDataStoreTests.
 *
 * Test for OrdersTableDataStore class.
 */
class OrdersTableDataStoreTests extends WC_Unit_Test_Case {
	use HPOSToggleTrait;

	/**
	 * @var PostsToOrdersMigrationController
	 */
	private $migrator;

	/**
	 * @var OrdersTableDataStore
	 */
	private $sut;

	/**
	 * @var WC_Order_Data_Store_CPT
	 */
	private $cpt_data_store;

	/**
	 * Initializes system under test.
	 */
	public function setUp(): void {
		parent::setUp();
		// Remove the Test Suite’s use of temporary tables https://wordpress.stackexchange.com/a/220308.
		$this->setup_cot();
		$this->toggle_cot( false );
		$this->sut            = wc_get_container()->get( OrdersTableDataStore::class );
		$this->migrator       = wc_get_container()->get( PostsToOrdersMigrationController::class );
		$this->cpt_data_store = new WC_Order_Data_Store_CPT();
	}

	/**
	 * Destroys system under test.
	 */
	public function tearDown(): void {
		$this->clean_up_cot_setup();
		parent::tearDown();
	}

	/**
	 * @testDox Test reading from migrated post order.
	 */
	public function test_read_from_migrated_order() {
		$post_order_id = OrderHelper::create_complex_wp_post_order();
		$this->migrator->migrate_orders( array( $post_order_id ) );

		wp_cache_flush();
		$cot_order = new WC_Order();
		$cot_order->set_id( $post_order_id );
		$this->switch_data_store( $cot_order, $this->sut );
		$this->sut->read( $cot_order );

		wp_cache_flush();
		$post_order = new WC_Order();
		$post_order->set_id( $post_order_id );
		$this->switch_data_store( $post_order, $this->cpt_data_store );
		$this->cpt_data_store->read( $post_order );

		$this->assertEquals( $post_order->get_base_data(), $cot_order->get_base_data() );
		$post_order_meta_keys = wp_list_pluck( $post_order->get_meta_data(), 'key' );
		foreach ( $post_order_meta_keys as $meta_key ) {
			$this->assertEquals( $post_order->get_meta( $meta_key ), $cot_order->get_meta( $meta_key ) );
		}
	}

	/**
	 * @testDox Test whether backfill_post_record works as expected.
	 */
	public function test_backfill_post_record() {
		$post_order_id = OrderHelper::create_complex_wp_post_order();
		$this->migrator->migrate_orders( array( $post_order_id ) );

		$post_data             = get_post( $post_order_id, ARRAY_A );
		$post_meta_data        = get_post_meta( $post_order_id );
		$exempted_keys         = array( 'post_modified', 'post_modified_gmt' );
		$convert_to_float_keys = array(
			'_cart_discount_tax',
			'_order_shipping',
			'_order_shipping_tax',
			'_order_tax',
			'_cart_discount',
			'cart_tax',
		);

		$convert_to_bool_keys = array(
			'_order_stock_reduced',
			'_download_permissions_granted',
			'_new_order_email_sent',
			'_recorded_sales',
			'_recorded_coupon_usage_counts',
		);

		$exempted_keys        = array_flip( array_merge( $exempted_keys, $convert_to_float_keys, $convert_to_bool_keys ) );
		$post_data_float      = array_intersect_key( $post_data, array_flip( $convert_to_float_keys ) );
		$post_meta_data_float = array_intersect_key( $post_meta_data, array_flip( $convert_to_float_keys ) );
		$post_meta_data_bool  = array_intersect_key( $post_meta_data, array_flip( $convert_to_bool_keys ) );
		$post_data            = array_diff_key( $post_data, $exempted_keys );
		$post_meta_data       = array_diff_key( $post_meta_data, $exempted_keys );

		// Let's update post data.
		wp_update_post(
			array(
				'ID'            => $post_order_id,
				'post_status'   => 'migration_pending',
				'post_type'     => DataSynchronizer::PLACEHOLDER_ORDER_POST_TYPE,
				'ping_status'   => 'closed',
				'post_parent'   => 0,
				'menu_order'    => 0,
				'post_date'     => '',
				'post_date_gmt' => '',
			)
		);
		$this->delete_all_meta_for_post( $post_order_id );

		$this->assertEquals( 'migration_pending', get_post_status( $post_order_id ) ); // assert post was updated.
		$this->assertEquals( array(), get_post_meta( $post_order_id ) ); // assert postmeta was deleted.

		$cot_order = new WC_Order();
		$cot_order->set_id( $post_order_id );
		$this->switch_data_store( $cot_order, $this->sut );
		$this->sut->read( $cot_order );
		$this->sut->backfill_post_record( $cot_order );

		$this->assertEquals( $post_data, array_diff_key( get_post( $post_order_id, ARRAY_A ), $exempted_keys ) );
		$this->assertEquals( $post_meta_data, array_diff_key( get_post_meta( $post_order_id ), $exempted_keys ) );

		foreach ( $post_data_float as $float_key => $value ) {
			$this->assertEquals( (float) get_post( $post_order_id, ARRAY_A )[ $float_key ], (float) $value, "Value for $float_key does not match." );
		}

		foreach ( $post_meta_data_float as $float_key => $value ) {
			$this->assertEquals( (float) get_post_meta( $post_order_id )[ $float_key ], (float) $value, "Value for $float_key does not match." );
		}

		foreach ( $post_meta_data_bool as $bool_key => $value ) {
			$this->assertEquals( wc_string_to_bool( get_post_meta( $post_order_id, $bool_key, true ) ), wc_string_to_bool( current( $value ) ), "Value for $bool_key does not match." );
		}
	}

	/**
	 * @testDox Test that modified date is backfilled correctly when syncing order.
	 */
	public function test_backfill_updated_date() {
		$order                   = $this->create_complex_cot_order();
		$hardcoded_modified_date = time() - 100;
		$order->set_date_modified( $hardcoded_modified_date );
		$order->save();

		$this->sut->backfill_post_record( $order );
		$this->assertEquals( $hardcoded_modified_date, get_post_modified_time( 'U', true, $order->get_id() ) );
	}

	/**
	 * @testDox Tests update() on the COT datastore.
	 */
	public function test_cot_datastore_update() {
		static $props_to_update = array(
			'billing_first_name' => 'John',
			'billing_last_name'  => 'Doe',
			'shipping_phone'     => '555-55-55',
			'status'             => 'on-hold',
			'cart_hash'          => 'YET-ANOTHER-CART-HASH',
		);
		static $datastore_updates = array(
			'email_sent'          => true,
			'order_stock_reduced' => true,
		);
		static $meta_to_update = array(
			'my_meta_key' => array( 'my', 'custom', 'meta' ),
		);

		// Set up order.
		$post_order = OrderHelper::create_order();
		$this->migrator->migrate_orders( array( $post_order->get_id() ) );

		// Read order using the COT datastore.
		wp_cache_flush();
		$order = new WC_Order();
		$order->set_id( $post_order->get_id() );
		$this->switch_data_store( $order, $this->sut );
		$this->sut->read( $order );

		// Make some changes to the order and save.
		$order->set_props( $props_to_update );

		foreach ( $meta_to_update as $meta_key => $meta_value ) {
			$order->add_meta_data( $meta_key, $meta_value, true );
		}

		foreach ( $datastore_updates as $prop => $value ) {
			$this->sut->{"set_$prop"}( $order, $value );
		}

		$order->save();

		// Re-read order and make sure changes were persisted.
		wp_cache_flush();
		$order = new WC_Order();
		$order->set_id( $post_order->get_id() );
		$this->switch_data_store( $order, $this->sut );
		$this->sut->read( $order );

		foreach ( $props_to_update as $prop => $value ) {
			$this->assertEquals( $order->{"get_$prop"}( 'edit' ), $value );
		}

		foreach ( $meta_to_update as $meta_key => $meta_value ) {
			$this->assertEquals( $order->get_meta( $meta_key, true, 'edit' ), $meta_value );
		}

		foreach ( $datastore_updates as $prop => $value ) {
			$this->assertEquals( $value, $this->sut->{"get_$prop"}( $order ), "Unable to match prop $prop" );
		}
	}

	/**
	 * @testDox Test update when row in one of the associated tables is missing.
	 */
	public function test_cot_datastore_update_when_incomplete_record() {
		global $wpdb;
		static $props_to_update = array(
			'billing_first_name' => 'John',
			'billing_last_name'  => 'Doe',
			'shipping_phone'     => '555-55-55',
			'status'             => 'on-hold',
			'cart_hash'          => 'YET-ANOTHER-CART-HASH',
		);

		// Set up order.
		$post_order = OrderHelper::create_order();
		$this->migrator->migrate_orders( array( $post_order->get_id() ) );

		// Read order using the COT datastore.
		wp_cache_flush();
		$order = new WC_Order();
		$order->set_id( $post_order->get_id() );
		$this->switch_data_store( $order, $this->sut );
		$this->sut->read( $order );

		// Make some changes to the order and save.
		$order->set_props( $props_to_update );

		// Let's delete a row from one of the table.
		$wpdb->delete( $this->sut::get_addresses_table_name(), array( 'order_id' => $order->get_id() ), array( '%d' ) );

		// Try to update as if nothing happened.
		// Make some changes to the order and save.
		$order->set_props( $props_to_update );

		$order->save();
		// Re-read order and make sure changes were persisted.
		wp_cache_flush();
		$order = new WC_Order();
		$order->set_id( $post_order->get_id() );
		$this->switch_data_store( $order, $this->sut );
		$this->sut->read( $order );

		foreach ( $props_to_update as $prop => $value ) {
			$this->assertEquals( $order->{"get_$prop"}( 'edit' ), $value );
		}

	}

	/**
	 * @testDox Tests create() on the COT datastore.
	 */
	public function test_cot_datastore_create() {
		$order    = $this->create_complex_cot_order();
		$order_id = $order->get_id();

		$this->assertIsInteger( $order_id );
		$this->assertLessThan( $order_id, 0 );

		wp_cache_flush();

		// Read the order again (fresh).
		$r_order = new WC_Order();
		$r_order->set_id( $order_id );
		$this->switch_data_store( $r_order, $this->sut );
		$this->sut->read( $r_order );

		// Compare some of the prop/meta values to those that should've been persisted.
		$props_to_compare = array(
			'status',
			'created_via',
			'currency',
			'customer_ip_address',
			'billing_first_name',
			'billing_last_name',
			'billing_company',
			'billing_address_1',
			'billing_city',
			'billing_state',
			'billing_postcode',
			'billing_country',
			'billing_email',
			'billing_phone',
			'shipping_total',
			'total',
			'order_stock_reduced',
			'download_permissions_granted',
			'recorded_sales',
			'recorded_coupon_usage_counts',
		);

		foreach ( $props_to_compare as $prop ) {
			$this->assertEquals( $order->{"get_$prop"}( 'edit' ), $r_order->{"get_$prop"}( 'edit' ) );
		}

		$this->assertEquals( $order->get_meta( 'my_meta', true, 'edit' ), $r_order->get_meta( 'my_meta', true, 'edit' ) );
		$this->assertEquals( $this->sut->get_stock_reduced( $order ), $this->sut->get_stock_reduced( $r_order ) );
	}

	/**
<<<<<<< HEAD
	 * @testDox Even corrupted order can be inserted as expected.
=======
	 * Confirm we store the order creation date in GMT.
	 */
	public function test_order_dates_are_gmt(): void {
		global $wpdb;

		// Switch to the COT datastore, set WordPress to use a non-UTC timezone, and create a new order.
		update_option( CustomOrdersTableController::CUSTOM_ORDERS_TABLE_USAGE_ENABLED_OPTION, 'yes' );
		update_option( 'timezone_string', 'America/Los_Angeles' );

		$order            = OrderHelper::create_order();
		$date_created_gmt = $wpdb->get_var(
			// phpcs:ignore WordPress.DB.PreparedSQL.NotPrepared
			'SELECT date_created_gmt FROM ' . OrdersTableDataStore::get_orders_table_name() . ' WHERE id = ' . $order->get_id()
		);

		$this->assertNotEquals(
			$date_created_gmt,
			$order->get_date_created()->format( 'Y-m-d H:i:s' ),
			'The creation date in the database should be in GMT, but the retrieved datetime should be in the local WP timezone.'
		);

		$this->assertEquals(
			$date_created_gmt,
			$order->get_date_created()->setTimezone( new DateTimeZone( 'UTC' ) )->format( 'Y-m-d H:i:s' ),
			'The order creation datetime, when cast to UTC/GMT, should match the same value stored in the database.'
		);
	}

	/**
	 * Even corrupted order can be inserted as expected.
>>>>>>> edbb3ea7
	 */
	public function test_cot_data_store_update_corrupted_order() {
		global $wpdb;
		$order    = $this->create_complex_cot_order();
		$order_id = $order->get_id();

		// Corrupt the order.
		$wpdb->delete( $this->sut::get_addresses_table_name(), array( 'order_id' => $order->get_id() ), array( '%d' ) );

		// Try to update the order.
		$order->set_status( 'completed' );
		$order->set_billing_address_1( 'New address' );
		$order->save();

		// Re-read order and make sure changes were persisted.
		wp_cache_flush();
		$order = new WC_Order();
		$order->set_id( $order_id );
		$this->switch_data_store( $order, $this->sut );
		$this->sut->read( $order );
		$this->assertEquals( 'New address', $order->get_billing_address_1() );
	}

	/**
	 * @testDox We should be able to save multiple orders without them overwriting each other.
	 */
	public function test_cot_data_store_multiple_saved_orders() {
		$order1 = $this->create_complex_cot_order();
		$order2 = $this->create_complex_cot_order();

		$order1_id          = $order1->get_id();
		$order1_billing     = $order1->get_billing_address_1();
		$order1_created_via = $order1->get_created_via();
		$order1_key         = $order1->get_order_key();

		$order2_id          = $order2->get_id();
		$order2_billing     = $order2->get_billing_address_1();
		$order2_created_via = $order2->get_created_via();
		$order2_key         = $order2->get_order_key();

		wp_cache_flush();

		// Read the order again (fresh).
		$r_order1 = new WC_Order();
		$r_order1->set_id( $order1_id );
		$this->switch_data_store( $r_order1, $this->sut );
		$this->sut->read( $r_order1 );

		$r_order2 = new WC_Order();
		$r_order2->set_id( $order2_id );
		$this->switch_data_store( $r_order2, $this->sut );
		$this->sut->read( $r_order2 );

		$this->assertEquals( $order1_billing, $r_order1->get_billing_address_1() );
		$this->assertEquals( $order1_created_via, $r_order1->get_created_via() );
		$this->assertEquals( $order1_key, $r_order1->get_order_key() );

		$this->assertEquals( $order2_billing, $r_order2->get_billing_address_1() );
		$this->assertEquals( $order2_created_via, $r_order2->get_created_via() );
		$this->assertEquals( $order2_key, $r_order2->get_order_key() );
	}

	/**
	 * @testDox Tests creation of full vs placeholder records in the posts table when creating orders in the COT datastore.
	 *
	 * @return void
	 */
	public function test_cot_datastore_create_sync() {
		global $wpdb;

		// Sync enabled implies a full post should be created.
		$this->enable_cot_sync();
		$order = $this->create_complex_cot_order();
		$this->assertEquals( 1, (int) $wpdb->get_var( $wpdb->prepare( "SELECT COUNT(*) FROM {$wpdb->posts} WHERE ID = %d AND post_type = %s", $order->get_id(), 'shop_order' ) ) );

		// Sync disabled implies a placeholder post should be created.
		$this->disable_cot_sync();
		$order = $this->create_complex_cot_order();
		$this->assertEquals( 1, (int) $wpdb->get_var( $wpdb->prepare( "SELECT COUNT(*) FROM {$wpdb->posts} WHERE ID = %d AND post_type = %s", $order->get_id(), DataSynchronizer::PLACEHOLDER_ORDER_POST_TYPE ) ) );
	}

	/**
	 * @testDox Tests the `delete()` method on the COT datastore -- trashing.
	 *
	 * @return void
	 */
	public function test_cot_datastore_delete_trash() {
		global $wpdb;

		// Tests trashing of orders.
		$order    = $this->create_complex_cot_order();
		$order_id = $order->get_id();
		$order->delete();

		$orders_table = $this->sut::get_orders_table_name();
		$this->assertEquals( 'trash', $wpdb->get_var( $wpdb->prepare( "SELECT status FROM {$orders_table} WHERE id = %d", $order_id ) ) ); // phpcs:ignore WordPress.DB.PreparedSQL.InterpolatedNotPrepared

		// Make sure order data persists in the database.
		$this->assertNotEmpty( $wpdb->get_results( $wpdb->prepare( "SELECT * FROM {$wpdb->prefix}woocommerce_order_items WHERE order_id = %d", $order_id ) ) );

		foreach ( $this->sut->get_all_table_names() as $table ) {
			if ( $table === $orders_table ) {
				continue;
			}

			$this->assertNotEmpty( $wpdb->get_results( $wpdb->prepare( "SELECT * FROM {$table} WHERE order_id = %d", $order_id ) ) ); // phpcs:ignore WordPress.DB.PreparedSQL.InterpolatedNotPrepared
		}
	}

	/**
	 * @testDox Tests the `delete()` method on the COT datastore -- full deletes.
	 *
	 * @return void
	 */
	public function test_cot_datastore_delete() {
		global $wpdb;

		// Tests trashing of orders.
		$order    = $this->create_complex_cot_order();
		$order_id = $order->get_id();
		$order->delete( true );

		// Make sure no data order persists in the database.
		$this->assertEmpty( $wpdb->get_results( $wpdb->prepare( "SELECT * FROM {$wpdb->prefix}woocommerce_order_items WHERE order_id = %d", $order_id ) ) );

		foreach ( $this->sut->get_all_table_names() as $table ) {
			$field_name = ( $table === $this->sut::get_orders_table_name() ) ? 'id' : 'order_id';
			$this->assertEmpty( $wpdb->get_results( $wpdb->prepare( "SELECT * FROM {$table} WHERE {$field_name} = %d", $order_id ) ) ); // phpcs:ignore WordPress.DB.PreparedSQL.InterpolatedNotPrepared
		}
	}

	/**
	 * @testDox Tests the `OrdersTableQuery` class on the COT datastore.
	 */
	public function test_cot_query_basic() {
		// We bypass the `query()` method as it's mainly just a thin wrapper around
		// `OrdersTableQuery`.
		$user_id = wp_insert_user(
			array(
				'user_login' => 'testname',
				'user_pass'  => 'testpass',
				'user_email' => 'email@example.com',
			)
		);

		$order1 = new WC_Order();
		$this->switch_data_store( $order1, $this->sut );
		$order1->set_prices_include_tax( true );
		$order1->set_total( '100.0' );
		$order1->set_order_key( 'my-order-key' );
		$order1->set_customer_id( $user_id );
		$order1->save();

		$order2 = new WC_Order();
		$this->switch_data_store( $order2, $this->sut );
		$order2->set_prices_include_tax( false );
		$order2->set_total( '50.0' );
		$order2->save();

		$query_vars = array(
			'status' => 'all',
		);

		// Get all orders.
		$query = new OrdersTableQuery( $query_vars );
		$this->assertEquals( 2, count( $query->orders ) );

		// Get orders with a specific property.
		$query_vars['prices_include_tax'] = 'no';
		$query                            = new OrdersTableQuery( $query_vars );
		$this->assertEquals( 1, count( $query->orders ) );
		$this->assertEquals( $query->orders[0], $order2->get_id() );

		$query_vars['prices_include_tax'] = 'yes';
		$query                            = new OrdersTableQuery( $query_vars );
		$this->assertEquals( 1, count( $query->orders ) );
		$this->assertEquals( $query->orders[0], $order1->get_id() );

		// Get orders with two specific properties.
		$query_vars['total'] = '100.0';
		$query               = new OrdersTableQuery( $query_vars );
		$this->assertEquals( 1, count( $query->orders ) );
		$this->assertEquals( $query->orders[0], $order1->get_id() );

		// Limit results.
		unset( $query_vars['total'], $query_vars['prices_include_tax'] );
		$query_vars['limit'] = 1;
		$query               = new OrdersTableQuery( $query_vars );
		$this->assertEquals( 1, count( $query->orders ) );

		// By customer ID.
		$query = new OrdersTableQuery(
			array(
				'status'      => 'all',
				'customer_id' => $user_id,
			)
		);
		$this->assertEquals( 1, count( $query->orders ) );
	}

	/**
	 * @testDox Tests meta queries in the `OrdersTableQuery` class.
	 *
	 * @return void
	 */
	public function test_cot_query_meta() {
		$order1 = new WC_Order();
		$this->switch_data_store( $order1, $this->sut );
		$order1->add_meta_data( 'color', 'green', true );
		$order1->add_meta_data( 'animal', 'lion', true );
		$order1->add_meta_data( 'place', 'London', true );
		$order1->add_meta_data( 'movie', 'Magnolia', true );
		$order1->set_status( 'completed' );
		$order1->save();

		$order2 = new WC_Order();
		$this->switch_data_store( $order2, $this->sut );
		$order2->add_meta_data( 'color', 'blue', true );
		$order2->add_meta_data( 'animal', 'cow', true );
		$order2->add_meta_data( 'place', 'near London', true );
		$order2->set_status( 'completed' );
		$order2->save();

		$order3 = new WC_Order();
		$this->switch_data_store( $order3, $this->sut );
		$order3->add_meta_data( 'color', 'green', true );
		$order3->add_meta_data( 'animal', 'lion', true );
		$order3->add_meta_data( 'place', 'Paris', true );
		$order3->add_meta_data( 'movie', 'Citizen Kane', true );
		$order3->set_status( 'completed' );
		$order3->save();

		// phpcs:disable WordPress.DB.SlowDBQuery.slow_db_query_meta_query,WordPress.DB.SlowDBQuery.slow_db_query_meta_key

		// Orders with color=green.
		$query = new OrdersTableQuery(
			array(
				'meta_query' => array(
					array(
						'key'   => 'color',
						'value' => 'green',
					),
				),
			)
		);
		$this->assertEquals( 2, count( $query->orders ) );

		// Orders with a 'movie' meta (regardless of value) and animal=lion.
		$query = new OrdersTableQuery(
			array(
				'meta_query' => array(
					array(
						'key'   => 'animal',
						'value' => 'lion',
					),
					array(
						'key' => 'movie',
					),
				),
			)
		);
		$this->assertEquals( 2, count( $query->orders ) );
		$this->assertContains( $order1->get_id(), $query->orders );
		$this->assertContains( $order3->get_id(), $query->orders );

		// Orders with place ~London ("London" and "near London").
		$query = new OrdersTableQuery(
			array(
				'meta_query' => array(
					array(
						'key'     => 'place',
						'value'   => 'London',
						'compare' => 'LIKE',
					),
				),
			)
		);
		$this->assertEquals( 2, count( $query->orders ) );
		$this->assertContains( $order1->get_id(), $query->orders );
		$this->assertContains( $order2->get_id(), $query->orders );

		// Orders with (color=blue OR place=Paris) AND 'animal' set.
		$query = new OrdersTableQuery(
			array(
				'meta_query' => array(
					array(
						'key' => 'animal',
					),
					array(
						'relation' => 'OR',
						array(
							'key'   => 'color',
							'value' => 'blue',
						),
						array(
							'key'   => 'place',
							'value' => 'Paris',
						),
					),
				),
			)
		);
		$this->assertEquals( 2, count( $query->orders ) );
		$this->assertContains( $order2->get_id(), $query->orders );
		$this->assertContains( $order3->get_id(), $query->orders );

		// Orders with no 'movie' set (and using meta_key and meta_compare directly instead of meta_query as shortcut).
		$query = new OrdersTableQuery(
			array(
				'meta_key'     => 'movie',
				'meta_compare' => 'NOT EXISTS',
			)
		);
		$this->assertEquals( 1, count( $query->orders ) );
		$this->assertContains( $order2->get_id(), $query->orders );

		// phpcs:enable
	}

	/**
	 * @testDox Tests queries involving the 'customer' query var.
	 *
	 * @return void
	 */
	public function test_cot_query_customer() {
		$user_email_1 = 'email1@example.com';
		$user_email_2 = 'email2@example.com';
		$user_id_1    = wp_insert_user(
			array(
				'user_login' => 'user_1',
				'user_pass'  => 'testing',
				'user_email' => $user_email_1,
			)
		);
		$user_id_2    = wp_insert_user(
			array(
				'user_login' => 'user_2',
				'user_pass'  => 'testing',
				'user_email' => $user_email_2,
			)
		);

		$order1 = new WC_Order();
		$this->switch_data_store( $order1, $this->sut );
		$order1->set_customer_id( $user_id_1 );
		$order1->save();

		$order2 = new WC_Order();
		$this->switch_data_store( $order2, $this->sut );
		$order2->set_customer_id( $user_id_2 );
		$order2->save();

		$order3 = new WC_Order();
		$this->switch_data_store( $order3, $this->sut );
		$order3->set_customer_id( $user_id_2 );
		$order3->save();

		// Search for orders of either user (by ID). Should return all orders.
		$query = new OrdersTableQuery(
			array(
				'customer' => array( $user_id_1, $user_id_2 ),
			)
		);
		$this->assertEquals( 3, $query->found_orders );

		// Search for user 1 (by e-mail) and user 2 (by ID). Should return all orders.
		$query = new OrdersTableQuery(
			array(
				'customer' => array( $user_email_1, $user_id_2 ),
			)
		);
		$this->assertEquals( 3, $query->found_orders );

		// Search for orders that match user 1 (email and ID). Should return order 1.
		$query = new OrdersTableQuery(
			array(
				'customer' => array( array( $user_email_1, $user_id_1 ) ),
			)
		);
		$this->assertEquals( 1, $query->found_orders );
		$this->assertContains( $order1->get_id(), $query->orders );

		// Search for orders that match user 1 (email) and user 2 (ID). Should return no order.
		$query = new OrdersTableQuery(
			array(
				'customer' => array( array( $user_email_1, $user_id_2 ) ),
			)
		);
		$this->assertEquals( 0, $query->found_orders );

	}

	/**
	 * @testDox Tests queries involving 'date_query'.
	 *
	 * @return void
	 */
	public function test_cot_query_date_query() {
		// Hardcode a day so that we don't go over to a different month or year by adding/substracting hours and days.
		$now    = strtotime( '2022-06-04 10:00:00' );
		$deltas = array(
			- DAY_IN_SECONDS,
			- HOUR_IN_SECONDS,
			0,
			HOUR_IN_SECONDS,
			DAY_IN_SECONDS,
			YEAR_IN_SECONDS,
		);

		foreach ( $deltas as $delta ) {
			$time = $now + $delta;

			$order = new \WC_Order();
			$this->switch_data_store( $order, $this->sut );
			$order->set_date_created( $time );
			$order->set_date_paid( $time + HOUR_IN_SECONDS );
			$order->set_date_completed( $time + ( 2 * HOUR_IN_SECONDS ) );
			$order->save();
		}

		// Orders exactly created at $now.
		$query = new OrdersTableQuery(
			array(
				'date_created_gmt' => $now,
			)
		);
		$this->assertCount( 1, $query->orders );

		// Orders created since $now (inclusive).
		$query = new OrdersTableQuery(
			array(
				'date_created_gmt' => '>=' . $now,
			)
		);
		$this->assertCount( 4, $query->orders );

		// Orders created before $now (inclusive).
		$query = new OrdersTableQuery(
			array(
				'date_created_gmt' => '<=' . $now,
			)
		);
		$this->assertCount( 3, $query->orders );

		// Orders created before $now (non-inclusive).
		$query = new OrdersTableQuery(
			array(
				'date_created_gmt' => '<' . $now,
			)
		);
		$this->assertCount( 2, $query->orders );

		// Orders created exactly between the day before yesterday and yesterday.
		$query = new OrdersTableQuery(
			array(
				'date_created_gmt' => ( $now - ( 2 * DAY_IN_SECONDS ) ) . '...' . ( $now - DAY_IN_SECONDS ),
			)
		);
		$this->assertCount( 1, $query->orders );

		// Orders created today. Tests 'day' precision strings.
		$query = new OrdersTableQuery(
			array(
				'date_created_gmt' => gmdate( 'Y-m-d', $now ),
			)
		);
		$this->assertCount( 3, $query->orders );

		// Orders created after today. Tests 'day' precision strings.
		$query = new OrdersTableQuery(
			array(
				'date_created_gmt' => '>' . gmdate( 'Y-m-d', $now ),
			)
		);
		$this->assertCount( 2, $query->orders );

		// Orders created next year. Tests top-level date_query args.
		$query = new OrdersTableQuery(
			array(
				'year' => gmdate( 'Y', $now + YEAR_IN_SECONDS ),
			)
		);
		$this->assertCount( 1, $query->orders );

		// Orders created today, paid between 11:00 and 13:00.
		$query = new OrdersTableQuery(
			array(
				'date_created_gmt' => gmdate( 'Y-m-d', $now ),
				'date_paid_gmt'    => strtotime( gmdate( 'Y-m-d 11:00:00', $now ) ) . '...' . strtotime( gmdate( 'Y-m-d 13:00:00', $now ) ),
			)
		);
		$this->assertCount( 2, $query->orders );

		// Orders completed after 11:00 AM on any date. Tests meta_query directly.
		$query = new OrdersTableQuery(
			array(
				'date_query' => array(
					array(
						'column'  => 'date_completed_gmt',
						'hour'    => 11,
						'compare' => '>',
					),
				),
			)
		);
		$this->assertCount( 5, $query->orders );

		// Orders completed last year. Should return none.
		$query = new OrdersTableQuery(
			array(
				'date_query' => array(
					array(
						'column'  => 'date_completed_gmt',
						'year'    => gmdate( 'Y', $now - YEAR_IN_SECONDS ),
						'compare' => '<',
					),
				),
			)
		);
		$this->assertCount( 0, $query->orders );

		// Orders created between a month ago and 2 years in the future. That is, all orders.
		$a_month_ago     = $now - MONTH_IN_SECONDS;
		$two_years_later = $now + ( 2 * YEAR_IN_SECONDS );

		$query = new OrdersTableQuery(
			array(
				'date_query' => array(
					array(
						'after'  => array(
							'year'   => gmdate( 'Y', $a_month_ago ),
							'month'  => gmdate( 'm', $a_month_ago ),
							'day'    => gmdate( 'd', $a_month_ago ),
							'hour'   => gmdate( 'H', $a_month_ago ),
							'minute' => gmdate( 'i', $a_month_ago ),
							'second' => gmdate( 's', $a_month_ago ),
						),
						'before' => array(
							'year'   => gmdate( 'Y', $two_years_later ),
							'month'  => gmdate( 'm', $two_years_later ),
							'day'    => gmdate( 'd', $two_years_later ),
							'hour'   => gmdate( 'H', $two_years_later ),
							'minute' => gmdate( 'i', $two_years_later ),
							'second' => gmdate( 's', $two_years_later ),
						),
					),
				),
			)
		);
		$this->assertCount( 6, $query->orders );
	}

	/**
	 * @testdox Test pagination works for COT queries.
	 *
	 * @return void
	 */
	public function test_cot_query_pagination(): void {
		$test_orders = array();
		$this->assertEquals( 0, ( new OrdersTableQuery() )->found_orders, 'We initially have zero orders within our custom order tables.' );

		for ( $i = 0; $i < 30; $i ++ ) {
			$order = new WC_Order();
			$this->switch_data_store( $order, $this->sut );
			$order->save();
			$test_orders[] = $order->get_id();
		}

		$query = new OrdersTableQuery();
		$this->assertCount( 30, $query->orders, 'If no limits are specified, we fetch all available orders.' );

		$query = new OrdersTableQuery( array( 'limit' => - 1 ) );
		$this->assertCount( 30, $query->orders, 'A limit of -1 is equivalent to requesting all available orders.' );

		$query = new OrdersTableQuery( array( 'limit' => - 10 ) );
		$this->assertCount( 30, $query->orders, 'An invalid limit is treated as a request for all available orders.' );

		$query = new OrdersTableQuery(
			array(
				'limit'  => - 1,
				'offset' => 18,
			)
		);
		$this->assertCount( 12, $query->orders, 'A limit of -1 can successfully be combined with an offset.' );
		$this->assertEquals( array_slice( $test_orders, 18 ), $query->orders, 'The expected dataset is supplied when an offset is combined with a limit of -1.' );

		$query = new OrdersTableQuery( array( 'limit' => 5 ) );
		$this->assertCount( 5, $query->orders, 'Limits are respected when applied.' );

		$query = new OrdersTableQuery(
			array(
				'limit'  => 5,
				'paged'  => 2,
				'return' => 'ids',
			)
		);
		$this->assertCount( 5, $query->orders, 'Pagination works with specified limit.' );
		$this->assertEquals( array_slice( $test_orders, 5, 5 ), $query->orders, 'The expected dataset is supplied when paginating through orders.' );
	}

	/**
	 * @testDox Test the `get_order_count()` method.
	 */
	public function test_get_order_count(): void {
		$number_of_orders_by_status = array(
			'wc-completed'  => 4,
			'wc-processing' => 2,
			'wc-pending'    => 4,
		);

		foreach ( $number_of_orders_by_status as $order_status => $number_of_orders ) {
			foreach ( range( 1, $number_of_orders ) as $_ ) {
				$o = new \WC_Order();
				$this->switch_data_store( $o, $this->sut );
				$o->set_status( $order_status );
				$o->save();
			}
		}

		// Count all orders.
		$expected_count = array_sum( array_values( $number_of_orders_by_status ) );
		$actual_count   = ( new OrdersTableQuery( array( 'limit' => '-1' ) ) )->found_orders;
		$this->assertEquals( $expected_count, $actual_count );

		// Count orders by status.
		foreach ( $number_of_orders_by_status as $order_status => $number_of_orders ) {
			$this->assertEquals( $number_of_orders, $this->sut->get_order_count( $order_status ) );
		}
	}

	/**
	 * @testDox Test `get_unpaid_orders()`.
	 */
	public function test_get_unpaid_orders(): void {
		$now = current_time( 'timestamp' );

		// Create a few orders.
		$orders_by_status = array( 'wc-completed' => 3, 'wc-pending' => 2 );
		$unpaid_ids       = array();
		foreach ( $orders_by_status as $order_status => $order_count ) {
			foreach ( range( 1, $order_count ) as $_ ) {
				$order = new \WC_Order();
				$this->switch_data_store( $order, $this->sut );
				$order->set_status( $order_status );
				$order->set_date_modified( $now - DAY_IN_SECONDS );
				$order->save();

				if ( ! $order->is_paid() ) {
					$unpaid_ids[] = $order->get_id();
				}
			}
		}

		// Confirm not all orders are unpaid.
		$this->assertEquals( $orders_by_status['wc-completed'], $this->sut->get_order_count( 'wc-completed' ) );

		// Find unpaid orders.
		$this->assertEqualsCanonicalizing( $unpaid_ids, $this->sut->get_unpaid_orders( $now ) );
		$this->assertEqualsCanonicalizing( $unpaid_ids, $this->sut->get_unpaid_orders( $now - HOUR_IN_SECONDS ) );

		// No unpaid orders from before yesterday.
		$this->assertCount( 0, $this->sut->get_unpaid_orders( $now - WEEK_IN_SECONDS ) );

	}

	/**
	 * @testDox Test `get_order_id_by_order_key()`.
	 *
	 * @return void
	 */
	public function test_get_order_id_by_order_key() {
		$order = new \WC_Order();
		$this->switch_data_store( $order, $this->sut );
		$order->set_order_key( 'an_order_key' );
		$order->save();

		$this->assertEquals( $order->get_id(), $this->sut->get_order_id_by_order_key( 'an_order_key' ) );
		$this->assertEquals( 0, $this->sut->get_order_id_by_order_key( 'other_order_key' ) );
	}

	/**
	 * @testDox Direct write to metadata should propagate to the orders table when reading.
	 */
	public function test_read_with_direct_meta_write() {
		$this->enable_cot_sync();
		$order = $this->create_complex_cot_order();

		$post_object = get_post( $order->get_id() );
		assert( get_post_type( $post_object->ID ) === 'shop_order' );

		// simulate direct write.
		update_post_meta( $post_object->ID, 'my_custom_meta', array( 'key' => 'value' ) );

		$refreshed_order = new WC_Order();
		$refreshed_order->set_id( $order->get_id() );
		$this->switch_data_store( $refreshed_order, $this->sut );
		$this->sut->read( $refreshed_order );

		$this->assertEquals( array( 'key' => 'value' ), $refreshed_order->get_meta( 'my_custom_meta' ) );
	}

	/**
	 * @testDox When there are direct writes to posts data, order should synced upon reading.
	 */
	public function test_read_multiple_with_direct_write() {
		$this->enable_cot_sync();
		$order       = $this->create_complex_cot_order();
		$order_total = $order->get_total();
		$order->add_meta_data( 'custom_meta_1', 'custom_value_1' );
		$order->add_meta_data( 'custom_meta_2', 'custom_value_2' );
		$order->add_meta_data( 'custom_meta_3', 'custom_value_3' );
		$order->save();
		$post_object = get_post( $order->get_id() );
		assert( get_post_type( $post_object->ID ) === 'shop_order' );

		// simulate direct write.
		update_post_meta( $post_object->ID, '_order_total', $order_total + 100 ); // core table.
		update_post_meta( $post_object->ID, '_billing_first_name', 'John Doe Updated' ); // address table.
		update_post_meta( $post_object->ID, '_created_via', 'Unit tests Updated' ); // op data table.

		add_post_meta( $post_object->ID, 'custom_meta_4', 'custom_value_4' ); // new meta add.
		update_post_meta( $post_object->ID, 'custom_meta_1', 'custom_value_1_updated' ); // existing meta update.
		delete_post_meta( $post_object->ID, 'custom_meta_2' ); // existing meta delete.

		// Read a refreshed order.
		$refreshed_order = new WC_Order();
		$refreshed_order->set_id( $order->get_id() );
		$this->switch_data_store( $refreshed_order, $this->sut );
		$this->sut->read( $refreshed_order );
		$this->assertEquals( $order_total + 100, $refreshed_order->get_total() );
		$this->assertEquals( 'John Doe Updated', $refreshed_order->get_billing_first_name() );
		$this->assertEquals( 'Unit tests Updated', $refreshed_order->get_created_via() );
		$this->assertEquals( 'custom_value_4', $refreshed_order->get_meta( 'custom_meta_4' ) );
		$this->assertEquals( 'custom_value_1_updated', $refreshed_order->get_meta( 'custom_meta_1' ) );
		$this->assertEquals( '', $refreshed_order->get_meta( 'custom_meta_2' ) );
	}

	/**
	 * @testDox Test that we are able to correctly detect when order and post are out of sync.
	 */
	public function test_is_post_different_from_order() {
		$this->enable_cot_sync();
		$order                         = $this->create_complex_cot_order();
		$post_order_comparison_closure = function ( $order ) {
			$post_order = $this->get_post_orders_for_ids( array( $order->get_id() ) )[ $order->get_id() ];

			return $this->is_post_different_from_order( $order, $post_order );
		};
		// No changes, post and order should be same.
		$this->assertFalse( $post_order_comparison_closure->call( $this->sut, $order ) );

		// Simulate direct write.
		update_post_meta( $order->get_id(), 'my_custom_meta', array( 'key' => 'value' ) );

		// Order and post are different now.
		$this->assertTrue( $post_order_comparison_closure->call( $this->sut, $order ) );

		$r_order = new WC_Order();
		$r_order->set_id( $order->get_id() );
		// Reading again will make a call to migrate_post_record.
		$this->sut->read( $r_order );
		$this->assertFalse( $post_order_comparison_closure->call( $this->sut, $r_order ) );
		$this->assertEquals( array( 'key' => 'value' ), $r_order->get_meta( 'my_custom_meta' ) );
	}

	/**
	 * @testDox Test that after backfilling, post order is same as cot order.
	 */
	public function test_post_is_same_as_order_after_backfill() {
		$order = $this->create_complex_cot_order();
		$order->save();
		$this->sut->backfill_post_record( $order );

		$r_order = new WC_Order();
		$r_order->set_id( $order->get_id() );
		$this->switch_data_store( $r_order, $this->sut );
		$clear_sync_on_read_closure = function () {
			self::$reading_order_ids = array();
		};
		$clear_sync_on_read_closure->call( $this->sut );
		$this->sut->read( $r_order );

		$post_order_comparison_closure = function () use ( $r_order ) {
			$post_order = $this->get_cpt_order( get_post( $r_order->get_id() ) );

			return $this->is_post_different_from_order( $r_order, $post_order );
		};

		$this->assertFalse( $post_order_comparison_closure->call( $this->sut ) );
	}

	/**
	 * @testDox Meta data should be migrated from post order to cot order.
	 *
	 * @return void
	 */
	public function test_migrate_meta_data_from_post_order() {
		$order1 = new WC_Order();
		$order1->add_meta_data( 'common_meta_key_1', 'common_meta_value_1' );
		$order1->add_meta_data( 'common_meta_key_2', 'common_meta_value_2' );
		$order1->add_meta_data( 'common_meta_key_3', 'common_meta_value_3' );
		$order1->add_meta_data( 'order1_meta_key_1', 'order1_meta_value_1' );
		$order1->save();

		$order2 = new WC_Order();
		$order2->add_meta_data( 'common_meta_key_1', 'common_meta_value_1' );
		$order2->add_meta_data( 'common_meta_key_2', 'common_meta_value_2_updated' );
		$order2->add_meta_data( 'order2_meta_key_1', 'order2_meta_key_1' );

		$diff_call_closure = function ( $order1, $order2 ) {
			return $this->migrate_meta_data_from_post_order( $order1, $order2 );
		};

		$diff = $diff_call_closure->call( $this->sut, $order1, $order2 );
		$this->assertFalse( empty( $diff ) );

		$this->assertEquals( 'common_meta_value_1', $order1->get_meta( 'common_meta_key_1' ) );
		$this->assertEquals( 'common_meta_value_2_updated', $order1->get_meta( 'common_meta_key_2' ) );
		$this->assertEquals( '', $order1->get_meta( 'common_meta_key_3' ) );
		$this->assertEquals( '', $order1->get_meta( 'order1_meta_key_1' ) );
		$this->assertEquals( 'order2_meta_key_1', $order1->get_meta( 'order2_meta_key_1' ) );
	}

	/**
	 * Helper function to delete all meta for post.
	 *
	 * @param int $post_id Post ID to delete data for.
	 */
	private function delete_all_meta_for_post( $post_id ) {
		global $wpdb;
		$wpdb->delete( $wpdb->postmeta, array( 'post_id' => $post_id ) );
	}

	/**
	 * Helper method to allow switching data stores.
	 *
	 * @param WC_Order $order Order object.
	 * @param WC_Data_Store $data_store Data store object to switch order to.
	 */
	private function switch_data_store( $order, $data_store ) {
		OrderHelper::switch_data_store( $order, $data_store );
	}

	/**
	 * Creates a complex COT order with address info, line items, etc.
	 * @return \WC_Order
	 */
	private function create_complex_cot_order() {
		return OrderHelper::create_complex_data_store_order( $this->sut );
	}

	/**
	 * @testDox Ensure search works as expected.
	 */
	public function test_cot_query_search(): void {
		$order_1 = new WC_Order();
		$order_1->set_billing_city( 'Fort Quality' );
		$this->switch_data_store( $order_1, $this->sut );
		$order_1->save();

		$product = new WC_Product_Simple();
		$product->set_name( 'Quality Chocolates' );
		$product->save();

		$item = new WC_Order_Item_Product();
		$item->set_product( $product );
		$item->save();

		$order_2 = new WC_Order();
		$order_2->add_item( $item );
		$this->switch_data_store( $order_2, $this->sut );
		$order_2->save();

		$order_3 = new WC_Order();
		$order_3->set_billing_address_1( $order_1->get_id() . ' Functional Street' );
		$this->switch_data_store( $order_3, $this->sut );
		$order_3->save();

		// Order 1's ID happens to be the same number used in Order 3's billing street address.
		$query = new OrdersTableQuery( array( 's' => $order_1->get_id() ) );
		$this->assertEquals(
			array( $order_1->get_id(), $order_3->get_id() ),
			$query->orders,
			'Search terms match against IDs as well as address data.'
		);

		// Order 1's billing address references "Quality" and so does one of Order 2's order items.
		$query = new OrdersTableQuery( array( 's' => 'Quality' ) );
		$this->assertEquals(
			array( $order_1->get_id(), $order_2->get_id() ),
			$query->orders,
			'Search terms match against address data as well as order item names.'
		);
	}

	/**
	 * @testDox Ensure field_query works as expected.
	 */
	public function test_cot_query_field_query(): void {
		$orders_test_data = array(
			array( 'Werner', 'Heisenberg', 'Unknown', 'werner_heisenberg_1', '15.0', '1901-12-05', '1976-02-01' ),
			array( 'Max', 'Planck', 'Quanta', 'planck_1', '16.0', '1858-04-23', '1947-10-04' ),
			array( 'Édouard', 'Roche', 'Tidal', 'roche_3', '9.99', '1820-10-17', '1883-04-27' ),
		);
		$order_ids        = array();

		// Create some test orders.
		foreach ( $orders_test_data as $i => $order_data ) {
			$order = new \WC_Order();
			$this->switch_data_store( $order, $this->sut );
			$order->set_status( 'wc-completed' );
			$order->set_shipping_city( 'The Universe' );
			$order->set_billing_first_name( $order_data[0] );
			$order->set_billing_last_name( $order_data[1] );
			$order->set_billing_city( $order_data[2] );
			$order->set_order_key( $order_data[3] );
			$order->set_total( $order_data[4] );

			$order->add_meta_data( 'customer_birthdate', $order_data[5] );
			$order->add_meta_data( 'customer_last_seen', $order_data[6] );
			$order->add_meta_data( 'customer_age', absint( ( strtotime( $order_data[6] ) - strtotime( $order_data[5] ) ) / YEAR_IN_SECONDS ) );

			$order_ids[] = $order->save();
		}

		// Relatively simple field_query.
		$field_query = array(
			'relation' => 'OR',
			array(
				'field' => 'order_key',
				'value' => 'werner_heisenberg_1',
			),
			array(
				'field' => 'order_key',
				'value' => 'planck_1',
			)
		);
		$query       = new OrdersTableQuery( array( 'field_query' => $field_query ) );
		$this->assertEqualsCanonicalizing( array( $order_ids[0], $order_ids[1] ), $query->orders );

		// A more complex field_query.
		$field_query = array(
			array(
				'field'   => 'billing_first_name',
				'value'   => array( 'Werner', 'Max', 'Édouard' ),
				'compare' => 'IN',
			),
			array(
				'relation' => 'OR',
				array(
					'field'   => 'billing_last_name',
					'value'   => 'Heisen',
					'compare' => 'LIKE',
				),
				array(
					'field'   => 'billing_city',
					'value'   => 'Tid',
					'compare' => 'LIKE',
				),
			),
		);
		$query       = new OrdersTableQuery( array( 'field_query' => $field_query ) );
		$this->assertEqualsCanonicalizing( array( $order_ids[0], $order_ids[2] ), $query->orders );

		// Find orders with order_key ending in a number (i.e. all).
		$field_query = array(
			array(
				'field'   => 'order_key',
				'value'   => '[0-9]$',
				'compare' => 'RLIKE'
			)
		);
		$query       = new OrdersTableQuery( array( 'field_query' => $field_query ) );
		$this->assertEqualsCanonicalizing( $order_ids, $query->orders );

		// Find orders with order_key not ending in a number (i.e. none).
		$field_query = array(
			array(
				'field'   => 'order_key',
				'value'   => '[^0-9]$',
				'compare' => 'NOT RLIKE'
			)
		);
		$query       = new OrdersTableQuery( array( 'field_query' => $field_query ) );
		$this->assertCount( 0, $query->posts );

		// Use full column name in a query.
		$field_query = array(
			array(
				'field'   => $GLOBALS['wpdb']->prefix . 'wc_orders.total_amount',
				'value'   => '10.0',
				'compare' => '<=',
				'type'    => 'NUMERIC',
			)
		);
		$query       = new OrdersTableQuery( array( 'field_query' => $field_query ) );
		$this->assertEqualsCanonicalizing( array( $order_ids[2] ), $query->orders );

		// Pass an invalid column name.
		$field_query = array(
			array(
				'field' => 'non_existing_field',
				'value' => 'any-value',
			)
		);
		$query       = new OrdersTableQuery( array( 'field_query' => $field_query ) );
		$this->assertCount( 0, $query->posts );

		// Pass an apparently incorrect value to an 'IN' compare.
		$field_query = array(
			array(
				'field'   => 'wc_orders.total_amount',
				'value'   => 5.5,
				'compare' => 'IN',
			)
		);
		$query       = new OrdersTableQuery( array( 'field_query' => $field_query ) );
		$this->assertCount( 0, $query->posts );

		// Pass an invalid 'compare'.
		$field_query = array(
			array(
				'field'   => 'wc_orders.total_amount',
				'value'   => 10.0,
				'compare' => 'EXOSTS',
			)
		);
		$query       = new OrdersTableQuery( array( 'field_query' => $field_query ) );
		$this->assertCount( 0, $query->posts );

		// Pass an incomplete array for BETWEEN (treated as =).
		$field_query = array(
			array(
				'field'   => 'total',
				'compare' => 'BETWEEN',
				'value'   => 10.0,
			)
		);
		$query       = new OrdersTableQuery( array( 'field_query' => $field_query ) );
		$this->assertCount( 0, $query->posts );

		// Pass an incomplete array for NOT BETWEEN (treated as !=).
		$field_query = array(
			array(
				'field'   => 'total',
				'compare' => 'NOT BETWEEN',
				'value'   => array( 1.0 ),
			)
		);
		$query       = new OrdersTableQuery( array( 'field_query' => $field_query ) );
		$this->assertCount( 0, $query->posts );

		// Test combinations of field_query with regular query args:
		$args  = array(
			'id' => array( $order_ids[0], $order_ids[1] ),
		);
		$query = new OrdersTableQuery( $args );

		// At this point 2 orders would be returned...
		$this->assertEqualsCanonicalizing( array( $order_ids[0], $order_ids[1] ), $query->orders );

		// ... and now just one
		$args['field_query'] = array(
			'relation' => 'AND',
			array(
				'field' => 'id',
				'value' => $order_ids[1],
			)
		);
		$query               = new OrdersTableQuery( $args );
		$this->assertEqualsCanonicalizing( array( $order_ids[1] ), $query->orders );

		// ... and now none (no orders below < 5.0)
		$args['field_query'][] = array(
			'field'   => 'total',
			'value'   => '5.0',
			'compare' => '<',
		);
		$query                 = new OrdersTableQuery( $args );
		$this->assertCount( 0, $query->orders );

		// Now a more complex query with meta_query and date_query:
		$args = array(
			'shipping_address' => 'The Universe',
			'field_query'      => array(
				array(
					'field'   => 'total',
					'value'   => array( 1.0, 11.0 ),
					'compare' => 'NOT BETWEEN',
				),
			),
		);

		// this should fetch the orders from Heisenberg and Planck...
		$query = new OrdersTableQuery( $args );
		$this->assertEqualsCanonicalizing( array( $order_ids[0], $order_ids[1] ), $query->orders );

		// ... but only Planck is more than 80 years old.
		$args['meta_query'] = array(
			array(
				'key'     => 'customer_age',
				'value'   => 80,
				'compare' => '>='
			)
		);
		$query              = new OrdersTableQuery( $args );
		$this->assertEqualsCanonicalizing( array( $order_ids[1] ), $query->orders );
	}

	/**
	 * @testDox Test that props set by datastores can be set and get by using any of metadata, object props or from data store setters.
	 * Ideally, this should be possible only from getters and setters for objects, but for backward compatibility, earlier ways are also supported.
	 */
	public function test_internal_ds_getters_and_setters() {
		$props_to_test = array(
			'_download_permissions_granted',
			'_recorded_sales',
			'_recorded_coupon_usage_counts',
			'_new_order_email_sent',
			'_order_stock_reduced',
		);

		$ds_getter_setter_names = array(
			'_order_stock_reduced'  => 'stock_reduced',
			'_new_order_email_sent' => 'email_sent',
		);

		$order = $this->create_complex_cot_order();

		// set everything to true via props.
		foreach ( $props_to_test as $prop ) {
			$order->{"set$prop"}( true );
			$order->save();
		}
		$this->assert_get_prop_via_ds_object_and_metadata( $props_to_test, $order, true, $ds_getter_setter_names );

		// set everything to false, via metadata.
		foreach ( $props_to_test as $prop ) {
			$order->update_meta_data( $prop, false );
			$order->save();
		}
		$this->assert_get_prop_via_ds_object_and_metadata( $props_to_test, $order, false, $ds_getter_setter_names );

		// set everything to true again, via datastore setter.
		foreach ( $props_to_test as $prop ) {
			if ( in_array( $prop, array_keys( $ds_getter_setter_names ), true ) ) {
				$setter = $ds_getter_setter_names[ $prop ];
				$order->get_data_store()->{"set_$setter"}( $order, true );
				continue;
			}
			$order->get_data_store()->{"set$prop"}( $order, true );
		}
		$this->assert_get_prop_via_ds_object_and_metadata( $props_to_test, $order, true, $ds_getter_setter_names );

		// set everything to false again, via props.
		foreach ( $props_to_test as $prop ) {
			$order->{"set$prop"}( false );
			$order->save();
		}
		$this->assert_get_prop_via_ds_object_and_metadata( $props_to_test, $order, false, $ds_getter_setter_names );
	}

	/**
	 * Helper method to assert props are set.
	 *
	 * @param array $props List of props to test.
	 * @param WC_Order $order Order object.
	 * @param mixed $value Value to assert.
	 * @param array $ds_getter_setter_names List of props with custom getter/setter names.
	 */
	private function assert_get_prop_via_ds_object_and_metadata( array $props, WC_Order $order, $value, array $ds_getter_setter_names ) {
		wp_cache_flush();
		$refreshed_order = new WC_Order();
		$refreshed_order->set_id( $order->get_id() );
		$this->sut->read( $refreshed_order );
		$this->switch_data_store( $refreshed_order, $this->sut );
		$value = wc_bool_to_string( $value );
		// assert via metadata.
		foreach ( $props as $prop ) {
			$this->assertEquals( $value, wc_bool_to_string( $refreshed_order->get_meta( $prop ) ), "Failed getting $prop from metadata" );
		}

		// assert via datastore object.
		foreach ( $props as $prop ) {
			if ( in_array( $prop, array_keys( $ds_getter_setter_names ), true ) ) {
				$getter = $ds_getter_setter_names[ $prop ];
				$this->assertEquals( $value, wc_bool_to_string( $refreshed_order->get_data_store()->{"get_$getter"}( $refreshed_order ) ), "Failed getting $prop from datastore" );
				continue;
			}
			$this->assertEquals( $value, wc_bool_to_string( $refreshed_order->get_data_store()->{"get$prop"}( $order ) ), "Failed getting $prop from datastore" );
		}

		// assert via order object.
		foreach ( $props as $prop ) {
			$this->assertEquals( $value, wc_bool_to_string( $refreshed_order->{"get$prop"}() ), "Failed getting $prop from object" );
		}
	}

	/**
	 * @testDox Legacy getters and setters for props migrated from data stores should be set/reset properly.
	 */
	public function test_legacy_getters_setters() {
		$order_id = \Automattic\WooCommerce\RestApi\UnitTests\Helpers\OrderHelper::create_complex_wp_post_order();
		$order    = wc_get_order( $order_id );
		$this->switch_data_store( $order, $this->sut );
		$bool_props = array(
			'_download_permissions_granted' => 'download_permissions_granted',
			'_recorded_sales'               => 'recorded_sales',
			'_recorded_coupon_usage_counts' => 'recorded_coupon_usage_counts',
			'_order_stock_reduced'          => 'order_stock_reduced',
			'_new_order_email_sent'         => 'new_order_email_sent',
		);

		$this->set_props_via_data_store( $order, $bool_props, true );

		$this->assert_props_value_via_data_store( $order, $bool_props, true );

		$this->assert_props_value_via_order_object( $order, $bool_props, true );

		// Let's repeat for false value.

		$this->set_props_via_data_store( $order, $bool_props, false );

		$this->assert_props_value_via_data_store( $order, $bool_props, false );

		$this->assert_props_value_via_order_object( $order, $bool_props, false );

		// Let's repeat for true value but setting via order object.

		$this->set_props_via_order_object( $order, $bool_props, true );

		$this->assert_props_value_via_data_store( $order, $bool_props, true );

		$this->assert_props_value_via_order_object( $order, $bool_props, true );

	}

	/**
	 * Helper function to set prop via data store.
	 *
	 * @param WC_Order $order Order object.
	 * @param array $props List of props and their setter names.
	 * @param mixed $value value to set.
	 */
	private function set_props_via_data_store( $order, $props, $value ) {
		foreach ( $props as $meta_key_name => $prop_name ) {
			$order->get_data_store()->{"set_$prop_name"}( $order, $value );
		}
	}

	/**
	 * Helper function to set prop value via object.
	 *
	 * @param WC_Order $order Order object.
	 * @param array $props List of props and their setter names.
	 * @param mixed $value value to set.
	 */
	private function set_props_via_order_object( $order, $props, $value ) {
		foreach ( $props as $meta_key_name => $prop_name ) {
			$order->{"set_$prop_name"}( $value );
		}
		$order->save();
	}

	/**
	 * Helper function to assert prop value via data store.
	 *
	 * @param WC_Order $order Order object.
	 * @param array $props List of props and their getter names.
	 * @param mixed $value value to assert.
	 */
	private function assert_props_value_via_data_store( $order, $props, $value ) {
		foreach ( $props as $meta_key_name => $prop_name ) {
			$this->assertEquals( $value, $order->get_data_store()->{"get_$prop_name"}( $order ), "Prop $prop_name was not set correctly." );
		}
	}

	/**
	 * Helper function to assert prop value via order object.
	 *
	 * @param WC_Order $order Order object.
	 * @param array $props List of props and their getter names.
	 * @param mixed $value value to assert.
	 */
	private function assert_props_value_via_order_object( $order, $props, $value ) {
		foreach ( $props as $meta_key_name => $prop_name ) {
			$this->assertEquals( $value, $order->{"get_$prop_name"}(), "Prop $prop_name was not set correctly." );
		}
	}

	/**
	 * @testDox Test that multiple calls to read don't try to sync again.
	 */
	public function test_read_multiple_dont_sync_again_for_same_order() {
		$order = $this->create_complex_cot_order();

		$order_id = $order->get_id();

		$should_sync_callable = function( $order ) {
			return $this->should_sync_order( $order );
		};

		$this->enable_cot_sync();
		$order = new WC_Order();
		$order->set_id( $order_id );
		$orders = array( $order_id => $order );
		$this->assertTrue( $should_sync_callable->call( $this->sut, $order ) );
		$this->sut->read_multiple( $orders );
		$this->assertFalse( $should_sync_callable->call( $this->sut, $order ) );
	}
}<|MERGE_RESOLUTION|>--- conflicted
+++ resolved
@@ -327,9 +327,6 @@
 	}
 
 	/**
-<<<<<<< HEAD
-	 * @testDox Even corrupted order can be inserted as expected.
-=======
 	 * Confirm we store the order creation date in GMT.
 	 */
 	public function test_order_dates_are_gmt(): void {
@@ -359,8 +356,7 @@
 	}
 
 	/**
-	 * Even corrupted order can be inserted as expected.
->>>>>>> edbb3ea7
+	 * @testDox Even corrupted order can be inserted as expected.
 	 */
 	public function test_cot_data_store_update_corrupted_order() {
 		global $wpdb;
