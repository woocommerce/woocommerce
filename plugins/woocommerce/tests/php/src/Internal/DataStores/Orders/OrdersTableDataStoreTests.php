--- conflicted
+++ resolved
@@ -1220,7 +1220,6 @@
 	}
 
 	/**
-<<<<<<< HEAD
 	 * Helper function to enable COT <> Posts sync.
 	 */
 	private function enable_cot_sync() {
@@ -1246,7 +1245,9 @@
 				return 'no';
 			}
 		);
-=======
+	}
+
+	/**
 	 * Ensure field_query works as expected.
 	 */
 	public function test_cot_query_field_query(): void {
@@ -1458,7 +1459,6 @@
 		);
 		$query = new OrdersTableQuery( $args );
 		$this->assertEqualsCanonicalizing( array( $order_ids[1] ), $query->orders );
->>>>>>> c9c2bfbf
 	}
 
 	/**
