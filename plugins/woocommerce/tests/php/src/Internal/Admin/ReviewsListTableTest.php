<?php

namespace Automattic\WooCommerce\Tests\Internal\Admin;

use Automattic\WooCommerce\Internal\Admin\ReviewsListTable;
use Automattic\WooCommerce\RestApi\UnitTests\Helpers\ProductHelper;
use Generator;
use ReflectionClass;
use ReflectionException;
use WC_Helper_Product;
use WC_Unit_Test_Case;
use WP_Comment;

/**
 * Tests that product reviews page handler.
 *
 * @covers \Automattic\WooCommerce\Internal\Admin\ReviewsListTable
 */
class ReviewsListTableTest extends WC_Unit_Test_Case {

	/**
	 * Tests that can process the row output for a review or reply.
	 *
	 * @covers \Automattic\WooCommerce\Internal\Admin\ReviewsListTable::single_row()
	 */
	public function test_single_row() {
		$post_id = $this->factory()->post->create();
		$review = $this->factory()->comment->create_and_get(
			[
				'comment_post_ID'  => $post_id,
			]
		);

		$reviews_list_table = $this->get_reviews_list_table();

		ob_start();

		$reviews_list_table->single_row( $review );

		$row_output = trim( ob_get_clean() );

		$this->assertStringStartsWith( '<tr id="comment-' . $review->comment_ID . '"', $row_output );

		foreach ( $reviews_list_table->get_columns() as $column_id => $column_name ) {
			if ( 'cb' !== $column_id ) {
				$this->assertStringContainsString( 'data-colname="' . $column_name . '"', $row_output );
			} else {
				$this->assertStringContainsString( '<th scope="row" class="check-column"></th>', $row_output );
			}
		}

		$this->assertStringEndsWith( '</tr>', $row_output );
	}

	/**
	 * Tests that can get the product reviews' page columns.
	 *
	 * @covers \Automattic\WooCommerce\Internal\Admin\ReviewsListTable::get_columns()
	 */
	public function test_get_columns() {
		$this->assertSame(
			[
				'cb'       => '<input type="checkbox" />',
				'type'     => _x( 'Type', 'review type', 'woocommerce' ),
				'author'   => __( 'Author', 'woocommerce' ),
				'rating'   => __( 'Rating', 'woocommerce' ),
				'comment'  => _x( 'Review', 'column name', 'woocommerce' ),
				'response' => __( 'Product', 'woocommerce' ),
				'date'     => _x( 'Submitted on', 'column name', 'woocommerce' ),
			],
			$this->get_reviews_list_table()->get_columns()
		);
	}

	/**
	 * Tests that can get the primary column name.
	 *
	 * @covers \Automattic\WooCommerce\Internal\Admin\ReviewsListTable::get_primary_column_name()
	 *
	 * @throws ReflectionException If the method does not exist.
	 */
	public function test_get_primary_column_name() {
		$list_table = $this->get_reviews_list_table();
		$method = ( new ReflectionClass( $list_table ) )->getMethod( 'get_primary_column_name' );
		$method->setAccessible( true );

		$this->assertSame( 'comment', $method->invoke( $list_table ) );
	}

	/**
	 * Tests the output of the review type column.
	 *
	 * @covers \Automattic\WooCommerce\Internal\Admin\ReviewsListTable::column_type()
	 * @dataProvider data_provider_test_column_type()
	 *
	 * @param string $comment_type The comment type (usually review or comment).
	 * @param string $expected_output The expected output.
	 * @throws ReflectionException If the method does not exist.
	 */
	public function test_column_type( $comment_type, $expected_output ) {
		$list_table = $this->get_reviews_list_table();
		$method = ( new ReflectionClass( $list_table ) )->getMethod( 'column_type' );
		$method->setAccessible( true );

		$review = $this->get_test_review();
		$review->comment_type = $comment_type;

		ob_start();
		$method->invokeArgs( $list_table, [ $review ] );
		$output = ob_get_clean();

		$this->assertSame( $expected_output, $output );
	}

	/** @see test_column_type() */
	public function data_provider_test_column_type() {
		return [
			'review' => [ 'review', '&#9734;&nbsp;Review' ],
			'reply' => [ 'comment', 'Reply' ],
			'default to reply' => [ 'anything', 'Reply' ],
		];
	}

	/**
	 * @covers \Automattic\WooCommerce\Internal\Admin\ReviewsListTable::column_rating()
	 *
	 * @dataProvider data_provider_test_column_rating()
	 * @param string $meta_value The comment meta value for rating.
	 * @param string $expected_output The expected output.
	 * @throws ReflectionException If the method does not exist.
	 */
	public function test_column_rating( $meta_value, $expected_output ) {

		$list_table = $this->get_reviews_list_table();
		$method = ( new ReflectionClass( $list_table ) )->getMethod( 'column_rating' );
		$method->setAccessible( true );

		$review = $this->get_test_review();

		if ( ! empty( $meta_value ) ) {
			update_comment_meta( $review->comment_ID, 'rating', $meta_value );
		}

		ob_start();
		$method->invokeArgs( $list_table, [ $review ] );
		$output = trim( ob_get_clean() );

		$this->assertSame( $expected_output, $output );
	}

	/** @see test_column_rating() */
	public function data_provider_test_column_rating() {
		return [
			'no rating' => [ '', '' ],
			'1 star' => [ '1', '<span aria-label="1 out of 5">&#9733;&#9734;&#9734;&#9734;&#9734;</span>' ],
			'2 stars' => [ '2', '<span aria-label="2 out of 5">&#9733;&#9733;&#9734;&#9734;&#9734;</span>' ],
			'3 stars' => [ '3', '<span aria-label="3 out of 5">&#9733;&#9733;&#9733;&#9734;&#9734;</span>' ],
			'4 stars' => [ '4', '<span aria-label="4 out of 5">&#9733;&#9733;&#9733;&#9733;&#9734;</span>' ],
			'5 stars' => [ '5', '<span aria-label="5 out of 5">&#9733;&#9733;&#9733;&#9733;&#9733;</span>' ],
			'2.5 stars (rounds down)' => [ '2.5', '<span aria-label="2 out of 5">&#9733;&#9733;&#9734;&#9734;&#9734;</span>' ],
		];
	}

	/**
	 * Tests that can output the author information.
	 *
	 * @covers \Automattic\WooCommerce\Internal\Admin\ReviewsListTable::column_author()
	 * @dataProvider provider_column_author
	 *
	 * @param bool $show_avatars          Value for the `show_avatars` option.
	 * @param bool $should_contain_avatar If the HTML should contain an avatar.
	 *
	 * @throws ReflectionException If the method does not exist.
	 */
	public function test_column_author( bool $show_avatars, bool $should_contain_avatar ) {
		global $comment;

		$review = $this->factory()->comment->create_and_get(
			[
				'comment_author_url' => 'https://example.com',
			]
		);

		$comment = $review; // phpcs:ignore WordPress.WP.GlobalVariablesOverride.Prohibited

		$list_table = $this->get_reviews_list_table();
		$method = ( new ReflectionClass( $list_table ) )->getMethod( 'column_author' );
		$method->setAccessible( true );

		update_option( 'show_avatars', $show_avatars );

		ob_start();

		$method->invokeArgs( $list_table, [ $review ] );

		$author_output = ob_get_clean();

		$author = get_comment_author( $review->comment_ID );

		$this->assertStringContainsString( $author, $author_output );

		if ( $should_contain_avatar ) {
			$this->assertStringContainsString( "<img alt='' src='", $author_output );
			$this->assertStringContainsString( 'gravatar.com/avatar/', $author_output );
		} else {
			$this->assertStringNotContainsString( "<img alt='' src='", $author_output );
			$this->assertStringNotContainsString( 'gravatar.com/avatar/', $author_output );
		}

		$this->assertStringContainsString( '<a title="https://example.com" href="https://example.com" rel="noopener noreferrer">example.com</a>', $author_output );
	}

	/** @see test_column_author */
	public function provider_column_author() : Generator {
		yield 'avatars disabled' => [ false, false ];
		yield 'avatars enabled' => [ true, true ];
	}

	/**
	 * Tests that can get the item author URL.
	 *
	 * @covers \Automattic\WooCommerce\Internal\Admin\ReviewsListTable::get_item_author_url()
	 * @dataProvider data_provider_test_get_item_author_url
	 *
	 * @param string $comment_author_url The comment author URL.
	 * @param string $expected_author_url The expected author URL.
	 * @throws ReflectionException If the method does not exist.
	 */
	public function test_get_item_author_url( $comment_author_url, $expected_author_url ) {
		global $comment;

		$list_table = $this->get_reviews_list_table();
		$method = ( new ReflectionClass( $list_table ) )->getMethod( 'get_item_author_url' );
		$method->setAccessible( true );

		$the_comment = $this->factory()->comment->create_and_get(
			[
				'comment_author_url' => $comment_author_url,
			]
		);

		$comment = $the_comment; // phpcs:ignore WordPress.WP.GlobalVariablesOverride.Prohibited

		$this->assertSame( $expected_author_url, $method->invoke( $list_table ) );
	}

	/** @see test_get_item_author_url() */
	public function data_provider_test_get_item_author_url() {
		return [
			'No URL' => [ '', '' ],
			'Empty URL (http)' => [ 'http://', '' ],
			'Empty URL (https)' => [ 'https://', '' ],
			'Valid URL' => [ 'https://example.com', 'https://example.com' ],
		];
	}

	/**
	 * Tests that can get a review author url for display.
	 *
	 * @covers \Automattic\WooCommerce\Internal\Admin\ReviewsListTable::get_item_author_url_for_display()
	 * @dataProvider data_provider_test_get_item_author_url_for_display()
	 *
	 * @param string $author_url The author URL.
	 * @param string $author_url_for_display The author URL for display.
	 * @throws ReflectionException If the method does not exist.
	 */
	public function test_get_item_author_url_for_display( $author_url, $author_url_for_display ) {
		$list_table = $this->get_reviews_list_table();
		$method = ( new ReflectionClass( $list_table ) )->getMethod( 'get_item_author_url_for_display' );
		$method->setAccessible( true );

		$this->assertSame( $author_url_for_display, $method->invokeArgs( $list_table, [ $author_url ] ) );
	}

	/** @see test_get_item_author_url_for_display() */
	public function data_provider_test_get_item_author_url_for_display() {
		$very_long_url = 'https://www.example.com/this-is-a-very-long-url-that-is-longer-than-the-maximum-allowed-length-of-the-url-for-display-purposes/';

		return [
			'Empty URL' => [ '', '' ],
			'Empty URL (http)' => [ 'http://', '' ],
			'Empty URL (https)' => [ 'https://', '' ],
			'Regular URL' => [ 'https://www.example.com', 'example.com' ],
			'Very long URL' => [ $very_long_url, substr( str_replace( 'https://www.', '', $very_long_url ), 0, 49 ) . '&hellip;' ],
		];
	}

	/**
<<<<<<< HEAD
	 * Tests that can output the review or reply content.
	 *
	 * @covers \Automattic\WooCommerce\Internal\Admin\ReviewsListTable::column_comment()
	 *
	 * @throws ReflectionException If the method does not exist.
	 */
	public function test_column_comment() {

		$review = $this->factory()->comment->create_and_get(
			[
				'comment_content' => 'Test review',
				'comment_parent'  => 0,
			]
		);

		$list_table = $this->get_reviews_list_table();
		$method = ( new ReflectionClass( $list_table ) )->getMethod( 'column_comment' );
		$method->setAccessible( true );

=======
	 * Tests that can output the review or reply date column.
	 *
	 * @covers \Automattic\WooCommerce\Internal\Admin\ReviewsListTable::column_date()
	 * @dataProvider data_provider_test_column_date
	 *
	 * @param bool $has_product   Whether the review is for a valid product object.
	 * @param int  $approved_flag The review (comment) approved flag.
	 * @throws ReflectionException If the method does not exist.
	 */
	public function test_column_date( $has_product, $approved_flag ) {
		$list_table = $this->get_reviews_list_table();
		$method = ( new ReflectionClass( $list_table ) )->getMethod( 'column_date' );
		$method->setAccessible( true );

		$post_id = $has_product ? $this->factory()->post->create() : 0;
		$review = $this->factory()->comment->create_and_get(
			[
				'comment_post_ID'  => $post_id,
				'comment_approved' => (string) $approved_flag,
			]
		);

>>>>>>> d161a94e
		ob_start();

		$method->invokeArgs( $list_table, [ $review ] );

<<<<<<< HEAD
		$column_content = ob_get_clean();

		$this->assertStringNotContainsString( 'In reply to', $column_content );
		$this->assertStringContainsString( '<div class="comment-text">Test review</div>', $column_content );

		$reply = $this->factory()->comment->create_and_get(
			[
				'comment_content' => 'Test reply',
				'comment_parent'  => $review->comment_ID,
			]
		);

		ob_start();

		$method->invokeArgs( $list_table, [ $reply ] );

		$column_content = ob_get_clean();

		$this->assertStringContainsString( 'In reply to', $column_content );
		$this->assertStringContainsString( '<div class="comment-text">Test reply</div>', $column_content );
	}

	/**
	 * Tests that can get the in reply to review text message for the review content column.
	 *
	 * @covers \Automattic\WooCommerce\Internal\Admin\ReviewsListTable::get_in_reply_to_review_text()
	 *
	 * @throws ReflectionException If the method does not exist.
	 */
	public function test_get_in_reply_to_review_text() {
		$list_table = $this->get_reviews_list_table();
		$method = ( new ReflectionClass( $list_table ) )->getMethod( 'get_in_reply_to_review_text' );
		$method->setAccessible( true );

		$review = $this->factory()->comment->create_and_get(
			[
				'comment_parent' => 0,
			]
		);

		$output = $method->invokeArgs( $list_table, [ $review ] );

		$this->assertSame( '', $output );

		$reply = $this->factory()->comment->create_and_get(
			[
				'comment_parent' => $review->comment_ID,
			]
		);

		$output = $method->invokeArgs( $list_table, [ $reply ] );

		$this->assertSame( 'In reply to <a href="' . get_comment_link( $review ) . '">' . get_comment_author( $review ) . '</a>.', $output );
=======
		$date_output = ob_get_clean();

		$submitted_on = sprintf(
			'%1$s at %2$s',
			get_comment_date( 'Y/m/d', $review ),
			get_comment_date( 'g:i a', $review )
		);

		$this->assertStringContainsString( $submitted_on, $date_output );

		if ( $has_product && $approved_flag ) {
			$this->assertStringContainsString( get_comment_link( $review ), $date_output );
		} else {
			$this->assertStringNotContainsString( get_comment_link( $review ), $date_output );
		}
	}

	/** @see test_column_date() */
	public function data_provider_test_column_date() {
		return [
			'No product' => [ false, 1 ],
			'Not approved' => [ true, 0 ],
			'Approved' => [ true, 1 ],
		];
>>>>>>> d161a94e
	}

	/**
	 * Returns a new instance of the {@see ReviewsListTable} class.
	 *
	 * @return ReviewsListTable
	 */
	protected function get_reviews_list_table() : ReviewsListTable {
		return new ReviewsListTable( [ 'screen' => 'product_page_product-reviews' ] );
	}

	/**
	 * Returns a test review object.
	 *
	 * @return WP_Comment|null
	 */
	protected function get_test_review() {

		$product = WC_Helper_Product::create_simple_product();

		$review_id = ProductHelper::create_product_review( $product->get_id() );

		$reviews = get_comments(
			[
				'id' => $review_id,
			]
		);

		return ! empty( $reviews ) ? current( $reviews ) : null;
	}

}<|MERGE_RESOLUTION|>--- conflicted
+++ resolved
@@ -286,27 +286,6 @@
 	}
 
 	/**
-<<<<<<< HEAD
-	 * Tests that can output the review or reply content.
-	 *
-	 * @covers \Automattic\WooCommerce\Internal\Admin\ReviewsListTable::column_comment()
-	 *
-	 * @throws ReflectionException If the method does not exist.
-	 */
-	public function test_column_comment() {
-
-		$review = $this->factory()->comment->create_and_get(
-			[
-				'comment_content' => 'Test review',
-				'comment_parent'  => 0,
-			]
-		);
-
-		$list_table = $this->get_reviews_list_table();
-		$method = ( new ReflectionClass( $list_table ) )->getMethod( 'column_comment' );
-		$method->setAccessible( true );
-
-=======
 	 * Tests that can output the review or reply date column.
 	 *
 	 * @covers \Automattic\WooCommerce\Internal\Admin\ReviewsListTable::column_date()
@@ -329,66 +308,10 @@
 			]
 		);
 
->>>>>>> d161a94e
 		ob_start();
 
 		$method->invokeArgs( $list_table, [ $review ] );
 
-<<<<<<< HEAD
-		$column_content = ob_get_clean();
-
-		$this->assertStringNotContainsString( 'In reply to', $column_content );
-		$this->assertStringContainsString( '<div class="comment-text">Test review</div>', $column_content );
-
-		$reply = $this->factory()->comment->create_and_get(
-			[
-				'comment_content' => 'Test reply',
-				'comment_parent'  => $review->comment_ID,
-			]
-		);
-
-		ob_start();
-
-		$method->invokeArgs( $list_table, [ $reply ] );
-
-		$column_content = ob_get_clean();
-
-		$this->assertStringContainsString( 'In reply to', $column_content );
-		$this->assertStringContainsString( '<div class="comment-text">Test reply</div>', $column_content );
-	}
-
-	/**
-	 * Tests that can get the in reply to review text message for the review content column.
-	 *
-	 * @covers \Automattic\WooCommerce\Internal\Admin\ReviewsListTable::get_in_reply_to_review_text()
-	 *
-	 * @throws ReflectionException If the method does not exist.
-	 */
-	public function test_get_in_reply_to_review_text() {
-		$list_table = $this->get_reviews_list_table();
-		$method = ( new ReflectionClass( $list_table ) )->getMethod( 'get_in_reply_to_review_text' );
-		$method->setAccessible( true );
-
-		$review = $this->factory()->comment->create_and_get(
-			[
-				'comment_parent' => 0,
-			]
-		);
-
-		$output = $method->invokeArgs( $list_table, [ $review ] );
-
-		$this->assertSame( '', $output );
-
-		$reply = $this->factory()->comment->create_and_get(
-			[
-				'comment_parent' => $review->comment_ID,
-			]
-		);
-
-		$output = $method->invokeArgs( $list_table, [ $reply ] );
-
-		$this->assertSame( 'In reply to <a href="' . get_comment_link( $review ) . '">' . get_comment_author( $review ) . '</a>.', $output );
-=======
 		$date_output = ob_get_clean();
 
 		$submitted_on = sprintf(
@@ -413,7 +336,6 @@
 			'Not approved' => [ true, 0 ],
 			'Approved' => [ true, 1 ],
 		];
->>>>>>> d161a94e
 	}
 
 	/**
@@ -445,4 +367,83 @@
 		return ! empty( $reviews ) ? current( $reviews ) : null;
 	}
 
+	/**
+	 * Tests that can output the review or reply content.
+	 *
+	 * @covers \Automattic\WooCommerce\Internal\Admin\ReviewsListTable::column_comment()
+	 *
+	 * @throws ReflectionException If the method does not exist.
+	 */
+	public function test_column_comment() {
+
+		$review = $this->factory()->comment->create_and_get(
+			[
+				'comment_content' => 'Test review',
+				'comment_parent'  => 0,
+			]
+		);
+
+		$list_table = $this->get_reviews_list_table();
+		$method = ( new ReflectionClass( $list_table ) )->getMethod( 'column_comment' );
+		$method->setAccessible( true );
+
+		ob_start();
+
+		$method->invokeArgs( $list_table, [ $review ] );
+
+		$column_content = ob_get_clean();
+
+		$this->assertStringNotContainsString( 'In reply to', $column_content );
+		$this->assertStringContainsString( '<div class="comment-text">Test review</div>', $column_content );
+
+		$reply = $this->factory()->comment->create_and_get(
+			[
+				'comment_content' => 'Test reply',
+				'comment_parent'  => $review->comment_ID,
+			]
+		);
+
+		ob_start();
+
+		$method->invokeArgs( $list_table, [ $reply ] );
+
+		$column_content = ob_get_clean();
+
+		$this->assertStringContainsString( 'In reply to', $column_content );
+		$this->assertStringContainsString( '<div class="comment-text">Test reply</div>', $column_content );
+	}
+
+	/**
+	 * Tests that can get the in reply to review text message for the review content column.
+	 *
+	 * @covers \Automattic\WooCommerce\Internal\Admin\ReviewsListTable::get_in_reply_to_review_text()
+	 *
+	 * @throws ReflectionException If the method does not exist.
+	 */
+	public function test_get_in_reply_to_review_text() {
+		$list_table = $this->get_reviews_list_table();
+		$method = ( new ReflectionClass( $list_table ) )->getMethod( 'get_in_reply_to_review_text' );
+		$method->setAccessible( true );
+
+		$review = $this->factory()->comment->create_and_get(
+			[
+				'comment_parent' => 0,
+			]
+		);
+
+		$output = $method->invokeArgs( $list_table, [ $review ] );
+
+		$this->assertSame( '', $output );
+
+		$reply = $this->factory()->comment->create_and_get(
+			[
+				'comment_parent' => $review->comment_ID,
+			]
+		);
+
+		$output = $method->invokeArgs( $list_table, [ $reply ] );
+
+		$this->assertSame( 'In reply to <a href="' . get_comment_link( $review ) . '">' . get_comment_author( $review ) . '</a>.', $output );
+	}
+
 }