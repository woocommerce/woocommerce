--- conflicted
+++ resolved
@@ -87,7 +87,46 @@
 	}
 
 	/**
-<<<<<<< HEAD
+	 * @covers \Automattic\WooCommerce\Internal\Admin\ReviewsListTable::column_rating()
+	 *
+	 * @dataProvider data_provider_test_column_rating()
+	 * @param string $meta_value The comment meta value for rating.
+	 * @param string $expected_output The expected output.
+	 * @throws ReflectionException If the method does not exist.
+	 */
+	public function test_column_rating( $meta_value, $expected_output ) {
+
+		$list_table = $this->get_reviews_list_table();
+		$method = ( new ReflectionClass( $list_table ) )->getMethod( 'column_rating' );
+		$method->setAccessible( true );
+
+		$review = $this->get_test_review();
+
+		if ( ! empty( $meta_value ) ) {
+			update_comment_meta( $review->comment_ID, 'rating', $meta_value );
+		}
+
+		ob_start();
+		$method->invokeArgs( $list_table, [ $review ] );
+		$output = trim( ob_get_clean() );
+
+		$this->assertSame( $expected_output, $output );
+	}
+
+	/** @see test_column_rating() */
+	public function data_provider_test_column_rating() {
+		return [
+			'no rating' => [ '', '' ],
+			'1 star' => [ '1', '<span aria-label="1 out of 5">&#9733;&#9734;&#9734;&#9734;&#9734;</span>' ],
+			'2 stars' => [ '2', '<span aria-label="2 out of 5">&#9733;&#9733;&#9734;&#9734;&#9734;</span>' ],
+			'3 stars' => [ '3', '<span aria-label="3 out of 5">&#9733;&#9733;&#9733;&#9734;&#9734;</span>' ],
+			'4 stars' => [ '4', '<span aria-label="4 out of 5">&#9733;&#9733;&#9733;&#9733;&#9734;</span>' ],
+			'5 stars' => [ '5', '<span aria-label="5 out of 5">&#9733;&#9733;&#9733;&#9733;&#9733;</span>' ],
+			'2.5 stars (rounds down)' => [ '2.5', '<span aria-label="2 out of 5">&#9733;&#9733;&#9734;&#9734;&#9734;</span>' ],
+		];
+	}
+
+	/**
 	 * Tests that can get a review author url for display.
 	 *
 	 * @covers \Automattic\WooCommerce\Internal\Admin\ReviewsListTable::get_item_author_url_for_display()
@@ -145,43 +184,6 @@
 		);
 
 		return ! empty( $reviews ) ? current( $reviews ) : null;
-=======
-	 * @covers \Automattic\WooCommerce\Internal\Admin\ReviewsListTable::column_rating()
-	 *
-	 * @dataProvider data_provider_test_column_rating()
-	 * @param string $meta_value The comment meta value for rating.
-	 * @param string $expected_output The expected output.
-	 */
-	public function test_column_rating( $meta_value, $expected_output ) {
-
-		$list_table = $this->get_reviews_list_table();
-		$method = ( new ReflectionClass( $list_table ) )->getMethod( 'column_rating' );
-		$method->setAccessible( true );
-
-		$review = $this->get_test_review();
-
-		if ( ! empty( $meta_value ) ) {
-			update_comment_meta( $review->comment_ID, 'rating', $meta_value );
-		}
-
-		ob_start();
-		$method->invokeArgs( $list_table, [ $review ] );
-		$output = trim( ob_get_clean() );
-
-		$this->assertSame( $expected_output, $output );
 	}
 
-	/** @see test_column_rating() */
-	public function data_provider_test_column_rating() {
-		return [
-			'no rating' => [ '', '' ],
-			'1 star' => [ '1', '<span aria-label="1 out of 5">&#9733;&#9734;&#9734;&#9734;&#9734;</span>' ],
-			'2 stars' => [ '2', '<span aria-label="2 out of 5">&#9733;&#9733;&#9734;&#9734;&#9734;</span>' ],
-			'3 stars' => [ '3', '<span aria-label="3 out of 5">&#9733;&#9733;&#9733;&#9734;&#9734;</span>' ],
-			'4 stars' => [ '4', '<span aria-label="4 out of 5">&#9733;&#9733;&#9733;&#9733;&#9734;</span>' ],
-			'5 stars' => [ '5', '<span aria-label="5 out of 5">&#9733;&#9733;&#9733;&#9733;&#9733;</span>' ],
-			'2.5 stars (rounds down)' => [ '2.5', '<span aria-label="2 out of 5">&#9733;&#9733;&#9734;&#9734;&#9734;</span>' ],
-		];
->>>>>>> b9fca840
-	}
 }