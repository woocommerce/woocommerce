<?php

namespace Automattic\WooCommerce\Tests\Internal\Admin;

use Automattic\WooCommerce\Internal\Admin\ReviewsListTable;
use Generator;
use ReflectionClass;
use ReflectionException;
use WC_Unit_Test_Case;

/**
 * Tests that product reviews page handler.
 *
 * @covers \Automattic\WooCommerce\Internal\Admin\ReviewsListTable
 */
class ReviewsListTableTest extends WC_Unit_Test_Case {

	/**
	 * Returns a new instance of the {@see ReviewsListTable} class.
	 *
	 * @return ReviewsListTable
	 */
	private function get_reviews_list_table() : ReviewsListTable {
		return new ReviewsListTable( [ 'screen' => 'product_page_product-reviews' ] );
	}

	/**
	 * Tests that can process the row output for a review or reply.
	 *
	 * @covers \Automattic\WooCommerce\Internal\Admin\ReviewsListTable::single_row()
	 *
	 * @return void
	 */
	public function test_single_row() {
		$post_id = $this->factory()->post->create();
		$review = $this->factory()->comment->create_and_get(
			[
				'comment_post_ID'  => $post_id,
			]
		);

		$reviews_list_table = $this->get_reviews_list_table();

		ob_start();

		$reviews_list_table->single_row( $review );

		$row_output = trim( ob_get_clean() );

		$this->assertStringStartsWith( '<tr id="comment-' . $review->comment_ID . '"', $row_output );

		foreach ( $reviews_list_table->get_columns() as $column_id => $column_name ) {
			if ( 'cb' !== $column_id ) {
				$this->assertStringContainsString( 'data-colname="' . $column_name . '"', $row_output );
			} else {
				$this->assertStringContainsString( '<th scope="row" class="check-column"></th>', $row_output );
			}
		}

		$this->assertStringEndsWith( '</tr>', $row_output );
	}

	/**
	 * Tests that can get the product reviews' page columns.
	 *
	 * @covers \Automattic\WooCommerce\Internal\Admin\ReviewsListTable::get_columns()
	 *
	 * @return void
	 */
	public function test_get_columns() {
		$this->assertSame(
			[
				'cb'       => '<input type="checkbox" />',
				'type'     => _x( 'Type', 'review type', 'woocommerce' ),
				'author'   => __( 'Author', 'woocommerce' ),
				'rating'   => __( 'Rating', 'woocommerce' ),
				'comment'  => _x( 'Review', 'column name', 'woocommerce' ),
				'response' => __( 'Product', 'woocommerce' ),
				'date'     => _x( 'Submitted on', 'column name', 'woocommerce' ),
			],
			$this->get_reviews_list_table()->get_columns()
		);
	}

	/**
	 * Tests that can get the primary column name.
	 *
	 * @covers \Automattic\WooCommerce\Internal\Admin\ReviewsListTable::get_primary_column_name()
	 *
	 * @return void
	 * @throws ReflectionException If the method does not exist.
	 */
	public function test_get_primary_column_name() {
		$list_table = $this->get_reviews_list_table();
		$method = ( new ReflectionClass( $list_table ) )->getMethod( 'get_primary_column_name' );
		$method->setAccessible( true );

		$this->assertSame( 'comment', $method->invoke( $list_table ) );
	}

	/**
	 * @covers \Automattic\WooCommerce\Internal\Admin\ReviewsListTable::cb()
	 *
	 * @dataProvider data_provider_test_column_cb()
	 * @param bool   $current_user_can_edit Whether the current user has the capability to edit this review.
	 * @param string $expected_output The expected output.
	 * @return void
	 * @throws ReflectionException If the method does not exist.
	 */
	public function test_column_cb( bool $current_user_can_edit, string $expected_output ) {
		$list_table = $this->get_reviews_list_table();
		$method = ( new ReflectionClass( $list_table ) )->getMethod( 'column_cb' );
		$method->setAccessible( true );

		$property = ( new ReflectionClass( $list_table ) )->getProperty( 'current_user_can_edit_review' );
		$property->setAccessible( true );
		$property->setValue( $list_table, $current_user_can_edit );

		$review = $this->factory()->comment->create_and_get();

		$review->comment_ID = 123;

		ob_start();
		$method->invokeArgs( $list_table, [ $review ] );
		$output = trim( ob_get_clean() );

		$this->assertSame( $expected_output, $output );
	}

	/** @see test_column_cb() */
	public function data_provider_test_column_cb() {
		return [
			'user has the capability' => [
				true,
				'<label class="screen-reader-text" for="cb-select-123">Select review</label>
			<input
				id="cb-select-123"
				type="checkbox"
				name="delete_comments[]"
				value="123"
			/>',
			],
			'user does not have the capability' => [ false, '' ],
		];
	}

	/**
	 * Tests the output of the review type column.
	 *
	 * @covers \Automattic\WooCommerce\Internal\Admin\ReviewsListTable::column_type()
	 * @dataProvider data_provider_test_column_type()
	 *
	 * @param string $comment_type The comment type (usually review or comment).
	 * @param string $expected_output The expected output.
	 * @return void
	 * @throws ReflectionException If the method does not exist.
	 */
	public function test_column_type( $comment_type, $expected_output ) {
		$list_table = $this->get_reviews_list_table();
		$method = ( new ReflectionClass( $list_table ) )->getMethod( 'column_type' );
		$method->setAccessible( true );

		$review = $this->factory()->comment->create_and_get(
			[
				'comment_type' => $comment_type,
			]
		);

		ob_start();
		$method->invokeArgs( $list_table, [ $review ] );
		$output = ob_get_clean();

		$this->assertSame( $expected_output, $output );
	}

	/** @see test_column_type() */
	public function data_provider_test_column_type() {
		return [
			'review' => [ 'review', '&#9734;&nbsp;Review' ],
			'reply' => [ 'comment', 'Reply' ],
			'default to reply' => [ 'anything', 'Reply' ],
		];
	}

	/**
	 * Tests that can generate the column rating HTML output.
	 *
	 * @covers \Automattic\WooCommerce\Internal\Admin\ReviewsListTable::column_rating()
	 * @dataProvider data_provider_test_column_rating()
	 *
	 * @param string $meta_value The comment meta value for rating.
	 * @param string $expected_output The expected output.
	 * @return void
	 * @throws ReflectionException If the method does not exist.
	 */
	public function test_column_rating( $meta_value, $expected_output ) {

		$list_table = $this->get_reviews_list_table();
		$method = ( new ReflectionClass( $list_table ) )->getMethod( 'column_rating' );
		$method->setAccessible( true );

		$review = $this->factory()->comment->create_and_get();

		if ( ! empty( $meta_value ) ) {
			update_comment_meta( $review->comment_ID, 'rating', $meta_value );
		}

		ob_start();
		$method->invokeArgs( $list_table, [ $review ] );
		$output = trim( ob_get_clean() );

		$this->assertSame( $expected_output, $output );
	}

	/** @see test_column_rating() */
	public function data_provider_test_column_rating() : array {
		return [
			'no rating' => [ '', '' ],
			'1 star' => [ '1', '<span aria-label="1 out of 5">&#9733;&#9734;&#9734;&#9734;&#9734;</span>' ],
			'2 stars' => [ '2', '<span aria-label="2 out of 5">&#9733;&#9733;&#9734;&#9734;&#9734;</span>' ],
			'3 stars' => [ '3', '<span aria-label="3 out of 5">&#9733;&#9733;&#9733;&#9734;&#9734;</span>' ],
			'4 stars' => [ '4', '<span aria-label="4 out of 5">&#9733;&#9733;&#9733;&#9733;&#9734;</span>' ],
			'5 stars' => [ '5', '<span aria-label="5 out of 5">&#9733;&#9733;&#9733;&#9733;&#9733;</span>' ],
			'2.5 stars (rounds down)' => [ '2.5', '<span aria-label="2 out of 5">&#9733;&#9733;&#9734;&#9734;&#9734;</span>' ],
		];
	}

	/**
	 * Tests that can output the author information.
	 *
	 * @covers \Automattic\WooCommerce\Internal\Admin\ReviewsListTable::column_author()
	 * @dataProvider provider_column_author
	 *
	 * @param bool $show_avatars          Value for the `show_avatars` option.
	 * @param bool $should_contain_avatar If the HTML should contain an avatar.
	 * @return void
	 * @throws ReflectionException If the method does not exist.
	 */
	public function test_column_author( bool $show_avatars, bool $should_contain_avatar ) {
		global $comment;

		$review = $this->factory()->comment->create_and_get(
			[
				'comment_author_url' => 'https://example.com',
			]
		);

		$comment = $review; // phpcs:ignore WordPress.WP.GlobalVariablesOverride.Prohibited

		$list_table = $this->get_reviews_list_table();
		$method = ( new ReflectionClass( $list_table ) )->getMethod( 'column_author' );
		$method->setAccessible( true );

		update_option( 'show_avatars', $show_avatars );

		ob_start();

		$method->invokeArgs( $list_table, [ $review ] );

		$author_output = ob_get_clean();

		$author = get_comment_author( $review->comment_ID );

		$this->assertStringContainsString( $author, $author_output );

		if ( $should_contain_avatar ) {
			$this->assertStringContainsString( "<img alt='' src='", $author_output );
			$this->assertStringContainsString( 'gravatar.com/avatar/', $author_output );
		} else {
			$this->assertStringNotContainsString( "<img alt='' src='", $author_output );
			$this->assertStringNotContainsString( 'gravatar.com/avatar/', $author_output );
		}

		$this->assertStringContainsString( '<a title="https://example.com" href="https://example.com" rel="noopener noreferrer">example.com</a>', $author_output );
	}

	/** @see test_column_author */
	public function provider_column_author() : Generator {
		yield 'avatars disabled' => [ false, false ];
		yield 'avatars enabled'  => [ true, true ];
	}

	/**
	 * Tests that can get the item author URL.
	 *
	 * @covers \Automattic\WooCommerce\Internal\Admin\ReviewsListTable::get_item_author_url()
	 * @dataProvider data_provider_test_get_item_author_url
	 *
	 * @param string $comment_author_url The comment author URL.
	 * @param string $expected_author_url The expected author URL.
	 * @return void
	 * @throws ReflectionException If the method does not exist.
	 */
	public function test_get_item_author_url( $comment_author_url, $expected_author_url ) {
		global $comment;

		$list_table = $this->get_reviews_list_table();
		$method = ( new ReflectionClass( $list_table ) )->getMethod( 'get_item_author_url' );
		$method->setAccessible( true );

		$the_comment = $this->factory()->comment->create_and_get(
			[
				'comment_author_url' => $comment_author_url,
			]
		);

		$comment = $the_comment; // phpcs:ignore WordPress.WP.GlobalVariablesOverride.Prohibited

		$this->assertSame( $expected_author_url, $method->invoke( $list_table ) );
	}

	/** @see test_get_item_author_url() */
	public function data_provider_test_get_item_author_url() {
		return [
			'No URL' => [ '', '' ],
			'Empty URL (http)' => [ 'http://', '' ],
			'Empty URL (https)' => [ 'https://', '' ],
			'Valid URL' => [ 'https://example.com', 'https://example.com' ],
		];
	}

	/**
	 * Tests that can get a review author url for display.
	 *
	 * @covers \Automattic\WooCommerce\Internal\Admin\ReviewsListTable::get_item_author_url_for_display()
	 * @dataProvider data_provider_test_get_item_author_url_for_display()
	 *
	 * @param string $author_url The author URL.
	 * @param string $author_url_for_display The author URL for display.
	 * @return void
	 * @throws ReflectionException If the method does not exist.
	 */
	public function test_get_item_author_url_for_display( $author_url, $author_url_for_display ) {
		$list_table = $this->get_reviews_list_table();
		$method = ( new ReflectionClass( $list_table ) )->getMethod( 'get_item_author_url_for_display' );
		$method->setAccessible( true );

		$this->assertSame( $author_url_for_display, $method->invokeArgs( $list_table, [ $author_url ] ) );
	}

	/** @see test_get_item_author_url_for_display() */
	public function data_provider_test_get_item_author_url_for_display() {
		$very_long_url = 'https://www.example.com/this-is-a-very-long-url-that-is-longer-than-the-maximum-allowed-length-of-the-url-for-display-purposes/';

		return [
			'Empty URL' => [ '', '' ],
			'Empty URL (http)' => [ 'http://', '' ],
			'Empty URL (https)' => [ 'https://', '' ],
			'Regular URL' => [ 'https://www.example.com', 'example.com' ],
			'Very long URL' => [ $very_long_url, substr( str_replace( 'https://www.', '', $very_long_url ), 0, 49 ) . '&hellip;' ],
		];
	}

	/**
	 * Tests that can output the review or reply date column.
	 *
	 * @covers \Automattic\WooCommerce\Internal\Admin\ReviewsListTable::column_date()
	 * @dataProvider data_provider_test_column_date
	 *
	 * @param bool $has_product   Whether the review is for a valid product object.
	 * @param int  $approved_flag The review (comment) approved flag.
	 * @return void
	 * @throws ReflectionException If the method does not exist.
	 */
	public function test_column_date( $has_product, $approved_flag ) {
		$list_table = $this->get_reviews_list_table();
		$method = ( new ReflectionClass( $list_table ) )->getMethod( 'column_date' );
		$method->setAccessible( true );

		$post_id = $has_product ? $this->factory()->post->create() : 0;
		$review = $this->factory()->comment->create_and_get(
			[
				'comment_post_ID'  => $post_id,
				'comment_approved' => (string) $approved_flag,
			]
		);

		ob_start();

		$method->invokeArgs( $list_table, [ $review ] );

		$date_output = ob_get_clean();

		$submitted_on = sprintf(
			'%1$s at %2$s',
			get_comment_date( 'Y/m/d', $review ),
			get_comment_date( 'g:i a', $review )
		);

		$this->assertStringContainsString( $submitted_on, $date_output );

		if ( $has_product && $approved_flag ) {
			$this->assertStringContainsString( get_comment_link( $review ), $date_output );
		} else {
			$this->assertStringNotContainsString( get_comment_link( $review ), $date_output );
		}
	}

	/** @see test_column_date() */
	public function data_provider_test_column_date() {
		return [
			'No product'   => [ false, 1 ],
			'Not approved' => [ true, 0 ],
			'Approved'     => [ true, 1 ],
		];
	}

	/**
	 * Tests that it will output the product information for the corresponding review column.
	 *
	 * @covers \Automattic\WooCommerce\Internal\Admin\ReviewsListTable::column_response()
	 *
	 * @return void
	 * @throws ReflectionException If the method does not exist.
	 */
	public function test_column_response() {
		global $post;

		$product = $this->factory()->post->create_and_get(
			[
				'post_title' => 'Test product',
				'post_type'  => 'product',
			]
		);

		$post = $product; // phpcs:ignore WordPress.WP.GlobalVariablesOverride.Prohibited

		$list_table = $this->get_reviews_list_table();
		$method = ( new ReflectionClass( $list_table ) )->getMethod( 'column_response' );
		$method->setAccessible( true );

		ob_start();

		$method->invoke( $list_table );

		$product_output = ob_get_clean();

		$this->assertStringContainsString( 'Test product', $product_output );
	}

	/**
	 * Tests that can output the review or reply content.
	 *
	 * @covers \Automattic\WooCommerce\Internal\Admin\ReviewsListTable::column_comment()
	 *
	 * @return void
	 * @throws ReflectionException If the method does not exist.
	 */
	public function test_column_comment() {

		$review = $this->factory()->comment->create_and_get(
			[
				'comment_content' => 'Test review',
				'comment_parent'  => 0,
			]
		);

		$list_table = $this->get_reviews_list_table();
		$method = ( new ReflectionClass( $list_table ) )->getMethod( 'column_comment' );
		$method->setAccessible( true );

		ob_start();

		$method->invokeArgs( $list_table, [ $review ] );

		$column_content = ob_get_clean();

		$this->assertStringNotContainsString( 'In reply to', $column_content );
		$this->assertStringContainsString( '<div class="comment-text">Test review</div>', $column_content );

		$reply = $this->factory()->comment->create_and_get(
			[
				'comment_content' => 'Test reply',
				'comment_parent'  => $review->comment_ID,
			]
		);

		ob_start();

		$method->invokeArgs( $list_table, [ $reply ] );

		$column_content = ob_get_clean();

		$this->assertStringContainsString( 'In reply to', $column_content );
		$this->assertStringContainsString( '<div class="comment-text">Test reply</div>', $column_content );
	}

	/**
	 * Tests that can get the in reply to review text message for the review content column.
	 *
	 * @covers \Automattic\WooCommerce\Internal\Admin\ReviewsListTable::get_in_reply_to_review_text()
	 *
	 * @return void
	 * @throws ReflectionException If the method does not exist.
	 */
	public function test_get_in_reply_to_review_text() {
		$list_table = $this->get_reviews_list_table();
		$method = ( new ReflectionClass( $list_table ) )->getMethod( 'get_in_reply_to_review_text' );
		$method->setAccessible( true );

		$review = $this->factory()->comment->create_and_get(
			[
				'comment_parent' => 0,
			]
		);

		$output = $method->invokeArgs( $list_table, [ $review ] );

		$this->assertSame( '', $output );

		$reply = $this->factory()->comment->create_and_get(
			[
				'comment_parent' => $review->comment_ID,
			]
		);

		$output = $method->invokeArgs( $list_table, [ $reply ] );

		$this->assertSame( 'In reply to <a href="' . get_comment_link( $review ) . '">' . get_comment_author( $review ) . '</a>.', $output );
	}

	/**
	 * Tests that can get the product reviews bulk actions.
	 *
	 * @covers \Automattic\WooCommerce\Internal\Admin\ReviewsListTable::get_bulk_actions()
	 * @dataProvider provider_get_bulk_actions
	 *
	 * @param string $current_comment_status Currently set status.
	 * @param array  $expected_actions       Keys of the expected actions.
	 * @return void
	 * @throws ReflectionException If the method doesn't exist.
	 */
	public function test_get_bulk_actions( string $current_comment_status, array $expected_actions ) {
		$list_table = $this->get_reviews_list_table();
		$method = ( new ReflectionClass( $list_table ) )->getMethod( 'get_bulk_actions' );
		$method->setAccessible( true );

		global $comment_status;
		$comment_status = $current_comment_status; // phpcs:ignore WordPress.WP.GlobalVariablesOverride.Prohibited

		$this->assertEqualsCanonicalizing(
			$expected_actions,
			array_keys( $method->invoke( $list_table ) )
		);
	}

	/** @see test_get_bulk_actions */
	public function provider_get_bulk_actions() : Generator {
		yield 'all statuses' => [
			'current_comment_status' => 'all',
			'expected_actions' => [
				'unapprove',
				'approve',
				'spam',
				'trash',
			],
		];

		yield 'approved status' => [
			'current_comment_status' => 'approved',
			'expected_actions' => [
				'unapprove',
				'spam',
				'trash',
			],
		];

		yield 'moderated status' => [
			'current_comment_status' => 'moderated',
			'expected_actions' => [
				'approve',
				'spam',
				'trash',
			],
		];

		yield 'trash status' => [
			'current_comment_status' => 'trash',
			'expected_actions' => [
				'spam',
				'untrash',
				'delete',
			],
		];

		yield 'spam status' => [
			'current_comment_status' => 'spam',
			'expected_actions' => [
				'unspam',
				'delete',
			],
		];
	}

	/**
<<<<<<< HEAD
	 * Tests that can set the review status when preparing items.
=======
	 * Tests that can set the review status for the current request.
>>>>>>> 687f682e
	 *
	 * @covers \Automattic\WooCommerce\Internal\Admin\ReviewsListTable::set_review_status()
	 * @dataProvider provider_set_review_status
	 *
	 * @param string|null $request_status          Status that's in the request.
	 * @param string      $expected_comment_status Expected value for the global variable.
	 * @return void
	 * @throws ReflectionException If the method doesn't exist.
	 */
	public function test_set_review_status( ?string $request_status, string $expected_comment_status ) {
		$list_table = $this->get_reviews_list_table();
		$method = ( new ReflectionClass( $list_table ) )->getMethod( 'set_review_status' );
		$method->setAccessible( true );

		$_REQUEST['comment_status'] = $request_status;

		$method->invoke( $list_table );

		global $comment_status;

		$this->assertSame( $expected_comment_status, $comment_status );
	}

	/** @see test_set_review_status */
	public function provider_set_review_status() : Generator {
		yield 'not set'          => [ null, 'all' ];
		yield 'invalid status'   => [ 'invalid', 'all' ];
		yield 'moderated status' => [ 'moderated', 'moderated' ];
		yield 'all statuses'     => [ 'all', 'all' ];
		yield 'approved status'  => [ 'approved', 'approved' ];
		yield 'spam status'      => [ 'spam', 'spam' ];
		yield 'trash status'     => [ 'trash', 'trash' ];
	}

	/**
<<<<<<< HEAD
	 * Tests that can set the review type when preparing items.
	 *
	 * @covers \Automattic\WooCommerce\Internal\Admin\ReviewsListTable::set_review_type()
	 * @dataProvider data_provider_set_review_type
	 *
	 * @param string $review_type          Review type.
	 * @param string $expected_review_type Expected review type to be set.
	 * @return void
	 * @throws ReflectionException If the method doesn't exist.
	 */
	public function test_set_review_type( $review_type, $expected_review_type ) {
		$list_table = $this->get_reviews_list_table();
		$method = ( new ReflectionClass( $list_table ) )->getMethod( 'set_review_type' );
		$method->setAccessible( true );

		if ( null !== $review_type ) {
			$_REQUEST['review_type'] = $review_type;
		}

		$method->invoke( $list_table );

		global $comment_type;

		$this->assertSame( $expected_review_type, $comment_type );
	}

	/** @see test_set_review_type */
	public function data_provider_set_review_type() : Generator {
		yield 'Type not set' => [ null, null ];
		yield 'All types'    => [ 'all', null ];
		yield 'Replies'      => [ 'comment', 'comment' ];
		yield 'Reviews'      => [ 'review', 'review' ];
		yield 'Other'        => [ 'other', 'other' ];
	}

	/**
=======
	 * Tests that can get the sortable columns for the reviews table.
	 *
>>>>>>> 687f682e
	 * @covers \Automattic\WooCommerce\Internal\Admin\ReviewsListTable::get_sortable_columns()
	 *
	 * @return void
	 * @throws ReflectionException If the method doesn't exist.
	 */
	public function test_get_sortable_columns() {
		$list_table = $this->get_reviews_list_table();
		$method = ( new ReflectionClass( $list_table ) )->getMethod( 'get_sortable_columns' );
		$method->setAccessible( true );

		$this->assertSame(
			[
				'author'   => 'comment_author',
				'response' => 'comment_post_ID',
				'date'     => 'comment_date_gmt',
				'type'     => 'comment_type',
				'rating'   => 'rating',
			],
			$method->invoke( $list_table )
		);
	}

	/**
	 * Tests that can get the sort arguments for the current request.
	 *
<<<<<<< HEAD
	 * @covers \Automattic\WooCommerce\Internal\Admin\ReviewsListTable::get_sort_arguments()
	 * @dataProvider data_provider_get_sort_arguments
=======
	 * @covers       \Automattic\WooCommerce\Internal\Admin\ReviewsListTable::get_sort_arguments()
	 * @dataProvider provider_get_sort_arguments
>>>>>>> 687f682e
	 *
	 * @param string|null $orderby       The orderby value that's set in the request.
	 * @param string|null $order         The order value that's set in the request.
	 * @param array       $expected_args Expected arguments.
	 * @return void
	 * @throws ReflectionException If the method doesn't exist.
	 */
	public function test_get_sort_arguments( ?string $orderby, ?string $order, array $expected_args ) {
		$list_table = $this->get_reviews_list_table();
		$method = ( new ReflectionClass( $list_table ) )->getMethod( 'get_sort_arguments' );
		$method->setAccessible( true );

		if ( null !== $orderby ) {
			$_REQUEST['orderby'] = $orderby;
		} else {
			unset( $_REQUEST['orderby'] );
		}

		if ( null !== $order ) {
			$_REQUEST['order'] = $order;
		} else {
			unset( $_REQUEST['order'] );
		}

		$this->assertSame( $expected_args, $method->invoke( $list_table ) );
	}

	/** @see test_get_sort_arguments */
	public function data_provider_get_sort_arguments() : Generator {
		yield 'order by comment_author desc' => [
			'comment_author',
			'desc',
			[
				'orderby' => 'comment_author',
				'order'   => 'desc',
			],
		];

		yield 'order by comment_post_ID asc' => [
			'comment_post_ID',
			'asc',
			[
				'orderby' => 'comment_post_ID',
				'order'   => 'asc',
			],
		];

		yield 'order by rating desc' => [
			'rating',
			'desc',
			[
				'meta_key' => 'rating',
				'orderby'  => 'meta_value_num',
				'order'    => 'desc',
			],
		];

		yield 'order by comment type desc' => [
			'comment_type',
			'desc',
			[
				'orderby' => 'comment_type',
				'order'   => 'desc',
			],
		];

		yield 'order by comment date ASC uppercase' => [
			'comment_date_gmt',
			'ASC',
			[
				'orderby' => 'comment_date_gmt',
				'order'   => 'asc',
			],
		];

		yield 'invalid orderby, invalid order' => [
			'invalid-orderby',
			'invalid-order',
			[
				'orderby' => 'comment_date_gmt',
				'order'   => 'desc',
			],
		];

		yield 'missing orderby, missing order' => [
			null,
			null,
			[
				'orderby' => 'comment_date_gmt',
				'order'   => 'desc',
			],
		];
	}

	/**
<<<<<<< HEAD
	 * Tests that can get the comment type argument for the current request.
	 *
	 * @covers \Automattic\WooCommerce\Internal\Admin\ReviewsListTable::get_filter_type_arguments()
	 * @dataProvider data_provider_get_filter_type_arguments
	 *
	 * @param string $review_type  The requested review type.
	 * @param string $comment_type The resulting comment type.
	 * @return void
	 * @throws ReflectionException If the method doesn't exist.
	 */
	public function test_get_filter_type_arguments( $review_type, $comment_type ) {
		$list_table = $this->get_reviews_list_table();
		$method = ( new ReflectionClass( $list_table ) )->getMethod( 'get_filter_type_arguments' );
		$method->setAccessible( true );

		if ( null !== ( $review_type ) ) {
			$_REQUEST['review_type'] = $review_type;
		}

		$args = $method->invoke( $list_table );

		$this->assertSame( $comment_type, $args['comment_type'] ?? null );
	}

	/** @see test_get_filter_type_arguments */
	public function data_provider_get_filter_type_arguments() : Generator {
		yield 'No requested type' => [ null, null ];
		yield 'All types'         => [ 'all', null ];
		yield 'Replies'           => [ 'comment', 'comment' ];
		yield 'Reviews'           => [ 'review', 'review' ];
		yield 'Other'             => [ 'other', 'other' ];
	}

	/**
=======
	 * Tests that can output the text for when no reviews are found.
	 *
>>>>>>> 687f682e
	 * @covers \Automattic\WooCommerce\Internal\Admin\ReviewsListTable::no_items()
	 * @dataProvider provider_no_items
	 *
	 * @param string $status   Filtered status.
	 * @param string $expected Expected text.
	 * @return void
	 */
	public function test_no_items( string $status, string $expected ) {
		global $comment_status;
		$comment_status = $status; // phpcs:ignore WordPress.WP.GlobalVariablesOverride.Prohibited

		ob_start();

		$this->get_reviews_list_table()->no_items();

		$this->assertSame( $expected, ob_get_clean() );
	}

	/** @see test_no_items */
	public function provider_no_items() : \Generator {
		yield 'moderated filter' => [ 'moderated', 'No reviews awaiting moderation.' ];
		yield 'no filter'        => [ '', 'No reviews found.' ];
		yield 'spam filter'      => [ 'spam', 'No reviews found.' ];
	}

	/**
	 * Tests that can render the extra controls for the product reviews page.
	 *
	 * @covers \Automattic\WooCommerce\Internal\Admin\ReviewsListTable::extra_tablenav()
	 * @dataProvider provider_test_extra_tablenav()
	 *
	 * @param string   $position                  Position (top or bottom).
	 * @param bool     $has_items                 Whether the table has items.
	 * @param bool     $current_user_can_moderate Whether the current user has the capability to moderate comments.
	 * @param string   $status                    Filtered status.
	 * @param string   $expected_start            Output should start with this string.
	 * @param string[] $expected_elements         Output should contain these elements.
	 * @param string   $expected_end              Output should end with this string.
	 * @param string[] $not_expected_elements     Output should not contain these elements.
	 * @return void
	 * @throws ReflectionException If the method doesn't exist.
	 */
	public function test_extra_tablenav( string $position, bool $has_items, bool $current_user_can_moderate, string $status, string $expected_start, array $expected_elements, string $expected_end, array $not_expected_elements ) {
		global $comment_status;
		$comment_status = $status; // phpcs:ignore WordPress.WP.GlobalVariablesOverride.Prohibited

		$list_table = $this->get_reviews_list_table();
		$method = ( new ReflectionClass( $list_table ) )->getMethod( 'extra_tablenav' );
		$method->setAccessible( true );

		$review = $this->factory()->comment->create_and_get();
		$property = ( new ReflectionClass( $list_table ) )->getProperty( 'items' );
		$property->setAccessible( true );
		$property->setValue( $list_table, $has_items ? [ $review ] : [] );

		$property = ( new ReflectionClass( $list_table ) )->getProperty( 'current_user_can_moderate_reviews' );
		$property->setAccessible( true );
		$property->setValue( $list_table, $current_user_can_moderate );

		ob_start();

		$method->invokeArgs( $list_table, [ $position ] );

		$output = ob_get_clean();

		$this->assertStringStartsWith( $expected_start, $output );

		foreach ( $expected_elements as $element ) {
			$this->assertStringContainsString( $element, $output );
		}

		foreach ( $not_expected_elements as $element ) {
			$this->assertStringNotContainsString( $element, $output );
		}

		$this->assertStringEndsWith( $expected_end, $output );
	}

	/** @see test_extra_tablenav() */
	public function provider_test_extra_tablenav() : Generator {
		yield 'no items top' => [
			'position' => 'top',
			'has_items' => false,
			'current_user_can_moderate' => true,
			'status' => '',
			'expected_start' => '<div class="alignleft actions">',
			'expected_elements' => [],
			'expected_end' => '</div>',
			'not_expected_elements' => [
				'<input type="submit" name="filter_action" id="post-query-submit" class="button" value="Filter"',
				'<input type="hidden" id="_destroy_nonce" name="_destroy_nonce"',
				'<input type="hidden" name="_wp_http_referer"',
				'<input type="submit" name="delete_all" id="delete_all" class="button apply"',
			],
		];

		yield 'no items bottom' => [
			'position' => 'bottom',
			'has_items' => false,
			'current_user_can_moderate' => true,
			'status' => '',
			'expected_start' => '<div class="alignleft actions">',
			'expected_elements' => [],
			'expected_end' => '</div>',
			'not_expected_elements' => [
				'<input type="submit" name="filter_action" id="post-query-submit" class="button" value="Filter"',
				'<input type="hidden" id="_destroy_nonce" name="_destroy_nonce"',
				'<input type="hidden" name="_wp_http_referer"',
				'<input type="submit" name="delete_all" id="delete_all" class="button apply"',
			],
		];

		yield 'unfiltered with items top' => [
			'position' => 'top',
			'has_items' => true,
			'current_user_can_moderate' => true,
			'status' => '',
			'expected_start' => '<div class="alignleft actions">',
			'expected_elements' => [
				'<input type="submit" name="filter_action" id="post-query-submit" class="button" value="Filter"',
			],
			'expected_end' => '</div>',
			'not_expected_elements' => [
				'<input type="hidden" id="_destroy_nonce" name="_destroy_nonce"',
				'<input type="hidden" name="_wp_http_referer"',
				'<input type="submit" name="delete_all" id="delete_all" class="button apply"',
			],
		];

		yield 'unfiltered with items bottom' => [
			'position' => 'bottom',
			'has_items' => true,
			'current_user_can_moderate' => true,
			'status' => '',
			'expected_start' => '<div class="alignleft actions">',
			'expected_elements' => [],
			'expected_end' => '</div>',
			'not_expected_elements' => [
				'<input type="submit" name="filter_action" id="post-query-submit" class="button" value="Filter"',
				'<input type="hidden" id="_destroy_nonce" name="_destroy_nonce"',
				'<input type="hidden" name="_wp_http_referer"',
				'<input type="submit" name="delete_all" id="delete_all" class="button apply"',
			],
		];

		yield 'spam with items top' => [
			'position' => 'top',
			'has_items' => true,
			'current_user_can_moderate' => true,
			'status' => 'spam',
			'expected_start' => '<div class="alignleft actions">',
			'expected_elements' => [
				'<input type="submit" name="filter_action" id="post-query-submit" class="button" value="Filter"',
				'<input type="hidden" id="_destroy_nonce" name="_destroy_nonce"',
				'<input type="hidden" name="_wp_http_referer"',
				'<input type="submit" name="delete_all" id="delete_all" class="button apply" value="Empty Spam"',
			],
			'expected_end' => '</div>',
			'not_expected_elements' => [],
		];

		yield 'spam with items bottom' => [
			'position' => 'bottom',
			'has_items' => true,
			'current_user_can_moderate' => true,
			'status' => 'spam',
			'expected_start' => '<div class="alignleft actions">',
			'expected_elements' => [
				'<input type="hidden" id="_destroy_nonce" name="_destroy_nonce"',
				'<input type="hidden" name="_wp_http_referer"',
				'<input type="submit" name="delete_all" id="delete_all" class="button apply" value="Empty Spam"',
			],
			'expected_end' => '</div>',
			'not_expected_elements' => [
				'<input type="submit" name="filter_action" id="post-query-submit" class="button" value="Filter"',
			],
		];

		yield 'trash with items top' => [
			'position' => 'top',
			'has_items' => true,
			'current_user_can_moderate' => true,
			'status' => 'trash',
			'expected_start' => '<div class="alignleft actions">',
			'expected_elements' => [
				'<input type="submit" name="filter_action" id="post-query-submit" class="button" value="Filter"',
				'<input type="hidden" id="_destroy_nonce" name="_destroy_nonce"',
				'<input type="hidden" name="_wp_http_referer"',
				'<input type="submit" name="delete_all" id="delete_all" class="button apply" value="Empty Trash"',
			],
			'expected_end' => '</div>',
			'not_expected_elements' => [],
		];

		yield 'trash with items bottom' => [
			'position' => 'bottom',
			'has_items' => true,
			'current_user_can_moderate' => true,
			'status' => 'trash',
			'expected_start' => '<div class="alignleft actions">',
			'expected_elements' => [
				'<input type="hidden" id="_destroy_nonce" name="_destroy_nonce"',
				'<input type="hidden" name="_wp_http_referer"',
				'<input type="submit" name="delete_all" id="delete_all" class="button apply" value="Empty Trash"',
			],
			'expected_end' => '</div>',
			'not_expected_elements' => [
				'<input type="submit" name="filter_action" id="post-query-submit" class="button" value="Filter"',
			],
		];

		yield 'trash with items top and user cannot moderate' => [
			'position' => 'top',
			'has_items' => true,
			'current_user_can_moderate' => false,
			'status' => 'trash',
			'expected_start' => '<div class="alignleft actions">',
			'expected_elements' => [
				'<input type="submit" name="filter_action" id="post-query-submit" class="button" value="Filter"',
			],
			'expected_end' => '</div>',
			'not_expected_elements' => [
				'<input type="hidden" id="_destroy_nonce" name="_destroy_nonce"',
				'<input type="hidden" name="_wp_http_referer"',
				'<input type="submit" name="delete_all" id="delete_all" class="button apply"',
			],
		];

		yield 'trash with items bottom and user cannot moderate' => [
			'position' => 'bottom',
			'has_items' => true,
			'current_user_can_moderate' => false,
			'status' => 'trash',
			'expected_start' => '<div class="alignleft actions">',
			'expected_elements' => [],
			'expected_end' => '</div>',
			'not_expected_elements' => [
				'<input type="submit" name="filter_action" id="post-query-submit" class="button" value="Filter"',
				'<input type="hidden" id="_destroy_nonce" name="_destroy_nonce"',
				'<input type="hidden" name="_wp_http_referer"',
				'<input type="submit" name="delete_all" id="delete_all" class="button apply"',
			],
		];
	}

	/**
	 * Tests that can output a filter by review type dropdown element.
	 *
	 * @covers \Automattic\WooCommerce\Internal\Admin\ReviewsListTable::review_type_dropdown()
	 * @dataProvider data_provider_test_review_type_dropdown
	 *
	 * @param string $chosen_type The chosen review type to filter for.
	 * @return void
	 * @throws ReflectionException If the method is not defined.
	 */
	public function test_review_type_dropdown( $chosen_type ) {
		$list_table = $this->get_reviews_list_table();
		$method = ( new ReflectionClass( $list_table ) )->getMethod( 'review_type_dropdown' );
		$method->setAccessible( true );

		ob_start();

		$method->invokeArgs( $list_table, [ $chosen_type ] );

		$output = ob_get_clean();

		$this->assertStringContainsString( '<label class="screen-reader-text" for="filter-by-review-type">Filter by review type</label>', $output );
		$this->assertStringContainsString( '<select id="filter-by-review-type" name="review_type">', $output );

		if ( ! in_array( $chosen_type, [ 'all', 'comment', 'review' ], true ) ) {
			$this->assertStringNotContainsString( '<option value="' . $chosen_type . '" selected', $output );
		} else {
			$this->assertStringContainsString( '<option value="' . $chosen_type . '" selected', $output );
		}
	}

	/** @see test_review_type_dropdown */
	public function data_provider_test_review_type_dropdown() : Generator {
		yield 'Unknown type' => [ 'invalid' ];
		yield 'All'          => [ 'all' ];
		yield 'Replies'      => [ 'comment' ];
		yield 'Reviews'      => [ 'review' ];
	}
}<|MERGE_RESOLUTION|>--- conflicted
+++ resolved
@@ -593,11 +593,7 @@
 	}
 
 	/**
-<<<<<<< HEAD
-	 * Tests that can set the review status when preparing items.
-=======
 	 * Tests that can set the review status for the current request.
->>>>>>> 687f682e
 	 *
 	 * @covers \Automattic\WooCommerce\Internal\Admin\ReviewsListTable::set_review_status()
 	 * @dataProvider provider_set_review_status
@@ -633,7 +629,6 @@
 	}
 
 	/**
-<<<<<<< HEAD
 	 * Tests that can set the review type when preparing items.
 	 *
 	 * @covers \Automattic\WooCommerce\Internal\Admin\ReviewsListTable::set_review_type()
@@ -670,10 +665,8 @@
 	}
 
 	/**
-=======
 	 * Tests that can get the sortable columns for the reviews table.
 	 *
->>>>>>> 687f682e
 	 * @covers \Automattic\WooCommerce\Internal\Admin\ReviewsListTable::get_sortable_columns()
 	 *
 	 * @return void
@@ -699,13 +692,8 @@
 	/**
 	 * Tests that can get the sort arguments for the current request.
 	 *
-<<<<<<< HEAD
 	 * @covers \Automattic\WooCommerce\Internal\Admin\ReviewsListTable::get_sort_arguments()
 	 * @dataProvider data_provider_get_sort_arguments
-=======
-	 * @covers       \Automattic\WooCommerce\Internal\Admin\ReviewsListTable::get_sort_arguments()
-	 * @dataProvider provider_get_sort_arguments
->>>>>>> 687f682e
 	 *
 	 * @param string|null $orderby       The orderby value that's set in the request.
 	 * @param string|null $order         The order value that's set in the request.
@@ -801,7 +789,6 @@
 	}
 
 	/**
-<<<<<<< HEAD
 	 * Tests that can get the comment type argument for the current request.
 	 *
 	 * @covers \Automattic\WooCommerce\Internal\Admin\ReviewsListTable::get_filter_type_arguments()
@@ -836,10 +823,8 @@
 	}
 
 	/**
-=======
 	 * Tests that can output the text for when no reviews are found.
 	 *
->>>>>>> 687f682e
 	 * @covers \Automattic\WooCommerce\Internal\Admin\ReviewsListTable::no_items()
 	 * @dataProvider provider_no_items
 	 *
