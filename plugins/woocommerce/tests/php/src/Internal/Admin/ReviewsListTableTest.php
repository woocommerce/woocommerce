--- conflicted
+++ resolved
@@ -1116,52 +1116,6 @@
 	}
 
 	/**
-<<<<<<< HEAD
-	 * @covers \Automattic\WooCommerce\Internal\Admin\ReviewsListTable::column_default()
-	 * @dataProvider provider_column_default
-	 *
-	 * @param callable|null $hook_callback   Optional callback to add to the action.
-	 * @param string        $expected_output Expected output from the method.
-	 * @return void
-	 * @throws ReflectionException If the method doesn't exist.
-	 */
-	public function test_column_default( ?callable $hook_callback, string $expected_output ) {
-		$list_table = $this->get_reviews_list_table();
-		$method = ( new ReflectionClass( $list_table ) )->getMethod( 'column_default' );
-		$method->setAccessible( true );
-
-		$comment = new \WP_Comment(
-			(object) [
-				'comment_ID' => '123',
-			]
-		);
-
-		if ( ! empty( $hook_callback ) ) {
-			add_action( 'woocommerce_manage_product_reviews_custom_column', $hook_callback, 10, 2 );
-		} else {
-			remove_all_actions( 'woocommerce_manage_product_reviews_custom_column' );
-		}
-
-		ob_start();
-
-		$method->invoke( $list_table, $comment, 'column-name' );
-
-		$this->assertSame( $expected_output, ob_get_clean() );
-	}
-
-	/** @see test_column_default */
-	public function provider_column_default() : Generator {
-		yield 'no callback' => [ null, '' ];
-
-		yield 'custom callback' => [
-			'hook_callback' => static function ( $column_name, $review_id ) {
-				echo 'Column name: ' . $column_name . ' for ID ' . $review_id . '.'; // phpcs:ignore WordPress.Security.EscapeOutput.OutputNotEscaped
-			},
-			'expected_output' => 'Column name: column-name for ID 123.',
-		];
-	}
-
-=======
 	 * Tests that can output a filter by review type dropdown element.
 	 *
 	 * @covers \Automattic\WooCommerce\Internal\Admin\ReviewsListTable::review_type_dropdown()
@@ -1235,5 +1189,49 @@
 		yield '4 stars'        => [ 4 ];
 		yield '5 stars'        => [ 5 ];
 	}
->>>>>>> a9677551
+	/**
+	 * @covers \Automattic\WooCommerce\Internal\Admin\ReviewsListTable::column_default()
+	 * @dataProvider provider_column_default
+	 *
+	 * @param callable|null $hook_callback   Optional callback to add to the action.
+	 * @param string        $expected_output Expected output from the method.
+	 * @return void
+	 * @throws ReflectionException If the method doesn't exist.
+	 */
+	public function test_column_default( ?callable $hook_callback, string $expected_output ) {
+		$list_table = $this->get_reviews_list_table();
+		$method = ( new ReflectionClass( $list_table ) )->getMethod( 'column_default' );
+		$method->setAccessible( true );
+
+		$comment = new \WP_Comment(
+			(object) [
+				'comment_ID' => '123',
+			]
+		);
+
+		if ( ! empty( $hook_callback ) ) {
+			add_action( 'woocommerce_manage_product_reviews_custom_column', $hook_callback, 10, 2 );
+		} else {
+			remove_all_actions( 'woocommerce_manage_product_reviews_custom_column' );
+		}
+
+		ob_start();
+
+		$method->invoke( $list_table, $comment, 'column-name' );
+
+		$this->assertSame( $expected_output, ob_get_clean() );
+	}
+
+	/** @see test_column_default */
+	public function provider_column_default() : Generator {
+		yield 'no callback' => [ null, '' ];
+
+		yield 'custom callback' => [
+			'hook_callback' => static function ( $column_name, $review_id ) {
+				echo 'Column name: ' . $column_name . ' for ID ' . $review_id . '.'; // phpcs:ignore WordPress.Security.EscapeOutput.OutputNotEscaped
+			},
+			'expected_output' => 'Column name: column-name for ID 123.',
+		];
+	}
+
 }