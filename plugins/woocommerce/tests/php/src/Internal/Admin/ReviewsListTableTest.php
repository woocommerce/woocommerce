<?php

namespace Automattic\WooCommerce\Tests\Internal\Admin;

use Automattic\WooCommerce\Internal\Admin\ReviewsListTable;
use Automattic\WooCommerce\RestApi\UnitTests\Helpers\ProductHelper;
use Generator;
use ReflectionClass;
use ReflectionException;
use WC_Helper_Product;
use WC_Unit_Test_Case;
use WP_Comment;

/**
 * Tests that product reviews page handler.
 *
 * @covers \Automattic\WooCommerce\Internal\Admin\ReviewsListTable
 */
class ReviewsListTableTest extends WC_Unit_Test_Case {

	/**
	 * Tests that can process the row output for a review or reply.
	 *
	 * @covers \Automattic\WooCommerce\Internal\Admin\ReviewsListTable::single_row()
	 */
	public function test_single_row() {
		$post_id = $this->factory()->post->create();
		$review = $this->factory()->comment->create_and_get(
			[
				'comment_post_ID'  => $post_id,
			]
		);

		$reviews_list_table = $this->get_reviews_list_table();

		ob_start();

		$reviews_list_table->single_row( $review );

		$row_output = trim( ob_get_clean() );

		$this->assertStringStartsWith( '<tr id="comment-' . $review->comment_ID . '"', $row_output );

		foreach ( $reviews_list_table->get_columns() as $column_id => $column_name ) {
			if ( 'cb' !== $column_id ) {
				$this->assertStringContainsString( 'data-colname="' . $column_name . '"', $row_output );
			} else {
				$this->assertStringContainsString( '<th scope="row" class="check-column"></th>', $row_output );
			}
		}

		$this->assertStringEndsWith( '</tr>', $row_output );
	}

	/**
	 * Tests that can get the product reviews' page columns.
	 *
	 * @covers \Automattic\WooCommerce\Internal\Admin\ReviewsListTable::get_columns()
	 */
	public function test_get_columns() {
		$this->assertSame(
			[
				'cb'       => '<input type="checkbox" />',
				'type'     => _x( 'Type', 'review type', 'woocommerce' ),
				'author'   => __( 'Author', 'woocommerce' ),
				'rating'   => __( 'Rating', 'woocommerce' ),
				'comment'  => _x( 'Review', 'column name', 'woocommerce' ),
				'response' => __( 'Product', 'woocommerce' ),
				'date'     => _x( 'Submitted on', 'column name', 'woocommerce' ),
			],
			$this->get_reviews_list_table()->get_columns()
		);
	}

	/**
	 * Tests that can get the primary column name.
	 *
	 * @covers \Automattic\WooCommerce\Internal\Admin\ReviewsListTable::get_primary_column_name()
	 *
	 * @throws ReflectionException If the method does not exist.
	 */
	public function test_get_primary_column_name() {
		$list_table = $this->get_reviews_list_table();
		$method = ( new ReflectionClass( $list_table ) )->getMethod( 'get_primary_column_name' );
		$method->setAccessible( true );

		$this->assertSame( 'comment', $method->invoke( $list_table ) );
	}

	/**
	 * Tests the output of the review type column.
	 *
	 * @covers \Automattic\WooCommerce\Internal\Admin\ReviewsListTable::column_type()
	 * @dataProvider data_provider_test_column_type()
	 *
	 * @param string $comment_type The comment type (usually review or comment).
	 * @param string $expected_output The expected output.
	 * @throws ReflectionException If the method does not exist.
	 */
	public function test_column_type( $comment_type, $expected_output ) {
		$list_table = $this->get_reviews_list_table();
		$method = ( new ReflectionClass( $list_table ) )->getMethod( 'column_type' );
		$method->setAccessible( true );

		$review = $this->get_test_review();
		$review->comment_type = $comment_type;

		ob_start();
		$method->invokeArgs( $list_table, [ $review ] );
		$output = ob_get_clean();

		$this->assertSame( $expected_output, $output );
	}

	/** @see test_column_type() */
	public function data_provider_test_column_type() {
		return [
			'review' => [ 'review', '&#9734;&nbsp;Review' ],
			'reply' => [ 'comment', 'Reply' ],
			'default to reply' => [ 'anything', 'Reply' ],
		];
	}

	/**
	 * @covers \Automattic\WooCommerce\Internal\Admin\ReviewsListTable::column_rating()
	 *
	 * @dataProvider data_provider_test_column_rating()
	 * @param string $meta_value The comment meta value for rating.
	 * @param string $expected_output The expected output.
	 * @throws ReflectionException If the method does not exist.
	 */
	public function test_column_rating( $meta_value, $expected_output ) {

		$list_table = $this->get_reviews_list_table();
		$method = ( new ReflectionClass( $list_table ) )->getMethod( 'column_rating' );
		$method->setAccessible( true );

		$review = $this->get_test_review();

		if ( ! empty( $meta_value ) ) {
			update_comment_meta( $review->comment_ID, 'rating', $meta_value );
		}

		ob_start();
		$method->invokeArgs( $list_table, [ $review ] );
		$output = trim( ob_get_clean() );

		$this->assertSame( $expected_output, $output );
	}

	/** @see test_column_rating() */
	public function data_provider_test_column_rating() {
		return [
			'no rating' => [ '', '' ],
			'1 star' => [ '1', '<span aria-label="1 out of 5">&#9733;&#9734;&#9734;&#9734;&#9734;</span>' ],
			'2 stars' => [ '2', '<span aria-label="2 out of 5">&#9733;&#9733;&#9734;&#9734;&#9734;</span>' ],
			'3 stars' => [ '3', '<span aria-label="3 out of 5">&#9733;&#9733;&#9733;&#9734;&#9734;</span>' ],
			'4 stars' => [ '4', '<span aria-label="4 out of 5">&#9733;&#9733;&#9733;&#9733;&#9734;</span>' ],
			'5 stars' => [ '5', '<span aria-label="5 out of 5">&#9733;&#9733;&#9733;&#9733;&#9733;</span>' ],
			'2.5 stars (rounds down)' => [ '2.5', '<span aria-label="2 out of 5">&#9733;&#9733;&#9734;&#9734;&#9734;</span>' ],
		];
	}

	/**
	 * Tests that can output the author information.
	 *
	 * @covers \Automattic\WooCommerce\Internal\Admin\ReviewsListTable::column_author()
	 * @dataProvider provider_column_author
	 *
	 * @param bool $show_avatars          Value for the `show_avatars` option.
	 * @param bool $should_contain_avatar If the HTML should contain an avatar.
	 *
	 * @throws ReflectionException If the method does not exist.
	 */
	public function test_column_author( bool $show_avatars, bool $should_contain_avatar ) {
		global $comment;

		$review = $this->factory()->comment->create_and_get(
			[
				'comment_author_url' => 'https://example.com',
			]
		);

		$comment = $review; // phpcs:ignore WordPress.WP.GlobalVariablesOverride.Prohibited

		$list_table = $this->get_reviews_list_table();
		$method = ( new ReflectionClass( $list_table ) )->getMethod( 'column_author' );
		$method->setAccessible( true );

		update_option( 'show_avatars', $show_avatars );

		ob_start();

		$method->invokeArgs( $list_table, [ $review ] );

		$author_output = ob_get_clean();

		$author = get_comment_author( $review->comment_ID );

		$this->assertStringContainsString( $author, $author_output );

		if ( $should_contain_avatar ) {
			$this->assertStringContainsString( "<img alt='' src='", $author_output );
			$this->assertStringContainsString( 'gravatar.com/avatar/', $author_output );
		} else {
			$this->assertStringNotContainsString( "<img alt='' src='", $author_output );
			$this->assertStringNotContainsString( 'gravatar.com/avatar/', $author_output );
		}

		$this->assertStringContainsString( '<a title="https://example.com" href="https://example.com" rel="noopener noreferrer">example.com</a>', $author_output );
	}

	/** @see test_column_author */
	public function provider_column_author() : Generator {
		yield 'avatars disabled' => [ false, false ];
		yield 'avatars enabled' => [ true, true ];
	}

	/**
	 * Tests that can get the item author URL.
	 *
	 * @covers \Automattic\WooCommerce\Internal\Admin\ReviewsListTable::get_item_author_url()
	 * @dataProvider data_provider_test_get_item_author_url
	 *
	 * @param string $comment_author_url The comment author URL.
	 * @param string $expected_author_url The expected author URL.
	 * @throws ReflectionException If the method does not exist.
	 */
	public function test_get_item_author_url( $comment_author_url, $expected_author_url ) {
		global $comment;

		$list_table = $this->get_reviews_list_table();
		$method = ( new ReflectionClass( $list_table ) )->getMethod( 'get_item_author_url' );
		$method->setAccessible( true );

		$the_comment = $this->factory()->comment->create_and_get(
			[
				'comment_author_url' => $comment_author_url,
			]
		);

		$comment = $the_comment; // phpcs:ignore WordPress.WP.GlobalVariablesOverride.Prohibited

		$this->assertSame( $expected_author_url, $method->invoke( $list_table ) );
	}

	/** @see test_get_item_author_url() */
	public function data_provider_test_get_item_author_url() {
		return [
			'No URL' => [ '', '' ],
			'Empty URL (http)' => [ 'http://', '' ],
			'Empty URL (https)' => [ 'https://', '' ],
			'Valid URL' => [ 'https://example.com', 'https://example.com' ],
		];
	}

	/**
	 * Tests that can get a review author url for display.
	 *
	 * @covers \Automattic\WooCommerce\Internal\Admin\ReviewsListTable::get_item_author_url_for_display()
	 * @dataProvider data_provider_test_get_item_author_url_for_display()
	 *
	 * @param string $author_url The author URL.
	 * @param string $author_url_for_display The author URL for display.
	 * @throws ReflectionException If the method does not exist.
	 */
	public function test_get_item_author_url_for_display( $author_url, $author_url_for_display ) {
		$list_table = $this->get_reviews_list_table();
		$method = ( new ReflectionClass( $list_table ) )->getMethod( 'get_item_author_url_for_display' );
		$method->setAccessible( true );

		$this->assertSame( $author_url_for_display, $method->invokeArgs( $list_table, [ $author_url ] ) );
	}

	/** @see test_get_item_author_url_for_display() */
	public function data_provider_test_get_item_author_url_for_display() {
		$very_long_url = 'https://www.example.com/this-is-a-very-long-url-that-is-longer-than-the-maximum-allowed-length-of-the-url-for-display-purposes/';

		return [
			'Empty URL' => [ '', '' ],
			'Empty URL (http)' => [ 'http://', '' ],
			'Empty URL (https)' => [ 'https://', '' ],
			'Regular URL' => [ 'https://www.example.com', 'example.com' ],
			'Very long URL' => [ $very_long_url, substr( str_replace( 'https://www.', '', $very_long_url ), 0, 49 ) . '&hellip;' ],
		];
	}

	/**
<<<<<<< HEAD
	 * Tests that it will output the product information for the corresponding review column.
	 *
	 * @covers \Automattic\WooCommerce\Internal\Admin\ReviewsListTable::column_response()
	 *
	 * @throws ReflectionException If the method does not exist.
	 */
	public function test_column_response() {
		global $post;

		$product = $this->factory()->post->create_and_get(
			[
				'post_title' => 'Test product',
				'post_type'  => 'product',
			]
		);

		$post = $product; // phpcs:ignore WordPress.WP.GlobalVariablesOverride.Prohibited

		$list_table = $this->get_reviews_list_table();
		$method = ( new ReflectionClass( $list_table ) )->getMethod( 'column_response' );
		$method->setAccessible( true );

		ob_start();

		$method->invoke( $list_table );

		$product_output = ob_get_clean();

		$this->assertStringContainsString( 'Test product', $product_output );
=======
	 * Tests that can output the review or reply date column.
	 *
	 * @covers \Automattic\WooCommerce\Internal\Admin\ReviewsListTable::column_date()
	 * @dataProvider data_provider_test_column_date
	 *
	 * @param bool $has_product   Whether the review is for a valid product object.
	 * @param int  $approved_flag The review (comment) approved flag.
	 * @throws ReflectionException If the method does not exist.
	 */
	public function test_column_date( $has_product, $approved_flag ) {
		$list_table = $this->get_reviews_list_table();
		$method = ( new ReflectionClass( $list_table ) )->getMethod( 'column_date' );
		$method->setAccessible( true );

		$post_id = $has_product ? $this->factory()->post->create() : 0;
		$review = $this->factory()->comment->create_and_get(
			[
				'comment_post_ID'  => $post_id,
				'comment_approved' => (string) $approved_flag,
			]
		);

		ob_start();

		$method->invokeArgs( $list_table, [ $review ] );

		$date_output = ob_get_clean();

		$submitted_on = sprintf(
			'%1$s at %2$s',
			get_comment_date( 'Y/m/d', $review ),
			get_comment_date( 'g:i a', $review )
		);

		$this->assertStringContainsString( $submitted_on, $date_output );

		if ( $has_product && $approved_flag ) {
			$this->assertStringContainsString( get_comment_link( $review ), $date_output );
		} else {
			$this->assertStringNotContainsString( get_comment_link( $review ), $date_output );
		}
	}

	/** @see test_column_date() */
	public function data_provider_test_column_date() {
		return [
			'No product' => [ false, 1 ],
			'Not approved' => [ true, 0 ],
			'Approved' => [ true, 1 ],
		];
>>>>>>> d161a94e
	}

	/**
	 * Returns a new instance of the {@see ReviewsListTable} class.
	 *
	 * @return ReviewsListTable
	 */
	protected function get_reviews_list_table() : ReviewsListTable {
		return new ReviewsListTable( [ 'screen' => 'product_page_product-reviews' ] );
	}

	/**
	 * Returns a test review object.
	 *
	 * @return WP_Comment|null
	 */
	protected function get_test_review() {

		$product = WC_Helper_Product::create_simple_product();

		$review_id = ProductHelper::create_product_review( $product->get_id() );

		$reviews = get_comments(
			[
				'id' => $review_id,
			]
		);

		return ! empty( $reviews ) ? current( $reviews ) : null;
	}

}<|MERGE_RESOLUTION|>--- conflicted
+++ resolved
@@ -286,37 +286,6 @@
 	}
 
 	/**
-<<<<<<< HEAD
-	 * Tests that it will output the product information for the corresponding review column.
-	 *
-	 * @covers \Automattic\WooCommerce\Internal\Admin\ReviewsListTable::column_response()
-	 *
-	 * @throws ReflectionException If the method does not exist.
-	 */
-	public function test_column_response() {
-		global $post;
-
-		$product = $this->factory()->post->create_and_get(
-			[
-				'post_title' => 'Test product',
-				'post_type'  => 'product',
-			]
-		);
-
-		$post = $product; // phpcs:ignore WordPress.WP.GlobalVariablesOverride.Prohibited
-
-		$list_table = $this->get_reviews_list_table();
-		$method = ( new ReflectionClass( $list_table ) )->getMethod( 'column_response' );
-		$method->setAccessible( true );
-
-		ob_start();
-
-		$method->invoke( $list_table );
-
-		$product_output = ob_get_clean();
-
-		$this->assertStringContainsString( 'Test product', $product_output );
-=======
 	 * Tests that can output the review or reply date column.
 	 *
 	 * @covers \Automattic\WooCommerce\Internal\Admin\ReviewsListTable::column_date()
@@ -367,7 +336,38 @@
 			'Not approved' => [ true, 0 ],
 			'Approved' => [ true, 1 ],
 		];
->>>>>>> d161a94e
+	}
+
+	/**
+	 * Tests that it will output the product information for the corresponding review column.
+	 *
+	 * @covers \Automattic\WooCommerce\Internal\Admin\ReviewsListTable::column_response()
+	 *
+	 * @throws ReflectionException If the method does not exist.
+	 */
+	public function test_column_response() {
+		global $post;
+
+		$product = $this->factory()->post->create_and_get(
+			[
+				'post_title' => 'Test product',
+				'post_type'  => 'product',
+			]
+		);
+
+		$post = $product; // phpcs:ignore WordPress.WP.GlobalVariablesOverride.Prohibited
+
+		$list_table = $this->get_reviews_list_table();
+		$method = ( new ReflectionClass( $list_table ) )->getMethod( 'column_response' );
+		$method->setAccessible( true );
+
+		ob_start();
+
+		$method->invoke( $list_table );
+
+		$product_output = ob_get_clean();
+
+		$this->assertStringContainsString( 'Test product', $product_output );
 	}
 
 	/**
