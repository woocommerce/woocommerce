<?php

namespace Automattic\WooCommerce\Tests\Internal\Admin;

use Automattic\WooCommerce\Internal\Admin\ReviewsListTable;
use Automattic\WooCommerce\RestApi\UnitTests\Helpers\ProductHelper;
use Generator;
use ReflectionClass;
use ReflectionException;
use WC_Helper_Product;
use WC_Unit_Test_Case;
use WP_Comment;

/**
 * Tests that product reviews page handler.
 *
 * @covers \Automattic\WooCommerce\Internal\Admin\ReviewsListTable
 */
class ReviewsListTableTest extends WC_Unit_Test_Case {

	/**
	 * Tests that can process the row output for a review or reply.
	 *
	 * @covers \Automattic\WooCommerce\Internal\Admin\ReviewsListTable::single_row()
	 */
	public function test_single_row() {
		$post_id = $this->factory()->post->create();
		$review = $this->factory()->comment->create_and_get(
			[
				'comment_post_ID'  => $post_id,
			]
		);

		$reviews_list_table = $this->get_reviews_list_table();

		ob_start();

		$reviews_list_table->single_row( $review );

		$row_output = trim( ob_get_clean() );

		$this->assertStringStartsWith( '<tr id="comment-' . $review->comment_ID . '"', $row_output );

		foreach ( $reviews_list_table->get_columns() as $column_id => $column_name ) {
			if ( 'cb' !== $column_id ) {
				$this->assertStringContainsString( 'data-colname="' . $column_name . '"', $row_output );
			} else {
				$this->assertStringContainsString( '<th scope="row" class="check-column"></th>', $row_output );
			}
		}

		$this->assertStringEndsWith( '</tr>', $row_output );
	}

	/**
	 * Tests that can get the product reviews' page columns.
	 *
	 * @covers \Automattic\WooCommerce\Internal\Admin\ReviewsListTable::get_columns()
	 */
	public function test_get_columns() {
		$this->assertSame(
			[
				'cb'       => '<input type="checkbox" />',
				'type'     => _x( 'Type', 'review type', 'woocommerce' ),
				'author'   => __( 'Author', 'woocommerce' ),
				'rating'   => __( 'Rating', 'woocommerce' ),
				'comment'  => _x( 'Review', 'column name', 'woocommerce' ),
				'response' => __( 'Product', 'woocommerce' ),
				'date'     => _x( 'Submitted on', 'column name', 'woocommerce' ),
			],
			$this->get_reviews_list_table()->get_columns()
		);
	}

	/**
	 * Tests that can get the primary column name.
	 *
	 * @covers \Automattic\WooCommerce\Internal\Admin\ReviewsListTable::get_primary_column_name()
	 *
	 * @throws ReflectionException If the method does not exist.
	 */
	public function test_get_primary_column_name() {
		$list_table = $this->get_reviews_list_table();
		$method = ( new ReflectionClass( $list_table ) )->getMethod( 'get_primary_column_name' );
		$method->setAccessible( true );

		$this->assertSame( 'comment', $method->invoke( $list_table ) );
	}

	/**
	 * Tests the output of the review type column.
	 *
	 * @covers \Automattic\WooCommerce\Internal\Admin\ReviewsListTable::column_type()
	 * @dataProvider data_provider_test_column_type()
	 *
	 * @param string $comment_type The comment type (usually review or comment).
	 * @param string $expected_output The expected output.
	 * @throws ReflectionException If the method does not exist.
	 */
	public function test_column_type( $comment_type, $expected_output ) {
		$list_table = $this->get_reviews_list_table();
		$method = ( new ReflectionClass( $list_table ) )->getMethod( 'column_type' );
		$method->setAccessible( true );

		$review = $this->get_test_review();
		$review->comment_type = $comment_type;

		ob_start();
		$method->invokeArgs( $list_table, [ $review ] );
		$output = ob_get_clean();

		$this->assertSame( $expected_output, $output );
	}

	/** @see test_column_type() */
	public function data_provider_test_column_type() {
		return [
			'review' => [ 'review', '&#9734;&nbsp;Review' ],
			'reply' => [ 'comment', 'Reply' ],
			'default to reply' => [ 'anything', 'Reply' ],
		];
	}

	/**
	 * @covers \Automattic\WooCommerce\Internal\Admin\ReviewsListTable::column_rating()
	 *
	 * @dataProvider data_provider_test_column_rating()
	 * @param string $meta_value The comment meta value for rating.
	 * @param string $expected_output The expected output.
	 * @throws ReflectionException If the method does not exist.
	 */
	public function test_column_rating( $meta_value, $expected_output ) {

		$list_table = $this->get_reviews_list_table();
		$method = ( new ReflectionClass( $list_table ) )->getMethod( 'column_rating' );
		$method->setAccessible( true );

		$review = $this->get_test_review();

		if ( ! empty( $meta_value ) ) {
			update_comment_meta( $review->comment_ID, 'rating', $meta_value );
		}

		ob_start();
		$method->invokeArgs( $list_table, [ $review ] );
		$output = trim( ob_get_clean() );

		$this->assertSame( $expected_output, $output );
	}

	/** @see test_column_rating() */
	public function data_provider_test_column_rating() {
		return [
			'no rating' => [ '', '' ],
			'1 star' => [ '1', '<span aria-label="1 out of 5">&#9733;&#9734;&#9734;&#9734;&#9734;</span>' ],
			'2 stars' => [ '2', '<span aria-label="2 out of 5">&#9733;&#9733;&#9734;&#9734;&#9734;</span>' ],
			'3 stars' => [ '3', '<span aria-label="3 out of 5">&#9733;&#9733;&#9733;&#9734;&#9734;</span>' ],
			'4 stars' => [ '4', '<span aria-label="4 out of 5">&#9733;&#9733;&#9733;&#9733;&#9734;</span>' ],
			'5 stars' => [ '5', '<span aria-label="5 out of 5">&#9733;&#9733;&#9733;&#9733;&#9733;</span>' ],
			'2.5 stars (rounds down)' => [ '2.5', '<span aria-label="2 out of 5">&#9733;&#9733;&#9734;&#9734;&#9734;</span>' ],
		];
	}

	/**
<<<<<<< HEAD
	 * @dataProvider provider_get_bulk_actions
	 *
	 * @param string $current_comment_status Currently set status.
	 * @param array  $expected_actions       Keys of the expected actions.
	 * @return void
	 * @throws ReflectionException If the method doesn't exist.
	 */
	public function test_get_bulk_actions( string $current_comment_status, array $expected_actions ) {
		$list_table = new ReviewsListTable( [ 'screen' => 'product_page_product-reviews' ] );
		$method = ( new ReflectionClass( $list_table ) )->getMethod( 'get_bulk_actions' );
		$method->setAccessible( true );

		global $comment_status;
		$comment_status = $current_comment_status; // phpcs:ignore WordPress.WP.GlobalVariablesOverride.Prohibited

		$this->assertEqualsCanonicalizing(
			$expected_actions,
			array_keys( $method->invoke( $list_table ) )
		);
	}

	/** @see test_get_bulk_actions */
	public function provider_get_bulk_actions() : Generator {
		yield 'all statuses' => [
			'current_comment_status' => 'all',
			'expected_actions' => [
				'unapprove',
				'approve',
				'spam',
				'trash',
			],
		];

		yield 'approved status' => [
			'current_comment_status' => 'approved',
			'expected_actions' => [
				'unapprove',
				'spam',
				'trash',
			],
		];

		yield 'moderated status' => [
			'current_comment_status' => 'moderated',
			'expected_actions' => [
				'approve',
				'spam',
				'trash',
			],
		];

		yield 'trash status' => [
			'current_comment_status' => 'trash',
			'expected_actions' => [
				'spam',
				'untrash',
				'delete',
			],
		];

		yield 'spam status' => [
			'current_comment_status' => 'spam',
			'expected_actions' => [
				'unspam',
				'delete',
			],
		];
	}

	/**
	 * @covers \Automattic\WooCommerce\Internal\Admin\ReviewsListTable::set_review_status()
	 * @dataProvider provider_set_review_status
	 *
	 * @param string|null $request_status          Status that's in the request.
	 * @param string      $expected_comment_status Expected value for the global variable.
	 * @return void
	 * @throws ReflectionException If the method doesn't exist.
	 */
	public function test_set_review_status( ?string $request_status, string $expected_comment_status ) {
		$list_table = new ReviewsListTable( [ 'screen' => 'product_page_product-reviews' ] );
		$method = ( new ReflectionClass( $list_table ) )->getMethod( 'set_review_status' );
		$method->setAccessible( true );

		$_REQUEST['comment_status'] = $request_status;

		$method->invoke( $list_table );

		global $comment_status;

		$this->assertSame( $expected_comment_status, $comment_status );
	}

	/** @see test_set_review_status */
	public function provider_set_review_status() : Generator {
		yield 'not set' => [ null, 'all' ];
		yield 'invalid status' => [ 'invalid', 'all' ];
		yield 'moderated status' => [ 'moderated', 'moderated' ];
		yield 'all status' => [ 'all', 'all' ];
		yield 'approved status' => [ 'approved', 'approved' ];
		yield 'spam status' => [ 'spam', 'spam' ];
		yield 'trash status' => [ 'trash', 'trash' ];
	}
=======
	 * Tests that can output the author information.
	 *
	 * @covers \Automattic\WooCommerce\Internal\Admin\ReviewsListTable::column_author()
	 * @dataProvider provider_column_author
	 *
	 * @param bool $show_avatars          Value for the `show_avatars` option.
	 * @param bool $should_contain_avatar If the HTML should contain an avatar.
	 *
	 * @throws ReflectionException If the method does not exist.
	 */
	public function test_column_author( bool $show_avatars, bool $should_contain_avatar ) {
		global $comment;

		$review = $this->factory()->comment->create_and_get(
			[
				'comment_author_url' => 'https://example.com',
			]
		);

		$comment = $review; // phpcs:ignore WordPress.WP.GlobalVariablesOverride.Prohibited

		$list_table = $this->get_reviews_list_table();
		$method = ( new ReflectionClass( $list_table ) )->getMethod( 'column_author' );
		$method->setAccessible( true );

		update_option( 'show_avatars', $show_avatars );

		ob_start();

		$method->invokeArgs( $list_table, [ $review ] );

		$author_output = ob_get_clean();

		$author = get_comment_author( $review->comment_ID );

		$this->assertStringContainsString( $author, $author_output );

		if ( $should_contain_avatar ) {
			$this->assertStringContainsString( "<img alt='' src='", $author_output );
			$this->assertStringContainsString( 'gravatar.com/avatar/', $author_output );
		} else {
			$this->assertStringNotContainsString( "<img alt='' src='", $author_output );
			$this->assertStringNotContainsString( 'gravatar.com/avatar/', $author_output );
		}

		$this->assertStringContainsString( '<a title="https://example.com" href="https://example.com" rel="noopener noreferrer">example.com</a>', $author_output );
	}

	/** @see test_column_author */
	public function provider_column_author() : Generator {
		yield 'avatars disabled' => [ false, false ];
		yield 'avatars enabled' => [ true, true ];
	}

	/**
	 * Tests that can get the item author URL.
	 *
	 * @covers \Automattic\WooCommerce\Internal\Admin\ReviewsListTable::get_item_author_url()
	 * @dataProvider data_provider_test_get_item_author_url
	 *
	 * @param string $comment_author_url The comment author URL.
	 * @param string $expected_author_url The expected author URL.
	 * @throws ReflectionException If the method does not exist.
	 */
	public function test_get_item_author_url( $comment_author_url, $expected_author_url ) {
		global $comment;

		$list_table = $this->get_reviews_list_table();
		$method = ( new ReflectionClass( $list_table ) )->getMethod( 'get_item_author_url' );
		$method->setAccessible( true );

		$the_comment = $this->factory()->comment->create_and_get(
			[
				'comment_author_url' => $comment_author_url,
			]
		);

		$comment = $the_comment; // phpcs:ignore WordPress.WP.GlobalVariablesOverride.Prohibited

		$this->assertSame( $expected_author_url, $method->invoke( $list_table ) );
	}

	/** @see test_get_item_author_url() */
	public function data_provider_test_get_item_author_url() {
		return [
			'No URL' => [ '', '' ],
			'Empty URL (http)' => [ 'http://', '' ],
			'Empty URL (https)' => [ 'https://', '' ],
			'Valid URL' => [ 'https://example.com', 'https://example.com' ],
		];
	}

	/**
	 * Tests that can get a review author url for display.
	 *
	 * @covers \Automattic\WooCommerce\Internal\Admin\ReviewsListTable::get_item_author_url_for_display()
	 * @dataProvider data_provider_test_get_item_author_url_for_display()
	 *
	 * @param string $author_url The author URL.
	 * @param string $author_url_for_display The author URL for display.
	 * @throws ReflectionException If the method does not exist.
	 */
	public function test_get_item_author_url_for_display( $author_url, $author_url_for_display ) {
		$list_table = $this->get_reviews_list_table();
		$method = ( new ReflectionClass( $list_table ) )->getMethod( 'get_item_author_url_for_display' );
		$method->setAccessible( true );

		$this->assertSame( $author_url_for_display, $method->invokeArgs( $list_table, [ $author_url ] ) );
	}

	/** @see test_get_item_author_url_for_display() */
	public function data_provider_test_get_item_author_url_for_display() {
		$very_long_url = 'https://www.example.com/this-is-a-very-long-url-that-is-longer-than-the-maximum-allowed-length-of-the-url-for-display-purposes/';

		return [
			'Empty URL' => [ '', '' ],
			'Empty URL (http)' => [ 'http://', '' ],
			'Empty URL (https)' => [ 'https://', '' ],
			'Regular URL' => [ 'https://www.example.com', 'example.com' ],
			'Very long URL' => [ $very_long_url, substr( str_replace( 'https://www.', '', $very_long_url ), 0, 49 ) . '&hellip;' ],
		];
	}

	/**
	 * Tests that can output the review or reply date column.
	 *
	 * @covers \Automattic\WooCommerce\Internal\Admin\ReviewsListTable::column_date()
	 * @dataProvider data_provider_test_column_date
	 *
	 * @param bool $has_product   Whether the review is for a valid product object.
	 * @param int  $approved_flag The review (comment) approved flag.
	 * @throws ReflectionException If the method does not exist.
	 */
	public function test_column_date( $has_product, $approved_flag ) {
		$list_table = $this->get_reviews_list_table();
		$method = ( new ReflectionClass( $list_table ) )->getMethod( 'column_date' );
		$method->setAccessible( true );

		$post_id = $has_product ? $this->factory()->post->create() : 0;
		$review = $this->factory()->comment->create_and_get(
			[
				'comment_post_ID'  => $post_id,
				'comment_approved' => (string) $approved_flag,
			]
		);

		ob_start();

		$method->invokeArgs( $list_table, [ $review ] );

		$date_output = ob_get_clean();

		$submitted_on = sprintf(
			'%1$s at %2$s',
			get_comment_date( 'Y/m/d', $review ),
			get_comment_date( 'g:i a', $review )
		);

		$this->assertStringContainsString( $submitted_on, $date_output );

		if ( $has_product && $approved_flag ) {
			$this->assertStringContainsString( get_comment_link( $review ), $date_output );
		} else {
			$this->assertStringNotContainsString( get_comment_link( $review ), $date_output );
		}
	}

	/** @see test_column_date() */
	public function data_provider_test_column_date() {
		return [
			'No product' => [ false, 1 ],
			'Not approved' => [ true, 0 ],
			'Approved' => [ true, 1 ],
		];
	}

	/**
	 * Returns a new instance of the {@see ReviewsListTable} class.
	 *
	 * @return ReviewsListTable
	 */
	protected function get_reviews_list_table() : ReviewsListTable {
		return new ReviewsListTable( [ 'screen' => 'product_page_product-reviews' ] );
	}

	/**
	 * Returns a test review object.
	 *
	 * @return WP_Comment|null
	 */
	protected function get_test_review() {

		$product = WC_Helper_Product::create_simple_product();

		$review_id = ProductHelper::create_product_review( $product->get_id() );

		$reviews = get_comments(
			[
				'id' => $review_id,
			]
		);

		return ! empty( $reviews ) ? current( $reviews ) : null;
	}

>>>>>>> d161a94e
}<|MERGE_RESOLUTION|>--- conflicted
+++ resolved
@@ -162,7 +162,212 @@
 	}
 
 	/**
-<<<<<<< HEAD
+	 * Tests that can output the author information.
+	 *
+	 * @covers \Automattic\WooCommerce\Internal\Admin\ReviewsListTable::column_author()
+	 * @dataProvider provider_column_author
+	 *
+	 * @param bool $show_avatars          Value for the `show_avatars` option.
+	 * @param bool $should_contain_avatar If the HTML should contain an avatar.
+	 *
+	 * @throws ReflectionException If the method does not exist.
+	 */
+	public function test_column_author( bool $show_avatars, bool $should_contain_avatar ) {
+		global $comment;
+
+		$review = $this->factory()->comment->create_and_get(
+			[
+				'comment_author_url' => 'https://example.com',
+			]
+		);
+
+		$comment = $review; // phpcs:ignore WordPress.WP.GlobalVariablesOverride.Prohibited
+
+		$list_table = $this->get_reviews_list_table();
+		$method = ( new ReflectionClass( $list_table ) )->getMethod( 'column_author' );
+		$method->setAccessible( true );
+
+		update_option( 'show_avatars', $show_avatars );
+
+		ob_start();
+
+		$method->invokeArgs( $list_table, [ $review ] );
+
+		$author_output = ob_get_clean();
+
+		$author = get_comment_author( $review->comment_ID );
+
+		$this->assertStringContainsString( $author, $author_output );
+
+		if ( $should_contain_avatar ) {
+			$this->assertStringContainsString( "<img alt='' src='", $author_output );
+			$this->assertStringContainsString( 'gravatar.com/avatar/', $author_output );
+		} else {
+			$this->assertStringNotContainsString( "<img alt='' src='", $author_output );
+			$this->assertStringNotContainsString( 'gravatar.com/avatar/', $author_output );
+		}
+
+		$this->assertStringContainsString( '<a title="https://example.com" href="https://example.com" rel="noopener noreferrer">example.com</a>', $author_output );
+	}
+
+	/** @see test_column_author */
+	public function provider_column_author() : Generator {
+		yield 'avatars disabled' => [ false, false ];
+		yield 'avatars enabled' => [ true, true ];
+	}
+
+	/**
+	 * Tests that can get the item author URL.
+	 *
+	 * @covers \Automattic\WooCommerce\Internal\Admin\ReviewsListTable::get_item_author_url()
+	 * @dataProvider data_provider_test_get_item_author_url
+	 *
+	 * @param string $comment_author_url The comment author URL.
+	 * @param string $expected_author_url The expected author URL.
+	 * @throws ReflectionException If the method does not exist.
+	 */
+	public function test_get_item_author_url( $comment_author_url, $expected_author_url ) {
+		global $comment;
+
+		$list_table = $this->get_reviews_list_table();
+		$method = ( new ReflectionClass( $list_table ) )->getMethod( 'get_item_author_url' );
+		$method->setAccessible( true );
+
+		$the_comment = $this->factory()->comment->create_and_get(
+			[
+				'comment_author_url' => $comment_author_url,
+			]
+		);
+
+		$comment = $the_comment; // phpcs:ignore WordPress.WP.GlobalVariablesOverride.Prohibited
+
+		$this->assertSame( $expected_author_url, $method->invoke( $list_table ) );
+	}
+
+	/** @see test_get_item_author_url() */
+	public function data_provider_test_get_item_author_url() {
+		return [
+			'No URL' => [ '', '' ],
+			'Empty URL (http)' => [ 'http://', '' ],
+			'Empty URL (https)' => [ 'https://', '' ],
+			'Valid URL' => [ 'https://example.com', 'https://example.com' ],
+		];
+	}
+
+	/**
+	 * Tests that can get a review author url for display.
+	 *
+	 * @covers \Automattic\WooCommerce\Internal\Admin\ReviewsListTable::get_item_author_url_for_display()
+	 * @dataProvider data_provider_test_get_item_author_url_for_display()
+	 *
+	 * @param string $author_url The author URL.
+	 * @param string $author_url_for_display The author URL for display.
+	 * @throws ReflectionException If the method does not exist.
+	 */
+	public function test_get_item_author_url_for_display( $author_url, $author_url_for_display ) {
+		$list_table = $this->get_reviews_list_table();
+		$method = ( new ReflectionClass( $list_table ) )->getMethod( 'get_item_author_url_for_display' );
+		$method->setAccessible( true );
+
+		$this->assertSame( $author_url_for_display, $method->invokeArgs( $list_table, [ $author_url ] ) );
+	}
+
+	/** @see test_get_item_author_url_for_display() */
+	public function data_provider_test_get_item_author_url_for_display() {
+		$very_long_url = 'https://www.example.com/this-is-a-very-long-url-that-is-longer-than-the-maximum-allowed-length-of-the-url-for-display-purposes/';
+
+		return [
+			'Empty URL' => [ '', '' ],
+			'Empty URL (http)' => [ 'http://', '' ],
+			'Empty URL (https)' => [ 'https://', '' ],
+			'Regular URL' => [ 'https://www.example.com', 'example.com' ],
+			'Very long URL' => [ $very_long_url, substr( str_replace( 'https://www.', '', $very_long_url ), 0, 49 ) . '&hellip;' ],
+		];
+	}
+
+	/**
+	 * Tests that can output the review or reply date column.
+	 *
+	 * @covers \Automattic\WooCommerce\Internal\Admin\ReviewsListTable::column_date()
+	 * @dataProvider data_provider_test_column_date
+	 *
+	 * @param bool $has_product   Whether the review is for a valid product object.
+	 * @param int  $approved_flag The review (comment) approved flag.
+	 * @throws ReflectionException If the method does not exist.
+	 */
+	public function test_column_date( $has_product, $approved_flag ) {
+		$list_table = $this->get_reviews_list_table();
+		$method = ( new ReflectionClass( $list_table ) )->getMethod( 'column_date' );
+		$method->setAccessible( true );
+
+		$post_id = $has_product ? $this->factory()->post->create() : 0;
+		$review = $this->factory()->comment->create_and_get(
+			[
+				'comment_post_ID'  => $post_id,
+				'comment_approved' => (string) $approved_flag,
+			]
+		);
+
+		ob_start();
+
+		$method->invokeArgs( $list_table, [ $review ] );
+
+		$date_output = ob_get_clean();
+
+		$submitted_on = sprintf(
+			'%1$s at %2$s',
+			get_comment_date( 'Y/m/d', $review ),
+			get_comment_date( 'g:i a', $review )
+		);
+
+		$this->assertStringContainsString( $submitted_on, $date_output );
+
+		if ( $has_product && $approved_flag ) {
+			$this->assertStringContainsString( get_comment_link( $review ), $date_output );
+		} else {
+			$this->assertStringNotContainsString( get_comment_link( $review ), $date_output );
+		}
+	}
+
+	/** @see test_column_date() */
+	public function data_provider_test_column_date() {
+		return [
+			'No product' => [ false, 1 ],
+			'Not approved' => [ true, 0 ],
+			'Approved' => [ true, 1 ],
+		];
+	}
+
+	/**
+	 * Returns a new instance of the {@see ReviewsListTable} class.
+	 *
+	 * @return ReviewsListTable
+	 */
+	protected function get_reviews_list_table() : ReviewsListTable {
+		return new ReviewsListTable( [ 'screen' => 'product_page_product-reviews' ] );
+	}
+
+	/**
+	 * Returns a test review object.
+	 *
+	 * @return WP_Comment|null
+	 */
+	protected function get_test_review() {
+
+		$product = WC_Helper_Product::create_simple_product();
+
+		$review_id = ProductHelper::create_product_review( $product->get_id() );
+
+		$reviews = get_comments(
+			[
+				'id' => $review_id,
+			]
+		);
+
+		return ! empty( $reviews ) ? current( $reviews ) : null;
+	}
+
+	/**
 	 * @dataProvider provider_get_bulk_actions
 	 *
 	 * @param string $current_comment_status Currently set status.
@@ -265,211 +470,5 @@
 		yield 'spam status' => [ 'spam', 'spam' ];
 		yield 'trash status' => [ 'trash', 'trash' ];
 	}
-=======
-	 * Tests that can output the author information.
-	 *
-	 * @covers \Automattic\WooCommerce\Internal\Admin\ReviewsListTable::column_author()
-	 * @dataProvider provider_column_author
-	 *
-	 * @param bool $show_avatars          Value for the `show_avatars` option.
-	 * @param bool $should_contain_avatar If the HTML should contain an avatar.
-	 *
-	 * @throws ReflectionException If the method does not exist.
-	 */
-	public function test_column_author( bool $show_avatars, bool $should_contain_avatar ) {
-		global $comment;
-
-		$review = $this->factory()->comment->create_and_get(
-			[
-				'comment_author_url' => 'https://example.com',
-			]
-		);
-
-		$comment = $review; // phpcs:ignore WordPress.WP.GlobalVariablesOverride.Prohibited
-
-		$list_table = $this->get_reviews_list_table();
-		$method = ( new ReflectionClass( $list_table ) )->getMethod( 'column_author' );
-		$method->setAccessible( true );
-
-		update_option( 'show_avatars', $show_avatars );
-
-		ob_start();
-
-		$method->invokeArgs( $list_table, [ $review ] );
-
-		$author_output = ob_get_clean();
-
-		$author = get_comment_author( $review->comment_ID );
-
-		$this->assertStringContainsString( $author, $author_output );
-
-		if ( $should_contain_avatar ) {
-			$this->assertStringContainsString( "<img alt='' src='", $author_output );
-			$this->assertStringContainsString( 'gravatar.com/avatar/', $author_output );
-		} else {
-			$this->assertStringNotContainsString( "<img alt='' src='", $author_output );
-			$this->assertStringNotContainsString( 'gravatar.com/avatar/', $author_output );
-		}
-
-		$this->assertStringContainsString( '<a title="https://example.com" href="https://example.com" rel="noopener noreferrer">example.com</a>', $author_output );
-	}
-
-	/** @see test_column_author */
-	public function provider_column_author() : Generator {
-		yield 'avatars disabled' => [ false, false ];
-		yield 'avatars enabled' => [ true, true ];
-	}
-
-	/**
-	 * Tests that can get the item author URL.
-	 *
-	 * @covers \Automattic\WooCommerce\Internal\Admin\ReviewsListTable::get_item_author_url()
-	 * @dataProvider data_provider_test_get_item_author_url
-	 *
-	 * @param string $comment_author_url The comment author URL.
-	 * @param string $expected_author_url The expected author URL.
-	 * @throws ReflectionException If the method does not exist.
-	 */
-	public function test_get_item_author_url( $comment_author_url, $expected_author_url ) {
-		global $comment;
-
-		$list_table = $this->get_reviews_list_table();
-		$method = ( new ReflectionClass( $list_table ) )->getMethod( 'get_item_author_url' );
-		$method->setAccessible( true );
-
-		$the_comment = $this->factory()->comment->create_and_get(
-			[
-				'comment_author_url' => $comment_author_url,
-			]
-		);
-
-		$comment = $the_comment; // phpcs:ignore WordPress.WP.GlobalVariablesOverride.Prohibited
-
-		$this->assertSame( $expected_author_url, $method->invoke( $list_table ) );
-	}
-
-	/** @see test_get_item_author_url() */
-	public function data_provider_test_get_item_author_url() {
-		return [
-			'No URL' => [ '', '' ],
-			'Empty URL (http)' => [ 'http://', '' ],
-			'Empty URL (https)' => [ 'https://', '' ],
-			'Valid URL' => [ 'https://example.com', 'https://example.com' ],
-		];
-	}
-
-	/**
-	 * Tests that can get a review author url for display.
-	 *
-	 * @covers \Automattic\WooCommerce\Internal\Admin\ReviewsListTable::get_item_author_url_for_display()
-	 * @dataProvider data_provider_test_get_item_author_url_for_display()
-	 *
-	 * @param string $author_url The author URL.
-	 * @param string $author_url_for_display The author URL for display.
-	 * @throws ReflectionException If the method does not exist.
-	 */
-	public function test_get_item_author_url_for_display( $author_url, $author_url_for_display ) {
-		$list_table = $this->get_reviews_list_table();
-		$method = ( new ReflectionClass( $list_table ) )->getMethod( 'get_item_author_url_for_display' );
-		$method->setAccessible( true );
-
-		$this->assertSame( $author_url_for_display, $method->invokeArgs( $list_table, [ $author_url ] ) );
-	}
-
-	/** @see test_get_item_author_url_for_display() */
-	public function data_provider_test_get_item_author_url_for_display() {
-		$very_long_url = 'https://www.example.com/this-is-a-very-long-url-that-is-longer-than-the-maximum-allowed-length-of-the-url-for-display-purposes/';
-
-		return [
-			'Empty URL' => [ '', '' ],
-			'Empty URL (http)' => [ 'http://', '' ],
-			'Empty URL (https)' => [ 'https://', '' ],
-			'Regular URL' => [ 'https://www.example.com', 'example.com' ],
-			'Very long URL' => [ $very_long_url, substr( str_replace( 'https://www.', '', $very_long_url ), 0, 49 ) . '&hellip;' ],
-		];
-	}
-
-	/**
-	 * Tests that can output the review or reply date column.
-	 *
-	 * @covers \Automattic\WooCommerce\Internal\Admin\ReviewsListTable::column_date()
-	 * @dataProvider data_provider_test_column_date
-	 *
-	 * @param bool $has_product   Whether the review is for a valid product object.
-	 * @param int  $approved_flag The review (comment) approved flag.
-	 * @throws ReflectionException If the method does not exist.
-	 */
-	public function test_column_date( $has_product, $approved_flag ) {
-		$list_table = $this->get_reviews_list_table();
-		$method = ( new ReflectionClass( $list_table ) )->getMethod( 'column_date' );
-		$method->setAccessible( true );
-
-		$post_id = $has_product ? $this->factory()->post->create() : 0;
-		$review = $this->factory()->comment->create_and_get(
-			[
-				'comment_post_ID'  => $post_id,
-				'comment_approved' => (string) $approved_flag,
-			]
-		);
-
-		ob_start();
-
-		$method->invokeArgs( $list_table, [ $review ] );
-
-		$date_output = ob_get_clean();
-
-		$submitted_on = sprintf(
-			'%1$s at %2$s',
-			get_comment_date( 'Y/m/d', $review ),
-			get_comment_date( 'g:i a', $review )
-		);
-
-		$this->assertStringContainsString( $submitted_on, $date_output );
-
-		if ( $has_product && $approved_flag ) {
-			$this->assertStringContainsString( get_comment_link( $review ), $date_output );
-		} else {
-			$this->assertStringNotContainsString( get_comment_link( $review ), $date_output );
-		}
-	}
-
-	/** @see test_column_date() */
-	public function data_provider_test_column_date() {
-		return [
-			'No product' => [ false, 1 ],
-			'Not approved' => [ true, 0 ],
-			'Approved' => [ true, 1 ],
-		];
-	}
-
-	/**
-	 * Returns a new instance of the {@see ReviewsListTable} class.
-	 *
-	 * @return ReviewsListTable
-	 */
-	protected function get_reviews_list_table() : ReviewsListTable {
-		return new ReviewsListTable( [ 'screen' => 'product_page_product-reviews' ] );
-	}
-
-	/**
-	 * Returns a test review object.
-	 *
-	 * @return WP_Comment|null
-	 */
-	protected function get_test_review() {
-
-		$product = WC_Helper_Product::create_simple_product();
-
-		$review_id = ProductHelper::create_product_review( $product->get_id() );
-
-		$reviews = get_comments(
-			[
-				'id' => $review_id,
-			]
-		);
-
-		return ! empty( $reviews ) ? current( $reviews ) : null;
-	}
-
->>>>>>> d161a94e
+
 }