<?php

namespace Automattic\WooCommerce\Tests\Internal\Admin;

use Automattic\WooCommerce\Internal\Admin\ReviewsListTable;
use Automattic\WooCommerce\RestApi\UnitTests\Helpers\ProductHelper;
use Generator;
use ReflectionClass;
use ReflectionException;
use WC_Helper_Product;
use WC_Unit_Test_Case;
use WP_Comment;

/**
 * Tests that product reviews page handler.
 *
 * @covers \Automattic\WooCommerce\Internal\Admin\ReviewsListTable
 */
class ReviewsListTableTest extends WC_Unit_Test_Case {

	/**
	 * Tests that can process the row output for a review or reply.
	 *
	 * @covers \Automattic\WooCommerce\Internal\Admin\ReviewsListTable::single_row()
	 */
	public function test_single_row() {
		$post_id = $this->factory()->post->create();
		$review = $this->factory()->comment->create_and_get(
			[
				'comment_post_ID'  => $post_id,
			]
		);

		$reviews_list_table = $this->get_reviews_list_table();

		ob_start();

		$reviews_list_table->single_row( $review );

		$row_output = trim( ob_get_clean() );

		$this->assertStringStartsWith( '<tr id="comment-' . $review->comment_ID . '"', $row_output );

		foreach ( $reviews_list_table->get_columns() as $column_id => $column_name ) {
			if ( 'cb' !== $column_id ) {
				$this->assertStringContainsString( 'data-colname="' . $column_name . '"', $row_output );
			} else {
				$this->assertStringContainsString( '<th scope="row" class="check-column"></th>', $row_output );
			}
		}

		$this->assertStringEndsWith( '</tr>', $row_output );
	}

	/**
	 * Tests that can get the product reviews' page columns.
	 *
	 * @covers \Automattic\WooCommerce\Internal\Admin\ReviewsListTable::get_columns()
	 */
	public function test_get_columns() {
		$this->assertSame(
			[
				'cb'       => '<input type="checkbox" />',
				'type'     => _x( 'Type', 'review type', 'woocommerce' ),
				'author'   => __( 'Author', 'woocommerce' ),
				'rating'   => __( 'Rating', 'woocommerce' ),
				'comment'  => _x( 'Review', 'column name', 'woocommerce' ),
				'response' => __( 'Product', 'woocommerce' ),
				'date'     => _x( 'Submitted on', 'column name', 'woocommerce' ),
			],
			$this->get_reviews_list_table()->get_columns()
		);
	}

	/**
	 * Tests that can get the primary column name.
	 *
	 * @covers \Automattic\WooCommerce\Internal\Admin\ReviewsListTable::get_primary_column_name()
	 *
	 * @throws ReflectionException If the method does not exist.
	 */
	public function test_get_primary_column_name() {
		$list_table = $this->get_reviews_list_table();
		$method = ( new ReflectionClass( $list_table ) )->getMethod( 'get_primary_column_name' );
		$method->setAccessible( true );

		$this->assertSame( 'comment', $method->invoke( $list_table ) );
	}

	/**
	 * Tests the output of the review type column.
	 *
	 * @covers \Automattic\WooCommerce\Internal\Admin\ReviewsListTable::column_type()
	 * @dataProvider data_provider_test_column_type()
	 *
	 * @param string $comment_type The comment type (usually review or comment).
	 * @param string $expected_output The expected output.
	 * @throws ReflectionException If the method does not exist.
	 */
	public function test_column_type( $comment_type, $expected_output ) {
		$list_table = $this->get_reviews_list_table();
		$method = ( new ReflectionClass( $list_table ) )->getMethod( 'column_type' );
		$method->setAccessible( true );

		$review = $this->get_test_review();
		$review->comment_type = $comment_type;

		ob_start();
		$method->invokeArgs( $list_table, [ $review ] );
		$output = ob_get_clean();

		$this->assertSame( $expected_output, $output );
	}

	/** @see test_column_type() */
	public function data_provider_test_column_type() {
		return [
			'review' => [ 'review', '&#9734;&nbsp;Review' ],
			'reply' => [ 'comment', 'Reply' ],
			'default to reply' => [ 'anything', 'Reply' ],
		];
	}

	/**
	 * @covers \Automattic\WooCommerce\Internal\Admin\ReviewsListTable::column_rating()
	 *
	 * @dataProvider data_provider_test_column_rating()
	 * @param string $meta_value The comment meta value for rating.
	 * @param string $expected_output The expected output.
	 * @throws ReflectionException If the method does not exist.
	 */
	public function test_column_rating( $meta_value, $expected_output ) {

		$list_table = $this->get_reviews_list_table();
		$method = ( new ReflectionClass( $list_table ) )->getMethod( 'column_rating' );
		$method->setAccessible( true );

		$review = $this->get_test_review();

		if ( ! empty( $meta_value ) ) {
			update_comment_meta( $review->comment_ID, 'rating', $meta_value );
		}

		ob_start();
		$method->invokeArgs( $list_table, [ $review ] );
		$output = trim( ob_get_clean() );

		$this->assertSame( $expected_output, $output );
	}

	/** @see test_column_rating() */
	public function data_provider_test_column_rating() {
		return [
			'no rating' => [ '', '' ],
			'1 star' => [ '1', '<span aria-label="1 out of 5">&#9733;&#9734;&#9734;&#9734;&#9734;</span>' ],
			'2 stars' => [ '2', '<span aria-label="2 out of 5">&#9733;&#9733;&#9734;&#9734;&#9734;</span>' ],
			'3 stars' => [ '3', '<span aria-label="3 out of 5">&#9733;&#9733;&#9733;&#9734;&#9734;</span>' ],
			'4 stars' => [ '4', '<span aria-label="4 out of 5">&#9733;&#9733;&#9733;&#9733;&#9734;</span>' ],
			'5 stars' => [ '5', '<span aria-label="5 out of 5">&#9733;&#9733;&#9733;&#9733;&#9733;</span>' ],
			'2.5 stars (rounds down)' => [ '2.5', '<span aria-label="2 out of 5">&#9733;&#9733;&#9734;&#9734;&#9734;</span>' ],
		];
	}

	/**
<<<<<<< HEAD
	 * @covers \Automattic\WooCommerce\Internal\Admin\ReviewsListTable::get_sortable_columns()
	 *
	 * @return void
	 * @throws ReflectionException If the method doesn't exist.
	 */
	public function test_get_sortable_columns() {
		$list_table = $this->get_reviews_list_table();
		$method = ( new ReflectionClass( $list_table ) )->getMethod( 'get_sortable_columns' );
		$method->setAccessible( true );

		$this->assertSame(
			[
				'author'   => 'comment_author',
				'response' => 'comment_post_ID',
				'date'     => 'comment_date_gmt',
				'type'     => 'comment_type',
				'rating'   => 'rating',
			],
			$method->invoke( $list_table )
		);
	}

	/**
	 * @covers       \Automattic\WooCommerce\Internal\Admin\ReviewsListTable::get_sort_arguments()
	 * @dataProvider provider_get_sort_arguments
	 *
	 * @param string|null $orderby       The orderby value that's set in the request.
	 * @param string|null $order         The order value that's set in the request.
	 * @param array       $expected_args Expected arguments.
	 * @return void
	 * @throws ReflectionException If the method doesn't exist.
	 */
	public function test_get_sort_arguments( ?string $orderby, ?string $order, array $expected_args ) {
		$list_table = $this->get_reviews_list_table();
		$method = ( new ReflectionClass( $list_table ) )->getMethod( 'get_sort_arguments' );
		$method->setAccessible( true );

		if ( ! is_null( $orderby ) ) {
			$_REQUEST['orderby'] = $orderby;
		} else {
			unset( $_REQUEST['orderby'] );
		}

		if ( ! is_null( $order ) ) {
			$_REQUEST['order'] = $order;
		} else {
			unset( $_REQUEST['order'] );
		}

		$this->assertSame( $expected_args, $method->invoke( $list_table ) );
	}

	/** @see test_get_sort_arguments */
	public function provider_get_sort_arguments() : Generator {
		yield 'order by comment_author desc' => [
			'comment_author',
			'desc',
			[
				'orderby' => 'comment_author',
				'order'   => 'desc',
			],
		];

		yield 'order by comment_post_ID asc' => [
			'comment_post_ID',
			'asc',
			[
				'orderby' => 'comment_post_ID',
				'order'   => 'asc',
			],
		];

		yield 'order by rating desc' => [
			'rating',
			'desc',
			[
				'meta_key' => 'rating',
				'orderby'  => 'meta_value_num',
				'order'    => 'desc',
			],
		];

		yield 'order by comment type desc' => [
			'comment_type',
			'desc',
			[
				'orderby' => 'comment_type',
				'order'   => 'desc',
			],
		];

		yield 'order by comment date ASC uppercase' => [
			'comment_date_gmt',
			'ASC',
			[
				'orderby' => 'comment_date_gmt',
				'order'   => 'asc',
			],
		];

		yield 'invalid orderby, invalid order' => [
			'invalid-orderby',
			'invalid-order',
			[
				'orderby' => 'comment_date_gmt',
				'order'   => 'desc',
			],
		];

		yield 'missing orderby, missing order' => [
			null,
			null,
			[
				'orderby' => 'comment_date_gmt',
				'order'   => 'desc',
			],
		];
	}
=======
	 * Tests that can output the author information.
	 *
	 * @covers \Automattic\WooCommerce\Internal\Admin\ReviewsListTable::column_author()
	 * @dataProvider provider_column_author
	 *
	 * @param bool $show_avatars          Value for the `show_avatars` option.
	 * @param bool $should_contain_avatar If the HTML should contain an avatar.
	 *
	 * @throws ReflectionException If the method does not exist.
	 */
	public function test_column_author( bool $show_avatars, bool $should_contain_avatar ) {
		global $comment;

		$review = $this->factory()->comment->create_and_get(
			[
				'comment_author_url' => 'https://example.com',
			]
		);

		$comment = $review; // phpcs:ignore WordPress.WP.GlobalVariablesOverride.Prohibited

		$list_table = $this->get_reviews_list_table();
		$method = ( new ReflectionClass( $list_table ) )->getMethod( 'column_author' );
		$method->setAccessible( true );

		update_option( 'show_avatars', $show_avatars );

		ob_start();

		$method->invokeArgs( $list_table, [ $review ] );

		$author_output = ob_get_clean();

		$author = get_comment_author( $review->comment_ID );

		$this->assertStringContainsString( $author, $author_output );

		if ( $should_contain_avatar ) {
			$this->assertStringContainsString( "<img alt='' src='", $author_output );
			$this->assertStringContainsString( 'gravatar.com/avatar/', $author_output );
		} else {
			$this->assertStringNotContainsString( "<img alt='' src='", $author_output );
			$this->assertStringNotContainsString( 'gravatar.com/avatar/', $author_output );
		}

		$this->assertStringContainsString( '<a title="https://example.com" href="https://example.com" rel="noopener noreferrer">example.com</a>', $author_output );
	}

	/** @see test_column_author */
	public function provider_column_author() : Generator {
		yield 'avatars disabled' => [ false, false ];
		yield 'avatars enabled' => [ true, true ];
	}

	/**
	 * Tests that can get the item author URL.
	 *
	 * @covers \Automattic\WooCommerce\Internal\Admin\ReviewsListTable::get_item_author_url()
	 * @dataProvider data_provider_test_get_item_author_url
	 *
	 * @param string $comment_author_url The comment author URL.
	 * @param string $expected_author_url The expected author URL.
	 * @throws ReflectionException If the method does not exist.
	 */
	public function test_get_item_author_url( $comment_author_url, $expected_author_url ) {
		global $comment;

		$list_table = $this->get_reviews_list_table();
		$method = ( new ReflectionClass( $list_table ) )->getMethod( 'get_item_author_url' );
		$method->setAccessible( true );

		$the_comment = $this->factory()->comment->create_and_get(
			[
				'comment_author_url' => $comment_author_url,
			]
		);

		$comment = $the_comment; // phpcs:ignore WordPress.WP.GlobalVariablesOverride.Prohibited

		$this->assertSame( $expected_author_url, $method->invoke( $list_table ) );
	}

	/** @see test_get_item_author_url() */
	public function data_provider_test_get_item_author_url() {
		return [
			'No URL' => [ '', '' ],
			'Empty URL (http)' => [ 'http://', '' ],
			'Empty URL (https)' => [ 'https://', '' ],
			'Valid URL' => [ 'https://example.com', 'https://example.com' ],
		];
	}

	/**
	 * Tests that can get a review author url for display.
	 *
	 * @covers \Automattic\WooCommerce\Internal\Admin\ReviewsListTable::get_item_author_url_for_display()
	 * @dataProvider data_provider_test_get_item_author_url_for_display()
	 *
	 * @param string $author_url The author URL.
	 * @param string $author_url_for_display The author URL for display.
	 * @throws ReflectionException If the method does not exist.
	 */
	public function test_get_item_author_url_for_display( $author_url, $author_url_for_display ) {
		$list_table = $this->get_reviews_list_table();
		$method = ( new ReflectionClass( $list_table ) )->getMethod( 'get_item_author_url_for_display' );
		$method->setAccessible( true );

		$this->assertSame( $author_url_for_display, $method->invokeArgs( $list_table, [ $author_url ] ) );
	}

	/** @see test_get_item_author_url_for_display() */
	public function data_provider_test_get_item_author_url_for_display() {
		$very_long_url = 'https://www.example.com/this-is-a-very-long-url-that-is-longer-than-the-maximum-allowed-length-of-the-url-for-display-purposes/';

		return [
			'Empty URL' => [ '', '' ],
			'Empty URL (http)' => [ 'http://', '' ],
			'Empty URL (https)' => [ 'https://', '' ],
			'Regular URL' => [ 'https://www.example.com', 'example.com' ],
			'Very long URL' => [ $very_long_url, substr( str_replace( 'https://www.', '', $very_long_url ), 0, 49 ) . '&hellip;' ],
		];
	}

	/**
	 * Tests that can output the review or reply date column.
	 *
	 * @covers \Automattic\WooCommerce\Internal\Admin\ReviewsListTable::column_date()
	 * @dataProvider data_provider_test_column_date
	 *
	 * @param bool $has_product   Whether the review is for a valid product object.
	 * @param int  $approved_flag The review (comment) approved flag.
	 * @throws ReflectionException If the method does not exist.
	 */
	public function test_column_date( $has_product, $approved_flag ) {
		$list_table = $this->get_reviews_list_table();
		$method = ( new ReflectionClass( $list_table ) )->getMethod( 'column_date' );
		$method->setAccessible( true );

		$post_id = $has_product ? $this->factory()->post->create() : 0;
		$review = $this->factory()->comment->create_and_get(
			[
				'comment_post_ID'  => $post_id,
				'comment_approved' => (string) $approved_flag,
			]
		);

		ob_start();

		$method->invokeArgs( $list_table, [ $review ] );

		$date_output = ob_get_clean();

		$submitted_on = sprintf(
			'%1$s at %2$s',
			get_comment_date( 'Y/m/d', $review ),
			get_comment_date( 'g:i a', $review )
		);

		$this->assertStringContainsString( $submitted_on, $date_output );

		if ( $has_product && $approved_flag ) {
			$this->assertStringContainsString( get_comment_link( $review ), $date_output );
		} else {
			$this->assertStringNotContainsString( get_comment_link( $review ), $date_output );
		}
	}

	/** @see test_column_date() */
	public function data_provider_test_column_date() {
		return [
			'No product' => [ false, 1 ],
			'Not approved' => [ true, 0 ],
			'Approved' => [ true, 1 ],
		];
	}

	/**
	 * Returns a new instance of the {@see ReviewsListTable} class.
	 *
	 * @return ReviewsListTable
	 */
	protected function get_reviews_list_table() : ReviewsListTable {
		return new ReviewsListTable( [ 'screen' => 'product_page_product-reviews' ] );
	}

	/**
	 * Returns a test review object.
	 *
	 * @return WP_Comment|null
	 */
	protected function get_test_review() {

		$product = WC_Helper_Product::create_simple_product();

		$review_id = ProductHelper::create_product_review( $product->get_id() );

		$reviews = get_comments(
			[
				'id' => $review_id,
			]
		);

		return ! empty( $reviews ) ? current( $reviews ) : null;
	}

>>>>>>> d161a94e
}<|MERGE_RESOLUTION|>--- conflicted
+++ resolved
@@ -162,126 +162,6 @@
 	}
 
 	/**
-<<<<<<< HEAD
-	 * @covers \Automattic\WooCommerce\Internal\Admin\ReviewsListTable::get_sortable_columns()
-	 *
-	 * @return void
-	 * @throws ReflectionException If the method doesn't exist.
-	 */
-	public function test_get_sortable_columns() {
-		$list_table = $this->get_reviews_list_table();
-		$method = ( new ReflectionClass( $list_table ) )->getMethod( 'get_sortable_columns' );
-		$method->setAccessible( true );
-
-		$this->assertSame(
-			[
-				'author'   => 'comment_author',
-				'response' => 'comment_post_ID',
-				'date'     => 'comment_date_gmt',
-				'type'     => 'comment_type',
-				'rating'   => 'rating',
-			],
-			$method->invoke( $list_table )
-		);
-	}
-
-	/**
-	 * @covers       \Automattic\WooCommerce\Internal\Admin\ReviewsListTable::get_sort_arguments()
-	 * @dataProvider provider_get_sort_arguments
-	 *
-	 * @param string|null $orderby       The orderby value that's set in the request.
-	 * @param string|null $order         The order value that's set in the request.
-	 * @param array       $expected_args Expected arguments.
-	 * @return void
-	 * @throws ReflectionException If the method doesn't exist.
-	 */
-	public function test_get_sort_arguments( ?string $orderby, ?string $order, array $expected_args ) {
-		$list_table = $this->get_reviews_list_table();
-		$method = ( new ReflectionClass( $list_table ) )->getMethod( 'get_sort_arguments' );
-		$method->setAccessible( true );
-
-		if ( ! is_null( $orderby ) ) {
-			$_REQUEST['orderby'] = $orderby;
-		} else {
-			unset( $_REQUEST['orderby'] );
-		}
-
-		if ( ! is_null( $order ) ) {
-			$_REQUEST['order'] = $order;
-		} else {
-			unset( $_REQUEST['order'] );
-		}
-
-		$this->assertSame( $expected_args, $method->invoke( $list_table ) );
-	}
-
-	/** @see test_get_sort_arguments */
-	public function provider_get_sort_arguments() : Generator {
-		yield 'order by comment_author desc' => [
-			'comment_author',
-			'desc',
-			[
-				'orderby' => 'comment_author',
-				'order'   => 'desc',
-			],
-		];
-
-		yield 'order by comment_post_ID asc' => [
-			'comment_post_ID',
-			'asc',
-			[
-				'orderby' => 'comment_post_ID',
-				'order'   => 'asc',
-			],
-		];
-
-		yield 'order by rating desc' => [
-			'rating',
-			'desc',
-			[
-				'meta_key' => 'rating',
-				'orderby'  => 'meta_value_num',
-				'order'    => 'desc',
-			],
-		];
-
-		yield 'order by comment type desc' => [
-			'comment_type',
-			'desc',
-			[
-				'orderby' => 'comment_type',
-				'order'   => 'desc',
-			],
-		];
-
-		yield 'order by comment date ASC uppercase' => [
-			'comment_date_gmt',
-			'ASC',
-			[
-				'orderby' => 'comment_date_gmt',
-				'order'   => 'asc',
-			],
-		];
-
-		yield 'invalid orderby, invalid order' => [
-			'invalid-orderby',
-			'invalid-order',
-			[
-				'orderby' => 'comment_date_gmt',
-				'order'   => 'desc',
-			],
-		];
-
-		yield 'missing orderby, missing order' => [
-			null,
-			null,
-			[
-				'orderby' => 'comment_date_gmt',
-				'order'   => 'desc',
-			],
-		];
-	}
-=======
 	 * Tests that can output the author information.
 	 *
 	 * @covers \Automattic\WooCommerce\Internal\Admin\ReviewsListTable::column_author()
@@ -487,5 +367,124 @@
 		return ! empty( $reviews ) ? current( $reviews ) : null;
 	}
 
->>>>>>> d161a94e
+	/**
+	 * @covers \Automattic\WooCommerce\Internal\Admin\ReviewsListTable::get_sortable_columns()
+	 *
+	 * @return void
+	 * @throws ReflectionException If the method doesn't exist.
+	 */
+	public function test_get_sortable_columns() {
+		$list_table = $this->get_reviews_list_table();
+		$method = ( new ReflectionClass( $list_table ) )->getMethod( 'get_sortable_columns' );
+		$method->setAccessible( true );
+
+		$this->assertSame(
+			[
+				'author'   => 'comment_author',
+				'response' => 'comment_post_ID',
+				'date'     => 'comment_date_gmt',
+				'type'     => 'comment_type',
+				'rating'   => 'rating',
+			],
+			$method->invoke( $list_table )
+		);
+	}
+
+	/**
+	 * @covers       \Automattic\WooCommerce\Internal\Admin\ReviewsListTable::get_sort_arguments()
+	 * @dataProvider provider_get_sort_arguments
+	 *
+	 * @param string|null $orderby       The orderby value that's set in the request.
+	 * @param string|null $order         The order value that's set in the request.
+	 * @param array       $expected_args Expected arguments.
+	 * @return void
+	 * @throws ReflectionException If the method doesn't exist.
+	 */
+	public function test_get_sort_arguments( ?string $orderby, ?string $order, array $expected_args ) {
+		$list_table = $this->get_reviews_list_table();
+		$method = ( new ReflectionClass( $list_table ) )->getMethod( 'get_sort_arguments' );
+		$method->setAccessible( true );
+
+		if ( ! is_null( $orderby ) ) {
+			$_REQUEST['orderby'] = $orderby;
+		} else {
+			unset( $_REQUEST['orderby'] );
+		}
+
+		if ( ! is_null( $order ) ) {
+			$_REQUEST['order'] = $order;
+		} else {
+			unset( $_REQUEST['order'] );
+		}
+
+		$this->assertSame( $expected_args, $method->invoke( $list_table ) );
+	}
+
+	/** @see test_get_sort_arguments */
+	public function provider_get_sort_arguments() : Generator {
+		yield 'order by comment_author desc' => [
+			'comment_author',
+			'desc',
+			[
+				'orderby' => 'comment_author',
+				'order'   => 'desc',
+			],
+		];
+
+		yield 'order by comment_post_ID asc' => [
+			'comment_post_ID',
+			'asc',
+			[
+				'orderby' => 'comment_post_ID',
+				'order'   => 'asc',
+			],
+		];
+
+		yield 'order by rating desc' => [
+			'rating',
+			'desc',
+			[
+				'meta_key' => 'rating',
+				'orderby'  => 'meta_value_num',
+				'order'    => 'desc',
+			],
+		];
+
+		yield 'order by comment type desc' => [
+			'comment_type',
+			'desc',
+			[
+				'orderby' => 'comment_type',
+				'order'   => 'desc',
+			],
+		];
+
+		yield 'order by comment date ASC uppercase' => [
+			'comment_date_gmt',
+			'ASC',
+			[
+				'orderby' => 'comment_date_gmt',
+				'order'   => 'asc',
+			],
+		];
+
+		yield 'invalid orderby, invalid order' => [
+			'invalid-orderby',
+			'invalid-order',
+			[
+				'orderby' => 'comment_date_gmt',
+				'order'   => 'desc',
+			],
+		];
+
+		yield 'missing orderby, missing order' => [
+			null,
+			null,
+			[
+				'orderby' => 'comment_date_gmt',
+				'order'   => 'desc',
+			],
+		];
+	}
+
 }