--- conflicted
+++ resolved
@@ -162,32 +162,6 @@
 	}
 
 	/**
-<<<<<<< HEAD
-	 * @covers \Automattic\WooCommerce\Internal\Admin\ReviewsListTable::no_items()
-	 * @dataProvider provider_no_items
-	 *
-	 * @param string $status   Filtered status.
-	 * @param string $expected Expected text.
-	 * @return void
-	 */
-	public function test_no_items( string $status, string $expected ) {
-		global $comment_status;
-		$comment_status = $status; // phpcs:ignore WordPress.WP.GlobalVariablesOverride.Prohibited
-
-		ob_start();
-
-		$this->get_reviews_list_table()->no_items();
-
-		$this->assertSame( $expected, ob_get_clean() );
-	}
-
-	/** @see test_no_items */
-	public function provider_no_items() : \Generator {
-		yield 'moderated filter' => [ 'moderated', 'No reviews awaiting moderation.' ];
-		yield 'no filter' => [ '', 'No reviews found.' ];
-		yield 'spam filter' => [ 'spam', 'No reviews found.' ];
-	}
-=======
 	 * Tests that can output the author information.
 	 *
 	 * @covers \Automattic\WooCommerce\Internal\Admin\ReviewsListTable::column_author()
@@ -393,5 +367,30 @@
 		return ! empty( $reviews ) ? current( $reviews ) : null;
 	}
 
->>>>>>> d161a94e
+	/**
+	 * @covers \Automattic\WooCommerce\Internal\Admin\ReviewsListTable::no_items()
+	 * @dataProvider provider_no_items
+	 *
+	 * @param string $status   Filtered status.
+	 * @param string $expected Expected text.
+	 * @return void
+	 */
+	public function test_no_items( string $status, string $expected ) {
+		global $comment_status;
+		$comment_status = $status; // phpcs:ignore WordPress.WP.GlobalVariablesOverride.Prohibited
+
+		ob_start();
+
+		$this->get_reviews_list_table()->no_items();
+
+		$this->assertSame( $expected, ob_get_clean() );
+	}
+
+	/** @see test_no_items */
+	public function provider_no_items() : \Generator {
+		yield 'moderated filter' => [ 'moderated', 'No reviews awaiting moderation.' ];
+		yield 'no filter' => [ '', 'No reviews found.' ];
+		yield 'spam filter' => [ 'spam', 'No reviews found.' ];
+	}
+
 }