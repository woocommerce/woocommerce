<?php

namespace Automattic\WooCommerce\Tests\Internal\Admin;

use Automattic\WooCommerce\Internal\Admin\ReviewsListTable;
use Automattic\WooCommerce\RestApi\UnitTests\Helpers\ProductHelper;
use Generator;
use ReflectionClass;
use ReflectionException;
use WC_Helper_Product;
use WC_Unit_Test_Case;
use WP_Comment;

/**
 * Tests that product reviews page handler.
 *
 * @covers \Automattic\WooCommerce\Internal\Admin\ReviewsListTable
 */
class ReviewsListTableTest extends WC_Unit_Test_Case {

	/**
	 * Tests that can process the row output for a review or reply.
	 *
	 * @covers \Automattic\WooCommerce\Internal\Admin\ReviewsListTable::single_row()
	 */
	public function test_single_row() {
		$post_id = $this->factory()->post->create();
		$review = $this->factory()->comment->create_and_get(
			[
				'comment_post_ID'  => $post_id,
			]
		);

		$reviews_list_table = $this->get_reviews_list_table();

		ob_start();

		$reviews_list_table->single_row( $review );

		$row_output = trim( ob_get_clean() );

		$this->assertStringStartsWith( '<tr id="comment-' . $review->comment_ID . '"', $row_output );

		foreach ( $reviews_list_table->get_columns() as $column_id => $column_name ) {
			if ( 'cb' !== $column_id ) {
				$this->assertStringContainsString( 'data-colname="' . $column_name . '"', $row_output );
			} else {
				$this->assertStringContainsString( '<th scope="row" class="check-column"></th>', $row_output );
			}
		}

		$this->assertStringEndsWith( '</tr>', $row_output );
	}

	/**
	 * Tests that can get the product reviews' page columns.
	 *
	 * @covers \Automattic\WooCommerce\Internal\Admin\ReviewsListTable::get_columns()
	 */
	public function test_get_columns() {
		$this->assertSame(
			[
				'cb'       => '<input type="checkbox" />',
				'type'     => _x( 'Type', 'review type', 'woocommerce' ),
				'author'   => __( 'Author', 'woocommerce' ),
				'rating'   => __( 'Rating', 'woocommerce' ),
				'comment'  => _x( 'Review', 'column name', 'woocommerce' ),
				'response' => __( 'Product', 'woocommerce' ),
				'date'     => _x( 'Submitted on', 'column name', 'woocommerce' ),
			],
			$this->get_reviews_list_table()->get_columns()
		);
	}

	/**
	 * Tests that can get the primary column name.
	 *
	 * @covers \Automattic\WooCommerce\Internal\Admin\ReviewsListTable::get_primary_column_name()
	 *
	 * @throws ReflectionException If the method does not exist.
	 */
	public function test_get_primary_column_name() {
		$list_table = $this->get_reviews_list_table();
		$method = ( new ReflectionClass( $list_table ) )->getMethod( 'get_primary_column_name' );
		$method->setAccessible( true );

		$this->assertSame( 'comment', $method->invoke( $list_table ) );
	}

	/**
<<<<<<< HEAD
	 * @covers \Automattic\WooCommerce\Internal\Admin\ReviewsListTable::cb()
	 *
	 * @dataProvider data_provider_test_column_cb()
	 * @param bool   $current_user_can_edit Whether the current user has the capability to edit this review.
	 * @param string $expected_output The expected output.
	 */
	public function test_column_cb( bool $current_user_can_edit, string $expected_output ) {

		$this->register_legacy_proxy_function_mocks(
			[
				'current_user_can' => function( $capability, ...$args ) use ( $current_user_can_edit ) {
					return 'edit_comment' === $capability ?
						$current_user_can_edit :
						current_user_can( $capability, ...$args );
				},
			]
		);

		$list_table = $this->get_reviews_list_table();
		$method = ( new ReflectionClass( $list_table ) )->getMethod( 'column_cb' );
		$method->setAccessible( true );

		$review = $this->get_test_review();
		$review->comment_ID = 123;

		ob_start();
		$method->invokeArgs( $list_table, [ $review ] );
		$output = ob_get_clean();

		$this->assertSame( $expected_output, $output );
	}

	/** @see test_column_cb() */
	public function data_provider_test_column_cb() {
		return [
			'user has the capability' => [
				true,
				'<label class="screen-reader-text" for="cb-select-123">Select review</label>
			<input
				id="cb-select-123"
				type="checkbox"
				name="delete_comments[]"
				value="123"
			/>',
			],
			'user does not have the capability' => [ false, '' ],
		];
	}

	/**
	 * @covers \Automattic\WooCommerce\Internal\Admin\ReviewsListTable::column_type()
=======
	 * Tests the output of the review type column.
>>>>>>> 874893ec
	 *
	 * @covers \Automattic\WooCommerce\Internal\Admin\ReviewsListTable::column_type()
	 * @dataProvider data_provider_test_column_type()
	 *
	 * @param string $comment_type The comment type (usually review or comment).
	 * @param string $expected_output The expected output.
	 * @throws ReflectionException If the method does not exist.
	 */
	public function test_column_type( $comment_type, $expected_output ) {
		$list_table = $this->get_reviews_list_table();
		$method = ( new ReflectionClass( $list_table ) )->getMethod( 'column_type' );
		$method->setAccessible( true );

		$review = $this->factory()->comment->create_and_get(
			[
				'comment_type' => $comment_type,
			]
		);

		ob_start();
		$method->invokeArgs( $list_table, [ $review ] );
		$output = ob_get_clean();

		$this->assertSame( $expected_output, $output );
	}

	/** @see test_column_type() */
	public function data_provider_test_column_type() {
		return [
			'review' => [ 'review', '&#9734;&nbsp;Review' ],
			'reply' => [ 'comment', 'Reply' ],
			'default to reply' => [ 'anything', 'Reply' ],
		];
	}

	/**
	 * @covers \Automattic\WooCommerce\Internal\Admin\ReviewsListTable::column_rating()
	 *
	 * @dataProvider data_provider_test_column_rating()
	 * @param string $meta_value The comment meta value for rating.
	 * @param string $expected_output The expected output.
	 * @throws ReflectionException If the method does not exist.
	 */
	public function test_column_rating( $meta_value, $expected_output ) {

		$list_table = $this->get_reviews_list_table();
		$method = ( new ReflectionClass( $list_table ) )->getMethod( 'column_rating' );
		$method->setAccessible( true );

		$review = $this->factory()->comment->create_and_get();

		if ( ! empty( $meta_value ) ) {
			update_comment_meta( $review->comment_ID, 'rating', $meta_value );
		}

		ob_start();
		$method->invokeArgs( $list_table, [ $review ] );
		$output = trim( ob_get_clean() );

		$this->assertSame( $expected_output, $output );
	}

	/** @see test_column_rating() */
	public function data_provider_test_column_rating() {
		return [
			'no rating' => [ '', '' ],
			'1 star' => [ '1', '<span aria-label="1 out of 5">&#9733;&#9734;&#9734;&#9734;&#9734;</span>' ],
			'2 stars' => [ '2', '<span aria-label="2 out of 5">&#9733;&#9733;&#9734;&#9734;&#9734;</span>' ],
			'3 stars' => [ '3', '<span aria-label="3 out of 5">&#9733;&#9733;&#9733;&#9734;&#9734;</span>' ],
			'4 stars' => [ '4', '<span aria-label="4 out of 5">&#9733;&#9733;&#9733;&#9733;&#9734;</span>' ],
			'5 stars' => [ '5', '<span aria-label="5 out of 5">&#9733;&#9733;&#9733;&#9733;&#9733;</span>' ],
			'2.5 stars (rounds down)' => [ '2.5', '<span aria-label="2 out of 5">&#9733;&#9733;&#9734;&#9734;&#9734;</span>' ],
		];
	}

	/**
	 * Tests that can output the author information.
	 *
	 * @covers \Automattic\WooCommerce\Internal\Admin\ReviewsListTable::column_author()
	 * @dataProvider provider_column_author
	 *
	 * @param bool $show_avatars          Value for the `show_avatars` option.
	 * @param bool $should_contain_avatar If the HTML should contain an avatar.
	 *
	 * @throws ReflectionException If the method does not exist.
	 */
	public function test_column_author( bool $show_avatars, bool $should_contain_avatar ) {
		global $comment;

		$review = $this->factory()->comment->create_and_get(
			[
				'comment_author_url' => 'https://example.com',
			]
		);

		$comment = $review; // phpcs:ignore WordPress.WP.GlobalVariablesOverride.Prohibited

		$list_table = $this->get_reviews_list_table();
		$method = ( new ReflectionClass( $list_table ) )->getMethod( 'column_author' );
		$method->setAccessible( true );

		update_option( 'show_avatars', $show_avatars );

		ob_start();

		$method->invokeArgs( $list_table, [ $review ] );

		$author_output = ob_get_clean();

		$author = get_comment_author( $review->comment_ID );

		$this->assertStringContainsString( $author, $author_output );

		if ( $should_contain_avatar ) {
			$this->assertStringContainsString( "<img alt='' src='", $author_output );
			$this->assertStringContainsString( 'gravatar.com/avatar/', $author_output );
		} else {
			$this->assertStringNotContainsString( "<img alt='' src='", $author_output );
			$this->assertStringNotContainsString( 'gravatar.com/avatar/', $author_output );
		}

		$this->assertStringContainsString( '<a title="https://example.com" href="https://example.com" rel="noopener noreferrer">example.com</a>', $author_output );
	}

	/** @see test_column_author */
	public function provider_column_author() : Generator {
		yield 'avatars disabled' => [ false, false ];
		yield 'avatars enabled' => [ true, true ];
	}

	/**
	 * Tests that can get the item author URL.
	 *
	 * @covers \Automattic\WooCommerce\Internal\Admin\ReviewsListTable::get_item_author_url()
	 * @dataProvider data_provider_test_get_item_author_url
	 *
	 * @param string $comment_author_url The comment author URL.
	 * @param string $expected_author_url The expected author URL.
	 * @throws ReflectionException If the method does not exist.
	 */
	public function test_get_item_author_url( $comment_author_url, $expected_author_url ) {
		global $comment;

		$list_table = $this->get_reviews_list_table();
		$method = ( new ReflectionClass( $list_table ) )->getMethod( 'get_item_author_url' );
		$method->setAccessible( true );

		$the_comment = $this->factory()->comment->create_and_get(
			[
				'comment_author_url' => $comment_author_url,
			]
		);

		$comment = $the_comment; // phpcs:ignore WordPress.WP.GlobalVariablesOverride.Prohibited

		$this->assertSame( $expected_author_url, $method->invoke( $list_table ) );
	}

	/** @see test_get_item_author_url() */
	public function data_provider_test_get_item_author_url() {
		return [
			'No URL' => [ '', '' ],
			'Empty URL (http)' => [ 'http://', '' ],
			'Empty URL (https)' => [ 'https://', '' ],
			'Valid URL' => [ 'https://example.com', 'https://example.com' ],
		];
	}

	/**
	 * Tests that can get a review author url for display.
	 *
	 * @covers \Automattic\WooCommerce\Internal\Admin\ReviewsListTable::get_item_author_url_for_display()
	 * @dataProvider data_provider_test_get_item_author_url_for_display()
	 *
	 * @param string $author_url The author URL.
	 * @param string $author_url_for_display The author URL for display.
	 * @throws ReflectionException If the method does not exist.
	 */
	public function test_get_item_author_url_for_display( $author_url, $author_url_for_display ) {
		$list_table = $this->get_reviews_list_table();
		$method = ( new ReflectionClass( $list_table ) )->getMethod( 'get_item_author_url_for_display' );
		$method->setAccessible( true );

		$this->assertSame( $author_url_for_display, $method->invokeArgs( $list_table, [ $author_url ] ) );
	}

	/** @see test_get_item_author_url_for_display() */
	public function data_provider_test_get_item_author_url_for_display() {
		$very_long_url = 'https://www.example.com/this-is-a-very-long-url-that-is-longer-than-the-maximum-allowed-length-of-the-url-for-display-purposes/';

		return [
			'Empty URL' => [ '', '' ],
			'Empty URL (http)' => [ 'http://', '' ],
			'Empty URL (https)' => [ 'https://', '' ],
			'Regular URL' => [ 'https://www.example.com', 'example.com' ],
			'Very long URL' => [ $very_long_url, substr( str_replace( 'https://www.', '', $very_long_url ), 0, 49 ) . '&hellip;' ],
		];
	}

	/**
	 * Tests that can output the review or reply date column.
	 *
	 * @covers \Automattic\WooCommerce\Internal\Admin\ReviewsListTable::column_date()
	 * @dataProvider data_provider_test_column_date
	 *
	 * @param bool $has_product   Whether the review is for a valid product object.
	 * @param int  $approved_flag The review (comment) approved flag.
	 * @throws ReflectionException If the method does not exist.
	 */
	public function test_column_date( $has_product, $approved_flag ) {
		$list_table = $this->get_reviews_list_table();
		$method = ( new ReflectionClass( $list_table ) )->getMethod( 'column_date' );
		$method->setAccessible( true );

		$post_id = $has_product ? $this->factory()->post->create() : 0;
		$review = $this->factory()->comment->create_and_get(
			[
				'comment_post_ID'  => $post_id,
				'comment_approved' => (string) $approved_flag,
			]
		);

		ob_start();

		$method->invokeArgs( $list_table, [ $review ] );

		$date_output = ob_get_clean();

		$submitted_on = sprintf(
			'%1$s at %2$s',
			get_comment_date( 'Y/m/d', $review ),
			get_comment_date( 'g:i a', $review )
		);

		$this->assertStringContainsString( $submitted_on, $date_output );

		if ( $has_product && $approved_flag ) {
			$this->assertStringContainsString( get_comment_link( $review ), $date_output );
		} else {
			$this->assertStringNotContainsString( get_comment_link( $review ), $date_output );
		}
	}

	/** @see test_column_date() */
	public function data_provider_test_column_date() {
		return [
			'No product' => [ false, 1 ],
			'Not approved' => [ true, 0 ],
			'Approved' => [ true, 1 ],
		];
	}

	/**
	 * Tests that it will output the product information for the corresponding review column.
	 *
	 * @covers \Automattic\WooCommerce\Internal\Admin\ReviewsListTable::column_response()
	 *
	 * @throws ReflectionException If the method does not exist.
	 */
	public function test_column_response() {
		global $post;

		$product = $this->factory()->post->create_and_get(
			[
				'post_title' => 'Test product',
				'post_type'  => 'product',
			]
		);

		$post = $product; // phpcs:ignore WordPress.WP.GlobalVariablesOverride.Prohibited

		$list_table = $this->get_reviews_list_table();
		$method = ( new ReflectionClass( $list_table ) )->getMethod( 'column_response' );
		$method->setAccessible( true );

		ob_start();

		$method->invoke( $list_table );

		$product_output = ob_get_clean();

		$this->assertStringContainsString( 'Test product', $product_output );
	}

	/**
	 * Returns a new instance of the {@see ReviewsListTable} class.
	 *
	 * @return ReviewsListTable
	 */
	protected function get_reviews_list_table() : ReviewsListTable {
		return new ReviewsListTable( [ 'screen' => 'product_page_product-reviews' ] );
	}

	/**
	 * Tests that can output the review or reply content.
	 *
	 * @covers \Automattic\WooCommerce\Internal\Admin\ReviewsListTable::column_comment()
	 *
	 * @throws ReflectionException If the method does not exist.
	 */
	public function test_column_comment() {

		$review = $this->factory()->comment->create_and_get(
			[
				'comment_content' => 'Test review',
				'comment_parent'  => 0,
			]
		);

		$list_table = $this->get_reviews_list_table();
		$method = ( new ReflectionClass( $list_table ) )->getMethod( 'column_comment' );
		$method->setAccessible( true );

		ob_start();

		$method->invokeArgs( $list_table, [ $review ] );

		$column_content = ob_get_clean();

		$this->assertStringNotContainsString( 'In reply to', $column_content );
		$this->assertStringContainsString( '<div class="comment-text">Test review</div>', $column_content );

		$reply = $this->factory()->comment->create_and_get(
			[
				'comment_content' => 'Test reply',
				'comment_parent'  => $review->comment_ID,
			]
		);

		ob_start();

		$method->invokeArgs( $list_table, [ $reply ] );

		$column_content = ob_get_clean();

		$this->assertStringContainsString( 'In reply to', $column_content );
		$this->assertStringContainsString( '<div class="comment-text">Test reply</div>', $column_content );
	}

	/**
	 * Tests that can get the in reply to review text message for the review content column.
	 *
	 * @covers \Automattic\WooCommerce\Internal\Admin\ReviewsListTable::get_in_reply_to_review_text()
	 *
	 * @throws ReflectionException If the method does not exist.
	 */
	public function test_get_in_reply_to_review_text() {
		$list_table = $this->get_reviews_list_table();
		$method = ( new ReflectionClass( $list_table ) )->getMethod( 'get_in_reply_to_review_text' );
		$method->setAccessible( true );

		$review = $this->factory()->comment->create_and_get(
			[
				'comment_parent' => 0,
			]
		);

		$output = $method->invokeArgs( $list_table, [ $review ] );

		$this->assertSame( '', $output );

		$reply = $this->factory()->comment->create_and_get(
			[
				'comment_parent' => $review->comment_ID,
			]
		);

		$output = $method->invokeArgs( $list_table, [ $reply ] );

		$this->assertSame( 'In reply to <a href="' . get_comment_link( $review ) . '">' . get_comment_author( $review ) . '</a>.', $output );
	}

	/**
	 * @dataProvider provider_get_bulk_actions
	 *
	 * @param string $current_comment_status Currently set status.
	 * @param array  $expected_actions       Keys of the expected actions.
	 * @return void
	 * @throws ReflectionException If the method doesn't exist.
	 */
	public function test_get_bulk_actions( string $current_comment_status, array $expected_actions ) {
		$list_table = new ReviewsListTable( [ 'screen' => 'product_page_product-reviews' ] );
		$method = ( new ReflectionClass( $list_table ) )->getMethod( 'get_bulk_actions' );
		$method->setAccessible( true );

		global $comment_status;
		$comment_status = $current_comment_status; // phpcs:ignore WordPress.WP.GlobalVariablesOverride.Prohibited

		$this->assertEqualsCanonicalizing(
			$expected_actions,
			array_keys( $method->invoke( $list_table ) )
		);
	}

	/** @see test_get_bulk_actions */
	public function provider_get_bulk_actions() : Generator {
		yield 'all statuses' => [
			'current_comment_status' => 'all',
			'expected_actions' => [
				'unapprove',
				'approve',
				'spam',
				'trash',
			],
		];

		yield 'approved status' => [
			'current_comment_status' => 'approved',
			'expected_actions' => [
				'unapprove',
				'spam',
				'trash',
			],
		];

		yield 'moderated status' => [
			'current_comment_status' => 'moderated',
			'expected_actions' => [
				'approve',
				'spam',
				'trash',
			],
		];

		yield 'trash status' => [
			'current_comment_status' => 'trash',
			'expected_actions' => [
				'spam',
				'untrash',
				'delete',
			],
		];

		yield 'spam status' => [
			'current_comment_status' => 'spam',
			'expected_actions' => [
				'unspam',
				'delete',
			],
		];
	}

	/**
	 * @covers \Automattic\WooCommerce\Internal\Admin\ReviewsListTable::set_review_status()
	 * @dataProvider provider_set_review_status
	 *
	 * @param string|null $request_status          Status that's in the request.
	 * @param string      $expected_comment_status Expected value for the global variable.
	 * @return void
	 * @throws ReflectionException If the method doesn't exist.
	 */
	public function test_set_review_status( ?string $request_status, string $expected_comment_status ) {
		$list_table = new ReviewsListTable( [ 'screen' => 'product_page_product-reviews' ] );
		$method = ( new ReflectionClass( $list_table ) )->getMethod( 'set_review_status' );
		$method->setAccessible( true );

		$_REQUEST['comment_status'] = $request_status;

		$method->invoke( $list_table );

		global $comment_status;

		$this->assertSame( $expected_comment_status, $comment_status );
	}

	/** @see test_set_review_status */
	public function provider_set_review_status() : Generator {
		yield 'not set' => [ null, 'all' ];
		yield 'invalid status' => [ 'invalid', 'all' ];
		yield 'moderated status' => [ 'moderated', 'moderated' ];
		yield 'all status' => [ 'all', 'all' ];
		yield 'approved status' => [ 'approved', 'approved' ];
		yield 'spam status' => [ 'spam', 'spam' ];
		yield 'trash status' => [ 'trash', 'trash' ];
	}

	/**
	 * @covers \Automattic\WooCommerce\Internal\Admin\ReviewsListTable::get_sortable_columns()
	 *
	 * @return void
	 * @throws ReflectionException If the method doesn't exist.
	 */
	public function test_get_sortable_columns() {
		$list_table = $this->get_reviews_list_table();
		$method = ( new ReflectionClass( $list_table ) )->getMethod( 'get_sortable_columns' );
		$method->setAccessible( true );

		$this->assertSame(
			[
				'author'   => 'comment_author',
				'response' => 'comment_post_ID',
				'date'     => 'comment_date_gmt',
				'type'     => 'comment_type',
				'rating'   => 'rating',
			],
			$method->invoke( $list_table )
		);
	}

	/**
	 * @covers       \Automattic\WooCommerce\Internal\Admin\ReviewsListTable::get_sort_arguments()
	 * @dataProvider provider_get_sort_arguments
	 *
	 * @param string|null $orderby       The orderby value that's set in the request.
	 * @param string|null $order         The order value that's set in the request.
	 * @param array       $expected_args Expected arguments.
	 * @return void
	 * @throws ReflectionException If the method doesn't exist.
	 */
	public function test_get_sort_arguments( ?string $orderby, ?string $order, array $expected_args ) {
		$list_table = $this->get_reviews_list_table();
		$method = ( new ReflectionClass( $list_table ) )->getMethod( 'get_sort_arguments' );
		$method->setAccessible( true );

		if ( ! is_null( $orderby ) ) {
			$_REQUEST['orderby'] = $orderby;
		} else {
			unset( $_REQUEST['orderby'] );
		}

		if ( ! is_null( $order ) ) {
			$_REQUEST['order'] = $order;
		} else {
			unset( $_REQUEST['order'] );
		}

		$this->assertSame( $expected_args, $method->invoke( $list_table ) );
	}

	/** @see test_get_sort_arguments */
	public function provider_get_sort_arguments() : Generator {
		yield 'order by comment_author desc' => [
			'comment_author',
			'desc',
			[
				'orderby' => 'comment_author',
				'order'   => 'desc',
			],
		];

		yield 'order by comment_post_ID asc' => [
			'comment_post_ID',
			'asc',
			[
				'orderby' => 'comment_post_ID',
				'order'   => 'asc',
			],
		];

		yield 'order by rating desc' => [
			'rating',
			'desc',
			[
				'meta_key' => 'rating',
				'orderby'  => 'meta_value_num',
				'order'    => 'desc',
			],
		];

		yield 'order by comment type desc' => [
			'comment_type',
			'desc',
			[
				'orderby' => 'comment_type',
				'order'   => 'desc',
			],
		];

		yield 'order by comment date ASC uppercase' => [
			'comment_date_gmt',
			'ASC',
			[
				'orderby' => 'comment_date_gmt',
				'order'   => 'asc',
			],
		];

		yield 'invalid orderby, invalid order' => [
			'invalid-orderby',
			'invalid-order',
			[
				'orderby' => 'comment_date_gmt',
				'order'   => 'desc',
			],
		];

		yield 'missing orderby, missing order' => [
			null,
			null,
			[
				'orderby' => 'comment_date_gmt',
				'order'   => 'desc',
			],
		];
	}

	/**
	 * @covers \Automattic\WooCommerce\Internal\Admin\ReviewsListTable::no_items()
	 * @dataProvider provider_no_items
	 *
	 * @param string $status   Filtered status.
	 * @param string $expected Expected text.
	 * @return void
	 */
	public function test_no_items( string $status, string $expected ) {
		global $comment_status;
		$comment_status = $status; // phpcs:ignore WordPress.WP.GlobalVariablesOverride.Prohibited

		ob_start();

		$this->get_reviews_list_table()->no_items();

		$this->assertSame( $expected, ob_get_clean() );
	}

	/** @see test_no_items */
	public function provider_no_items() : \Generator {
		yield 'moderated filter' => [ 'moderated', 'No reviews awaiting moderation.' ];
		yield 'no filter' => [ '', 'No reviews found.' ];
		yield 'spam filter' => [ 'spam', 'No reviews found.' ];
	}

}<|MERGE_RESOLUTION|>--- conflicted
+++ resolved
@@ -3,11 +3,9 @@
 namespace Automattic\WooCommerce\Tests\Internal\Admin;
 
 use Automattic\WooCommerce\Internal\Admin\ReviewsListTable;
-use Automattic\WooCommerce\RestApi\UnitTests\Helpers\ProductHelper;
 use Generator;
 use ReflectionClass;
 use ReflectionException;
-use WC_Helper_Product;
 use WC_Unit_Test_Case;
 use WP_Comment;
 
@@ -88,7 +86,6 @@
 	}
 
 	/**
-<<<<<<< HEAD
 	 * @covers \Automattic\WooCommerce\Internal\Admin\ReviewsListTable::cb()
 	 *
 	 * @dataProvider data_provider_test_column_cb()
@@ -111,8 +108,11 @@
 		$method = ( new ReflectionClass( $list_table ) )->getMethod( 'column_cb' );
 		$method->setAccessible( true );
 
-		$review = $this->get_test_review();
-		$review->comment_ID = 123;
+		$review = $this->factory()->comment->create_and_get(
+			[
+				'comment_ID' => 123,
+			]
+		);
 
 		ob_start();
 		$method->invokeArgs( $list_table, [ $review ] );
@@ -139,10 +139,7 @@
 	}
 
 	/**
-	 * @covers \Automattic\WooCommerce\Internal\Admin\ReviewsListTable::column_type()
-=======
 	 * Tests the output of the review type column.
->>>>>>> 874893ec
 	 *
 	 * @covers \Automattic\WooCommerce\Internal\Admin\ReviewsListTable::column_type()
 	 * @dataProvider data_provider_test_column_type()
