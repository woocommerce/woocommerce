<?php

namespace Automattic\WooCommerce\Tests\Internal\Admin;

use Automattic\WooCommerce\Internal\Admin\ReviewsListTable;
use Automattic\WooCommerce\RestApi\UnitTests\Helpers\ProductHelper;
use Generator;
use ReflectionClass;
use ReflectionException;
use WC_Helper_Product;
use WC_Unit_Test_Case;
use WP_Comment;

/**
 * Tests that product reviews page handler.
 *
 * @covers \Automattic\WooCommerce\Internal\Admin\ReviewsListTable
 */
class ReviewsListTableTest extends WC_Unit_Test_Case {

	/**
	 * Tests that can process the row output for a review or reply.
	 *
	 * @covers \Automattic\WooCommerce\Internal\Admin\ReviewsListTable::single_row()
	 */
	public function test_single_row() {
		$post_id = $this->factory()->post->create();
		$review = $this->factory()->comment->create_and_get(
			[
				'comment_post_ID'  => $post_id,
			]
		);

		$reviews_list_table = $this->get_reviews_list_table();

		ob_start();

		$reviews_list_table->single_row( $review );

		$row_output = trim( ob_get_clean() );

		$this->assertStringStartsWith( '<tr id="comment-' . $review->comment_ID . '"', $row_output );

		foreach ( $reviews_list_table->get_columns() as $column_id => $column_name ) {
			if ( 'cb' !== $column_id ) {
				$this->assertStringContainsString( 'data-colname="' . $column_name . '"', $row_output );
			} else {
				$this->assertStringContainsString( '<th scope="row" class="check-column"></th>', $row_output );
			}
		}

		$this->assertStringEndsWith( '</tr>', $row_output );
	}

	/**
	 * Tests that can get the product reviews' page columns.
	 *
	 * @covers \Automattic\WooCommerce\Internal\Admin\ReviewsListTable::get_columns()
	 */
	public function test_get_columns() {
		$this->assertSame(
			[
				'cb'       => '<input type="checkbox" />',
				'type'     => _x( 'Type', 'review type', 'woocommerce' ),
				'author'   => __( 'Author', 'woocommerce' ),
				'rating'   => __( 'Rating', 'woocommerce' ),
				'comment'  => _x( 'Review', 'column name', 'woocommerce' ),
				'response' => __( 'Product', 'woocommerce' ),
				'date'     => _x( 'Submitted on', 'column name', 'woocommerce' ),
			],
			$this->get_reviews_list_table()->get_columns()
		);
	}

	/**
	 * Tests that can get the primary column name.
	 *
	 * @covers \Automattic\WooCommerce\Internal\Admin\ReviewsListTable::get_primary_column_name()
	 *
	 * @throws ReflectionException If the method does not exist.
	 */
	public function test_get_primary_column_name() {
		$list_table = $this->get_reviews_list_table();
		$method = ( new ReflectionClass( $list_table ) )->getMethod( 'get_primary_column_name' );
		$method->setAccessible( true );

		$this->assertSame( 'comment', $method->invoke( $list_table ) );
	}

	/**
	 * Tests the output of the review type column.
	 *
	 * @covers \Automattic\WooCommerce\Internal\Admin\ReviewsListTable::column_type()
	 * @dataProvider data_provider_test_column_type()
	 *
	 * @param string $comment_type The comment type (usually review or comment).
	 * @param string $expected_output The expected output.
	 * @throws ReflectionException If the method does not exist.
	 */
	public function test_column_type( $comment_type, $expected_output ) {
		$list_table = $this->get_reviews_list_table();
		$method = ( new ReflectionClass( $list_table ) )->getMethod( 'column_type' );
		$method->setAccessible( true );

		$review = $this->get_test_review();
		$review->comment_type = $comment_type;

		ob_start();
		$method->invokeArgs( $list_table, [ $review ] );
		$output = ob_get_clean();

		$this->assertSame( $expected_output, $output );
	}

	/** @see test_column_type() */
	public function data_provider_test_column_type() {
		return [
			'review' => [ 'review', '&#9734;&nbsp;Review' ],
			'reply' => [ 'comment', 'Reply' ],
			'default to reply' => [ 'anything', 'Reply' ],
		];
	}

	/**
	 * @covers \Automattic\WooCommerce\Internal\Admin\ReviewsListTable::column_rating()
	 *
	 * @dataProvider data_provider_test_column_rating()
	 * @param string $meta_value The comment meta value for rating.
	 * @param string $expected_output The expected output.
	 * @throws ReflectionException If the method does not exist.
	 */
	public function test_column_rating( $meta_value, $expected_output ) {

		$list_table = $this->get_reviews_list_table();
		$method = ( new ReflectionClass( $list_table ) )->getMethod( 'column_rating' );
		$method->setAccessible( true );

		$review = $this->get_test_review();

		if ( ! empty( $meta_value ) ) {
			update_comment_meta( $review->comment_ID, 'rating', $meta_value );
		}

		ob_start();
		$method->invokeArgs( $list_table, [ $review ] );
		$output = trim( ob_get_clean() );

		$this->assertSame( $expected_output, $output );
	}

	/** @see test_column_rating() */
	public function data_provider_test_column_rating() {
		return [
			'no rating' => [ '', '' ],
			'1 star' => [ '1', '<span aria-label="1 out of 5">&#9733;&#9734;&#9734;&#9734;&#9734;</span>' ],
			'2 stars' => [ '2', '<span aria-label="2 out of 5">&#9733;&#9733;&#9734;&#9734;&#9734;</span>' ],
			'3 stars' => [ '3', '<span aria-label="3 out of 5">&#9733;&#9733;&#9733;&#9734;&#9734;</span>' ],
			'4 stars' => [ '4', '<span aria-label="4 out of 5">&#9733;&#9733;&#9733;&#9733;&#9734;</span>' ],
			'5 stars' => [ '5', '<span aria-label="5 out of 5">&#9733;&#9733;&#9733;&#9733;&#9733;</span>' ],
			'2.5 stars (rounds down)' => [ '2.5', '<span aria-label="2 out of 5">&#9733;&#9733;&#9734;&#9734;&#9734;</span>' ],
		];
	}

	/**
	 * Tests that can output the author information.
	 *
	 * @covers \Automattic\WooCommerce\Internal\Admin\ReviewsListTable::column_author()
	 * @dataProvider provider_column_author
	 *
	 * @param bool $show_avatars          Value for the `show_avatars` option.
	 * @param bool $should_contain_avatar If the HTML should contain an avatar.
	 *
	 * @throws ReflectionException If the method does not exist.
	 */
	public function test_column_author( bool $show_avatars, bool $should_contain_avatar ) {
		global $comment;

		$review = $this->factory()->comment->create_and_get(
			[
				'comment_author_url' => 'https://example.com',
			]
		);

		$comment = $review; // phpcs:ignore WordPress.WP.GlobalVariablesOverride.Prohibited

		$list_table = $this->get_reviews_list_table();
		$method = ( new ReflectionClass( $list_table ) )->getMethod( 'column_author' );
		$method->setAccessible( true );

		update_option( 'show_avatars', $show_avatars );

		ob_start();

		$method->invokeArgs( $list_table, [ $review ] );

		$author_output = ob_get_clean();

		$author = get_comment_author( $review->comment_ID );

		$this->assertStringContainsString( $author, $author_output );

		if ( $should_contain_avatar ) {
			$this->assertStringContainsString( "<img alt='' src='", $author_output );
			$this->assertStringContainsString( 'gravatar.com/avatar/', $author_output );
		} else {
			$this->assertStringNotContainsString( "<img alt='' src='", $author_output );
			$this->assertStringNotContainsString( 'gravatar.com/avatar/', $author_output );
		}

		$this->assertStringContainsString( '<a title="https://example.com" href="https://example.com" rel="noopener noreferrer">example.com</a>', $author_output );
	}

	/** @see test_column_author */
	public function provider_column_author() : Generator {
		yield 'avatars disabled' => [ false, false ];
		yield 'avatars enabled' => [ true, true ];
	}

	/**
	 * Tests that can get the item author URL.
	 *
	 * @covers \Automattic\WooCommerce\Internal\Admin\ReviewsListTable::get_item_author_url()
	 * @dataProvider data_provider_test_get_item_author_url
	 *
	 * @param string $comment_author_url The comment author URL.
	 * @param string $expected_author_url The expected author URL.
	 * @throws ReflectionException If the method does not exist.
	 */
	public function test_get_item_author_url( $comment_author_url, $expected_author_url ) {
		global $comment;

		$list_table = $this->get_reviews_list_table();
		$method = ( new ReflectionClass( $list_table ) )->getMethod( 'get_item_author_url' );
		$method->setAccessible( true );

		$the_comment = $this->factory()->comment->create_and_get(
			[
				'comment_author_url' => $comment_author_url,
			]
		);

		$comment = $the_comment; // phpcs:ignore WordPress.WP.GlobalVariablesOverride.Prohibited

		$this->assertSame( $expected_author_url, $method->invoke( $list_table ) );
	}

	/** @see test_get_item_author_url() */
	public function data_provider_test_get_item_author_url() {
		return [
			'No URL' => [ '', '' ],
			'Empty URL (http)' => [ 'http://', '' ],
			'Empty URL (https)' => [ 'https://', '' ],
			'Valid URL' => [ 'https://example.com', 'https://example.com' ],
		];
	}

	/**
	 * Tests that can get a review author url for display.
	 *
	 * @covers \Automattic\WooCommerce\Internal\Admin\ReviewsListTable::get_item_author_url_for_display()
	 * @dataProvider data_provider_test_get_item_author_url_for_display()
	 *
	 * @param string $author_url The author URL.
	 * @param string $author_url_for_display The author URL for display.
	 * @throws ReflectionException If the method does not exist.
	 */
	public function test_get_item_author_url_for_display( $author_url, $author_url_for_display ) {
		$list_table = $this->get_reviews_list_table();
		$method = ( new ReflectionClass( $list_table ) )->getMethod( 'get_item_author_url_for_display' );
		$method->setAccessible( true );

		$this->assertSame( $author_url_for_display, $method->invokeArgs( $list_table, [ $author_url ] ) );
	}

	/** @see test_get_item_author_url_for_display() */
	public function data_provider_test_get_item_author_url_for_display() {
		$very_long_url = 'https://www.example.com/this-is-a-very-long-url-that-is-longer-than-the-maximum-allowed-length-of-the-url-for-display-purposes/';

		return [
			'Empty URL' => [ '', '' ],
			'Empty URL (http)' => [ 'http://', '' ],
			'Empty URL (https)' => [ 'https://', '' ],
			'Regular URL' => [ 'https://www.example.com', 'example.com' ],
			'Very long URL' => [ $very_long_url, substr( str_replace( 'https://www.', '', $very_long_url ), 0, 49 ) . '&hellip;' ],
		];
	}

	/**
	 * Tests that can output the review or reply date column.
	 *
	 * @covers \Automattic\WooCommerce\Internal\Admin\ReviewsListTable::column_date()
	 * @dataProvider data_provider_test_column_date
	 *
	 * @param bool $has_product   Whether the review is for a valid product object.
	 * @param int  $approved_flag The review (comment) approved flag.
	 * @throws ReflectionException If the method does not exist.
	 */
	public function test_column_date( $has_product, $approved_flag ) {
		$list_table = $this->get_reviews_list_table();
		$method = ( new ReflectionClass( $list_table ) )->getMethod( 'column_date' );
		$method->setAccessible( true );

		$post_id = $has_product ? $this->factory()->post->create() : 0;
		$review = $this->factory()->comment->create_and_get(
			[
				'comment_post_ID'  => $post_id,
				'comment_approved' => (string) $approved_flag,
			]
		);

		ob_start();

		$method->invokeArgs( $list_table, [ $review ] );

		$date_output = ob_get_clean();

		$submitted_on = sprintf(
			'%1$s at %2$s',
			get_comment_date( 'Y/m/d', $review ),
			get_comment_date( 'g:i a', $review )
		);

		$this->assertStringContainsString( $submitted_on, $date_output );

		if ( $has_product && $approved_flag ) {
			$this->assertStringContainsString( get_comment_link( $review ), $date_output );
		} else {
			$this->assertStringNotContainsString( get_comment_link( $review ), $date_output );
		}
	}

	/** @see test_column_date() */
	public function data_provider_test_column_date() {
		return [
			'No product' => [ false, 1 ],
			'Not approved' => [ true, 0 ],
			'Approved' => [ true, 1 ],
		];
	}

	/**
	 * Tests that it will output the product information for the corresponding review column.
	 *
	 * @covers \Automattic\WooCommerce\Internal\Admin\ReviewsListTable::column_response()
	 *
	 * @throws ReflectionException If the method does not exist.
	 */
	public function test_column_response() {
		global $post;

		$product = $this->factory()->post->create_and_get(
			[
				'post_title' => 'Test product',
				'post_type'  => 'product',
			]
		);

		$post = $product; // phpcs:ignore WordPress.WP.GlobalVariablesOverride.Prohibited

		$list_table = $this->get_reviews_list_table();
		$method = ( new ReflectionClass( $list_table ) )->getMethod( 'column_response' );
		$method->setAccessible( true );

		ob_start();

		$method->invoke( $list_table );

		$product_output = ob_get_clean();

		$this->assertStringContainsString( 'Test product', $product_output );
	}

	/**
	 * Returns a new instance of the {@see ReviewsListTable} class.
	 *
	 * @return ReviewsListTable
	 */
	protected function get_reviews_list_table() : ReviewsListTable {
		return new ReviewsListTable( [ 'screen' => 'product_page_product-reviews' ] );
	}

	/**
	 * Returns a test review object.
	 *
	 * @return WP_Comment|null
	 */
	protected function get_test_review() {

		$product = WC_Helper_Product::create_simple_product();

		$review_id = ProductHelper::create_product_review( $product->get_id() );

		$reviews = get_comments(
			[
				'id' => $review_id,
			]
		);

		return ! empty( $reviews ) ? current( $reviews ) : null;
	}

	/**
<<<<<<< HEAD
	 * Tests that can output the review or reply content.
	 *
	 * @covers \Automattic\WooCommerce\Internal\Admin\ReviewsListTable::column_comment()
	 *
	 * @throws ReflectionException If the method does not exist.
	 */
	public function test_column_comment() {

		$review = $this->factory()->comment->create_and_get(
			[
				'comment_content' => 'Test review',
				'comment_parent'  => 0,
			]
		);

		$list_table = $this->get_reviews_list_table();
		$method = ( new ReflectionClass( $list_table ) )->getMethod( 'column_comment' );
		$method->setAccessible( true );

		ob_start();

		$method->invokeArgs( $list_table, [ $review ] );

		$column_content = ob_get_clean();

		$this->assertStringNotContainsString( 'In reply to', $column_content );
		$this->assertStringContainsString( '<div class="comment-text">Test review</div>', $column_content );

		$reply = $this->factory()->comment->create_and_get(
			[
				'comment_content' => 'Test reply',
				'comment_parent'  => $review->comment_ID,
			]
		);

		ob_start();

		$method->invokeArgs( $list_table, [ $reply ] );

		$column_content = ob_get_clean();

		$this->assertStringContainsString( 'In reply to', $column_content );
		$this->assertStringContainsString( '<div class="comment-text">Test reply</div>', $column_content );
	}

	/**
	 * Tests that can get the in reply to review text message for the review content column.
	 *
	 * @covers \Automattic\WooCommerce\Internal\Admin\ReviewsListTable::get_in_reply_to_review_text()
	 *
	 * @throws ReflectionException If the method does not exist.
	 */
	public function test_get_in_reply_to_review_text() {
		$list_table = $this->get_reviews_list_table();
		$method = ( new ReflectionClass( $list_table ) )->getMethod( 'get_in_reply_to_review_text' );
		$method->setAccessible( true );

		$review = $this->factory()->comment->create_and_get(
			[
				'comment_parent' => 0,
			]
		);

		$output = $method->invokeArgs( $list_table, [ $review ] );

		$this->assertSame( '', $output );

		$reply = $this->factory()->comment->create_and_get(
			[
				'comment_parent' => $review->comment_ID,
			]
		);

		$output = $method->invokeArgs( $list_table, [ $reply ] );

		$this->assertSame( 'In reply to <a href="' . get_comment_link( $review ) . '">' . get_comment_author( $review ) . '</a>.', $output );
=======
	 * @dataProvider provider_get_bulk_actions
	 *
	 * @param string $current_comment_status Currently set status.
	 * @param array  $expected_actions       Keys of the expected actions.
	 * @return void
	 * @throws ReflectionException If the method doesn't exist.
	 */
	public function test_get_bulk_actions( string $current_comment_status, array $expected_actions ) {
		$list_table = new ReviewsListTable( [ 'screen' => 'product_page_product-reviews' ] );
		$method = ( new ReflectionClass( $list_table ) )->getMethod( 'get_bulk_actions' );
		$method->setAccessible( true );

		global $comment_status;
		$comment_status = $current_comment_status; // phpcs:ignore WordPress.WP.GlobalVariablesOverride.Prohibited

		$this->assertEqualsCanonicalizing(
			$expected_actions,
			array_keys( $method->invoke( $list_table ) )
		);
	}

	/** @see test_get_bulk_actions */
	public function provider_get_bulk_actions() : Generator {
		yield 'all statuses' => [
			'current_comment_status' => 'all',
			'expected_actions' => [
				'unapprove',
				'approve',
				'spam',
				'trash',
			],
		];

		yield 'approved status' => [
			'current_comment_status' => 'approved',
			'expected_actions' => [
				'unapprove',
				'spam',
				'trash',
			],
		];

		yield 'moderated status' => [
			'current_comment_status' => 'moderated',
			'expected_actions' => [
				'approve',
				'spam',
				'trash',
			],
		];

		yield 'trash status' => [
			'current_comment_status' => 'trash',
			'expected_actions' => [
				'spam',
				'untrash',
				'delete',
			],
		];

		yield 'spam status' => [
			'current_comment_status' => 'spam',
			'expected_actions' => [
				'unspam',
				'delete',
			],
		];
	}

	/**
	 * @covers \Automattic\WooCommerce\Internal\Admin\ReviewsListTable::set_review_status()
	 * @dataProvider provider_set_review_status
	 *
	 * @param string|null $request_status          Status that's in the request.
	 * @param string      $expected_comment_status Expected value for the global variable.
	 * @return void
	 * @throws ReflectionException If the method doesn't exist.
	 */
	public function test_set_review_status( ?string $request_status, string $expected_comment_status ) {
		$list_table = new ReviewsListTable( [ 'screen' => 'product_page_product-reviews' ] );
		$method = ( new ReflectionClass( $list_table ) )->getMethod( 'set_review_status' );
		$method->setAccessible( true );

		$_REQUEST['comment_status'] = $request_status;

		$method->invoke( $list_table );

		global $comment_status;

		$this->assertSame( $expected_comment_status, $comment_status );
	}

	/** @see test_set_review_status */
	public function provider_set_review_status() : Generator {
		yield 'not set' => [ null, 'all' ];
		yield 'invalid status' => [ 'invalid', 'all' ];
		yield 'moderated status' => [ 'moderated', 'moderated' ];
		yield 'all status' => [ 'all', 'all' ];
		yield 'approved status' => [ 'approved', 'approved' ];
		yield 'spam status' => [ 'spam', 'spam' ];
		yield 'trash status' => [ 'trash', 'trash' ];
>>>>>>> bd7db14e
	}

}<|MERGE_RESOLUTION|>--- conflicted
+++ resolved
@@ -102,8 +102,11 @@
 		$method = ( new ReflectionClass( $list_table ) )->getMethod( 'column_type' );
 		$method->setAccessible( true );
 
-		$review = $this->get_test_review();
-		$review->comment_type = $comment_type;
+		$review = $this->factory()->comment->create_and_get(
+			[
+				'comment_type' => $comment_type,
+			]
+		);
 
 		ob_start();
 		$method->invokeArgs( $list_table, [ $review ] );
@@ -135,7 +138,7 @@
 		$method = ( new ReflectionClass( $list_table ) )->getMethod( 'column_rating' );
 		$method->setAccessible( true );
 
-		$review = $this->get_test_review();
+		$review = $this->factory()->comment->create_and_get();
 
 		if ( ! empty( $meta_value ) ) {
 			update_comment_meta( $review->comment_ID, 'rating', $meta_value );
@@ -380,27 +383,6 @@
 	}
 
 	/**
-	 * Returns a test review object.
-	 *
-	 * @return WP_Comment|null
-	 */
-	protected function get_test_review() {
-
-		$product = WC_Helper_Product::create_simple_product();
-
-		$review_id = ProductHelper::create_product_review( $product->get_id() );
-
-		$reviews = get_comments(
-			[
-				'id' => $review_id,
-			]
-		);
-
-		return ! empty( $reviews ) ? current( $reviews ) : null;
-	}
-
-	/**
-<<<<<<< HEAD
 	 * Tests that can output the review or reply content.
 	 *
 	 * @covers \Automattic\WooCommerce\Internal\Admin\ReviewsListTable::column_comment()
@@ -477,7 +459,9 @@
 		$output = $method->invokeArgs( $list_table, [ $reply ] );
 
 		$this->assertSame( 'In reply to <a href="' . get_comment_link( $review ) . '">' . get_comment_author( $review ) . '</a>.', $output );
-=======
+	}
+
+	/**
 	 * @dataProvider provider_get_bulk_actions
 	 *
 	 * @param string $current_comment_status Currently set status.
@@ -579,7 +563,6 @@
 		yield 'approved status' => [ 'approved', 'approved' ];
 		yield 'spam status' => [ 'spam', 'spam' ];
 		yield 'trash status' => [ 'trash', 'trash' ];
->>>>>>> bd7db14e
 	}
 
 }