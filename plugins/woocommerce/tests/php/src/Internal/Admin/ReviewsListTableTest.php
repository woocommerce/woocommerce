<?php

namespace Automattic\WooCommerce\Tests\Internal\Admin;

use Automattic\WooCommerce\Internal\Admin\ReviewsListTable;
<<<<<<< HEAD
use ReflectionClass;
=======
>>>>>>> 5e4ebd3b
use WC_Unit_Test_Case;

/**
 * Tests that product reviews page handler.
 *
 * @covers \Automattic\WooCommerce\Internal\Admin\ReviewsListTable
 */
class ReviewsListTableTest extends WC_Unit_Test_Case {

	/**
<<<<<<< HEAD
	 * Returns a new instance of the ReviewsListTable class.
	 *
	 * @return ReviewsListTable
	 */
	protected function get_reviews_list_table() : ReviewsListTable {
		return new ReviewsListTable( [ 'screen' => 'product_page_product-reviews' ] );
	}

	/**
	 * @covers \Automattic\WooCommerce\Internal\Admin\ReviewsListTable::get_primary_column_name()
	 */
	public function test_get_primary_column_name() {
		$list_table = $this->get_reviews_list_table();
		$method = ( new ReflectionClass( $list_table ) )->getMethod( 'get_primary_column_name' );
		$method->setAccessible( true );

		$this->assertSame( 'comment', $method->invoke( $list_table ) );
=======
	 * @covers \Automattic\WooCommerce\Internal\Admin\ReviewsListTable::get_columns()
	 */
	public function test_get_columns() {
		$this->assertSame(
			[
				'cb'       => '<input type="checkbox" />',
				'type'     => _x( 'Type', 'review type', 'woocommerce' ),
				'author'   => __( 'Author', 'woocommerce' ),
				'rating'   => __( 'Rating', 'woocommerce' ),
				'comment'  => _x( 'Review', 'column name', 'woocommerce' ),
				'response' => __( 'Product', 'woocommerce' ),
				'date'     => _x( 'Submitted on', 'column name', 'woocommerce' ),
			],
			( new ReviewsListTable( [ 'screen' => 'product_page_product-reviews' ] ) )->get_columns()
		);
>>>>>>> 5e4ebd3b
	}

}<|MERGE_RESOLUTION|>--- conflicted
+++ resolved
@@ -3,10 +3,6 @@
 namespace Automattic\WooCommerce\Tests\Internal\Admin;
 
 use Automattic\WooCommerce\Internal\Admin\ReviewsListTable;
-<<<<<<< HEAD
-use ReflectionClass;
-=======
->>>>>>> 5e4ebd3b
 use WC_Unit_Test_Case;
 
 /**
@@ -17,7 +13,24 @@
 class ReviewsListTableTest extends WC_Unit_Test_Case {
 
 	/**
-<<<<<<< HEAD
+	 * @covers \Automattic\WooCommerce\Internal\Admin\ReviewsListTable::get_columns()
+	 */
+	public function test_get_columns() {
+		$this->assertSame(
+			[
+				'cb'       => '<input type="checkbox" />',
+				'type'     => _x( 'Type', 'review type', 'woocommerce' ),
+				'author'   => __( 'Author', 'woocommerce' ),
+				'rating'   => __( 'Rating', 'woocommerce' ),
+				'comment'  => _x( 'Review', 'column name', 'woocommerce' ),
+				'response' => __( 'Product', 'woocommerce' ),
+				'date'     => _x( 'Submitted on', 'column name', 'woocommerce' ),
+			],
+			( new ReviewsListTable( [ 'screen' => 'product_page_product-reviews' ] ) )->get_columns()
+		);
+	}
+
+	/**
 	 * Returns a new instance of the ReviewsListTable class.
 	 *
 	 * @return ReviewsListTable
@@ -35,23 +48,6 @@
 		$method->setAccessible( true );
 
 		$this->assertSame( 'comment', $method->invoke( $list_table ) );
-=======
-	 * @covers \Automattic\WooCommerce\Internal\Admin\ReviewsListTable::get_columns()
-	 */
-	public function test_get_columns() {
-		$this->assertSame(
-			[
-				'cb'       => '<input type="checkbox" />',
-				'type'     => _x( 'Type', 'review type', 'woocommerce' ),
-				'author'   => __( 'Author', 'woocommerce' ),
-				'rating'   => __( 'Rating', 'woocommerce' ),
-				'comment'  => _x( 'Review', 'column name', 'woocommerce' ),
-				'response' => __( 'Product', 'woocommerce' ),
-				'date'     => _x( 'Submitted on', 'column name', 'woocommerce' ),
-			],
-			( new ReviewsListTable( [ 'screen' => 'product_page_product-reviews' ] ) )->get_columns()
-		);
->>>>>>> 5e4ebd3b
 	}
 
 }