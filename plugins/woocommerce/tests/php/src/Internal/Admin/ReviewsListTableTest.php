--- conflicted
+++ resolved
@@ -3,14 +3,11 @@
 namespace Automattic\WooCommerce\Tests\Internal\Admin;
 
 use Automattic\WooCommerce\Internal\Admin\ReviewsListTable;
-<<<<<<< HEAD
+use Automattic\WooCommerce\RestApi\UnitTests\Helpers\ProductHelper;
 use Generator;
 use ReflectionClass;
-=======
-use Automattic\WooCommerce\RestApi\UnitTests\Helpers\ProductHelper;
-use ReflectionClass;
+use ReflectionException;
 use WC_Helper_Product;
->>>>>>> b9fca840
 use WC_Unit_Test_Case;
 
 /**
@@ -68,42 +65,6 @@
 	}
 
 	/**
-<<<<<<< HEAD
-	 * @dataProvider provider_get_bulk_actions
-	 *
-	 * @param string $current_comment_status Currently set status.
-	 * @param array  $expected_actions       Keys of the expected actions.
-	 * @return void
-	 */
-	public function test_get_bulk_actions( string $current_comment_status, array $expected_actions ) {
-		$list_table = new ReviewsListTable( [ 'screen' => 'product_page_product-reviews' ] );
-		$method = ( new ReflectionClass( $list_table ) )->getMethod( 'get_bulk_actions' );
-		$method->setAccessible( true );
-
-		// @TODO PHPCS doesn't like this {agibson 2022-04-12}
-		// global $comment_status;
-		// $comment_status = $current_comment_status;
-
-		$this->assertEqualsCanonicalizing(
-			$expected_actions,
-			array_keys( $method->invoke( $list_table ) )
-		);
-	}
-
-	/** @see test_get_bulk_actions */
-	public function provider_get_bulk_actions() : Generator {
-		yield 'all statuses' => [
-			'current_comment_status' => 'all',
-			'expected_actions' => [
-				'unapprove',
-				'approve',
-				'spam',
-				'trash',
-			],
-		];
-	}
-
-=======
 	 * @covers \Automattic\WooCommerce\Internal\Admin\ReviewsListTable::get_primary_column_name()
 	 */
 	public function test_get_primary_column_name() {
@@ -183,5 +144,40 @@
 			'2.5 stars (rounds down)' => [ '2.5', '<span aria-label="2 out of 5">&#9733;&#9733;&#9734;&#9734;&#9734;</span>' ],
 		];
 	}
->>>>>>> b9fca840
+
+	/**
+	 * @dataProvider provider_get_bulk_actions
+	 *
+	 * @param string $current_comment_status Currently set status.
+	 * @param array  $expected_actions       Keys of the expected actions.
+	 * @return void
+	 * @throws ReflectionException If the method doesn't exist.
+	 */
+	public function test_get_bulk_actions( string $current_comment_status, array $expected_actions ) {
+		$list_table = new ReviewsListTable( [ 'screen' => 'product_page_product-reviews' ] );
+		$method = ( new ReflectionClass( $list_table ) )->getMethod( 'get_bulk_actions' );
+		$method->setAccessible( true );
+
+		// @TODO PHPCS doesn't like this {agibson 2022-04-12}
+		// global $comment_status;
+		// $comment_status = $current_comment_status;
+
+		$this->assertEqualsCanonicalizing(
+			$expected_actions,
+			array_keys( $method->invoke( $list_table ) )
+		);
+	}
+
+	/** @see test_get_bulk_actions */
+	public function provider_get_bulk_actions() : Generator {
+		yield 'all statuses' => [
+			'current_comment_status' => 'all',
+			'expected_actions' => [
+				'unapprove',
+				'approve',
+				'spam',
+				'trash',
+			],
+		];
+	}
 }