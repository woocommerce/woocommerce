<?php

namespace Automattic\WooCommerce\Tests\Internal\Admin;

use Automattic\WooCommerce\Internal\Admin\ReviewsListTable;
use Generator;
use ReflectionClass;
use ReflectionException;
use WC_Helper_Product;
use WC_Unit_Test_Case;

/**
 * Tests that product reviews page handler.
 *
 * @covers \Automattic\WooCommerce\Internal\Admin\ReviewsListTable
 */
class ReviewsListTableTest extends WC_Unit_Test_Case {

	/**
	 * Returns a new instance of the {@see ReviewsListTable} class.
	 *
	 * @return ReviewsListTable
	 */
	private function get_reviews_list_table() : ReviewsListTable {
		return new ReviewsListTable( [ 'screen' => 'product_page_product-reviews' ] );
	}

	/**
	 * Tests that can process the row output for a review or reply.
	 *
	 * @covers \Automattic\WooCommerce\Internal\Admin\ReviewsListTable::single_row()
	 *
	 * @return void
	 */
	public function test_single_row() {
		$post_id = $this->factory()->post->create();
		$review = $this->factory()->comment->create_and_get(
			[
				'comment_post_ID'  => $post_id,
			]
		);

		$reviews_list_table = $this->get_reviews_list_table();

		ob_start();

		$reviews_list_table->single_row( $review );

		$row_output = trim( ob_get_clean() );

		$this->assertStringStartsWith( '<tr id="comment-' . $review->comment_ID . '"', $row_output );

		foreach ( $reviews_list_table->get_columns() as $column_id => $column_name ) {
			if ( 'cb' !== $column_id ) {
				$this->assertStringContainsString( 'data-colname="' . $column_name . '"', $row_output );
			} else {
				$this->assertStringContainsString( '<th scope="row" class="check-column"></th>', $row_output );
			}
		}

		$this->assertStringEndsWith( '</tr>', $row_output );
	}

	/**
	 * Tests that can get the product reviews' page columns.
	 *
	 * @covers \Automattic\WooCommerce\Internal\Admin\ReviewsListTable::get_columns()
	 *
	 * @return void
	 */
	public function test_get_columns() {
		$this->assertSame(
			[
				'cb'       => '<input type="checkbox" />',
				'type'     => _x( 'Type', 'review type', 'woocommerce' ),
				'author'   => __( 'Author', 'woocommerce' ),
				'rating'   => __( 'Rating', 'woocommerce' ),
				'comment'  => _x( 'Review', 'column name', 'woocommerce' ),
				'response' => __( 'Product', 'woocommerce' ),
				'date'     => _x( 'Submitted on', 'column name', 'woocommerce' ),
			],
			$this->get_reviews_list_table()->get_columns()
		);
	}

	/**
	 * Tests that can get the primary column name.
	 *
	 * @covers \Automattic\WooCommerce\Internal\Admin\ReviewsListTable::get_primary_column_name()
	 *
	 * @return void
	 * @throws ReflectionException If the method does not exist.
	 */
	public function test_get_primary_column_name() {
		$list_table = $this->get_reviews_list_table();
		$method = ( new ReflectionClass( $list_table ) )->getMethod( 'get_primary_column_name' );
		$method->setAccessible( true );

		$this->assertSame( 'comment', $method->invoke( $list_table ) );
	}

	/**
	 * @covers \Automattic\WooCommerce\Internal\Admin\ReviewsListTable::cb()
	 *
	 * @dataProvider data_provider_test_column_cb()
	 * @param bool   $current_user_can_edit Whether the current user has the capability to edit this review.
	 * @param string $expected_output The expected output.
	 * @return void
	 * @throws ReflectionException If the method does not exist.
	 */
	public function test_column_cb( bool $current_user_can_edit, string $expected_output ) {
		$list_table = $this->get_reviews_list_table();
		$method = ( new ReflectionClass( $list_table ) )->getMethod( 'column_cb' );
		$method->setAccessible( true );

		$property = ( new ReflectionClass( $list_table ) )->getProperty( 'current_user_can_edit_review' );
		$property->setAccessible( true );
		$property->setValue( $list_table, $current_user_can_edit );

		$review = $this->factory()->comment->create_and_get();

		$review->comment_ID = 123;

		ob_start();
		$method->invokeArgs( $list_table, [ $review ] );
		$output = trim( ob_get_clean() );

		$this->assertSame( $expected_output, $output );
	}

	/** @see test_column_cb() */
	public function data_provider_test_column_cb() {
		return [
			'user has the capability' => [
				true,
				'<label class="screen-reader-text" for="cb-select-123">Select review</label>
			<input
				id="cb-select-123"
				type="checkbox"
				name="delete_comments[]"
				value="123"
			/>',
			],
			'user does not have the capability' => [ false, '' ],
		];
	}

	/**
	 * Tests the output of the review type column.
	 *
	 * @covers \Automattic\WooCommerce\Internal\Admin\ReviewsListTable::column_type()
	 * @dataProvider data_provider_test_column_type()
	 *
	 * @param string $comment_type The comment type (usually review or comment).
	 * @param string $expected_output The expected output.
	 * @return void
	 * @throws ReflectionException If the method does not exist.
	 */
	public function test_column_type( $comment_type, $expected_output ) {
		$list_table = $this->get_reviews_list_table();
		$method = ( new ReflectionClass( $list_table ) )->getMethod( 'column_type' );
		$method->setAccessible( true );

		$review = $this->factory()->comment->create_and_get(
			[
				'comment_type' => $comment_type,
			]
		);

		ob_start();
		$method->invokeArgs( $list_table, [ $review ] );
		$output = ob_get_clean();

		$this->assertSame( $expected_output, $output );
	}

	/** @see test_column_type() */
	public function data_provider_test_column_type() {
		return [
			'review' => [ 'review', '&#9734;&nbsp;Review' ],
			'reply' => [ 'comment', 'Reply' ],
			'default to reply' => [ 'anything', 'Reply' ],
		];
	}

	/**
	 * Tests that can generate the column rating HTML output.
	 *
	 * @covers \Automattic\WooCommerce\Internal\Admin\ReviewsListTable::column_rating()
	 * @dataProvider data_provider_test_column_rating()
	 *
	 * @param string $meta_value The comment meta value for rating.
	 * @param string $expected_output The expected output.
	 * @return void
	 * @throws ReflectionException If the method does not exist.
	 */
	public function test_column_rating( $meta_value, $expected_output ) {

		$list_table = $this->get_reviews_list_table();
		$method = ( new ReflectionClass( $list_table ) )->getMethod( 'column_rating' );
		$method->setAccessible( true );

		$review = $this->factory()->comment->create_and_get();

		if ( ! empty( $meta_value ) ) {
			update_comment_meta( $review->comment_ID, 'rating', $meta_value );
		}

		ob_start();
		$method->invokeArgs( $list_table, [ $review ] );
		$output = trim( ob_get_clean() );

		$this->assertSame( $expected_output, $output );
	}

	/** @see test_column_rating() */
	public function data_provider_test_column_rating() : array {
		return [
			'no rating' => [ '', '' ],
			'1 star' => [ '1', '<span aria-label="1 out of 5">&#9733;&#9734;&#9734;&#9734;&#9734;</span>' ],
			'2 stars' => [ '2', '<span aria-label="2 out of 5">&#9733;&#9733;&#9734;&#9734;&#9734;</span>' ],
			'3 stars' => [ '3', '<span aria-label="3 out of 5">&#9733;&#9733;&#9733;&#9734;&#9734;</span>' ],
			'4 stars' => [ '4', '<span aria-label="4 out of 5">&#9733;&#9733;&#9733;&#9733;&#9734;</span>' ],
			'5 stars' => [ '5', '<span aria-label="5 out of 5">&#9733;&#9733;&#9733;&#9733;&#9733;</span>' ],
			'2.5 stars (rounds down)' => [ '2.5', '<span aria-label="2 out of 5">&#9733;&#9733;&#9734;&#9734;&#9734;</span>' ],
		];
	}

	/**
	 * Tests that can output the author information.
	 *
	 * @covers \Automattic\WooCommerce\Internal\Admin\ReviewsListTable::column_author()
	 * @dataProvider data_provider_column_author
	 *
	 * @param bool $show_avatars          Value for the `show_avatars` option.
	 * @param bool $should_contain_avatar If the HTML should contain an avatar.
	 * @return void
	 * @throws ReflectionException If the method does not exist.
	 */
	public function test_column_author( bool $show_avatars, bool $should_contain_avatar ) {
		global $comment;

		$review = $this->factory()->comment->create_and_get(
			[
				'comment_author_url' => 'https://example.com',
			]
		);

		$comment = $review; // phpcs:ignore WordPress.WP.GlobalVariablesOverride.Prohibited

		$list_table = $this->get_reviews_list_table();
		$method = ( new ReflectionClass( $list_table ) )->getMethod( 'column_author' );
		$method->setAccessible( true );

		update_option( 'show_avatars', $show_avatars );

		ob_start();

		$method->invokeArgs( $list_table, [ $review ] );

		$author_output = ob_get_clean();

		$author = get_comment_author( $review->comment_ID );

		$this->assertStringContainsString( $author, $author_output );

		if ( $should_contain_avatar ) {
			$this->assertStringContainsString( "<img alt='' src='", $author_output );
			$this->assertStringContainsString( 'gravatar.com/avatar/', $author_output );
		} else {
			$this->assertStringNotContainsString( "<img alt='' src='", $author_output );
			$this->assertStringNotContainsString( 'gravatar.com/avatar/', $author_output );
		}

		$this->assertStringContainsString( '<a title="https://example.com" href="https://example.com" rel="noopener noreferrer">example.com</a>', $author_output );
	}

	/** @see test_column_author */
	public function data_provider_column_author() : Generator {
		yield 'avatars disabled' => [ false, false ];
		yield 'avatars enabled'  => [ true, true ];
	}

	/**
	 * Tests that can get the item author URL.
	 *
	 * @covers \Automattic\WooCommerce\Internal\Admin\ReviewsListTable::get_item_author_url()
	 * @dataProvider data_provider_test_get_item_author_url
	 *
	 * @param string $comment_author_url The comment author URL.
	 * @param string $expected_author_url The expected author URL.
	 * @return void
	 * @throws ReflectionException If the method does not exist.
	 */
	public function test_get_item_author_url( $comment_author_url, $expected_author_url ) {
		global $comment;

		$list_table = $this->get_reviews_list_table();
		$method = ( new ReflectionClass( $list_table ) )->getMethod( 'get_item_author_url' );
		$method->setAccessible( true );

		$the_comment = $this->factory()->comment->create_and_get(
			[
				'comment_author_url' => $comment_author_url,
			]
		);

		$comment = $the_comment; // phpcs:ignore WordPress.WP.GlobalVariablesOverride.Prohibited

		$this->assertSame( $expected_author_url, $method->invoke( $list_table ) );
	}

	/** @see test_get_item_author_url() */
	public function data_provider_test_get_item_author_url() {
		return [
			'No URL' => [ '', '' ],
			'Empty URL (http)' => [ 'http://', '' ],
			'Empty URL (https)' => [ 'https://', '' ],
			'Valid URL' => [ 'https://example.com', 'https://example.com' ],
		];
	}

	/**
	 * Tests that can get a review author url for display.
	 *
	 * @covers \Automattic\WooCommerce\Internal\Admin\ReviewsListTable::get_item_author_url_for_display()
	 * @dataProvider data_provider_test_get_item_author_url_for_display()
	 *
	 * @param string $author_url The author URL.
	 * @param string $author_url_for_display The author URL for display.
	 * @return void
	 * @throws ReflectionException If the method does not exist.
	 */
	public function test_get_item_author_url_for_display( $author_url, $author_url_for_display ) {
		$list_table = $this->get_reviews_list_table();
		$method = ( new ReflectionClass( $list_table ) )->getMethod( 'get_item_author_url_for_display' );
		$method->setAccessible( true );

		$this->assertSame( $author_url_for_display, $method->invokeArgs( $list_table, [ $author_url ] ) );
	}

	/** @see test_get_item_author_url_for_display() */
	public function data_provider_test_get_item_author_url_for_display() {
		$very_long_url = 'https://www.example.com/this-is-a-very-long-url-that-is-longer-than-the-maximum-allowed-length-of-the-url-for-display-purposes/';

		return [
			'Empty URL' => [ '', '' ],
			'Empty URL (http)' => [ 'http://', '' ],
			'Empty URL (https)' => [ 'https://', '' ],
			'Regular URL' => [ 'https://www.example.com', 'example.com' ],
			'Very long URL' => [ $very_long_url, substr( str_replace( 'https://www.', '', $very_long_url ), 0, 49 ) . '&hellip;' ],
		];
	}

	/**
	 * Tests that can output the review or reply date column.
	 *
	 * @covers \Automattic\WooCommerce\Internal\Admin\ReviewsListTable::column_date()
	 * @dataProvider data_provider_test_column_date
	 *
	 * @param bool $has_product   Whether the review is for a valid product object.
	 * @param int  $approved_flag The review (comment) approved flag.
	 * @return void
	 * @throws ReflectionException If the method does not exist.
	 */
	public function test_column_date( $has_product, $approved_flag ) {
		$list_table = $this->get_reviews_list_table();
		$method = ( new ReflectionClass( $list_table ) )->getMethod( 'column_date' );
		$method->setAccessible( true );

		$post_id = $has_product ? $this->factory()->post->create() : 0;
		$review = $this->factory()->comment->create_and_get(
			[
				'comment_post_ID'  => $post_id,
				'comment_approved' => (string) $approved_flag,
			]
		);

		ob_start();

		$method->invokeArgs( $list_table, [ $review ] );

		$date_output = ob_get_clean();

		$submitted_on = sprintf(
			'%1$s at %2$s',
			get_comment_date( 'Y/m/d', $review ),
			get_comment_date( 'g:i a', $review )
		);

		$this->assertStringContainsString( $submitted_on, $date_output );

		if ( $has_product && $approved_flag ) {
			$this->assertStringContainsString( get_comment_link( $review ), $date_output );
		} else {
			$this->assertStringNotContainsString( get_comment_link( $review ), $date_output );
		}
	}

	/** @see test_column_date() */
	public function data_provider_test_column_date() {
		return [
			'No product'   => [ false, 1 ],
			'Not approved' => [ true, 0 ],
			'Approved'     => [ true, 1 ],
		];
	}

	/**
	 * Tests that it will output the product information for the corresponding review column.
	 *
	 * @covers \Automattic\WooCommerce\Internal\Admin\ReviewsListTable::column_response()
	 *
	 * @return void
	 * @throws ReflectionException If the method does not exist.
	 */
	public function test_column_response() {
		global $post;

		$product = $this->factory()->post->create_and_get(
			[
				'post_title' => 'Test product',
				'post_type'  => 'product',
			]
		);

		$post = $product; // phpcs:ignore WordPress.WP.GlobalVariablesOverride.Prohibited

		$list_table = $this->get_reviews_list_table();
		$method = ( new ReflectionClass( $list_table ) )->getMethod( 'column_response' );
		$method->setAccessible( true );

		ob_start();

		$method->invoke( $list_table );

		$product_output = ob_get_clean();

		$this->assertStringContainsString( 'Test product', $product_output );
	}

	/**
	 * Tests that can output the review or reply content.
	 *
	 * @covers \Automattic\WooCommerce\Internal\Admin\ReviewsListTable::column_comment()
	 *
	 * @return void
	 * @throws ReflectionException If the method does not exist.
	 */
	public function test_column_comment() {

		$review = $this->factory()->comment->create_and_get(
			[
				'comment_content' => 'Test review',
				'comment_parent'  => 0,
			]
		);

		$list_table = $this->get_reviews_list_table();
		$method = ( new ReflectionClass( $list_table ) )->getMethod( 'column_comment' );
		$method->setAccessible( true );

		ob_start();

		$method->invokeArgs( $list_table, [ $review ] );

		$column_content = ob_get_clean();

		$this->assertStringNotContainsString( 'In reply to', $column_content );
		$this->assertStringContainsString( '<div class="comment-text">Test review</div>', $column_content );

		$reply = $this->factory()->comment->create_and_get(
			[
				'comment_content' => 'Test reply',
				'comment_parent'  => $review->comment_ID,
			]
		);

		ob_start();

		$method->invokeArgs( $list_table, [ $reply ] );

		$column_content = ob_get_clean();

		$this->assertStringContainsString( 'In reply to', $column_content );
		$this->assertStringContainsString( '<div class="comment-text">Test reply</div>', $column_content );
	}

	/**
	 * Tests that can get the in reply to review text message for the review content column.
	 *
	 * @covers \Automattic\WooCommerce\Internal\Admin\ReviewsListTable::get_in_reply_to_review_text()
	 *
	 * @return void
	 * @throws ReflectionException If the method does not exist.
	 */
	public function test_get_in_reply_to_review_text() {
		$list_table = $this->get_reviews_list_table();
		$method = ( new ReflectionClass( $list_table ) )->getMethod( 'get_in_reply_to_review_text' );
		$method->setAccessible( true );

		$review = $this->factory()->comment->create_and_get(
			[
				'comment_parent' => 0,
			]
		);

		$output = $method->invokeArgs( $list_table, [ $review ] );

		$this->assertSame( '', $output );

		$reply = $this->factory()->comment->create_and_get(
			[
				'comment_parent' => $review->comment_ID,
			]
		);

		$output = $method->invokeArgs( $list_table, [ $reply ] );

		$this->assertSame( 'In reply to <a href="' . get_comment_link( $review ) . '">' . get_comment_author( $review ) . '</a>.', $output );
	}

	/**
	 * Tests that can get the bulk actions for the product reviews page.
	 *
	 * @covers \Automattic\WooCommerce\Internal\Admin\ReviewsListTable::get_bulk_actions()
	 * @dataProvider data_provider_get_bulk_actions
	 *
	 * @param string $current_comment_status Currently set status.
	 * @param array  $expected_actions       Keys of the expected actions.
	 * @return void
	 * @throws ReflectionException If the method doesn't exist.
	 */
	public function test_get_bulk_actions( string $current_comment_status, array $expected_actions ) {
		$list_table = $this->get_reviews_list_table();
		$method = ( new ReflectionClass( $list_table ) )->getMethod( 'get_bulk_actions' );
		$method->setAccessible( true );

		global $comment_status;
		$comment_status = $current_comment_status; // phpcs:ignore WordPress.WP.GlobalVariablesOverride.Prohibited

		$this->assertEqualsCanonicalizing(
			$expected_actions,
			array_keys( $method->invoke( $list_table ) )
		);
	}

	/** @see test_get_bulk_actions */
	public function data_provider_get_bulk_actions() : Generator {
		yield 'all statuses' => [
			'current_comment_status' => 'all',
			'expected_actions' => [
				'unapprove',
				'approve',
				'spam',
				'trash',
			],
		];

		yield 'approved status' => [
			'current_comment_status' => 'approved',
			'expected_actions' => [
				'unapprove',
				'spam',
				'trash',
			],
		];

		yield 'moderated status' => [
			'current_comment_status' => 'moderated',
			'expected_actions' => [
				'approve',
				'spam',
				'trash',
			],
		];

		yield 'trash status' => [
			'current_comment_status' => 'trash',
			'expected_actions' => [
				'spam',
				'untrash',
				'delete',
			],
		];

		yield 'spam status' => [
			'current_comment_status' => 'spam',
			'expected_actions' => [
				'unspam',
				'delete',
			],
		];
	}

	/**
	 * Tests that can set the product to filter reviews by.
	 *
	 * @covers \Automattic\WooCommerce\Internal\Admin\ReviewsListTable::set_review_product()
	 *
	 * @return void
	 * @throws ReflectionException If the method or the property do not exist.
	 */
	public function test_set_review_product() {
		$list_table = $this->get_reviews_list_table();
		$reflection = new ReflectionClass( $list_table );
		$method = $reflection->getMethod( 'set_review_product' );
		$method->setAccessible( true );
		$property = $reflection->getProperty( 'current_product_for_reviews' );
		$property->setAccessible( true );

		$_REQUEST['product_id'] = 0;

		$method->invoke( $list_table );

		$this->assertNull( $property->getValue( $list_table ) );

		$product = WC_Helper_Product::create_simple_product( true );

		$_REQUEST['product_id'] = $product->get_id();

		$method->invoke( $list_table );

		$this->assertSame( $product->get_id(), $property->getValue( $list_table )->get_id() );

		WC_Helper_Product::delete_product( $product->get_id() );

		unset( $_REQUEST['product_id'] );
	}

	/**
	 * Tests that can set the review status for the current request.
	 *
	 * @covers \Automattic\WooCommerce\Internal\Admin\ReviewsListTable::set_review_status()
	 * @dataProvider data_provider_set_review_status
	 *
	 * @param string|null $request_status          Status that's in the request.
	 * @param string      $expected_comment_status Expected value for the global variable.
	 * @return void
	 * @throws ReflectionException If the method doesn't exist.
	 */
	public function test_set_review_status( ?string $request_status, string $expected_comment_status ) {
		$list_table = $this->get_reviews_list_table();
		$method = ( new ReflectionClass( $list_table ) )->getMethod( 'set_review_status' );
		$method->setAccessible( true );

		$_REQUEST['comment_status'] = $request_status;

		$method->invoke( $list_table );

		global $comment_status;

		$this->assertSame( $expected_comment_status, $comment_status );
	}

	/** @see test_set_review_status */
	public function data_provider_set_review_status() : Generator {
		yield 'not set'          => [ null, 'all' ];
		yield 'invalid status'   => [ 'invalid', 'all' ];
		yield 'moderated status' => [ 'moderated', 'moderated' ];
		yield 'all statuses'     => [ 'all', 'all' ];
		yield 'approved status'  => [ 'approved', 'approved' ];
		yield 'spam status'      => [ 'spam', 'spam' ];
		yield 'trash status'     => [ 'trash', 'trash' ];
	}

	/**
	 * Tests that can set the review type when preparing items.
	 *
	 * @covers \Automattic\WooCommerce\Internal\Admin\ReviewsListTable::set_review_type()
	 * @dataProvider data_provider_set_review_type
	 *
	 * @param string $review_type          Review type.
	 * @param string $expected_review_type Expected review type to be set.
	 * @return void
	 * @throws ReflectionException If the method doesn't exist.
	 */
	public function test_set_review_type( $review_type, $expected_review_type ) {
		$list_table = $this->get_reviews_list_table();
		$method = ( new ReflectionClass( $list_table ) )->getMethod( 'set_review_type' );
		$method->setAccessible( true );

		if ( null !== $review_type ) {
			$_REQUEST['review_type'] = $review_type;
		} else {
			unset( $_REQUEST['review_type'] );
		}

		$method->invoke( $list_table );

		global $comment_type;

		$this->assertSame( $expected_review_type, $comment_type );
	}

	/** @see test_set_review_type */
	public function data_provider_set_review_type() : Generator {
		yield 'Type not set' => [ null, null ];
		yield 'All types'    => [ 'all', null ];
		yield 'Replies'      => [ 'comment', 'comment' ];
		yield 'Reviews'      => [ 'review', 'review' ];
		yield 'Other'        => [ 'other', 'other' ];
	}

	/**
	 * Tests that can get the sortable columns for the reviews table.
	 *
	 * @covers \Automattic\WooCommerce\Internal\Admin\ReviewsListTable::get_sortable_columns()
	 *
	 * @return void
	 * @throws ReflectionException If the method doesn't exist.
	 */
	public function test_get_sortable_columns() {
		$list_table = $this->get_reviews_list_table();
		$method = ( new ReflectionClass( $list_table ) )->getMethod( 'get_sortable_columns' );
		$method->setAccessible( true );

		$this->assertSame(
			[
				'author'   => 'comment_author',
				'response' => 'comment_post_ID',
				'date'     => 'comment_date_gmt',
				'type'     => 'comment_type',
				'rating'   => 'rating',
			],
			$method->invoke( $list_table )
		);
	}

	/**
	 * Tests that can get the sort arguments for the current request.
	 *
	 * @covers \Automattic\WooCommerce\Internal\Admin\ReviewsListTable::get_sort_arguments()
	 * @dataProvider data_provider_get_sort_arguments
	 *
	 * @param string|null $orderby       The orderby value that's set in the request.
	 * @param string|null $order         The order value that's set in the request.
	 * @param array       $expected_args Expected arguments.
	 * @return void
	 * @throws ReflectionException If the method doesn't exist.
	 */
	public function test_get_sort_arguments( ?string $orderby, ?string $order, array $expected_args ) {
		$list_table = $this->get_reviews_list_table();
		$method = ( new ReflectionClass( $list_table ) )->getMethod( 'get_sort_arguments' );
		$method->setAccessible( true );

		if ( null !== $orderby ) {
			$_REQUEST['orderby'] = $orderby;
		} else {
			unset( $_REQUEST['orderby'] );
		}

		if ( null !== $order ) {
			$_REQUEST['order'] = $order;
		} else {
			unset( $_REQUEST['order'] );
		}

		$this->assertSame( $expected_args, $method->invoke( $list_table ) );
	}

	/** @see test_get_sort_arguments */
	public function data_provider_get_sort_arguments() : Generator {
		yield 'order by comment_author desc' => [
			'comment_author',
			'desc',
			[
				'orderby' => 'comment_author',
				'order'   => 'desc',
			],
		];

		yield 'order by comment_post_ID asc' => [
			'comment_post_ID',
			'asc',
			[
				'orderby' => 'comment_post_ID',
				'order'   => 'asc',
			],
		];

		yield 'order by rating desc' => [
			'rating',
			'desc',
			[
				'meta_key' => 'rating',
				'orderby'  => 'meta_value_num',
				'order'    => 'desc',
			],
		];

		yield 'order by comment type desc' => [
			'comment_type',
			'desc',
			[
				'orderby' => 'comment_type',
				'order'   => 'desc',
			],
		];

		yield 'order by comment date ASC uppercase' => [
			'comment_date_gmt',
			'ASC',
			[
				'orderby' => 'comment_date_gmt',
				'order'   => 'asc',
			],
		];

		yield 'invalid orderby, invalid order' => [
			'invalid-orderby',
			'invalid-order',
			[
				'orderby' => 'comment_date_gmt',
				'order'   => 'desc',
			],
		];

		yield 'missing orderby, missing order' => [
			null,
			null,
			[
				'orderby' => 'comment_date_gmt',
				'order'   => 'desc',
			],
		];
	}

	/**
	 * Tests that can get the comment type argument for the current request.
	 *
	 * @covers \Automattic\WooCommerce\Internal\Admin\ReviewsListTable::get_filter_type_arguments()
	 * @dataProvider data_provider_get_filter_type_arguments
	 *
	 * @param string $review_type  The requested review type.
	 * @param string $comment_type The resulting comment type.
	 * @return void
	 * @throws ReflectionException If the method doesn't exist.
	 */
	public function test_get_filter_type_arguments( $review_type, $comment_type ) {
		$list_table = $this->get_reviews_list_table();
		$method = ( new ReflectionClass( $list_table ) )->getMethod( 'get_filter_type_arguments' );
		$method->setAccessible( true );

		if ( null !== ( $review_type ) ) {
			$_REQUEST['review_type'] = $review_type;
		} else {
			unset( $_REQUEST['review_type'] );
		}

		$args = $method->invoke( $list_table );

		$this->assertSame( $comment_type, $args['type'] ?? null );
	}

	/** @see test_get_filter_type_arguments */
	public function data_provider_get_filter_type_arguments() : Generator {
		yield 'No requested type' => [ null, null ];
		yield 'All types'         => [ 'all', null ];
		yield 'Replies'           => [ 'comment', 'comment' ];
		yield 'Reviews'           => [ 'review', 'review' ];
		yield 'Other'             => [ 'other', 'other' ];
	}

	/**
<<<<<<< HEAD
	 * Tests that can get the post ID argument for the current request.
	 *
	 * @covers \Automattic\WooCommerce\Internal\Admin\ReviewsListTable::get_filter_product_arguments()
	 *
	 * @return void
	 * @throws ReflectionException If the method or the property don't exist.
	 */
	public function test_get_filter_product_arguments() {
		$list_table = $this->get_reviews_list_table();
		$reflection = new ReflectionClass( $list_table );
		$method = $reflection->getMethod( 'get_filter_product_arguments' );
		$method->setAccessible( true );
		$property = $reflection->getProperty( 'current_product_for_reviews' );
		$property->setAccessible( true );

		$this->assertSame( [], $method->invoke( $list_table ) );

		$product = WC_Helper_Product::create_simple_product( true );

		$property->setValue( $list_table, $product );

		$this->assertSame( [ 'post_id' => $product->get_id() ], $method->invoke( $list_table ) );

		WC_Helper_Product::delete_product( $product->get_id() );
=======
	 * Tests that can set the filter rating for the current request.
	 *
	 * @covers \Automattic\WooCommerce\Internal\Admin\ReviewsListTable::get_filter_rating_arguments()
	 *
	 * @return void
	 * @throws ReflectionException If reflected method or property don't exist.
	 */
	public function test_get_filter_rating_arguments() {
		$list_table = $this->get_reviews_list_table();
		$reflection = new ReflectionClass( $list_table );
		$method = $reflection->getMethod( 'get_filter_rating_arguments' );
		$method->setAccessible( true );
		$property = $reflection->getProperty( 'current_reviews_rating' );
		$property->setAccessible( true );

		$property->setValue( $list_table, 0 );

		$args = $method->invoke( $list_table );

		$this->assertSame( [], $args );

		$property->setValue( $list_table, 5 );

		$args = $method->invoke( $list_table );

		$this->assertEquals(
			[
				'meta_query' => [
					[
						'key'     => 'rating',
						'value'   => 5,
						'compare' => '=',
						'type'    => 'NUMERIC',
					],
				],
			],
			$args
		);
>>>>>>> a9677551
	}

	/**
	 * Tests that can output the text for when no reviews are found.
	 *
	 * @covers \Automattic\WooCommerce\Internal\Admin\ReviewsListTable::no_items()
	 * @dataProvider data_provider_no_items
	 *
	 * @param string $status   Filtered status.
	 * @param string $expected Expected text.
	 * @return void
	 */
	public function test_no_items( string $status, string $expected ) {
		global $comment_status;
		$comment_status = $status; // phpcs:ignore WordPress.WP.GlobalVariablesOverride.Prohibited

		ob_start();

		$this->get_reviews_list_table()->no_items();

		$this->assertSame( $expected, ob_get_clean() );
	}

	/** @see test_no_items */
	public function data_provider_no_items() : \Generator {
		yield 'moderated filter' => [ 'moderated', 'No reviews awaiting moderation.' ];
		yield 'no filter'        => [ '', 'No reviews found.' ];
		yield 'spam filter'      => [ 'spam', 'No reviews found.' ];
	}

	/**
	 * Tests that can render the extra controls for the product reviews page.
	 *
	 * @covers \Automattic\WooCommerce\Internal\Admin\ReviewsListTable::extra_tablenav()
	 * @dataProvider data_provider_test_extra_tablenav()
	 *
	 * @param string   $position                  Position (top or bottom).
	 * @param bool     $has_items                 Whether the table has items.
	 * @param bool     $current_user_can_moderate Whether the current user has the capability to moderate comments.
	 * @param string   $status                    Filtered status.
	 * @param string   $expected_start            Output should start with this string.
	 * @param string[] $expected_elements         Output should contain these elements.
	 * @param string   $expected_end              Output should end with this string.
	 * @param string[] $not_expected_elements     Output should not contain these elements.
	 * @return void
	 * @throws ReflectionException If the method doesn't exist.
	 */
	public function test_extra_tablenav( string $position, bool $has_items, bool $current_user_can_moderate, string $status, string $expected_start, array $expected_elements, string $expected_end, array $not_expected_elements ) {
		global $comment_status;
		$comment_status = $status; // phpcs:ignore WordPress.WP.GlobalVariablesOverride.Prohibited

		$list_table = $this->get_reviews_list_table();
		$method = ( new ReflectionClass( $list_table ) )->getMethod( 'extra_tablenav' );
		$method->setAccessible( true );

		$review = $this->factory()->comment->create_and_get();
		$property = ( new ReflectionClass( $list_table ) )->getProperty( 'items' );
		$property->setAccessible( true );
		$property->setValue( $list_table, $has_items ? [ $review ] : [] );

		$property = ( new ReflectionClass( $list_table ) )->getProperty( 'current_user_can_moderate_reviews' );
		$property->setAccessible( true );
		$property->setValue( $list_table, $current_user_can_moderate );

		ob_start();

		$method->invokeArgs( $list_table, [ $position ] );

		$output = ob_get_clean();

		$this->assertStringStartsWith( $expected_start, $output );

		foreach ( $expected_elements as $element ) {
			$this->assertStringContainsString( $element, $output );
		}

		foreach ( $not_expected_elements as $element ) {
			$this->assertStringNotContainsString( $element, $output );
		}

		$this->assertStringEndsWith( $expected_end, $output );
	}

	/** @see test_extra_tablenav() */
	public function data_provider_test_extra_tablenav() : Generator {
		yield 'no items top' => [
			'position' => 'top',
			'has_items' => false,
			'current_user_can_moderate' => true,
			'status' => '',
			'expected_start' => '<div class="alignleft actions">',
			'expected_elements' => [],
			'expected_end' => '</div>',
			'not_expected_elements' => [
				'<input type="submit" name="filter_action" id="post-query-submit" class="button" value="Filter"',
				'<input type="hidden" id="_destroy_nonce" name="_destroy_nonce"',
				'<input type="hidden" name="_wp_http_referer"',
				'<input type="submit" name="delete_all" id="delete_all" class="button apply"',
			],
		];

		yield 'no items bottom' => [
			'position' => 'bottom',
			'has_items' => false,
			'current_user_can_moderate' => true,
			'status' => '',
			'expected_start' => '<div class="alignleft actions">',
			'expected_elements' => [],
			'expected_end' => '</div>',
			'not_expected_elements' => [
				'<input type="submit" name="filter_action" id="post-query-submit" class="button" value="Filter"',
				'<input type="hidden" id="_destroy_nonce" name="_destroy_nonce"',
				'<input type="hidden" name="_wp_http_referer"',
				'<input type="submit" name="delete_all" id="delete_all" class="button apply"',
			],
		];

		yield 'unfiltered with items top' => [
			'position' => 'top',
			'has_items' => true,
			'current_user_can_moderate' => true,
			'status' => '',
			'expected_start' => '<div class="alignleft actions">',
			'expected_elements' => [
				'<input type="submit" name="filter_action" id="post-query-submit" class="button" value="Filter"',
			],
			'expected_end' => '</div>',
			'not_expected_elements' => [
				'<input type="hidden" id="_destroy_nonce" name="_destroy_nonce"',
				'<input type="hidden" name="_wp_http_referer"',
				'<input type="submit" name="delete_all" id="delete_all" class="button apply"',
			],
		];

		yield 'unfiltered with items bottom' => [
			'position' => 'bottom',
			'has_items' => true,
			'current_user_can_moderate' => true,
			'status' => '',
			'expected_start' => '<div class="alignleft actions">',
			'expected_elements' => [],
			'expected_end' => '</div>',
			'not_expected_elements' => [
				'<input type="submit" name="filter_action" id="post-query-submit" class="button" value="Filter"',
				'<input type="hidden" id="_destroy_nonce" name="_destroy_nonce"',
				'<input type="hidden" name="_wp_http_referer"',
				'<input type="submit" name="delete_all" id="delete_all" class="button apply"',
			],
		];

		yield 'spam with items top' => [
			'position' => 'top',
			'has_items' => true,
			'current_user_can_moderate' => true,
			'status' => 'spam',
			'expected_start' => '<div class="alignleft actions">',
			'expected_elements' => [
				'<input type="submit" name="filter_action" id="post-query-submit" class="button" value="Filter"',
				'<input type="hidden" id="_destroy_nonce" name="_destroy_nonce"',
				'<input type="hidden" name="_wp_http_referer"',
				'<input type="submit" name="delete_all" id="delete_all" class="button apply" value="Empty Spam"',
			],
			'expected_end' => '</div>',
			'not_expected_elements' => [],
		];

		yield 'spam with items bottom' => [
			'position' => 'bottom',
			'has_items' => true,
			'current_user_can_moderate' => true,
			'status' => 'spam',
			'expected_start' => '<div class="alignleft actions">',
			'expected_elements' => [
				'<input type="hidden" id="_destroy_nonce" name="_destroy_nonce"',
				'<input type="hidden" name="_wp_http_referer"',
				'<input type="submit" name="delete_all" id="delete_all" class="button apply" value="Empty Spam"',
			],
			'expected_end' => '</div>',
			'not_expected_elements' => [
				'<input type="submit" name="filter_action" id="post-query-submit" class="button" value="Filter"',
			],
		];

		yield 'trash with items top' => [
			'position' => 'top',
			'has_items' => true,
			'current_user_can_moderate' => true,
			'status' => 'trash',
			'expected_start' => '<div class="alignleft actions">',
			'expected_elements' => [
				'<input type="submit" name="filter_action" id="post-query-submit" class="button" value="Filter"',
				'<input type="hidden" id="_destroy_nonce" name="_destroy_nonce"',
				'<input type="hidden" name="_wp_http_referer"',
				'<input type="submit" name="delete_all" id="delete_all" class="button apply" value="Empty Trash"',
			],
			'expected_end' => '</div>',
			'not_expected_elements' => [],
		];

		yield 'trash with items bottom' => [
			'position' => 'bottom',
			'has_items' => true,
			'current_user_can_moderate' => true,
			'status' => 'trash',
			'expected_start' => '<div class="alignleft actions">',
			'expected_elements' => [
				'<input type="hidden" id="_destroy_nonce" name="_destroy_nonce"',
				'<input type="hidden" name="_wp_http_referer"',
				'<input type="submit" name="delete_all" id="delete_all" class="button apply" value="Empty Trash"',
			],
			'expected_end' => '</div>',
			'not_expected_elements' => [
				'<input type="submit" name="filter_action" id="post-query-submit" class="button" value="Filter"',
			],
		];

		yield 'trash with items top and user cannot moderate' => [
			'position' => 'top',
			'has_items' => true,
			'current_user_can_moderate' => false,
			'status' => 'trash',
			'expected_start' => '<div class="alignleft actions">',
			'expected_elements' => [
				'<input type="submit" name="filter_action" id="post-query-submit" class="button" value="Filter"',
			],
			'expected_end' => '</div>',
			'not_expected_elements' => [
				'<input type="hidden" id="_destroy_nonce" name="_destroy_nonce"',
				'<input type="hidden" name="_wp_http_referer"',
				'<input type="submit" name="delete_all" id="delete_all" class="button apply"',
			],
		];

		yield 'trash with items bottom and user cannot moderate' => [
			'position' => 'bottom',
			'has_items' => true,
			'current_user_can_moderate' => false,
			'status' => 'trash',
			'expected_start' => '<div class="alignleft actions">',
			'expected_elements' => [],
			'expected_end' => '</div>',
			'not_expected_elements' => [
				'<input type="submit" name="filter_action" id="post-query-submit" class="button" value="Filter"',
				'<input type="hidden" id="_destroy_nonce" name="_destroy_nonce"',
				'<input type="hidden" name="_wp_http_referer"',
				'<input type="submit" name="delete_all" id="delete_all" class="button apply"',
			],
		];
	}

	/**
	 * Tests that can output a filter by review type dropdown element.
	 *
	 * @covers \Automattic\WooCommerce\Internal\Admin\ReviewsListTable::review_type_dropdown()
	 * @dataProvider data_provider_test_review_type_dropdown
	 *
	 * @param string $chosen_type The chosen review type to filter for.
	 * @return void
	 * @throws ReflectionException If the method is not defined.
	 */
	public function test_review_type_dropdown( $chosen_type ) {
		$list_table = $this->get_reviews_list_table();
		$method = ( new ReflectionClass( $list_table ) )->getMethod( 'review_type_dropdown' );
		$method->setAccessible( true );

		ob_start();

		$method->invokeArgs( $list_table, [ $chosen_type ] );

		$output = ob_get_clean();

		$this->assertStringContainsString( '<label class="screen-reader-text" for="filter-by-review-type">Filter by review type</label>', $output );
		$this->assertStringContainsString( '<select id="filter-by-review-type" name="review_type">', $output );

		if ( ! in_array( $chosen_type, [ 'all', 'comment', 'review' ], true ) ) {
			$this->assertStringNotContainsString( '<option value="' . $chosen_type . '"  selected', $output );
		} else {
			$this->assertStringContainsString( '<option value="' . $chosen_type . '"  selected', $output );
		}
	}

	/** @see test_review_type_dropdown */
	public function data_provider_test_review_type_dropdown() : Generator {
		yield 'Unknown type' => [ 'invalid' ];
		yield 'All'          => [ 'all' ];
		yield 'Replies'      => [ 'comment' ];
		yield 'Reviews'      => [ 'review' ];
	}

	/**
<<<<<<< HEAD
	 * Tests that can output a product search field for the product in context.
	 *
	 * @covers \Automattic\WooCommerce\Internal\Admin\ReviewsListTable::product_search()
	 *
	 * @return void
	 * @throws ReflectionException If the method is not defined.
	 */
	public function test_product_search() {
		$list_table = $this->get_reviews_list_table();
		$method = ( new ReflectionClass( $list_table ) )->getMethod( 'product_search' );
		$method->setAccessible( true );

		$product = WC_Helper_Product::create_simple_product( false );

		ob_start();

		$method->invokeArgs( $list_table, [ $product ] );

		$output = ob_get_clean();

		$this->assertStringContainsString( '<label class="screen-reader-text" for="filter-by-product">Filter by product</label>', $output );
		$this->assertStringContainsString( '<option value="' . $product->get_id() . '"', $output );
	}

=======
	 * Tests that can output a filter dropdown for review ratings.
	 *
	 * @covers \Automattic\WooCommerce\Internal\Admin\ReviewsListTable::review_rating_dropdown()
	 * @dataProvider data_provider_test_review_rating_dropdown
	 *
	 * @param string $chosen_rating The rating to filter reviews for.
	 * @return void
	 * @throws ReflectionException If the method is not defined.
	 */
	public function test_review_rating_dropdown( $chosen_rating ) {
		$list_table = $this->get_reviews_list_table();
		$method = ( new ReflectionClass( $list_table ) )->getMethod( 'review_rating_dropdown' );
		$method->setAccessible( true );

		ob_start();

		$method->invokeArgs( $list_table, [ $chosen_rating ] );

		$output = ob_get_clean();

		$this->assertStringContainsString( '<label class="screen-reader-text" for="filter-by-review-rating">Filter by review rating</label>', $output );
		$this->assertStringContainsString( '<select id="filter-by-review-rating" name="review_rating">', $output );
		$this->assertStringContainsString( '<option value="' . $chosen_rating . '"  selected', $output );
	}

	/** @see test_review_type_dropdown */
	public function data_provider_test_review_rating_dropdown() : Generator {
		yield 'All ratings'    => [ 0 ];
		yield '1 star'         => [ 1 ];
		yield '2 stars'        => [ 2 ];
		yield '3 stars'        => [ 3 ];
		yield '4 stars'        => [ 4 ];
		yield '5 stars'        => [ 5 ];
	}
>>>>>>> a9677551
}<|MERGE_RESOLUTION|>--- conflicted
+++ resolved
@@ -863,32 +863,6 @@
 	}
 
 	/**
-<<<<<<< HEAD
-	 * Tests that can get the post ID argument for the current request.
-	 *
-	 * @covers \Automattic\WooCommerce\Internal\Admin\ReviewsListTable::get_filter_product_arguments()
-	 *
-	 * @return void
-	 * @throws ReflectionException If the method or the property don't exist.
-	 */
-	public function test_get_filter_product_arguments() {
-		$list_table = $this->get_reviews_list_table();
-		$reflection = new ReflectionClass( $list_table );
-		$method = $reflection->getMethod( 'get_filter_product_arguments' );
-		$method->setAccessible( true );
-		$property = $reflection->getProperty( 'current_product_for_reviews' );
-		$property->setAccessible( true );
-
-		$this->assertSame( [], $method->invoke( $list_table ) );
-
-		$product = WC_Helper_Product::create_simple_product( true );
-
-		$property->setValue( $list_table, $product );
-
-		$this->assertSame( [ 'post_id' => $product->get_id() ], $method->invoke( $list_table ) );
-
-		WC_Helper_Product::delete_product( $product->get_id() );
-=======
 	 * Tests that can set the filter rating for the current request.
 	 *
 	 * @covers \Automattic\WooCommerce\Internal\Admin\ReviewsListTable::get_filter_rating_arguments()
@@ -927,7 +901,33 @@
 			],
 			$args
 		);
->>>>>>> a9677551
+	}
+
+	/**
+	 * Tests that can get the post ID argument for the current request.
+	 *
+	 * @covers \Automattic\WooCommerce\Internal\Admin\ReviewsListTable::get_filter_product_arguments()
+	 *
+	 * @return void
+	 * @throws ReflectionException If the method or the property don't exist.
+	 */
+	public function test_get_filter_product_arguments() {
+		$list_table = $this->get_reviews_list_table();
+		$reflection = new ReflectionClass( $list_table );
+		$method = $reflection->getMethod( 'get_filter_product_arguments' );
+		$method->setAccessible( true );
+		$property = $reflection->getProperty( 'current_product_for_reviews' );
+		$property->setAccessible( true );
+
+		$this->assertSame( [], $method->invoke( $list_table ) );
+
+		$product = WC_Helper_Product::create_simple_product( true );
+
+		$property->setValue( $list_table, $product );
+
+		$this->assertSame( [ 'post_id' => $product->get_id() ], $method->invoke( $list_table ) );
+
+		WC_Helper_Product::delete_product( $product->get_id() );
 	}
 
 	/**
@@ -1218,32 +1218,6 @@
 	}
 
 	/**
-<<<<<<< HEAD
-	 * Tests that can output a product search field for the product in context.
-	 *
-	 * @covers \Automattic\WooCommerce\Internal\Admin\ReviewsListTable::product_search()
-	 *
-	 * @return void
-	 * @throws ReflectionException If the method is not defined.
-	 */
-	public function test_product_search() {
-		$list_table = $this->get_reviews_list_table();
-		$method = ( new ReflectionClass( $list_table ) )->getMethod( 'product_search' );
-		$method->setAccessible( true );
-
-		$product = WC_Helper_Product::create_simple_product( false );
-
-		ob_start();
-
-		$method->invokeArgs( $list_table, [ $product ] );
-
-		$output = ob_get_clean();
-
-		$this->assertStringContainsString( '<label class="screen-reader-text" for="filter-by-product">Filter by product</label>', $output );
-		$this->assertStringContainsString( '<option value="' . $product->get_id() . '"', $output );
-	}
-
-=======
 	 * Tests that can output a filter dropdown for review ratings.
 	 *
 	 * @covers \Automattic\WooCommerce\Internal\Admin\ReviewsListTable::review_rating_dropdown()
@@ -1278,5 +1252,29 @@
 		yield '4 stars'        => [ 4 ];
 		yield '5 stars'        => [ 5 ];
 	}
->>>>>>> a9677551
+
+	/**
+	 * Tests that can output a product search field for the product in context.
+	 *
+	 * @covers \Automattic\WooCommerce\Internal\Admin\ReviewsListTable::product_search()
+	 *
+	 * @return void
+	 * @throws ReflectionException If the method is not defined.
+	 */
+	public function test_product_search() {
+		$list_table = $this->get_reviews_list_table();
+		$method = ( new ReflectionClass( $list_table ) )->getMethod( 'product_search' );
+		$method->setAccessible( true );
+
+		$product = WC_Helper_Product::create_simple_product( false );
+
+		ob_start();
+
+		$method->invokeArgs( $list_table, [ $product ] );
+
+		$output = ob_get_clean();
+
+		$this->assertStringContainsString( '<label class="screen-reader-text" for="filter-by-product">Filter by product</label>', $output );
+		$this->assertStringContainsString( '<option value="' . $product->get_id() . '"', $output );
+	}
 }