--- conflicted
+++ resolved
@@ -86,17 +86,11 @@
 		$params = wp_parse_args(
 			$params,
 			array(
-<<<<<<< HEAD
-				'woocommerceOnSale'      => false,
-				'woocommerceAttributes'  => array(),
-				'woocommerceStockStatus' => array(),
-				'priceRange'             => array(),
-=======
 				'featured'               => false,
 				'woocommerceOnSale'      => false,
 				'woocommerceAttributes'  => array(),
 				'woocommerceStockStatus' => array(),
->>>>>>> 65fe267f
+        'priceRange'             => array(),
 			)
 		);
 
@@ -632,16 +626,12 @@
 					'taxonomy' => 'pa_test',
 					'termId'   => 1,
 				),
-<<<<<<< HEAD
 			),
 			'woocommerceStockStatus' => array( 'instock', 'outofstock' ),
 			'priceRange'             => array(
 				'min' => 1,
 				'max' => 100,
-=======
->>>>>>> 65fe267f
-			),
-			'woocommerceStockStatus' => array( 'instock', 'outofstock' ),
+			),
 		);
 		$request = $this->build_request( $params );
 
