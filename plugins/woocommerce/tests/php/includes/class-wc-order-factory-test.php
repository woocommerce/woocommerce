--- conflicted
+++ resolved
@@ -25,11 +25,7 @@
 
 	/**
 	 * Restore COT state after the test.
-<<<<<<< HEAD
-	 *=
-=======
 	 *
->>>>>>> 1e700b90
 	 * @return void
 	 */
 	public function tearDown(): void {
