--- conflicted
+++ resolved
@@ -413,7 +413,6 @@
 			} );
 		} );
 
-<<<<<<< HEAD
 		sleep( randomIntBetween( `${ think_time_min }`, `${ think_time_max }` ) );
 	}
 
@@ -431,7 +430,179 @@
 				admin_open_order_base = `${ admin_update_order_base }&id=${ hpos_post_id }`;
 			} else {
 				admin_open_order_base = `${ admin_update_order_base }?post=${ post_id }`;
-=======
+			}
+
+			response = http.get(
+				`${ base_url }/wp-admin/${ admin_open_order_base }&action=edit`,
+				{
+					headers: requestHeaders,
+					tags: { name: 'Merchant - Open Order' },
+				}
+			);
+			check( response, {
+				'is status 200': ( r ) => r.status === 200,
+				"body contains: 'Edit order' header": ( response ) =>
+					response.body.includes( `${ admin_open_order_assert }` ),
+			} );
+		} );
+
+		sleep( randomIntBetween( `${ think_time_min }`, `${ think_time_max }` ) );
+	}
+
+	if ( includedTests.update ) {
+		group( 'Update Order', function () {
+			const requestHeaders = Object.assign(
+				{},
+				htmlRequestHeader,
+				commonRequestHeaders,
+				commonGetRequestHeaders,
+				contentTypeRequestHeader,
+				commonNonStandardHeaders
+			);
+
+			const orderParams = new URLSearchParams( [
+				[ '_ajax_nonce-add-meta', `${ ajax_nonce_add_meta }` ],
+				[ '_billing_address_1', `${ addresses_guest_billing_address_1 }` ],
+				[ '_billing_address_2', `${ addresses_guest_billing_address_2 }` ],
+				[ '_billing_city', `${ addresses_guest_billing_city }` ],
+				[ '_billing_company', `${ addresses_guest_billing_company }` ],
+				[ '_billing_country', `${ addresses_guest_billing_country }` ],
+				[ '_billing_email', `${ addresses_guest_billing_email }` ],
+				[
+					'_billing_first_name',
+					`${ addresses_guest_billing_first_name }`,
+				],
+				[ '_billing_last_name', `${ addresses_guest_billing_last_name }` ],
+				[ '_billing_phone', `${ addresses_guest_billing_phone }` ],
+				[ '_billing_postcode', `${ addresses_guest_billing_postcode }` ],
+				[ '_billing_state', `${ addresses_guest_billing_state }` ],
+				[ '_shipping_address_1', `${ addresses_guest_billing_address_1 }` ],
+				[ '_shipping_address_2', `${ addresses_guest_billing_address_2 }` ],
+				[ '_shipping_city', `${ addresses_guest_billing_city }` ],
+				[ '_shipping_company', `${ addresses_guest_billing_company }` ],
+				[ '_shipping_country', `${ addresses_guest_billing_country }` ],
+				[
+					'_shipping_first_name',
+					`${ addresses_guest_billing_first_name }`,
+				],
+				[ '_shipping_last_name', `${ addresses_guest_billing_last_name }` ],
+				[ '_shipping_phone', `${ addresses_guest_billing_phone }` ],
+				[ '_shipping_postcode', `${ addresses_guest_billing_postcode }` ],
+				[ '_shipping_state', `${ addresses_guest_billing_state }` ],
+				[ '_payment_method', `${ payment_method }` ],
+				[ '_transaction_id', '' ],
+				[ '_wp_http_referer', '' ],
+				[ '_wp_original_http_referer', '' ],
+				[ '_wpnonce', `${ wpnonce }` ],
+				[ 'action', 'editpost' ],
+				[ 'closedpostboxesnonce', `${ closed_postboxes_nonce }` ],
+				[ 'customer_user', '' ],
+				[ 'excerpt', '' ],
+				[ 'meta-box-order-nonce', `${ meta_box_order_nonce }` ],
+				[ 'metakeyinput', '' ],
+				[ 'metakeyselect', '%23NONE%23' ],
+				[ 'metavalue', '' ],
+				[ 'order_date', `${ order_date }` ],
+				[ 'order_date_hour', '01' ],
+				[ 'order_date_minute', '01' ],
+				[ 'order_date_second', '01' ],
+				[ 'order_note', '' ],
+				[ 'order_note_type', '' ],
+				[ 'order_status', 'wc-completed' ],
+				[ 'original_post_status', 'wc-pending' ],
+				[ 'original_post_title', '' ],
+				[ 'originalaction', 'editpost' ],
+				[ 'post_ID', `${ post_id }` ],
+				[ 'post_author', '1' ],
+				[ 'post_status', 'pending' ],
+				[ 'post_title', '%2COrder' ],
+				[ 'post_type', 'shop_order' ],
+				[ 'referredby', '' ],
+				[ 'samplepermalinknonce', `${ sample_permalink_nonce }` ],
+				[ 'save', 'Update' ],
+				[ 'user_ID', '1' ],
+				[ 'wc_order_action', '' ],
+				[ 'woocommerce_meta_nonce', `${ woocommerce_meta_nonce }` ],
+			] );
+
+			const cotOrderParams = new URLSearchParams( [
+				[ '_ajax_nonce-add-meta', `${ ajax_nonce_add_meta }` ],
+				[ '_billing_address_1', `${ addresses_guest_billing_address_1 }` ],
+				[ '_billing_address_2', `${ addresses_guest_billing_address_2 }` ],
+				[ '_billing_city', `${ addresses_guest_billing_city }` ],
+				[ '_billing_company', `${ addresses_guest_billing_company }` ],
+				[ '_billing_country', `${ addresses_guest_billing_country }` ],
+				[ '_billing_email', `${ addresses_guest_billing_email }` ],
+				[
+					'_billing_first_name',
+					`${ addresses_guest_billing_first_name }`,
+				],
+				[ '_billing_last_name', `${ addresses_guest_billing_last_name }` ],
+				[ '_billing_phone', `${ addresses_guest_billing_phone }` ],
+				[ '_billing_postcode', `${ addresses_guest_billing_postcode }` ],
+				[ '_billing_state', `${ addresses_guest_billing_state }` ],
+				[ '_shipping_address_1', `${ addresses_guest_billing_address_1 }` ],
+				[ '_shipping_address_2', `${ addresses_guest_billing_address_2 }` ],
+				[ '_shipping_city', `${ addresses_guest_billing_city }` ],
+				[ '_shipping_company', `${ addresses_guest_billing_company }` ],
+				[ '_shipping_country', `${ addresses_guest_billing_country }` ],
+				[
+					'_shipping_first_name',
+					`${ addresses_guest_billing_first_name }`,
+				],
+				[ '_shipping_last_name', `${ addresses_guest_billing_last_name }` ],
+				[ '_shipping_phone', `${ addresses_guest_billing_phone }` ],
+				[ '_shipping_postcode', `${ addresses_guest_billing_postcode }` ],
+				[ '_shipping_state', `${ addresses_guest_billing_state }` ],
+				[ '_payment_method', `${ payment_method }` ],
+				[ '_transaction_id', '' ],
+				[ '_wp_http_referer', '' ],
+				[ '_wpnonce', `${ wpnonce }` ],
+				[ 'action', 'edit_order' ],
+				[ 'customer_user', '' ],
+				[ 'excerpt', '' ],
+				[ 'metakeyinput', '' ],
+				[ 'metavalue', '' ],
+				[ 'order_date', `${ order_date }` ],
+				[ 'order_date_hour', '01' ],
+				[ 'order_date_minute', '01' ],
+				[ 'order_date_second', '01' ],
+				[ 'order_note', '' ],
+				[ 'order_note_type', '' ],
+				[ 'order_status', 'wc-completed' ],
+				[ 'original_order_status', 'pending' ],
+				[ 'post_status', 'pending' ],
+				[ 'post_title', 'Order' ],
+				[ 'referredby', '' ],
+				[ 'save', 'Save' ],
+				[ 'wc_order_action', '' ],
+				[ 'woocommerce_meta_nonce', `${ woocommerce_meta_nonce }` ],
+			] );
+
+			if ( cot_status === true ) {
+				admin_update_order_id = `${ admin_update_order_base }&id=${ hpos_post_id }`;
+				admin_update_order_params = cotOrderParams.toString();
+			} else {
+				admin_update_order_params = orderParams.toString();
+				admin_update_order_id = `${ admin_open_order_base }`;
+			}
+
+			response = http.post(
+				`${ base_url }/wp-admin/${ admin_update_order_id }`,
+				admin_update_order_params.toString(),
+				{
+					headers: requestHeaders,
+					tags: { name: 'Merchant - Update Existing Order Status' },
+				}
+			);
+			check( response, {
+				'is status 200': ( r ) => r.status === 200,
+				"body contains: 'Order updated' confirmation": ( response ) =>
+					response.body.includes( `${ admin_update_order_assert }` ),
+			} );
+		} );
+	}
+
 	sleep( randomIntBetween( `${ think_time_min }`, `${ think_time_max }` ) );
 
 	group( 'Create New Order', function () {
@@ -581,180 +752,202 @@
 			{
 				headers: requestHeaders,
 				tags: { name: 'Merchant - Create New Order' },
->>>>>>> dfd3c9fb
 			}
-
-			response = http.get(
-				`${ base_url }/wp-admin/${ admin_open_order_base }&action=edit`,
-				{
-					headers: requestHeaders,
-					tags: { name: 'Merchant - Open Order' },
-				}
-			);
-			check( response, {
-				'is status 200': ( r ) => r.status === 200,
-				"body contains: 'Edit order' header": ( response ) =>
-					response.body.includes( `${ admin_open_order_assert }` ),
-			} );
+		);
+		check( response, {
+			'is status 200': ( r ) => r.status === 200,
+			"body contains: 'Edit order' header": ( response ) =>
+				response.body.includes( `${ admin_open_order_assert }` ),
+			"body contains: 'Order updated' confirmation": ( response ) =>
+				response.body.includes( `${ admin_created_order_assert }` ),
 		} );
-
-		sleep( randomIntBetween( `${ think_time_min }`, `${ think_time_max }` ) );
-	}
-
-	if ( includedTests.update ) {
-		group( 'Update Order', function () {
-			const requestHeaders = Object.assign(
-				{},
-				htmlRequestHeader,
-				commonRequestHeaders,
-				commonGetRequestHeaders,
-				contentTypeRequestHeader,
-				commonNonStandardHeaders
-			);
-
-			const orderParams = new URLSearchParams( [
-				[ '_ajax_nonce-add-meta', `${ ajax_nonce_add_meta }` ],
-				[ '_billing_address_1', `${ addresses_guest_billing_address_1 }` ],
-				[ '_billing_address_2', `${ addresses_guest_billing_address_2 }` ],
-				[ '_billing_city', `${ addresses_guest_billing_city }` ],
-				[ '_billing_company', `${ addresses_guest_billing_company }` ],
-				[ '_billing_country', `${ addresses_guest_billing_country }` ],
-				[ '_billing_email', `${ addresses_guest_billing_email }` ],
-				[
-					'_billing_first_name',
-					`${ addresses_guest_billing_first_name }`,
-				],
-				[ '_billing_last_name', `${ addresses_guest_billing_last_name }` ],
-				[ '_billing_phone', `${ addresses_guest_billing_phone }` ],
-				[ '_billing_postcode', `${ addresses_guest_billing_postcode }` ],
-				[ '_billing_state', `${ addresses_guest_billing_state }` ],
-				[ '_shipping_address_1', `${ addresses_guest_billing_address_1 }` ],
-				[ '_shipping_address_2', `${ addresses_guest_billing_address_2 }` ],
-				[ '_shipping_city', `${ addresses_guest_billing_city }` ],
-				[ '_shipping_company', `${ addresses_guest_billing_company }` ],
-				[ '_shipping_country', `${ addresses_guest_billing_country }` ],
-				[
-					'_shipping_first_name',
-					`${ addresses_guest_billing_first_name }`,
-				],
-				[ '_shipping_last_name', `${ addresses_guest_billing_last_name }` ],
-				[ '_shipping_phone', `${ addresses_guest_billing_phone }` ],
-				[ '_shipping_postcode', `${ addresses_guest_billing_postcode }` ],
-				[ '_shipping_state', `${ addresses_guest_billing_state }` ],
-				[ '_payment_method', `${ payment_method }` ],
-				[ '_transaction_id', '' ],
-				[ '_wp_http_referer', '' ],
-				[ '_wp_original_http_referer', '' ],
-				[ '_wpnonce', `${ wpnonce }` ],
-				[ 'action', 'editpost' ],
-				[ 'closedpostboxesnonce', `${ closed_postboxes_nonce }` ],
-				[ 'customer_user', '' ],
-				[ 'excerpt', '' ],
-				[ 'meta-box-order-nonce', `${ meta_box_order_nonce }` ],
-				[ 'metakeyinput', '' ],
-				[ 'metakeyselect', '%23NONE%23' ],
-				[ 'metavalue', '' ],
-				[ 'order_date', `${ order_date }` ],
-				[ 'order_date_hour', '01' ],
-				[ 'order_date_minute', '01' ],
-				[ 'order_date_second', '01' ],
-				[ 'order_note', '' ],
-				[ 'order_note_type', '' ],
-				[ 'order_status', 'wc-completed' ],
-				[ 'original_post_status', 'wc-pending' ],
-				[ 'original_post_title', '' ],
-				[ 'originalaction', 'editpost' ],
-				[ 'post_ID', `${ post_id }` ],
-				[ 'post_author', '1' ],
-				[ 'post_status', 'pending' ],
-				[ 'post_title', '%2COrder' ],
-				[ 'post_type', 'shop_order' ],
-				[ 'referredby', '' ],
-				[ 'samplepermalinknonce', `${ sample_permalink_nonce }` ],
-				[ 'save', 'Update' ],
-				[ 'user_ID', '1' ],
-				[ 'wc_order_action', '' ],
-				[ 'woocommerce_meta_nonce', `${ woocommerce_meta_nonce }` ],
-			] );
-
-			const cotOrderParams = new URLSearchParams( [
-				[ '_ajax_nonce-add-meta', `${ ajax_nonce_add_meta }` ],
-				[ '_billing_address_1', `${ addresses_guest_billing_address_1 }` ],
-				[ '_billing_address_2', `${ addresses_guest_billing_address_2 }` ],
-				[ '_billing_city', `${ addresses_guest_billing_city }` ],
-				[ '_billing_company', `${ addresses_guest_billing_company }` ],
-				[ '_billing_country', `${ addresses_guest_billing_country }` ],
-				[ '_billing_email', `${ addresses_guest_billing_email }` ],
-				[
-					'_billing_first_name',
-					`${ addresses_guest_billing_first_name }`,
-				],
-				[ '_billing_last_name', `${ addresses_guest_billing_last_name }` ],
-				[ '_billing_phone', `${ addresses_guest_billing_phone }` ],
-				[ '_billing_postcode', `${ addresses_guest_billing_postcode }` ],
-				[ '_billing_state', `${ addresses_guest_billing_state }` ],
-				[ '_shipping_address_1', `${ addresses_guest_billing_address_1 }` ],
-				[ '_shipping_address_2', `${ addresses_guest_billing_address_2 }` ],
-				[ '_shipping_city', `${ addresses_guest_billing_city }` ],
-				[ '_shipping_company', `${ addresses_guest_billing_company }` ],
-				[ '_shipping_country', `${ addresses_guest_billing_country }` ],
-				[
-					'_shipping_first_name',
-					`${ addresses_guest_billing_first_name }`,
-				],
-				[ '_shipping_last_name', `${ addresses_guest_billing_last_name }` ],
-				[ '_shipping_phone', `${ addresses_guest_billing_phone }` ],
-				[ '_shipping_postcode', `${ addresses_guest_billing_postcode }` ],
-				[ '_shipping_state', `${ addresses_guest_billing_state }` ],
-				[ '_payment_method', `${ payment_method }` ],
-				[ '_transaction_id', '' ],
-				[ '_wp_http_referer', '' ],
-				[ '_wpnonce', `${ wpnonce }` ],
-				[ 'action', 'edit_order' ],
-				[ 'customer_user', '' ],
-				[ 'excerpt', '' ],
-				[ 'metakeyinput', '' ],
-				[ 'metavalue', '' ],
-				[ 'order_date', `${ order_date }` ],
-				[ 'order_date_hour', '01' ],
-				[ 'order_date_minute', '01' ],
-				[ 'order_date_second', '01' ],
-				[ 'order_note', '' ],
-				[ 'order_note_type', '' ],
-				[ 'order_status', 'wc-completed' ],
-				[ 'original_order_status', 'pending' ],
-				[ 'post_status', 'pending' ],
-				[ 'post_title', 'Order' ],
-				[ 'referredby', '' ],
-				[ 'save', 'Save' ],
-				[ 'wc_order_action', '' ],
-				[ 'woocommerce_meta_nonce', `${ woocommerce_meta_nonce }` ],
-			] );
-
-			if ( cot_status === true ) {
-				admin_update_order_id = `${ admin_update_order_base }&id=${ hpos_post_id }`;
-				admin_update_order_params = cotOrderParams.toString();
-			} else {
-				admin_update_order_params = orderParams.toString();
-				admin_update_order_id = `${ admin_open_order_base }`;
+	} );
+
+	sleep( randomIntBetween( `${ think_time_min }`, `${ think_time_max }` ) );
+
+	group( 'Open Order', function () {
+		const requestHeaders = Object.assign(
+			{},
+			htmlRequestHeader,
+			commonRequestHeaders,
+			commonGetRequestHeaders,
+			commonNonStandardHeaders
+		);
+
+		if ( cot_status === true ) {
+			admin_open_order_base = `${ admin_update_order_base }&id=${ hpos_post_id }`;
+		} else {
+			admin_open_order_base = `${ admin_update_order_base }?post=${ post_id }`;
+		}
+
+		response = http.get(
+			`${ base_url }/wp-admin/${ admin_open_order_base }&action=edit`,
+			{
+				headers: requestHeaders,
+				tags: { name: 'Merchant - Open Order' },
 			}
-
-			response = http.post(
-				`${ base_url }/wp-admin/${ admin_update_order_id }`,
-				admin_update_order_params.toString(),
-				{
-					headers: requestHeaders,
-					tags: { name: 'Merchant - Update Existing Order Status' },
-				}
-			);
-			check( response, {
-				'is status 200': ( r ) => r.status === 200,
-				"body contains: 'Order updated' confirmation": ( response ) =>
-					response.body.includes( `${ admin_update_order_assert }` ),
-			} );
+		);
+		check( response, {
+			'is status 200': ( r ) => r.status === 200,
+			"body contains: 'Edit order' header": ( response ) =>
+				response.body.includes( `${ admin_open_order_assert }` ),
 		} );
-	}
-}
+	} );
+
+	sleep( randomIntBetween( `${ think_time_min }`, `${ think_time_max }` ) );
+
+	group( 'Update Order', function () {
+		const requestHeaders = Object.assign(
+			{},
+			htmlRequestHeader,
+			commonRequestHeaders,
+			commonGetRequestHeaders,
+			contentTypeRequestHeader,
+			commonNonStandardHeaders
+		);
+
+		const orderParams = new URLSearchParams( [
+			[ '_ajax_nonce-add-meta', `${ ajax_nonce_add_meta }` ],
+			[ '_billing_address_1', `${ addresses_guest_billing_address_1 }` ],
+			[ '_billing_address_2', `${ addresses_guest_billing_address_2 }` ],
+			[ '_billing_city', `${ addresses_guest_billing_city }` ],
+			[ '_billing_company', `${ addresses_guest_billing_company }` ],
+			[ '_billing_country', `${ addresses_guest_billing_country }` ],
+			[ '_billing_email', `${ addresses_guest_billing_email }` ],
+			[
+				'_billing_first_name',
+				`${ addresses_guest_billing_first_name }`,
+			],
+			[ '_billing_last_name', `${ addresses_guest_billing_last_name }` ],
+			[ '_billing_phone', `${ addresses_guest_billing_phone }` ],
+			[ '_billing_postcode', `${ addresses_guest_billing_postcode }` ],
+			[ '_billing_state', `${ addresses_guest_billing_state }` ],
+			[ '_shipping_address_1', `${ addresses_guest_billing_address_1 }` ],
+			[ '_shipping_address_2', `${ addresses_guest_billing_address_2 }` ],
+			[ '_shipping_city', `${ addresses_guest_billing_city }` ],
+			[ '_shipping_company', `${ addresses_guest_billing_company }` ],
+			[ '_shipping_country', `${ addresses_guest_billing_country }` ],
+			[
+				'_shipping_first_name',
+				`${ addresses_guest_billing_first_name }`,
+			],
+			[ '_shipping_last_name', `${ addresses_guest_billing_last_name }` ],
+			[ '_shipping_phone', `${ addresses_guest_billing_phone }` ],
+			[ '_shipping_postcode', `${ addresses_guest_billing_postcode }` ],
+			[ '_shipping_state', `${ addresses_guest_billing_state }` ],
+			[ '_payment_method', `${ payment_method }` ],
+			[ '_transaction_id', '' ],
+			[ '_wp_http_referer', '' ],
+			[ '_wp_original_http_referer', '' ],
+			[ '_wpnonce', `${ wpnonce }` ],
+			[ 'action', 'editpost' ],
+			[ 'closedpostboxesnonce', `${ closed_postboxes_nonce }` ],
+			[ 'customer_user', '' ],
+			[ 'excerpt', '' ],
+			[ 'meta-box-order-nonce', `${ meta_box_order_nonce }` ],
+			[ 'metakeyinput', '' ],
+			[ 'metakeyselect', '%23NONE%23' ],
+			[ 'metavalue', '' ],
+			[ 'order_date', `${ order_date }` ],
+			[ 'order_date_hour', '01' ],
+			[ 'order_date_minute', '01' ],
+			[ 'order_date_second', '01' ],
+			[ 'order_note', '' ],
+			[ 'order_note_type', '' ],
+			[ 'order_status', 'wc-completed' ],
+			[ 'original_post_status', 'wc-pending' ],
+			[ 'original_post_title', '' ],
+			[ 'originalaction', 'editpost' ],
+			[ 'post_ID', `${ post_id }` ],
+			[ 'post_author', '1' ],
+			[ 'post_status', 'pending' ],
+			[ 'post_title', '%2COrder' ],
+			[ 'post_type', 'shop_order' ],
+			[ 'referredby', '' ],
+			[ 'samplepermalinknonce', `${ sample_permalink_nonce }` ],
+			[ 'save', 'Update' ],
+			[ 'user_ID', '1' ],
+			[ 'wc_order_action', '' ],
+			[ 'woocommerce_meta_nonce', `${ woocommerce_meta_nonce }` ],
+		] );
+
+		const cotOrderParams = new URLSearchParams( [
+			[ '_ajax_nonce-add-meta', `${ ajax_nonce_add_meta }` ],
+			[ '_billing_address_1', `${ addresses_guest_billing_address_1 }` ],
+			[ '_billing_address_2', `${ addresses_guest_billing_address_2 }` ],
+			[ '_billing_city', `${ addresses_guest_billing_city }` ],
+			[ '_billing_company', `${ addresses_guest_billing_company }` ],
+			[ '_billing_country', `${ addresses_guest_billing_country }` ],
+			[ '_billing_email', `${ addresses_guest_billing_email }` ],
+			[
+				'_billing_first_name',
+				`${ addresses_guest_billing_first_name }`,
+			],
+			[ '_billing_last_name', `${ addresses_guest_billing_last_name }` ],
+			[ '_billing_phone', `${ addresses_guest_billing_phone }` ],
+			[ '_billing_postcode', `${ addresses_guest_billing_postcode }` ],
+			[ '_billing_state', `${ addresses_guest_billing_state }` ],
+			[ '_shipping_address_1', `${ addresses_guest_billing_address_1 }` ],
+			[ '_shipping_address_2', `${ addresses_guest_billing_address_2 }` ],
+			[ '_shipping_city', `${ addresses_guest_billing_city }` ],
+			[ '_shipping_company', `${ addresses_guest_billing_company }` ],
+			[ '_shipping_country', `${ addresses_guest_billing_country }` ],
+			[
+				'_shipping_first_name',
+				`${ addresses_guest_billing_first_name }`,
+			],
+			[ '_shipping_last_name', `${ addresses_guest_billing_last_name }` ],
+			[ '_shipping_phone', `${ addresses_guest_billing_phone }` ],
+			[ '_shipping_postcode', `${ addresses_guest_billing_postcode }` ],
+			[ '_shipping_state', `${ addresses_guest_billing_state }` ],
+			[ '_payment_method', `${ payment_method }` ],
+			[ '_transaction_id', '' ],
+			[ '_wp_http_referer', '' ],
+			[ '_wpnonce', `${ wpnonce }` ],
+			[ 'action', 'edit_order' ],
+			[ 'customer_user', '' ],
+			[ 'excerpt', '' ],
+			[ 'metakeyinput', '' ],
+			[ 'metavalue', '' ],
+			[ 'order_date', `${ order_date }` ],
+			[ 'order_date_hour', '01' ],
+			[ 'order_date_minute', '01' ],
+			[ 'order_date_second', '01' ],
+			[ 'order_note', '' ],
+			[ 'order_note_type', '' ],
+			[ 'order_status', 'wc-completed' ],
+			[ 'original_order_status', 'pending' ],
+			[ 'post_status', 'pending' ],
+			[ 'post_title', 'Order' ],
+			[ 'referredby', '' ],
+			[ 'save', 'Save' ],
+			[ 'wc_order_action', '' ],
+			[ 'woocommerce_meta_nonce', `${ woocommerce_meta_nonce }` ],
+		] );
+
+		if ( cot_status === true ) {
+			admin_update_order_id = `${ admin_update_order_base }&id=${ hpos_post_id }`;
+			admin_update_order_params = cotOrderParams.toString();
+		} else {
+			admin_update_order_params = orderParams.toString();
+			admin_update_order_id = `${ admin_open_order_base }`;
+		}
+
+		response = http.post(
+			`${ base_url }/wp-admin/${ admin_update_order_id }`,
+			admin_update_order_params.toString(),
+			{
+				headers: requestHeaders,
+				tags: { name: 'Merchant - Update Existing Order Status' },
+			}
+		);
+		check( response, {
+			'is status 200': ( r ) => r.status === 200,
+			"body contains: 'Order updated' confirmation": ( response ) =>
+				response.body.includes( `${ admin_update_order_assert }` ),
+		} );
+	} );
+};
 
 export default function () {
 	addOrder();
