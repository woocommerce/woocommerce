const { devices } = require( '@playwright/test' );
<<<<<<< HEAD
const { CI, E2E_MAX_FAILURES, ALLURE_RESULTS_DIR } = process.env;
=======
const {
	CI,
	E2E_MAX_FAILURES,
	BASE_URL,
	DEFAULT_TIMEOUT_OVERRIDE,
} = process.env;
>>>>>>> 64ee20ff

const config = {
	timeout: DEFAULT_TIMEOUT_OVERRIDE
		? Number( DEFAULT_TIMEOUT_OVERRIDE )
		: 90 * 1000,
	expect: { timeout: 20 * 1000 },
	outputDir: './report',
	globalSetup: require.resolve( './global-setup' ),
	globalTeardown: require.resolve( './global-teardown' ),
	testDir: 'tests',
	retries: CI ? 4 : 2,
	workers: 4,
	reporter: [
		[ 'list' ],
		[
			'html',
			{
				outputFolder: 'output',
				open: CI ? 'never' : 'always',
			},
		],
		[
			'allure-playwright',
			{
				outputFolder:
					ALLURE_RESULTS_DIR ?? 'tests/e2e-pw/allure-results',
			},
		],
		[ 'json', { outputFile: 'tests/e2e-pw/test-results.json' } ],
	],
	maxFailures: E2E_MAX_FAILURES ? Number( E2E_MAX_FAILURES ) : 0,
	use: {
		screenshot: 'only-on-failure',
		video: 'on-first-retry',
		trace: 'retain-on-failure',
		viewport: { width: 1280, height: 720 },
<<<<<<< HEAD
		baseURL: 'http://localhost:8086',
		stateDir: 'tests/e2e-pw/storage/',
=======
		baseURL: BASE_URL ?? 'http://localhost:8086',
		stateDir: 'e2e/storage/',
>>>>>>> 64ee20ff
	},
	projects: [
		{
			name: 'Chrome',
			use: { ...devices[ 'Desktop Chrome' ] },
		},
	],
};

module.exports = config;<|MERGE_RESOLUTION|>--- conflicted
+++ resolved
@@ -1,14 +1,11 @@
 const { devices } = require( '@playwright/test' );
-<<<<<<< HEAD
-const { CI, E2E_MAX_FAILURES, ALLURE_RESULTS_DIR } = process.env;
-=======
 const {
+	ALLURE_RESULTS_DIR,
+	BASE_URL,
 	CI,
+	DEFAULT_TIMEOUT_OVERRIDE,
 	E2E_MAX_FAILURES,
-	BASE_URL,
-	DEFAULT_TIMEOUT_OVERRIDE,
 } = process.env;
->>>>>>> 64ee20ff
 
 const config = {
 	timeout: DEFAULT_TIMEOUT_OVERRIDE
@@ -41,17 +38,12 @@
 	],
 	maxFailures: E2E_MAX_FAILURES ? Number( E2E_MAX_FAILURES ) : 0,
 	use: {
+		baseURL: BASE_URL ?? 'http://localhost:8086',
 		screenshot: 'only-on-failure',
+		stateDir: 'tests/e2e-pw/storage/',
+		trace: 'retain-on-failure',
 		video: 'on-first-retry',
-		trace: 'retain-on-failure',
 		viewport: { width: 1280, height: 720 },
-<<<<<<< HEAD
-		baseURL: 'http://localhost:8086',
-		stateDir: 'tests/e2e-pw/storage/',
-=======
-		baseURL: BASE_URL ?? 'http://localhost:8086',
-		stateDir: 'e2e/storage/',
->>>>>>> 64ee20ff
 	},
 	projects: [
 		{
