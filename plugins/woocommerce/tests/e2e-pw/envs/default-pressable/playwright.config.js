--- conflicted
+++ resolved
@@ -12,13 +12,10 @@
 				'**/merchant/products/add-variable-product/**/*.spec.js',
 				'**/activate-and-setup/**/*.spec.js',
 				'**/merchant/products/block-editor/**/*.spec.js',
-<<<<<<< HEAD
-				'**/customize-store/**/*.spec.js',
-=======
 				'**/admin-analytics/**/*.spec.js',
 				'**/admin-marketing/**/*.spec.js',
 				'**/admin-tasks/**/*.spec.js',
->>>>>>> bd9716a3
+				'**/customize-store/**/*.spec.js',
 			],
 			grepInvert: /@skip-on-default-pressable/,
 		},
