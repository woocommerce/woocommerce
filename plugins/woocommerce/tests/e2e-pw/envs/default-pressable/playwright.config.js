let config = require( '../../playwright.config.js' );
const { devices } = require( '@playwright/test' );

config = {
	...config,
	projects: [
		{
			name: 'default pressable',
			use: { ...devices[ 'Desktop Chrome' ] },
			testMatch: [
				'**/basic.spec.js',
				'**/activate-and-setup/**/*.spec.js',
<<<<<<< HEAD
				'**/admin-analytics/**/*.spec.js',
				'**/admin-marketing/**/*.spec.js',
				'**/admin-tasks/**/*.spec.js',
=======
				'**/merchant/products/block-editor/**/*.spec.js',
>>>>>>> 1364adb6
			],
			grepInvert: /@skip-on-default-pressable/,
		},
	],
};

module.exports = config;<|MERGE_RESOLUTION|>--- conflicted
+++ resolved
@@ -10,13 +10,10 @@
 			testMatch: [
 				'**/basic.spec.js',
 				'**/activate-and-setup/**/*.spec.js',
-<<<<<<< HEAD
+				'**/merchant/products/block-editor/**/*.spec.js',
 				'**/admin-analytics/**/*.spec.js',
 				'**/admin-marketing/**/*.spec.js',
 				'**/admin-tasks/**/*.spec.js',
-=======
-				'**/merchant/products/block-editor/**/*.spec.js',
->>>>>>> 1364adb6
 			],
 			grepInvert: /@skip-on-default-pressable/,
 		},
