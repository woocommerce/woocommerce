--- conflicted
+++ resolved
@@ -1,10 +1,6 @@
 const { expect } = require( '../fixtures/fixtures' );
 const logIn = async ( page, username, password, assertSuccess = true ) => {
-<<<<<<< HEAD
-	await page.waitForLoadState( 'domcontentloaded' );
-=======
 	await page.waitForSelector( 'form' );
->>>>>>> 35908b8e
 	await page.getByLabel( 'Username or Email Address' ).fill( username );
 	await page.getByRole( 'textbox', { name: 'Password' } ).fill( password );
 	await page.getByRole( 'button', { name: 'Log In' } ).click();
