const { test, expect } = require( '@playwright/test' );
const wcApi = require( '@woocommerce/woocommerce-rest-api' ).default;
const { getTranslationFor } = require('../../utils/translations');

const firstProductName = 'Coupon checkout test product';
const coupons = [
	{
		code: 'fixed-cart-off-checkout',
		discount_type: 'fixed_cart',
		amount: '5.00',
	},
	{
		code: 'percent-off-checkout',
		discount_type: 'percent',
		amount: '50',
	},
	{
		code: 'fixed-product-off-checkout',
		discount_type: 'fixed_product',
		amount: '7.00',
	},
];
const discounts = [ '$5.00', '$10.00', '$7.00' ];
const totals = [ '$15.00', '$10.00', '$13.00' ];

test.describe( 'Checkout coupons', () => {
	let firstProductId;
	const couponBatchId = new Array();

	test.beforeAll( async ( { baseURL } ) => {
		const api = new wcApi( {
			url: baseURL,
			consumerKey: process.env.CONSUMER_KEY,
			consumerSecret: process.env.CONSUMER_SECRET,
			version: 'wc/v3',
		} );
		// make sure the currency is USD
		await api.put( 'settings/general/woocommerce_currency', {
			value: 'USD',
		} );
		// add product
		await api
			.post( 'products', {
				name: firstProductName,
				type: 'simple',
				regular_price: '20.00',
			} )
			.then( ( response ) => {
				firstProductId = response.data.id;
			} );
		// add coupons
		await api
			.post( 'coupons/batch', {
				create: coupons,
			} )
			.then( ( response ) => {
				for ( let i = 0; i < response.data.create.length; i++ ) {
					couponBatchId.push( response.data.create[ i ].id );
				}
			} );
	} );

	test.beforeEach( async ( { page, context } ) => {
		// Shopping cart is very sensitive to cookies, so be explicit
		await context.clearCookies();

		// all tests use the first product
		await page.goto( `/shop/?add-to-cart=${ firstProductId }` );
		await page.waitForLoadState( 'networkidle' );
	} );

	test.afterAll( async ( { baseURL } ) => {
		const api = new wcApi( {
			url: baseURL,
			consumerKey: process.env.CONSUMER_KEY,
			consumerSecret: process.env.CONSUMER_SECRET,
			version: 'wc/v3',
		} );
		await api.delete( `products/${ firstProductId }`, {
			force: true,
		} );
		await api.post( 'coupons/batch', { delete: [ ...couponBatchId ] } );
	} );

	for ( let i = 0; i < coupons.length; i++ ) {
		test( `allows checkout to apply coupon of type ${ coupons[ i ].discount_type }`, async ( {
			page,
		} ) => {
			await page.goto( '/checkout/', { waitUntil: 'networkidle' } );
			await page.locator( `text=${getTranslationFor('Click here to enter your code')}` ).click();
			await page.locator( '#coupon_code' ).fill( coupons[ i ].code );
			await page.locator( `text=${getTranslationFor('Apply coupon')}` ).click();

<<<<<<< HEAD
			await expect(
				page.locator( '.woocommerce-message' )
			).toContainText( getTranslationFor('Coupon code applied successfully.') );
=======
			await expect( page.getByText( 'Coupon code applied successfully.' ) ).toBeVisible();
>>>>>>> db22b89d
			await expect(
				page.locator( '.cart-discount .amount' )
				).toContainText( discounts[ i ] );
			await expect(
				page.locator( '.order-total .amount' )
				).toContainText( totals[ i ] );
		} );
	}

	test( 'prevents checkout applying same coupon twice', async ( {
		page,
	} ) => {
		await page.goto( '/checkout/' );
		await page.locator( `text=${getTranslationFor('Click here to enter your code')}` ).click();
		await page.locator( '#coupon_code' ).fill( coupons[ 0 ].code );
		await page.locator( `text=${getTranslationFor('Apply coupon')}` ).click();
		// successful first time
<<<<<<< HEAD
		await expect( page.locator( '.woocommerce-message' ) ).toContainText(
			getTranslationFor('Coupon code applied successfully.')
		);
=======
		await expect( page.getByText( 'Coupon code applied successfully.' ) ).toBeVisible();
>>>>>>> db22b89d
		// try to apply the same coupon
		await page.locator( `text=${getTranslationFor('Click here to enter your code')}`).click();
		await page.locator( '#coupon_code' ).fill( coupons[ 0 ].code );
		await page.locator( `text=${getTranslationFor('Apply coupon')}` ).click();
		// error received
<<<<<<< HEAD
		await expect( page.locator( '.woocommerce-error' ) ).toContainText(
			getTranslationFor('Coupon code already applied!')
		);
=======
		await expect( page.getByText( 'Coupon code already applied!' ) ).toBeVisible();
>>>>>>> db22b89d
		// check cart total
		await expect( page.locator( '.cart-discount .amount' ) ).toContainText(
			discounts[ 0 ]
		);
		await expect( page.locator( '.order-total .amount' ) ).toContainText(
			totals[ 0 ]
		);
	} );

	test( 'allows checkout to apply multiple coupons', async ( { page } ) => {
		await page.goto( '/checkout/' );
		await page.locator( `text=${getTranslationFor('Click here to enter your code')}` ).click();
		await page.locator( '#coupon_code' ).fill( coupons[ 0 ].code );
		await page.locator( `text=${getTranslationFor('Apply coupon')}` ).click();
		// successful
<<<<<<< HEAD
		await expect( page.locator( '.woocommerce-message' ) ).toContainText(
			getTranslationFor('Coupon code applied successfully.')
		);
		await page.locator( `text=${getTranslationFor('Click here to enter your code')}` ).click();
=======
		await expect( page.getByText( 'Coupon code applied successfully.' ) ).toBeVisible();
		await page.locator( 'text=Click here to enter your code' ).click();
>>>>>>> db22b89d
		await page.locator( '#coupon_code' ).fill( coupons[ 2 ].code );
		await page.locator( `text=${getTranslationFor('Apply coupon')}` ).click();
		// successful
<<<<<<< HEAD
		await expect( page.locator( '.woocommerce-message' ) ).toContainText(
			getTranslationFor('Coupon code applied successfully.')
		);
=======
		await expect( page.getByText( 'Coupon code applied successfully.' ) ).toBeVisible();
>>>>>>> db22b89d
		// check cart total
		await expect(
			page.locator( '.cart-discount .amount >> nth=0' )
		).toContainText( discounts[ 0 ] );
		await expect(
			page.locator( '.cart-discount .amount >> nth=1' )
		).toContainText( discounts[ 2 ] );
		await expect( page.locator( '.order-total .amount' ) ).toContainText(
			'$8.00'
		);
	} );

	test( 'restores checkout total when coupons are removed', async ( {
		page,
	} ) => {
		await page.goto( '/checkout/' );
		await page.locator( `text=${getTranslationFor('Click here to enter your code')}` ).click();
		await page.locator( '#coupon_code' ).fill( coupons[ 0 ].code );
		await page.locator( `text=${getTranslationFor('Apply coupon')}` ).click();

		// confirm numbers
		await expect( page.locator( '.cart-discount .amount' ) ).toContainText(
			discounts[ 0 ]
		);
		await expect( page.locator( '.order-total .amount' ) ).toContainText(
			totals[ 0 ]
		);

		await page.locator( 'a.woocommerce-remove-coupon' ).click();

		await expect( page.locator( '.order-total .amount' ) ).toContainText(
			'$20.00'
		);
	} );
} );<|MERGE_RESOLUTION|>--- conflicted
+++ resolved
@@ -91,13 +91,7 @@
 			await page.locator( '#coupon_code' ).fill( coupons[ i ].code );
 			await page.locator( `text=${getTranslationFor('Apply coupon')}` ).click();
 
-<<<<<<< HEAD
-			await expect(
-				page.locator( '.woocommerce-message' )
-			).toContainText( getTranslationFor('Coupon code applied successfully.') );
-=======
-			await expect( page.getByText( 'Coupon code applied successfully.' ) ).toBeVisible();
->>>>>>> db22b89d
+			await expect( page.getByText( getTranslationFor( 'Coupon code applied successfully.' ) ) ).toBeVisible();
 			await expect(
 				page.locator( '.cart-discount .amount' )
 				).toContainText( discounts[ i ] );
@@ -115,25 +109,13 @@
 		await page.locator( '#coupon_code' ).fill( coupons[ 0 ].code );
 		await page.locator( `text=${getTranslationFor('Apply coupon')}` ).click();
 		// successful first time
-<<<<<<< HEAD
-		await expect( page.locator( '.woocommerce-message' ) ).toContainText(
-			getTranslationFor('Coupon code applied successfully.')
-		);
-=======
-		await expect( page.getByText( 'Coupon code applied successfully.' ) ).toBeVisible();
->>>>>>> db22b89d
+		await expect( page.getByText( getTranslationFor( 'Coupon code applied successfully.' ) ) ).toBeVisible();
 		// try to apply the same coupon
 		await page.locator( `text=${getTranslationFor('Click here to enter your code')}`).click();
 		await page.locator( '#coupon_code' ).fill( coupons[ 0 ].code );
 		await page.locator( `text=${getTranslationFor('Apply coupon')}` ).click();
 		// error received
-<<<<<<< HEAD
-		await expect( page.locator( '.woocommerce-error' ) ).toContainText(
-			getTranslationFor('Coupon code already applied!')
-		);
-=======
-		await expect( page.getByText( 'Coupon code already applied!' ) ).toBeVisible();
->>>>>>> db22b89d
+		await expect( page.getByText( getTranslationFor( 'Coupon code already applied!' ) ) ).toBeVisible();
 		// check cart total
 		await expect( page.locator( '.cart-discount .amount' ) ).toContainText(
 			discounts[ 0 ]
@@ -149,25 +131,12 @@
 		await page.locator( '#coupon_code' ).fill( coupons[ 0 ].code );
 		await page.locator( `text=${getTranslationFor('Apply coupon')}` ).click();
 		// successful
-<<<<<<< HEAD
-		await expect( page.locator( '.woocommerce-message' ) ).toContainText(
-			getTranslationFor('Coupon code applied successfully.')
-		);
-		await page.locator( `text=${getTranslationFor('Click here to enter your code')}` ).click();
-=======
-		await expect( page.getByText( 'Coupon code applied successfully.' ) ).toBeVisible();
-		await page.locator( 'text=Click here to enter your code' ).click();
->>>>>>> db22b89d
+		await expect( page.getByText( getTranslationFor( 'Coupon code applied successfully.' ) ) ).toBeVisible();
+		await page.locator( `text=${ getTranslationFor( 'Click here to enter your code' )}` ).click();
 		await page.locator( '#coupon_code' ).fill( coupons[ 2 ].code );
 		await page.locator( `text=${getTranslationFor('Apply coupon')}` ).click();
 		// successful
-<<<<<<< HEAD
-		await expect( page.locator( '.woocommerce-message' ) ).toContainText(
-			getTranslationFor('Coupon code applied successfully.')
-		);
-=======
-		await expect( page.getByText( 'Coupon code applied successfully.' ) ).toBeVisible();
->>>>>>> db22b89d
+		await expect( page.getByText( getTranslationFor( 'Coupon code applied successfully.' ) ) ).toBeVisible();
 		// check cart total
 		await expect(
 			page.locator( '.cart-discount .amount >> nth=0' )
@@ -184,9 +153,9 @@
 		page,
 	} ) => {
 		await page.goto( '/checkout/' );
-		await page.locator( `text=${getTranslationFor('Click here to enter your code')}` ).click();
+		await page.locator( `text=${ getTranslationFor('Click here to enter your code') }` ).click();
 		await page.locator( '#coupon_code' ).fill( coupons[ 0 ].code );
-		await page.locator( `text=${getTranslationFor('Apply coupon')}` ).click();
+		await page.locator( `text=${ getTranslationFor('Apply coupon') }` ).click();
 
 		// confirm numbers
 		await expect( page.locator( '.cart-discount .amount' ) ).toContainText(
