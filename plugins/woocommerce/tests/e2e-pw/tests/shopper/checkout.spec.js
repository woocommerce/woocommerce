--- conflicted
+++ resolved
@@ -86,57 +86,6 @@
 			await api.delete( `products/${ productId }`, {
 				force: true,
 			} );
-<<<<<<< HEAD
-		await api.put( `shipping/zones/${ shippingZoneId }/locations`, [
-			{
-				code: 'US:OR',
-				type: 'state',
-			},
-		] );
-		await api.post( `shipping/zones/${ shippingZoneId }/methods`, {
-			method_id: 'free_shipping',
-		} );
-	} );
-
-	test.afterAll( async ( { baseURL } ) => {
-		const api = new wcApi( {
-			url: baseURL,
-			consumerKey: process.env.CONSUMER_KEY,
-			consumerSecret: process.env.CONSUMER_SECRET,
-			version: 'wc/v3',
-		} );
-		await api.delete( `products/${ productId }`, {
-			force: true,
-		} );
-		await api.delete( `shipping/zones/${ shippingZoneId }`, {
-			force: true,
-		} );
-		await api.put( 'payment_gateways/bacs', {
-			enabled: false,
-		} );
-		await api.put( 'payment_gateways/cod', {
-			enabled: false,
-		} );
-		// delete the orders we created
-		if ( guestOrderId ) {
-			await api.delete( `orders/${ guestOrderId }`, { force: true } );
-		}
-		if ( customerOrderId ) {
-			await api.delete( `orders/${ customerOrderId }`, {
-				force: true,
-			} );
-		}
-	} );
-
-	test.beforeEach( async ( { context, baseURL } ) => {
-		// Shopping cart is very sensitive to cookies, so be explicit
-		await context.clearCookies();
-		const api = new wcApi( {
-			url: baseURL,
-			consumerKey: process.env.CONSUMER_KEY,
-			consumerSecret: process.env.CONSUMER_SECRET,
-			version: 'wc/v3',
-=======
 			await api.delete( `shipping/zones/${ shippingZoneId }`, {
 				force: true,
 			} );
@@ -155,7 +104,6 @@
 					force: true,
 				} );
 			}
->>>>>>> f91bcf44
 		} );
 
 		test.beforeEach( async ( { context, baseURL } ) => {
@@ -227,31 +175,9 @@
 			await expect( page.locator( '#payment_method_cod' ) ).toBeEnabled();
 		} );
 
-<<<<<<< HEAD
-		await test.step( 'Complete the checkout form', async () => {
-			await page
-				.getByRole( 'textbox', { name: 'First name *' } )
-				.fill( 'Lisa' );
-			await page
-				.getByRole( 'textbox', { name: 'Last name *' } )
-				.fill( 'Simpson' );
-			await page
-				.getByRole( 'textbox', { name: 'Street address *' } )
-				.fill( '123 Evergreen Terrace' );
-			await page
-				.getByRole( 'textbox', { name: 'Town / City *' } )
-				.fill( 'Springfield' );
-			await page.locator( '#billing_state' ).selectOption( 'OR' );
-			await page
-				.getByRole( 'textbox', { name: 'ZIP Code *' } )
-				.fill( '97403' );
-			await page.getByLabel( 'Phone *' ).fill( '555 555-5555' );
-			await page.getByLabel( 'Email address *' ).fill( guestEmail );
-=======
 		test( 'allows customer to fill billing details', async ( { page } ) => {
 			// this time we're going to add three products to the cart
 			await addProductsToCart( page, simpleProductName, '3' );
->>>>>>> f91bcf44
 
 			await page.goto( '/checkout/' );
 			await expect(
@@ -430,8 +356,8 @@
 				await page
 					.getByRole( 'textbox', { name: 'ZIP Code *' } )
 					.fill( '97403' );
-				await page.getByLabel( 'Phone *' ).fill( '555 555-5555' );
-				await page.getByLabel( 'Email address *' ).fill( guestEmail );
+				await page.getByLabel( 'Phone *' ).fill( '555 555-5555' );
+				await page.getByLabel( 'Email address *' ).fill( guestEmail );
 
 				await page.getByText( 'Cash on delivery' ).click();
 
