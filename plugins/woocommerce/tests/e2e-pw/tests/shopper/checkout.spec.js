const { test, expect } = require( '@playwright/test' );
const wcApi = require( '@woocommerce/woocommerce-rest-api' ).default;
const { admin, customer } = require( '../../test-data/data' );
const { setFilterValue, clearFilters } = require( '../../utils/filters' );

const guestEmail = 'checkout-guest@example.com';

test.describe( 'Checkout page', () => {
	const singleProductPrice = '9.99';
	const simpleProductName = 'Checkout Page Product';
	const twoProductPrice = ( singleProductPrice * 2 ).toString();
	const threeProductPrice = ( singleProductPrice * 3 ).toString();

	let guestOrderId, customerOrderId, productId, shippingZoneId;

	test.beforeAll( async ( { baseURL } ) => {
		const api = new wcApi( {
			url: baseURL,
			consumerKey: process.env.CONSUMER_KEY,
			consumerSecret: process.env.CONSUMER_SECRET,
			version: 'wc/v3',
		} );
		// ensure store address is US
		await api.post( 'settings/general/batch', {
			update: [
				{
					id: 'woocommerce_store_address',
					value: 'addr 1',
				},
				{
					id: 'woocommerce_store_city',
					value: 'San Francisco',
				},
				{
					id: 'woocommerce_default_country',
					value: 'US:CA',
				},
				{
					id: 'woocommerce_store_postcode',
					value: '94107',
				},
			],
		} );
		// add product
		await api
			.post( 'products', {
				name: simpleProductName,
				type: 'simple',
				regular_price: singleProductPrice,
			} )
			.then( ( response ) => {
				productId = response.data.id;
			} );
		// add a shipping zone and method
		await api
			.post( 'shipping/zones', {
				name: 'Free Shipping Oregon',
			} )
			.then( ( response ) => {
				shippingZoneId = response.data.id;
			} );
		await api.put( `shipping/zones/${ shippingZoneId }/locations`, [
			{
				code: 'US:OR',
				type: 'state',
			},
		] );
		await api.post( `shipping/zones/${ shippingZoneId }/methods`, {
			method_id: 'free_shipping',
		} );
	} );

	test.afterAll( async ( { baseURL } ) => {
		const api = new wcApi( {
			url: baseURL,
			consumerKey: process.env.CONSUMER_KEY,
			consumerSecret: process.env.CONSUMER_SECRET,
			version: 'wc/v3',
		} );
		await api.delete( `products/${ productId }`, {
			force: true,
		} );
		await api.delete( `shipping/zones/${ shippingZoneId }`, {
			force: true,
		} );
		await api.put( 'payment_gateways/bacs', {
			enabled: false,
		} );
		await api.put( 'payment_gateways/cod', {
			enabled: false,
		} );
		// delete the orders we created
		if ( guestOrderId ) {
			await api.delete( `orders/${ guestOrderId }`, { force: true } );
		}
		if ( customerOrderId ) {
			await api.delete( `orders/${ customerOrderId }`, { force: true } );
		}
	} );

	test.beforeEach( async ( { context, baseURL } ) => {
		// Shopping cart is very sensitive to cookies, so be explicit
		await context.clearCookies();
		const api = new wcApi( {
			url: baseURL,
			consumerKey: process.env.CONSUMER_KEY,
			consumerSecret: process.env.CONSUMER_SECRET,
			version: 'wc/v3',
		} );
		// enable bank transfers and COD for payment
		await api.put( 'payment_gateways/bacs', {
			enabled: true,
		} );
		await api.put( 'payment_gateways/cod', {
			enabled: true,
		} );
	} );

	test( 'should display cart items in order review', async ( { page } ) => {
		await page.goto( `/shop/?add-to-cart=${ productId }` );
		await page.waitForLoadState( 'networkidle' );

		await page.goto( '/checkout/' );

		await expect( page.locator( 'td.product-name' ) ).toContainText(
			simpleProductName
		);
		await expect( page.locator( 'strong.product-quantity' ) ).toContainText(
			'1'
		);
<<<<<<< HEAD
		let totalPrice = await page.getByRole( 'row', { name: 'Total' } ).last().locator( 'td' ).textContent();
		totalPrice = Number( totalPrice.replace( /\$([\d.]+).*/, '$1' ) );
=======
		let totalPrice = await page
			.getByRole( 'row', { name: 'Total' } )
			.last()
			.locator( 'td' )
			.textContent();
		console.log( `Total Price: ${ totalPrice }` );
		totalPrice = Number( totalPrice.replace( /[^\d.-]/g, '' ) );
		console.log( `Number: ${ totalPrice }` );
>>>>>>> 4b63874f
		await expect( totalPrice ).toBeGreaterThanOrEqual(
			Number( singleProductPrice )
		);
	} );

	test( 'allows customer to choose available payment methods', async ( {
		page,
	} ) => {
		// this time we're going to add two products to the cart
		for ( let i = 1; i < 3; i++ ) {
			await page.goto( `/shop/?add-to-cart=${ productId }` );
			await page.waitForLoadState( 'networkidle' );
		}

		await page.goto( '/checkout/' );
		await expect( page.locator( 'strong.product-quantity' ) ).toContainText(
			'2'
		);
<<<<<<< HEAD
		let totalPrice = await page.getByRole( 'row', { name: 'Total' } ).last().locator( 'td' ).textContent();
		totalPrice = Number( totalPrice.replace( /\$([\d.]+).*/, '$1' ) );
=======
		let totalPrice = await page
			.getByRole( 'row', { name: 'Total' } )
			.last()
			.locator( 'td' )
			.textContent();
		console.log( `Total Price: ${ totalPrice }` );
		totalPrice = Number( totalPrice.replace( /[^\d.-]/g, '' ) );
		console.log( `Number: ${ totalPrice }` );
>>>>>>> 4b63874f
		await expect( totalPrice ).toBeGreaterThanOrEqual(
			Number( twoProductPrice )
		);

		// check the payment methods
		await expect( page.locator( '#payment_method_bacs' ) ).toBeEnabled();
		await expect( page.locator( '#payment_method_cod' ) ).toBeEnabled();
	} );

	test( 'allows customer to fill billing details', async ( { page } ) => {
		// this time we're going to add three products to the cart
		for ( let i = 1; i < 4; i++ ) {
			await page.goto( `/shop/?add-to-cart=${ productId }` );
			await page.waitForLoadState( 'networkidle' );
		}

		await page.goto( '/checkout/' );
		await expect( page.locator( 'strong.product-quantity' ) ).toContainText(
			'3'
		);
<<<<<<< HEAD
		let totalPrice = await page.getByRole( 'row', { name: 'Total' } ).last().locator( 'td' ).textContent();
		totalPrice = Number( totalPrice.replace( /\$([\d.]+).*/, '$1' ) );
=======
		let totalPrice = await page
			.getByRole( 'row', { name: 'Total' } )
			.last()
			.locator( 'td' )
			.textContent();
		console.log( `Total Price: ${ totalPrice }` );
		totalPrice = Number( totalPrice.replace( /[^\d.-]/g, '' ) );
		console.log( `Number: ${ totalPrice }` );
>>>>>>> 4b63874f
		await expect( totalPrice ).toBeGreaterThanOrEqual(
			Number( threeProductPrice )
		);

		// asserting that you can fill in the billing details
		await expect( page.locator( '#billing_first_name' ) ).toBeEditable();
		await expect( page.locator( '#billing_last_name' ) ).toBeEditable();
		await expect( page.locator( '#billing_company' ) ).toBeEditable();
		await expect( page.locator( '#billing_country' ) ).toBeEnabled();
		await expect( page.locator( '#billing_address_1' ) ).toBeEditable();
		await expect( page.locator( '#billing_address_2' ) ).toBeEditable();
		await expect( page.locator( '#billing_city' ) ).toBeEditable();
		await expect( page.locator( '#billing_state' ) ).toBeEnabled();
		await expect( page.locator( '#billing_postcode' ) ).toBeEditable();
		await expect( page.locator( '#billing_phone' ) ).toBeEditable();
		await expect( page.locator( '#billing_email' ) ).toBeEditable();
	} );

	test( 'warn when customer is missing required details', async ( {
		page,
	} ) => {
		await page.goto( `/shop/?add-to-cart=${ productId }`, {
			waitUntil: 'networkidle',
		} );

		await page.goto( '/checkout/' );

		// first try submitting the form with no fields complete
		await page.getByRole( 'button', { name: 'Place order' } ).click();
		await expect(
			page.locator( 'form[name="checkout"]' ).getByRole( 'alert' )
		).toBeVisible();
		await expect(
			page.getByText( 'Billing First name is a required field.' )
		).toBeVisible();
		await expect(
			page.getByText( 'Billing Last name is a required field.' )
		).toBeVisible();
		await expect(
			page.getByText( 'Billing Street address is a required field.' )
		).toBeVisible();
		await expect(
			page.getByText( 'Billing Town / City is a required field.' )
		).toBeVisible();
		await expect(
			page.getByText( 'Billing ZIP Code is a required field.' )
		).toBeVisible();
		await expect(
			page.getByText( 'Billing Phone is a required field.' )
		).toBeVisible();
		await expect(
			page.getByText( 'Billing Email address is a required field.' )
		).toBeVisible();

		// toggle ship to different address, fill out billing info and confirm error shown
		await page.getByText( 'Ship to a different address?' ).click();
		await page.locator( '#billing_first_name' ).fill( 'Homer' );
		await page.locator( '#billing_last_name' ).fill( 'Simpson' );
		await page
			.locator( '#billing_address_1' )
			.fill( '123 Evergreen Terrace' );
		await page.locator( '#billing_city' ).fill( 'Springfield' );
		await page.locator( '#billing_country' ).selectOption( 'US' );
		await page.locator( '#billing_state' ).selectOption( 'OR' );
		await page.locator( '#billing_postcode' ).fill( '97403' );
		await page.locator( '#billing_phone' ).fill( '555 555-5555' );
		await page.locator( '#billing_email' ).fill( customer.email );
		await page.getByRole( 'button', { name: 'Place order' } ).click();

		await expect( page.locator( 'ul.woocommerce-error' ) ).toBeVisible();
		await expect(
			page.getByText( 'Shipping First name is a required field.' )
		).toBeVisible();
		await expect(
			page.getByText( 'Shipping Last name is a required field.' )
		).toBeVisible();
		await expect(
			page.getByText( 'Shipping Street address is a required field.' )
		).toBeVisible();
		await expect(
			page.getByText( 'Shipping Town / City is a required field.' )
		).toBeVisible();
		await expect(
			page.getByText( 'Shipping ZIP Code is a required field.' )
		).toBeVisible();
	} );

	test( 'allows customer to fill shipping details', async ( { page } ) => {
		for ( let i = 1; i < 3; i++ ) {
			await page.goto( `/shop/?add-to-cart=${ productId }` );
			await page.waitForLoadState( 'networkidle' );
		}

		await page.goto( '/checkout/' );
		await expect( page.locator( 'strong.product-quantity' ) ).toContainText(
			'2'
		);
<<<<<<< HEAD
		let totalPrice = await page.getByRole( 'row', { name: 'Total' } ).last().locator( 'td' ).textContent();
		totalPrice = Number( totalPrice.replace( /\$([\d.]+).*/, '$1' ) );
=======
		let totalPrice = await page
			.getByRole( 'row', { name: 'Total' } )
			.last()
			.locator( 'td' )
			.textContent();
		console.log( `Total Price: ${ totalPrice }` );
		totalPrice = Number( totalPrice.replace( /[^\d.-]/g, '' ) );
		console.log( `Number: ${ totalPrice }` );
>>>>>>> 4b63874f
		await expect( totalPrice ).toBeGreaterThanOrEqual(
			Number( twoProductPrice )
		);

		await page.locator( '#ship-to-different-address' ).click();

		// asserting that you can fill in the shipping details
		await expect( page.locator( '#shipping_first_name' ) ).toBeEditable();
		await expect( page.locator( '#shipping_last_name' ) ).toBeEditable();
		await expect( page.locator( '#shipping_company' ) ).toBeEditable();
		await expect( page.locator( '#shipping_country' ) ).toBeEnabled();
		await expect( page.locator( '#shipping_address_1' ) ).toBeEditable();
		await expect( page.locator( '#shipping_address_2' ) ).toBeEditable();
		await expect( page.locator( '#shipping_city' ) ).toBeEditable();
		await expect( page.locator( '#shipping_state' ) ).toBeEnabled();
		await expect( page.locator( '#shipping_postcode' ) ).toBeEditable();
	} );

	test( 'allows guest customer to place an order', async ( { page } ) => {
		for ( let i = 1; i < 3; i++ ) {
			await page.goto( `/shop/?add-to-cart=${ productId }` );
			await page.waitForLoadState( 'networkidle' );
		}

		await page.goto( '/checkout/' );
		await expect( page.locator( 'strong.product-quantity' ) ).toContainText(
			'2'
		);
<<<<<<< HEAD
		let totalPrice = await page.getByRole( 'row', { name: 'Total' } ).last().locator( 'td' ).textContent();
		totalPrice = Number( totalPrice.replace( /\$([\d.]+).*/, '$1' ) );
=======
		let totalPrice = await page
			.getByRole( 'row', { name: 'Total' } )
			.last()
			.locator( 'td' )
			.textContent();
		console.log( `Total Price: ${ totalPrice }` );
		totalPrice = Number( totalPrice.replace( /[^\d.-]/g, '' ) );
		console.log( `Number: ${ totalPrice }` );
>>>>>>> 4b63874f
		await expect( totalPrice ).toBeGreaterThanOrEqual(
			Number( twoProductPrice )
		);

		await page.locator( '#billing_first_name' ).fill( 'Lisa' );
		await page.locator( '#billing_last_name' ).fill( 'Simpson' );
		await page
			.locator( '#billing_address_1' )
			.fill( '123 Evergreen Terrace' );
		await page.locator( '#billing_city' ).fill( 'Springfield' );
		await page.locator( '#billing_state' ).selectOption( 'OR' );
		await page.locator( '#billing_postcode' ).fill( '97403' );
		await page.locator( '#billing_phone' ).fill( '555 555-5555' );
		await page.locator( '#billing_email' ).fill( guestEmail );

		await page.locator( 'text=Cash on delivery' ).click();
		await expect( page.locator( 'div.payment_method_cod' ) ).toBeVisible();

		await page.locator( 'text=Place order' ).click();

		await expect(
			page.getByRole( 'heading', { name: 'Order received' } )
		).toBeVisible();

		// get order ID from the page
		const orderReceivedText = await page
			.locator( '.woocommerce-order-overview__order.order' )
			.textContent();
		guestOrderId = await orderReceivedText.split( /(\s+)/ )[ 6 ].toString();

		// Let's simulate a new browser context (by dropping all cookies), and reload the page. This approximates a
		// scenario where the server can no longer identify the shopper. However, so long as we are within the 10 minute
		// grace period following initial order placement, the 'order received' page should still be rendered.
		await page.context().clearCookies();
		await page.reload();
		await expect(
			page.getByRole( 'heading', { name: 'Order received' } )
		).toBeVisible();

		// Let's simulate a scenario where the 10 minute grace period has expired. This time, we expect the shopper to
		// be presented with a request to verify their email address.
		await setFilterValue(
			page,
			'woocommerce_order_email_verification_grace_period',
			0
		);
		await page.reload();
		await expect(
			page.locator( 'form.woocommerce-verify-email p:nth-child(3)' )
		).toContainText( /verify the email address associated with the order/ );

		// Supplying an email address other than the actual order billing email address will take them back to the same
		// page with an error message.
		await page.fill( '#email', 'incorrect@email.address' );
		await page.locator( 'form.woocommerce-verify-email button' ).click();
		await expect(
			page.locator( 'form.woocommerce-verify-email p:nth-child(4)' )
		).toContainText( /verify the email address associated with the order/ );
		await expect( page.locator( 'ul.woocommerce-error li' ) ).toContainText(
			/We were unable to verify the email address you provided/
		);

		// However if they supply the *correct* billing email address, they should see the order received page again.
		await page.fill( '#email', guestEmail );
		await page.locator( 'form.woocommerce-verify-email button' ).click();
		await expect(
			page.getByRole( 'heading', { name: 'Order received' } )
		).toBeVisible();

		await page.goto( 'wp-login.php' );
		await page.locator( 'input[name="log"]' ).fill( admin.username );
		await page.locator( 'input[name="pwd"]' ).fill( admin.password );
		await page.locator( 'text=Log In' ).click();

		// load the order placed as a guest
		await page.goto(
			`wp-admin/post.php?post=${ guestOrderId }&action=edit`
		);

		await expect(
			page.getByRole( 'heading', {
				name: `Order #${ guestOrderId } details`,
			} )
		).toBeVisible();
		await expect( page.locator( '.wc-order-item-name' ) ).toContainText(
			simpleProductName
		);
		await expect( page.locator( 'td.quantity >> nth=0' ) ).toContainText(
			'2'
		);
		await expect( page.locator( 'td.item_cost >> nth=0' ) ).toContainText(
			singleProductPrice
		);
		await expect( page.locator( 'td.line_cost >> nth=0' ) ).toContainText(
			twoProductPrice
		);
		await clearFilters( page );
	} );

	test( 'allows existing customer to place order', async ( { page } ) => {
		await page.goto( 'my-account/' );
		await page
			.locator( 'input[name="username"]' )
			.fill( customer.username );
		await page
			.locator( 'input[name="password"]' )
			.fill( customer.password );
		await page.locator( 'text=Log In' ).click();
		await page.waitForLoadState( 'networkidle' );
		for ( let i = 1; i < 3; i++ ) {
			await page.goto( `/shop/?add-to-cart=${ productId }` );
			await page.waitForLoadState( 'networkidle' );
		}

		await page.goto( '/checkout/' );
		await expect( page.locator( 'strong.product-quantity' ) ).toContainText(
			'2'
		);
<<<<<<< HEAD
		let totalPrice = await page.getByRole( 'row', { name: 'Total' } ).last().locator( 'td' ).textContent();
=======
		let totalPrice = await page
			.getByRole( 'row', { name: 'Total' } )
			.last()
			.locator( 'td' )
			.textContent();
		console.log( `Total Price: ${ totalPrice }` );
>>>>>>> 4b63874f
		totalPrice = Number( totalPrice.replace( /[^\d.-]/g, '' ) );
		await expect( totalPrice ).toBeGreaterThanOrEqual(
			Number( twoProductPrice )
		);

		await page.locator( '#billing_first_name' ).fill( 'Homer' );
		await page.locator( '#billing_last_name' ).fill( 'Simpson' );
		await page
			.locator( '#billing_address_1' )
			.fill( '123 Evergreen Terrace' );
		await page.locator( '#billing_city' ).fill( 'Springfield' );
		await page.locator( '#billing_country' ).selectOption( 'US' );
		await page.locator( '#billing_state' ).selectOption( 'OR' );
		await page.locator( '#billing_postcode' ).fill( '97403' );
		await page.locator( '#billing_phone' ).fill( '555 555-5555' );
		await page.locator( '#billing_email' ).fill( customer.email );

		await page.locator( 'text=Cash on delivery' ).click();
		await expect( page.locator( 'div.payment_method_cod' ) ).toBeVisible();

		await page.locator( 'text=Place order' ).click();

		await expect(
			page.getByRole( 'heading', { name: 'Order received' } )
		).toBeVisible();

		// get order ID from the page
		const orderReceivedText = await page
			.locator( '.woocommerce-order-overview__order.order' )
			.textContent();
		customerOrderId = await orderReceivedText
			.split( /(\s+)/ )[ 6 ]
			.toString();

		// Effect a log out/simulate a new browsing session by dropping all cookies.
		await page.context().clearCookies();
		await page.reload();

		// Now we are logged out, return to the confirmation page: we should be asked to log back in.
		await expect( page.locator( '.woocommerce-info' ) ).toContainText(
			/Please log in to your account to view this order/
		);

		// Switch to admin user.
		await page.goto( 'wp-login.php?loggedout=true' );
		await page.locator( 'input[name="log"]' ).fill( admin.username );
		await page.locator( 'input[name="pwd"]' ).fill( admin.password );
		await page.locator( 'text=Log In' ).click();

		// load the order placed as a customer
		await page.goto(
			`wp-admin/post.php?post=${ customerOrderId }&action=edit`
		);
		await expect(
			page.locator( 'h2.woocommerce-order-data__heading' )
		).toContainText( `Order #${ customerOrderId } details` );
		await expect( page.locator( '.wc-order-item-name' ) ).toContainText(
			simpleProductName
		);
		await expect( page.locator( 'td.quantity >> nth=0' ) ).toContainText(
			'2'
		);
		await expect( page.locator( 'td.item_cost >> nth=0' ) ).toContainText(
			singleProductPrice
		);
		await expect( page.locator( 'td.line_cost >> nth=0' ) ).toContainText(
			twoProductPrice
		);
	} );
} );<|MERGE_RESOLUTION|>--- conflicted
+++ resolved
@@ -128,19 +128,13 @@
 		await expect( page.locator( 'strong.product-quantity' ) ).toContainText(
 			'1'
 		);
-<<<<<<< HEAD
-		let totalPrice = await page.getByRole( 'row', { name: 'Total' } ).last().locator( 'td' ).textContent();
-		totalPrice = Number( totalPrice.replace( /\$([\d.]+).*/, '$1' ) );
-=======
 		let totalPrice = await page
 			.getByRole( 'row', { name: 'Total' } )
 			.last()
 			.locator( 'td' )
 			.textContent();
 		console.log( `Total Price: ${ totalPrice }` );
-		totalPrice = Number( totalPrice.replace( /[^\d.-]/g, '' ) );
-		console.log( `Number: ${ totalPrice }` );
->>>>>>> 4b63874f
+		totalPrice = Number( totalPrice.replace( /\$([\d.]+).*/, '$1' ) );
 		await expect( totalPrice ).toBeGreaterThanOrEqual(
 			Number( singleProductPrice )
 		);
@@ -159,19 +153,13 @@
 		await expect( page.locator( 'strong.product-quantity' ) ).toContainText(
 			'2'
 		);
-<<<<<<< HEAD
-		let totalPrice = await page.getByRole( 'row', { name: 'Total' } ).last().locator( 'td' ).textContent();
-		totalPrice = Number( totalPrice.replace( /\$([\d.]+).*/, '$1' ) );
-=======
 		let totalPrice = await page
 			.getByRole( 'row', { name: 'Total' } )
 			.last()
 			.locator( 'td' )
 			.textContent();
 		console.log( `Total Price: ${ totalPrice }` );
-		totalPrice = Number( totalPrice.replace( /[^\d.-]/g, '' ) );
-		console.log( `Number: ${ totalPrice }` );
->>>>>>> 4b63874f
+		totalPrice = Number( totalPrice.replace( /\$([\d.]+).*/, '$1' ) );
 		await expect( totalPrice ).toBeGreaterThanOrEqual(
 			Number( twoProductPrice )
 		);
@@ -192,19 +180,13 @@
 		await expect( page.locator( 'strong.product-quantity' ) ).toContainText(
 			'3'
 		);
-<<<<<<< HEAD
-		let totalPrice = await page.getByRole( 'row', { name: 'Total' } ).last().locator( 'td' ).textContent();
-		totalPrice = Number( totalPrice.replace( /\$([\d.]+).*/, '$1' ) );
-=======
 		let totalPrice = await page
 			.getByRole( 'row', { name: 'Total' } )
 			.last()
 			.locator( 'td' )
 			.textContent();
 		console.log( `Total Price: ${ totalPrice }` );
-		totalPrice = Number( totalPrice.replace( /[^\d.-]/g, '' ) );
-		console.log( `Number: ${ totalPrice }` );
->>>>>>> 4b63874f
+		totalPrice = Number( totalPrice.replace( /\$([\d.]+).*/, '$1' ) );
 		await expect( totalPrice ).toBeGreaterThanOrEqual(
 			Number( threeProductPrice )
 		);
@@ -302,19 +284,13 @@
 		await expect( page.locator( 'strong.product-quantity' ) ).toContainText(
 			'2'
 		);
-<<<<<<< HEAD
-		let totalPrice = await page.getByRole( 'row', { name: 'Total' } ).last().locator( 'td' ).textContent();
-		totalPrice = Number( totalPrice.replace( /\$([\d.]+).*/, '$1' ) );
-=======
 		let totalPrice = await page
 			.getByRole( 'row', { name: 'Total' } )
 			.last()
 			.locator( 'td' )
 			.textContent();
 		console.log( `Total Price: ${ totalPrice }` );
-		totalPrice = Number( totalPrice.replace( /[^\d.-]/g, '' ) );
-		console.log( `Number: ${ totalPrice }` );
->>>>>>> 4b63874f
+		totalPrice = Number( totalPrice.replace( /\$([\d.]+).*/, '$1' ) );
 		await expect( totalPrice ).toBeGreaterThanOrEqual(
 			Number( twoProductPrice )
 		);
@@ -343,19 +319,13 @@
 		await expect( page.locator( 'strong.product-quantity' ) ).toContainText(
 			'2'
 		);
-<<<<<<< HEAD
-		let totalPrice = await page.getByRole( 'row', { name: 'Total' } ).last().locator( 'td' ).textContent();
-		totalPrice = Number( totalPrice.replace( /\$([\d.]+).*/, '$1' ) );
-=======
 		let totalPrice = await page
 			.getByRole( 'row', { name: 'Total' } )
 			.last()
 			.locator( 'td' )
 			.textContent();
 		console.log( `Total Price: ${ totalPrice }` );
-		totalPrice = Number( totalPrice.replace( /[^\d.-]/g, '' ) );
-		console.log( `Number: ${ totalPrice }` );
->>>>>>> 4b63874f
+		totalPrice = Number( totalPrice.replace( /\$([\d.]+).*/, '$1' ) );
 		await expect( totalPrice ).toBeGreaterThanOrEqual(
 			Number( twoProductPrice )
 		);
@@ -474,16 +444,12 @@
 		await expect( page.locator( 'strong.product-quantity' ) ).toContainText(
 			'2'
 		);
-<<<<<<< HEAD
-		let totalPrice = await page.getByRole( 'row', { name: 'Total' } ).last().locator( 'td' ).textContent();
-=======
 		let totalPrice = await page
 			.getByRole( 'row', { name: 'Total' } )
 			.last()
 			.locator( 'td' )
 			.textContent();
 		console.log( `Total Price: ${ totalPrice }` );
->>>>>>> 4b63874f
 		totalPrice = Number( totalPrice.replace( /[^\d.-]/g, '' ) );
 		await expect( totalPrice ).toBeGreaterThanOrEqual(
 			Number( twoProductPrice )
