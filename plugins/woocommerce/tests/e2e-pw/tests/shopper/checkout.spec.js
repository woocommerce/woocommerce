const { test, expect } = require( '@playwright/test' );
const wcApi = require( '@woocommerce/woocommerce-rest-api' ).default;
const { admin, customer } = require( '../../test-data/data' );
const { setFilterValue, clearFilters } = require( '../../utils/filters' );
const { addProductsToCart } = require( '../../utils/pdp' );
const { addAProductToCart } = require( '../../utils/cart' );
const { getOrderIdFromUrl } = require( '../../utils/order' );

const guestEmail = 'checkout-guest@example.com';

test.describe(
	'Checkout page',
	{ tag: [ '@payments', '@services', '@hpos' ] },
	() => {
		const singleProductPrice = '9.99';
		const simpleProductName = 'Checkout Page Product';
		const twoProductPrice = ( singleProductPrice * 2 ).toString();
		const threeProductPrice = ( singleProductPrice * 3 ).toString();

		let guestOrderId, customerOrderId, productId, shippingZoneId;

		test.beforeAll( async ( { baseURL } ) => {
			const api = new wcApi( {
				url: baseURL,
				consumerKey: process.env.CONSUMER_KEY,
				consumerSecret: process.env.CONSUMER_SECRET,
				version: 'wc/v3',
			} );
			// ensure store address is US
			await api.post( 'settings/general/batch', {
				update: [
					{
						id: 'woocommerce_store_address',
						value: 'addr 1',
					},
					{
						id: 'woocommerce_store_city',
						value: 'San Francisco',
					},
					{
						id: 'woocommerce_default_country',
						value: 'US:CA',
					},
					{
						id: 'woocommerce_store_postcode',
						value: '94107',
					},
				],
			} );
			// add product
			await api
				.post( 'products', {
					name: simpleProductName,
					type: 'simple',
					regular_price: singleProductPrice,
				} )
				.then( ( response ) => {
					productId = response.data.id;
				} );
			// add a shipping zone and method
			await api
				.post( 'shipping/zones', {
					name: 'Free Shipping Oregon',
				} )
				.then( ( response ) => {
					shippingZoneId = response.data.id;
				} );
			await api.put( `shipping/zones/${ shippingZoneId }/locations`, [
				{
					code: 'US:OR',
					type: 'state',
				},
			] );
			await api.post( `shipping/zones/${ shippingZoneId }/methods`, {
				method_id: 'free_shipping',
			} );
		} );

		test.afterAll( async ( { baseURL } ) => {
			const api = new wcApi( {
				url: baseURL,
				consumerKey: process.env.CONSUMER_KEY,
				consumerSecret: process.env.CONSUMER_SECRET,
				version: 'wc/v3',
			} );
			await api.delete( `products/${ productId }`, {
				force: true,
			} );
			await api.delete( `shipping/zones/${ shippingZoneId }`, {
				force: true,
			} );
			await api.put( 'payment_gateways/bacs', {
				enabled: false,
			} );
			await api.put( 'payment_gateways/cod', {
				enabled: false,
			} );
			// delete the orders we created
			if ( guestOrderId ) {
				await api.delete( `orders/${ guestOrderId }`, { force: true } );
			}
			if ( customerOrderId ) {
				await api.delete( `orders/${ customerOrderId }`, {
					force: true,
				} );
			}
		} );

		test.beforeEach( async ( { context, baseURL } ) => {
			// Shopping cart is very sensitive to cookies, so be explicit
			await context.clearCookies();
			const api = new wcApi( {
				url: baseURL,
				consumerKey: process.env.CONSUMER_KEY,
				consumerSecret: process.env.CONSUMER_SECRET,
				version: 'wc/v3',
			} );
			// enable bank transfers and COD for payment
			await api.put( 'payment_gateways/bacs', {
				enabled: true,
			} );
			await api.put( 'payment_gateways/cod', {
				enabled: true,
			} );
		} );

		test( 'should display cart items in order review', async ( {
			page,
		} ) => {
			await addAProductToCart( page, productId );

			await page.goto( '/checkout/' );

			await expect( page.locator( 'td.product-name' ) ).toContainText(
				simpleProductName
			);
			await expect(
				page.locator( 'strong.product-quantity' )
			).toContainText( '1' );
			let totalPrice = await page
				.getByRole( 'row', { name: 'Total' } )
				.last()
				.locator( 'td' )
				.textContent();
			totalPrice = Number( totalPrice.replace( /\$([\d.]+).*/, '$1' ) );
			await expect( totalPrice ).toBeGreaterThanOrEqual(
				Number( singleProductPrice )
			);
		} );

		test( 'allows customer to choose available payment methods', async ( {
			page,
		} ) => {
			// this time we're going to add two products to the cart
			await addProductsToCart( page, simpleProductName, '2' );

			await page.goto( '/checkout/' );
			await expect(
				page.locator( 'strong.product-quantity' )
			).toContainText( '2' );
			let totalPrice = await page
				.getByRole( 'row', { name: 'Total' } )
				.last()
				.locator( 'td' )
				.textContent();
			totalPrice = Number( totalPrice.replace( /\$([\d.]+).*/, '$1' ) );
			await expect( totalPrice ).toBeGreaterThanOrEqual(
				Number( twoProductPrice )
			);

			// check the payment methods
			await expect(
				page.locator( '#payment_method_bacs' )
			).toBeEnabled();
			await expect( page.locator( '#payment_method_cod' ) ).toBeEnabled();
		} );

<<<<<<< HEAD
		await test.step( 'Complete the checkout form', async () => {
			await page
				.getByRole( 'textbox', { name: 'First name' } )
				.fill( 'Lisa' );
			await page
				.getByRole( 'textbox', { name: 'Last name' } )
				.fill( 'Simpson' );
			await page
				.getByRole( 'textbox', { name: 'Street address' } )
				.fill( '123 Evergreen Terrace' );
			await page
				.getByRole( 'textbox', { name: 'Town / City' } )
				.fill( 'Springfield' );
			await page.locator( '#billing_state' ).selectOption( 'OR' );
			await page
				.getByRole( 'textbox', { name: 'ZIP Code' } )
				.fill( '97403' );
			await page.getByLabel( 'Phone' ).fill( '555 555-5555' );
			await page.getByLabel( 'Email address' ).fill( guestEmail );
=======
		test( 'allows customer to fill billing details', async ( { page } ) => {
			// this time we're going to add three products to the cart
			await addProductsToCart( page, simpleProductName, '3' );
>>>>>>> f0b637f9

			await page.goto( '/checkout/' );
			await expect(
				page.locator( 'strong.product-quantity' )
			).toContainText( '3' );
			let totalPrice = await page
				.getByRole( 'row', { name: 'Total' } )
				.last()
				.locator( 'td' )
				.textContent();
			totalPrice = Number( totalPrice.replace( /\$([\d.]+).*/, '$1' ) );
			await expect( totalPrice ).toBeGreaterThanOrEqual(
				Number( threeProductPrice )
			);

			// asserting that you can fill in the billing details
			await expect(
				page.locator( '#billing_first_name' )
			).toBeEditable();
			await expect( page.locator( '#billing_last_name' ) ).toBeEditable();
			await expect( page.locator( '#billing_company' ) ).toBeEditable();
			await expect( page.locator( '#billing_country' ) ).toBeEnabled();
			await expect( page.locator( '#billing_address_1' ) ).toBeEditable();
			await expect( page.locator( '#billing_address_2' ) ).toBeEditable();
			await expect( page.locator( '#billing_city' ) ).toBeEditable();
			await expect( page.locator( '#billing_state' ) ).toBeEnabled();
			await expect( page.locator( '#billing_postcode' ) ).toBeEditable();
			await expect( page.locator( '#billing_phone' ) ).toBeEditable();
			await expect( page.locator( '#billing_email' ) ).toBeEditable();
		} );

		test( 'warn when customer is missing required details', async ( {
			page,
		} ) => {
			await addAProductToCart( page, productId );

			await page.goto( '/checkout/' );

			// first try submitting the form with no fields complete
			await page.getByRole( 'button', { name: 'Place order' } ).click();
			await expect(
				page.locator( 'form[name="checkout"]' ).getByRole( 'alert' )
			).toBeVisible();
			await expect(
				page.getByText( 'Billing First name is a required field.' )
			).toBeVisible();
			await expect(
				page.getByText( 'Billing Last name is a required field.' )
			).toBeVisible();
			await expect(
				page.getByText( 'Billing Street address is a required field.' )
			).toBeVisible();
			await expect(
				page.getByText( 'Billing Town / City is a required field.' )
			).toBeVisible();
			await expect(
				page.getByText( 'Billing ZIP Code is a required field.' )
			).toBeVisible();
			await expect(
				page.getByText( 'Billing Phone is a required field.' )
			).toBeVisible();
			await expect(
				page.getByText( 'Billing Email address is a required field.' )
			).toBeVisible();

			// toggle ship to different address, fill out billing info and confirm error shown
			await page.getByText( 'Ship to a different address?' ).click();
			await page.locator( '#billing_first_name' ).fill( 'Homer' );
			await page.locator( '#billing_last_name' ).fill( 'Simpson' );
			await page
				.locator( '#billing_address_1' )
				.fill( '123 Evergreen Terrace' );
			await page.locator( '#billing_city' ).fill( 'Springfield' );
			await page.locator( '#billing_country' ).selectOption( 'US' );
			await page.locator( '#billing_state' ).selectOption( 'OR' );
			await page.locator( '#billing_postcode' ).fill( '97403' );
			await page.locator( '#billing_phone' ).fill( '555 555-5555' );
			await page.locator( '#billing_email' ).fill( customer.email );
			await page.getByRole( 'button', { name: 'Place order' } ).click();

			await expect(
				page.getByText( 'Shipping First name is a required field.' )
			).toBeVisible();
			await expect(
				page.getByText( 'Shipping Last name is a required field.' )
			).toBeVisible();
			await expect(
				page.getByText( 'Shipping Street address is a required field.' )
			).toBeVisible();
			await expect(
				page.getByText( 'Shipping Town / City is a required field.' )
			).toBeVisible();
			await expect(
				page.getByText( 'Shipping ZIP Code is a required field.' )
			).toBeVisible();
		} );

		test( 'allows customer to fill shipping details', async ( {
			page,
		} ) => {
			await addProductsToCart( page, simpleProductName, '2' );

			await page.goto( '/checkout/' );
			await expect(
				page.locator( 'strong.product-quantity' )
			).toContainText( '2' );
			let totalPrice = await page
				.getByRole( 'row', { name: 'Total' } )
				.last()
				.locator( 'td' )
				.textContent();
			totalPrice = Number( totalPrice.replace( /\$([\d.]+).*/, '$1' ) );
			await expect( totalPrice ).toBeGreaterThanOrEqual(
				Number( twoProductPrice )
			);

			await page.locator( '#ship-to-different-address' ).click();

			// asserting that you can fill in the shipping details
			await expect(
				page.locator( '#shipping_first_name' )
			).toBeEditable();
			await expect(
				page.locator( '#shipping_last_name' )
			).toBeEditable();
			await expect( page.locator( '#shipping_company' ) ).toBeEditable();
			await expect( page.locator( '#shipping_country' ) ).toBeEnabled();
			await expect(
				page.locator( '#shipping_address_1' )
			).toBeEditable();
			await expect(
				page.locator( '#shipping_address_2' )
			).toBeEditable();
			await expect( page.locator( '#shipping_city' ) ).toBeEditable();
			await expect( page.locator( '#shipping_state' ) ).toBeEnabled();
			await expect( page.locator( '#shipping_postcode' ) ).toBeEditable();
		} );

		test( 'allows guest customer to place an order', async ( { page } ) => {
			await test.step( 'Add 2 products to the cart', async () => {
				await addProductsToCart( page, simpleProductName, '2' );
			} );

			await test.step( 'Go to checkout and confirm that products and totals are as expected', async () => {
				await page.goto( '/checkout/' );
				await expect(
					page.locator( 'strong.product-quantity' )
				).toContainText( '2' );
				let totalPrice = await page
					.getByRole( 'row', { name: 'Total' } )
					.last()
					.locator( 'td' )
					.textContent();
				totalPrice = Number(
					totalPrice.replace( /\$([\d.]+).*/, '$1' )
				);
				await expect( totalPrice ).toBeGreaterThanOrEqual(
					Number( twoProductPrice )
				); // account for taxes or shipping that may be present
			} );

			await test.step( 'Complete the checkout form', async () => {
				await page
					.getByRole( 'textbox', { name: 'First name *' } )
					.fill( 'Lisa' );
				await page
					.getByRole( 'textbox', { name: 'Last name *' } )
					.fill( 'Simpson' );
				await page
					.getByRole( 'textbox', { name: 'Street address *' } )
					.fill( '123 Evergreen Terrace' );
				await page
					.getByRole( 'textbox', { name: 'Town / City *' } )
					.fill( 'Springfield' );
				await page.locator( '#billing_state' ).selectOption( 'OR' );
				await page
					.getByRole( 'textbox', { name: 'ZIP Code *' } )
					.fill( '97403' );
				await page.getByLabel( 'Phone *' ).fill( '555 555-5555' );
				await page.getByLabel( 'Email address *' ).fill( guestEmail );

				await page.getByText( 'Cash on delivery' ).click();

				await page
					.getByRole( 'button', { name: 'Place order' } )
					.click();
			} );

			await test.step( 'Load the order confirmation page, extract order number', async () => {
				await expect(
					page.getByText( 'Your order has been received' )
				).toBeVisible();

				guestOrderId = getOrderIdFromUrl( page );
			} );

			await test.step( 'Simulate cookies cleared, but within 10 minute grace period', async () => {
				// Let's simulate a new browser context (by dropping all cookies), and reload the page. This approximates a
				// scenario where the server can no longer identify the shopper. However, so long as we are within the 10 minute
				// grace period following initial order placement, the 'order received' page should still be rendered.
				await page.context().clearCookies();
				await page.reload();
				await expect(
					page.getByText( 'Your order has been received' )
				).toBeVisible();
			} );

			await test.step( 'Simulate cookies cleared, outside 10 minute window', async () => {
				// Let's simulate a scenario where the 10 minute grace period has expired. This time, we expect the shopper to
				// be presented with a request to verify their email address.
				await setFilterValue(
					page,
					'woocommerce_order_email_verification_grace_period',
					0
				);
				await page.waitForTimeout( 2000 ); // needs some time before reload for change to take effect.
				await page.reload( { waitForLoadState: 'networkidle' } );
				await expect(
					page.getByText(
						/confirm the email address linked to the order | verify the email address associated /
					)
				).toBeVisible();
			} );

			await test.step( 'Supply incorrect email address for the order, error', async () => {
				// Supplying an email address other than the actual order billing email address will take them back to the same
				// page with an error message.
				await page
					.getByLabel( 'Email address' )
					.fill( 'incorrect@email.address' );
				await page
					.getByRole( 'button', { name: /Verify|Confirm/ } )
					.click();
				await expect(
					page.getByText(
						/confirm the email address linked to the order | verify the email address associated /
					)
				).toBeVisible();
				await expect(
					page.getByText(
						'We were unable to verify the email address'
					)
				).toBeVisible();
			} );

			await test.step( 'Supply the correct email address for the order, display order confirmation', async () => {
				// However if they supply the *correct* billing email address, they should see the order received page again.
				await page.getByLabel( 'Email address' ).fill( guestEmail );
				await page
					.getByRole( 'button', { name: /Verify|Confirm/ } )
					.click();
				await expect(
					page.getByText( 'Your order has been received' )
				).toBeVisible();
			} );

			await test.step( 'Confirm order details on the backend (as a merchant)', async () => {
				await page.goto( 'wp-login.php' );
				await page
					.locator( 'input[name="log"]' )
					.fill( admin.username );
				await page
					.locator( 'input[name="pwd"]' )
					.fill( admin.password );
				await page.locator( 'text=Log In' ).click();

				// load the order placed as a guest
				await page.goto(
					`wp-admin/post.php?post=${ guestOrderId }&action=edit`
				);

				await expect(
					page.getByRole( 'heading', {
						name: `Order #${ guestOrderId } details`,
					} )
				).toBeVisible();
				await expect(
					page.locator( '.wc-order-item-name' )
				).toContainText( simpleProductName );
				await expect(
					page.locator( 'td.quantity >> nth=0' )
				).toContainText( '2' );
				await expect(
					page.locator( 'td.item_cost >> nth=0' )
				).toContainText( singleProductPrice );
				await expect(
					page.locator( 'td.line_cost >> nth=0' )
				).toContainText( twoProductPrice );
				await clearFilters( page );
			} );
		} );

		test( 'allows existing customer to place order', async ( { page } ) => {
			await page.goto( 'my-account/' );
			await page
				.locator( 'input[name="username"]' )
				.fill( customer.username );
			await page
				.locator( 'input[name="password"]' )
				.fill( customer.password );
			await page.locator( 'text=Log In' ).click();
			await expect(
				page.getByText(
					`Hello ${ customer.first_name } ${ customer.last_name }`
				)
			).toBeVisible();

			await addProductsToCart( page, simpleProductName, '2' );

			await page.goto( '/checkout/' );
			await expect(
				page.locator( 'strong.product-quantity' )
			).toContainText( '2' );
			let totalPrice = await page
				.getByRole( 'row', { name: 'Total' } )
				.last()
				.locator( 'td' )
				.textContent();
			totalPrice = Number( totalPrice.replace( /\$([\d.]+).*/, '$1' ) );
			await expect( totalPrice ).toBeGreaterThanOrEqual(
				Number( twoProductPrice )
			);

			await page.locator( '#billing_first_name' ).fill( 'Homer' );
			await page.locator( '#billing_last_name' ).fill( 'Simpson' );
			await page
				.locator( '#billing_address_1' )
				.fill( '123 Evergreen Terrace' );
			await page.locator( '#billing_city' ).fill( 'Springfield' );
			await page.locator( '#billing_country' ).selectOption( 'US' );
			await page.locator( '#billing_state' ).selectOption( 'OR' );
			await page.locator( '#billing_postcode' ).fill( '97403' );
			await page.locator( '#billing_phone' ).fill( '555 555-5555' );
			await page.locator( '#billing_email' ).fill( customer.email );

			await page.locator( 'text=Cash on delivery' ).click();
			await expect(
				page.locator( 'div.payment_method_cod' )
			).toBeVisible();

			await page.locator( 'text=Place order' ).click();

			await expect(
				page.getByText( 'Your order has been received' )
			).toBeVisible();

			customerOrderId = getOrderIdFromUrl( page );

			// Effect a log out/simulate a new browsing session by dropping all cookies.
			await page.context().clearCookies();
			await page.reload();

			// Now we are logged out, return to the confirmation page: we should be asked to log back in.
			await expect(
				page.getByText(
					/Log in here to view your order|log in to your account to view this order/
				)
			).toBeVisible();

			// Switch to admin user.
			await page.goto( 'wp-login.php?loggedout=true' );
			await page.locator( 'input[name="log"]' ).fill( admin.username );
			await page.locator( 'input[name="pwd"]' ).fill( admin.password );
			await page.locator( 'text=Log In' ).click();

			// load the order placed as a customer
			await page.goto(
				`wp-admin/post.php?post=${ customerOrderId }&action=edit`
			);
			await expect(
				page.locator( 'h2.woocommerce-order-data__heading' )
			).toContainText( `Order #${ customerOrderId } details` );
			await expect( page.locator( '.wc-order-item-name' ) ).toContainText(
				simpleProductName
			);
			await expect(
				page.locator( 'td.quantity >> nth=0' )
			).toContainText( '2' );
			await expect(
				page.locator( 'td.item_cost >> nth=0' )
			).toContainText( singleProductPrice );
			await expect(
				page.locator( 'td.line_cost >> nth=0' )
			).toContainText( twoProductPrice );
		} );
	}
);<|MERGE_RESOLUTION|>--- conflicted
+++ resolved
@@ -175,7 +175,6 @@
 			await expect( page.locator( '#payment_method_cod' ) ).toBeEnabled();
 		} );
 
-<<<<<<< HEAD
 		await test.step( 'Complete the checkout form', async () => {
 			await page
 				.getByRole( 'textbox', { name: 'First name' } )
@@ -195,12 +194,10 @@
 				.fill( '97403' );
 			await page.getByLabel( 'Phone' ).fill( '555 555-5555' );
 			await page.getByLabel( 'Email address' ).fill( guestEmail );
-=======
+
 		test( 'allows customer to fill billing details', async ( { page } ) => {
 			// this time we're going to add three products to the cart
 			await addProductsToCart( page, simpleProductName, '3' );
->>>>>>> f0b637f9
-
 			await page.goto( '/checkout/' );
 			await expect(
 				page.locator( 'strong.product-quantity' )
