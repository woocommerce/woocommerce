const { test, expect } = require( '@playwright/test' );
const wcApi = require( '@woocommerce/woocommerce-rest-api' ).default;

const includedProductName = 'Included test product';
const excludedProductName = 'Excluded test product';
const includedCategoryName = 'Included Category';
const excludedCategoryName = 'Excluded Category';

test.describe( 'Cart & Checkout Restricted Coupons', () => {
	let firstProductId,
		secondProductId,
		firstCategoryId,
		secondCategoryId,
		shippingZoneId;
	const couponBatchId = [];

	test.beforeAll( async ( { baseURL } ) => {
		const api = new wcApi( {
			url: baseURL,
			consumerKey: process.env.CONSUMER_KEY,
			consumerSecret: process.env.CONSUMER_SECRET,
			version: 'wc/v3',
		} );

		// make sure the currency is USD
		await api.put( 'settings/general/woocommerce_currency', {
			value: 'USD',
		} );
		// enable COD
		await api.put( 'payment_gateways/cod', {
			enabled: true,
		} );
		// add a shipping zone and method
		await api
			.post( 'shipping/zones', {
				name: 'Free Shipping',
			} )
			.then( ( response ) => {
				shippingZoneId = response.data.id;
			} );
		await api.post( `shipping/zones/${ shippingZoneId }/methods`, {
			method_id: 'free_shipping',
		} );
		// add categories
		await api
			.post( 'products/categories', {
				name: includedCategoryName,
			} )
			.then( ( response ) => {
				firstCategoryId = response.data.id;
			} );
		await api
			.post( 'products/categories', {
				name: excludedCategoryName,
			} )
			.then( ( response ) => {
				secondCategoryId = response.data.id;
			} );
		// add product
		await api
			.post( 'products', {
				name: includedProductName,
				type: 'simple',
				regular_price: '20.00',
				categories: [ { id: firstCategoryId } ],
			} )
			.then( ( response ) => {
				firstProductId = response.data.id;
			} );
		await api
			.post( 'products', {
				name: excludedProductName,
				type: 'simple',
				regular_price: '20.00',
				sale_price: '15.00',
				categories: [ { id: secondCategoryId } ],
			} )
			.then( ( response ) => {
				secondProductId = response.data.id;
			} );

		const restrictedCoupons = [
			{
				code: 'expired-coupon',
				discount_type: 'fixed_cart',
				amount: '10.00',
				description:
					'This coupon has expired and should not be usable by anyone.',
				date_expires: '2020-01-01T00:00:00',
			},
			{
				code: 'min-max-spend-individual',
				discount_type: 'fixed_cart',
				amount: '20.00',
				description:
					'This coupon requires an order amount between 50 and 200 dollars. It can only be used by itself.',
				minimum_amount: '50.00',
				maximum_amount: '200.00',
				individual_use: true,
			},
			{
				code: 'no-sale-use-limit',
				discount_type: 'fixed_cart',
				amount: '15.00',
				description:
					'This coupon can only be used twice, and only on items that are not on sale.',
				exclude_sale_items: true,
				usage_limit: 2,
			},
			{
				code: 'product-and-category-included',
				discount_type: 'fixed_cart',
				amount: '10.00',
				description:
					'This coupon can only be used for the specific products and categories.',
				product_ids: [ firstProductId ],
				product_categories: [ firstCategoryId ],
			},
			{
				code: 'product-and-category-excluded',
				discount_type: 'fixed_cart',
				amount: '20.00',
				description:
					'This coupon can not be used for specific products and categories.',
				excluded_product_ids: [ secondProductId ],
				excluded_product_categories: [ secondCategoryId ],
			},
			{
				code: 'email-restricted',
				discount_type: 'fixed_cart',
				amount: '25.00',
				description:
					'This coupon can only be used once by a specified user (email).',
				email_restrictions: [ 'homer@example.com' ],
				usage_limit_per_user: 1,
			},
		];

		// add coupons
		await api
			.post( 'coupons/batch', {
				create: restrictedCoupons,
			} )
			.then( ( response ) => {
				for ( let i = 0; i < response.data.create.length; i++ ) {
					couponBatchId.push( response.data.create[ i ].id );
				}
			} );
	} );

	test.beforeEach( async ( { context } ) => {
		// Shopping cart is very sensitive to cookies, so be explicit
		await context.clearCookies();
	} );

	test.afterAll( async ( { baseURL } ) => {
		const api = new wcApi( {
			url: baseURL,
			consumerKey: process.env.CONSUMER_KEY,
			consumerSecret: process.env.CONSUMER_SECRET,
			version: 'wc/v3',
		} );
		await api.delete( `products/${ firstProductId }`, {
			force: true,
		} );
		await api.delete( `products/${ secondProductId }`, {
			force: true,
		} );
		await api.delete( `products/categories/${ firstCategoryId }`, {
			force: true,
		} );
		await api.delete( `products/categories/${ secondCategoryId }`, {
			force: true,
		} );
		await api.post( 'coupons/batch', { delete: [ ...couponBatchId ] } );

		await api.put( 'payment_gateways/cod', {
			enabled: false,
		} );
		await api.delete( `shipping/zones/${ shippingZoneId }`, {
			force: true,
		} );
	} );

	test( 'expired coupon cannot be used', async ( { page, context } ) => {
		await test.step( 'Load cart page and try expired coupon usage', async () => {
			await page.goto( `/shop/?add-to-cart=${ firstProductId }` );
			await page.waitForLoadState( 'networkidle' );

			await page.goto( '/cart/' );
			await page
				.getByPlaceholder( 'Coupon code' )
				.fill( 'expired-coupon' );
			await page.getByRole( 'button', { name: 'Apply coupon' } ).click();
			await expect(
				page.getByText( 'This coupon has expired.' )
			).toBeVisible();
		} );

		await context.clearCookies();

		await test.step( 'Load checkout page and try expired coupon usage', async () => {
			await page.goto( `/shop/?add-to-cart=${ firstProductId }` );
			await page.waitForLoadState( 'networkidle' );

			await page.goto( '/checkout/' );
			await page
				.getByRole( 'link', { name: 'Click here to enter your code' } )
				.click();
			await page
				.getByPlaceholder( 'Coupon code' )
				.fill( 'expired-coupon' );
			await page.getByRole( 'button', { name: 'Apply coupon' } ).click();
			await expect(
				page.getByText( 'This coupon has expired.' )
			).toBeVisible();
		} );
	} );

	test( 'coupon requiring min and max amounts and can only be used alone can only be used within limits', async ( {
		page,
		context,
	} ) => {
		await test.step( 'Load cart page and try limited coupon usage', async () => {
			await page.goto( `/shop/?add-to-cart=${ firstProductId }` );
			await page.waitForLoadState( 'networkidle' );

			await page.goto( '/cart/' );
			await page
				.getByPlaceholder( 'Coupon code' )
				.fill( 'min-max-spend-individual' );
			await page.getByRole( 'button', { name: 'Apply coupon' } ).click();
			// failed because we need to have at least $50 in cart (single product is only $20)
			await expect(
				page.getByText( 'The minimum spend for this coupon is $50.00.' )
			).toBeVisible();

			// add a couple more in order to hit minimum spend
			for ( let i = 0; i < 2; i++ ) {
				await page.goto( `/shop/?add-to-cart=${ firstProductId }` );
				await page.waitForLoadState( 'networkidle' );
			}
			// passed because we're between 50 and 200 dollars
			await page.goto( '/cart/' );
			await page
				.getByPlaceholder( 'Coupon code' )
				.fill( 'min-max-spend-individual' );
			await page.getByRole( 'button', { name: 'Apply coupon' } ).click();
			await expect(
				page.getByText( 'Coupon code applied successfully.' )
			).toBeVisible();

			// fail because the min-max coupon can only be used by itself
			await page.goto( '/cart/' );
			await page
				.getByPlaceholder( 'Coupon code' )
				.fill( 'no-sale-use-limit' );
			await page.getByRole( 'button', { name: 'Apply coupon' } ).click();
			await expect(
				page.getByText(
					'Sorry, coupon "min-max-spend-individual" has already been applied and cannot be used in conjunction with other coupons.'
				)
			).toBeVisible();
		} );

		await context.clearCookies();

		await test.step( 'Load checkout page and try limited coupon usage', async () => {
			await page.goto( `/shop/?add-to-cart=${ firstProductId }` );
			await page.waitForLoadState( 'networkidle' );

			await page.goto( '/checkout/' );
			await page
				.getByRole( 'link', { name: 'Click here to enter your code' } )
				.click();
			await page
				.getByPlaceholder( 'Coupon code' )
				.fill( 'min-max-spend-individual' );
			await page.getByRole( 'button', { name: 'Apply coupon' } ).click();
			// failed because we need to have at least $50 in cart (single product is only $20)
			await expect(
				page.getByText( 'The minimum spend for this coupon is $50.00.' )
			).toBeVisible();

			// add a couple more in order to hit minimum spend
			for ( let i = 0; i < 2; i++ ) {
				await page.goto( `/shop/?add-to-cart=${ firstProductId }` );
				await page.waitForLoadState( 'networkidle' );
			}
			// passed because we're between 50 and 200 dollars
			await page.goto( '/checkout/' );
			await page
				.getByRole( 'link', { name: 'Click here to enter your code' } )
				.click();
			await page
				.getByPlaceholder( 'Coupon code' )
				.fill( 'min-max-spend-individual' );
			await page.getByRole( 'button', { name: 'Apply coupon' } ).click();
			await expect(
				page.getByText( 'Coupon code applied successfully.' )
			).toBeVisible();

			// fail because the min-max coupon can only be used by itself
			await page.goto( '/checkout/' );
			await page
				.getByRole( 'link', { name: 'Click here to enter your code' } )
				.click();
			await page
				.getByPlaceholder( 'Coupon code' )
				.fill( 'no-sale-use-limit' );
			await page.getByRole( 'button', { name: 'Apply coupon' } ).click();
			await expect(
				page.getByText(
					'Sorry, coupon "min-max-spend-individual" has already been applied and cannot be used in conjunction with other coupons.'
				)
			).toBeVisible();

			// add more products so the total is > $200
			for ( let i = 0; i < 8; i++ ) {
				await page.goto( `/shop/?add-to-cart=${ firstProductId }` );
				await page.waitForLoadState( 'networkidle' );
			}
			// failed because we're over 200 dollars
			await page.goto( '/checkout/' );
			await expect(
				page.getByText(
					'There are some issues with the items in your cart. Please go back to the cart page and resolve these issues before checking out.'
				)
			).toBeVisible();
			await page.getByRole( 'link', { name: 'Return to cart' } ).click();
		} );
	} );

	test( 'coupon cannot be used on sale item', async ( { page, context } ) => {
		await test.step( 'Load cart page and try coupon usage on sale item', async () => {
			await page.goto( `/shop/?add-to-cart=${ secondProductId }` );
			await page.waitForLoadState( 'networkidle' );

			await page.goto( '/cart/' );
			await page
				.getByPlaceholder( 'Coupon code' )
				.fill( 'no-sale-use-limit' );
			await page.getByRole( 'button', { name: 'Apply coupon' } ).click();
			// failed because this product is on sale
			await expect(
				page.getByText(
					'Sorry, this coupon is not valid for sale items.'
				)
			).toBeVisible();
		} );

		await context.clearCookies();

		await test.step( 'Load checkout page and try coupon usage on sale item', async () => {
			await page.goto( `/shop/?add-to-cart=${ secondProductId }` );
			await page.waitForLoadState( 'networkidle' );

			await page.goto( '/checkout/' );
			await page
				.getByRole( 'link', { name: 'Click here to enter your code' } )
				.click();
			await page
				.getByPlaceholder( 'Coupon code' )
				.fill( 'no-sale-use-limit' );
			await page.getByRole( 'button', { name: 'Apply coupon' } ).click();
			// failed because this product is on sale
			await expect(
				page.getByText(
					'Sorry, this coupon is not valid for sale items.'
				)
			).toBeVisible();
		} );
	} );

	test( 'coupon can only be used twice', async ( {
		page,
		context,
		baseURL,
	} ) => {
		const orderIds = [];

		// create 2 orders using the limited coupon
		const api = new wcApi( {
			url: baseURL,
			consumerKey: process.env.CONSUMER_KEY,
			consumerSecret: process.env.CONSUMER_SECRET,
			version: 'wc/v3',
		} );
		for ( let i = 0; i < 2; i++ ) {
			await api
				.post( 'orders', {
					status: 'completed',
					billing: {
						first_name: 'Marge',
						last_name: 'Simpson',
						email: 'marge@example.com',
					},
					line_items: [
						{
							product_id: firstProductId,
							quantity: 5,
						},
					],
					coupon_lines: [
						{
							code: 'no-sale-use-limit',
						},
					],
				} )
				.then( ( response ) => {
					orderIds.push = response.data.id;
				} );
		}

		await test.step( 'Load cart page and try over limit coupon usage', async () => {
			await page.goto( `/shop/?add-to-cart=${ firstProductId }` );
			await page.waitForLoadState( 'networkidle' );

			await page.goto( '/cart/' );
			await page
				.getByPlaceholder( 'Coupon code' )
				.fill( 'no-sale-use-limit' );
			await page.getByRole( 'button', { name: 'Apply coupon' } ).click();
			// failed because this coupon code has been used too much
			await expect(
				page.getByText(
					'Coupon usage limit has been reached. Please try again after some time, or contact us for help.'
				)
			).toBeVisible();
		} );

		await context.clearCookies();

		await test.step( 'Load checkout page and try over limit coupon usage', async () => {
			await page.goto( `/shop/?add-to-cart=${ firstProductId }` );
			await page.waitForLoadState( 'networkidle' );

			await page.goto( '/checkout/' );
			await page
				.getByRole( 'link', { name: 'Click here to enter your code' } )
				.click();
			await page
				.getByPlaceholder( 'Coupon code' )
				.fill( 'no-sale-use-limit' );
			await page.getByRole( 'button', { name: 'Apply coupon' } ).click();
			// failed because this coupon code has been used too much
			await expect(
				page.getByText(
					'Coupon usage limit has been reached. Please try again after some time, or contact us for help.'
				)
			).toBeVisible();
		} );

		await console.log( orderIds );
		// clean up the orders
		await api.post( 'orders/batch', { delete: [ ...orderIds ] } );
	} );

	test( 'coupon cannot be used on certain products/categories (included product/category)', async ( {
		page,
		context,
	} ) => {
		await test.step( 'Load cart page and try included certain items coupon usage', async () => {
			await page.goto( `/shop/?add-to-cart=${ secondProductId }` );
			await page.waitForLoadState( 'networkidle' );

			await page.goto( '/cart/' );
			await page
				.getByPlaceholder( 'Coupon code' )
				.fill( 'product-and-category-included' );
			await page.getByRole( 'button', { name: 'Apply coupon' } ).click();
			// failed because this product is not included for coupon
			await expect(
				page.getByText(
					'Sorry, this coupon is not applicable to selected products.'
				)
			).toBeVisible();
		} );

		await context.clearCookies();

		await test.step( 'Load checkout page and try included certain items coupon usage', async () => {
			await page.goto( `/shop/?add-to-cart=${ secondProductId }` );
			await page.waitForLoadState( 'networkidle' );

			await page.goto( '/checkout/' );
			await page
				.getByRole( 'link', { name: 'Click here to enter your code' } )
				.click();
			await page
				.getByPlaceholder( 'Coupon code' )
				.fill( 'product-and-category-included' );
			await page.getByRole( 'button', { name: 'Apply coupon' } ).click();
			// failed because this product is not included for coupon
			await expect(
				page.getByText(
					'Sorry, this coupon is not applicable to selected products.'
				)
			).toBeVisible();
		} );
	} );

	test( 'coupon can be used on certain products/categories', async ( {
		page,
		context,
	} ) => {
		await test.step( 'Load cart page and try on certain products coupon usage', async () => {
			await page.goto( `/shop/?add-to-cart=${ firstProductId }` );
			await page.waitForLoadState( 'networkidle' );

			await page.goto( '/cart/' );
			await page
				.getByPlaceholder( 'Coupon code' )
				.fill( 'product-and-category-included' );
			await page.getByRole( 'button', { name: 'Apply coupon' } ).click();
			// succeeded
			await expect(
				page.getByText( 'Coupon code applied successfully.' )
			).toBeVisible();
		} );

		await context.clearCookies();

		await test.step( 'Load checkout page and try on certain products coupon usage', async () => {
			await page.goto( `/shop/?add-to-cart=${ firstProductId }` );
			await page.waitForLoadState( 'networkidle' );

			await page.goto( '/checkout/' );
			await page
				.getByRole( 'link', { name: 'Click here to enter your code' } )
				.click();
			await page
				.getByPlaceholder( 'Coupon code' )
				.fill( 'product-and-category-included' );
			await page.getByRole( 'button', { name: 'Apply coupon' } ).click();
			// succeeded
			await expect(
				page.getByText( 'Coupon code applied successfully.' )
			).toBeVisible();
		} );
	} );

	test( 'coupon cannot be used on specific products/categories (excluded product/category)', async ( {
		page,
		context,
	} ) => {
		await test.step( 'Load cart page and try excluded items coupon usage', async () => {
			await page.goto( `/shop/?add-to-cart=${ secondProductId }` );
			await page.waitForLoadState( 'networkidle' );

			await page.goto( '/cart/' );
			await page
				.getByPlaceholder( 'Coupon code' )
				.fill( 'product-and-category-included' );
			await page.getByRole( 'button', { name: 'Apply coupon' } ).click();
			// failed because this product is excluded from coupon
			await expect(
				page.getByText(
					'Sorry, this coupon is not applicable to selected products.'
				)
			).toBeVisible();
		} );

		await context.clearCookies();

		await test.step( 'Load checkout page and try excluded items coupon usage', async () => {
			await page.goto( `/shop/?add-to-cart=${ secondProductId }` );
			await page.waitForLoadState( 'networkidle' );

			await page.goto( '/checkout/' );
			await page
				.getByRole( 'link', { name: 'Click here to enter your code' } )
				.click();
			await page
				.getByPlaceholder( 'Coupon code' )
				.fill( 'product-and-category-included' );
			await page.getByRole( 'button', { name: 'Apply coupon' } ).click();
			// failed because this product is excluded from coupon
			await expect(
				page.getByText(
					'Sorry, this coupon is not applicable to selected products.'
				)
			).toBeVisible();
		} );
	} );

	test( 'coupon can be used on other products/categories', async ( {
		page,
		context,
	} ) => {
		await test.step( 'Load cart page and try coupon usage on other items', async () => {
			await page.goto( `/shop/?add-to-cart=${ firstProductId }` );
			await page.waitForLoadState( 'networkidle' );

			await page.goto( '/cart/' );
			await page
				.getByPlaceholder( 'Coupon code' )
				.fill( 'product-and-category-included' );
			await page.getByRole( 'button', { name: 'Apply coupon' } ).click();
			// succeeded
			await expect(
				page.getByText( 'Coupon code applied successfully.' )
			).toBeVisible();
		} );

		await context.clearCookies();

		await test.step( 'Load checkout page and try coupon usage on other items', async () => {
			await page.goto( `/shop/?add-to-cart=${ firstProductId }` );
			await page.waitForLoadState( 'networkidle' );

			await page.goto( '/checkout/' );
			await page
				.getByRole( 'link', { name: 'Click here to enter your code' } )
				.click();
			await page
				.getByPlaceholder( 'Coupon code' )
				.fill( 'product-and-category-included' );
			await page.getByRole( 'button', { name: 'Apply coupon' } ).click();
			// succeeded
			await expect(
				page.getByText( 'Coupon code applied successfully.' )
			).toBeVisible();
		} );
	} );

	test( 'coupon cannot be used by any customer (email restricted)', async ( {
		page,
	} ) => {
		await page.goto( `/shop/?add-to-cart=${ firstProductId }` );
		await page.waitForLoadState( 'networkidle' );

		await page.goto( '/checkout/' );

		await page.getByLabel( 'First name' ).first().fill( 'Marge' );
		await page.getByLabel( 'Last name' ).first().fill( 'Simpson' );
		await page
			.getByLabel( 'Street address' )
			.first()
			.fill( '123 Evergreen Terrace' );
<<<<<<< HEAD
		await page.getByLabel( 'Town / City' ).fill( 'Springfield' );
		await page.getByLabel( 'ZIP Code' ).fill( '55555' );
		await page.getByLabel( 'Phone' ).fill( '555-555-5555' );
		await page.getByLabel( 'Email address' ).fill( 'marge@example.com' );

		await page
			.getByRole( 'link', { name: 'Click here to enter your code' } )
			.click();
		await page.getByPlaceholder( 'Coupon code' ).fill( 'email-restricted' );
		await page.getByRole( 'button', { name: 'Apply coupon' } ).click();
=======
		await page.getByLabel( 'Town / City' ).first().fill( 'Springfield' );
		await page.getByLabel( 'ZIP Code' ).first().fill( '55555' );
		await page.getByLabel( 'Phone' ).first().fill( '555-555-5555' );
		await page
			.getByLabel( 'Email address' )
			.first()
			.fill( 'marge@example.com' );
		await page.getByRole( 'button', { name: 'Place order' } ).click();
>>>>>>> 207e8de7

		await expect(
			page.getByText(
				'The coupon code "email-restricted" isn’t available to you right now. Please enter a valid email on Checkout.'
			)
		).toBeVisible();
	} );

	test( 'coupon can be used by the right customer (email restricted) but only once', async ( {
		page,
		baseURL,
	} ) => {
		const api = new wcApi( {
			url: baseURL,
			consumerKey: process.env.CONSUMER_KEY,
			consumerSecret: process.env.CONSUMER_SECRET,
			version: 'wc/v3',
		} );

		await page.goto( `/shop/?add-to-cart=${ firstProductId }` );
		await page.waitForLoadState( 'networkidle' );

		await page.goto( '/checkout/' );

		await page.getByLabel( 'First name' ).first().fill( 'Homer' );
		await page.getByLabel( 'Last name' ).first().fill( 'Simpson' );
		await page
			.getByLabel( 'Street address' )
			.first()
			.fill( '123 Evergreen Terrace' );
<<<<<<< HEAD
		await page.getByLabel( 'Town / City' ).fill( 'Springfield' );
		await page.getByLabel( 'ZIP Code' ).fill( '55555' );
		await page.getByLabel( 'Phone' ).fill( '555-555-5555' );
		await page.getByLabel( 'Email address' ).fill( 'homer@example.com' );

		await page
			.getByRole( 'link', { name: 'Click here to enter your code' } )
			.click();
		await page.getByPlaceholder( 'Coupon code' ).fill( 'email-restricted' );
		await page.getByRole( 'button', { name: 'Apply coupon' } ).click();
		await expect(
			page.getByText( 'Coupon code applied successfully.' )
		).toBeVisible();

=======
		await page.getByLabel( 'Town / City' ).first().fill( 'Springfield' );
		await page.getByLabel( 'ZIP Code' ).first().fill( '55555' );
		await page.getByLabel( 'Phone' ).first().fill( '555-555-5555' );
		await page
			.getByLabel( 'Email address' )
			.first()
			.fill( 'homer@example.com' );
>>>>>>> 207e8de7
		await page.getByRole( 'button', { name: 'Place order' } ).click();

		await expect(
			page.getByRole( 'heading', { name: 'Order received' } )
		).toBeVisible();
		const newOrderId = await page
			.locator( 'li.woocommerce-order-overview__order > strong' )
			.textContent();

		// try to order a second time, but should get an error
		await page.goto( `/shop/?add-to-cart=${ firstProductId }` );
		await page.waitForLoadState( 'networkidle' );

		await page.goto( '/checkout/' );

		await page.getByLabel( 'First name' ).first().fill( 'Homer' );
		await page.getByLabel( 'Last name' ).first().fill( 'Simpson' );
		await page
			.getByLabel( 'Street address' )
			.first()
			.fill( '123 Evergreen Terrace' );
<<<<<<< HEAD
		await page.getByLabel( 'Town / City' ).fill( 'Springfield' );
		await page.getByLabel( 'ZIP Code' ).fill( '55555' );
		await page.getByLabel( 'Phone' ).fill( '555-555-5555' );
		await page.getByLabel( 'Email address' ).fill( 'homer@example.com' );

		await page
			.getByRole( 'link', { name: 'Click here to enter your code' } )
			.click();
		await page.getByPlaceholder( 'Coupon code' ).fill( 'email-restricted' );
		await page.getByRole( 'button', { name: 'Apply coupon' } ).click();
		await expect(
			page.getByText( 'Coupon code applied successfully.' )
		).toBeVisible();

=======
		await page.getByLabel( 'Town / City' ).first().fill( 'Springfield' );
		await page.getByLabel( 'ZIP Code' ).first().fill( '55555' );
		await page.getByLabel( 'Phone' ).first().fill( '555-555-5555' );
		await page
			.getByLabel( 'Email address' )
			.first()
			.fill( 'homer@example.com' );
>>>>>>> 207e8de7
		await page.getByRole( 'button', { name: 'Place order' } ).click();

		await expect(
			page.getByText( 'Coupon usage limit has been reached.' )
		).toBeVisible();

		// clean up the order we just made
		await api.delete( `orders/${ newOrderId }`, { force: true } );
	} );
} );<|MERGE_RESOLUTION|>--- conflicted
+++ resolved
@@ -631,25 +631,22 @@
 		await page.waitForLoadState( 'networkidle' );
 
 		await page.goto( '/checkout/' );
-
-		await page.getByLabel( 'First name' ).first().fill( 'Marge' );
-		await page.getByLabel( 'Last name' ).first().fill( 'Simpson' );
-		await page
-			.getByLabel( 'Street address' )
-			.first()
-			.fill( '123 Evergreen Terrace' );
-<<<<<<< HEAD
-		await page.getByLabel( 'Town / City' ).fill( 'Springfield' );
-		await page.getByLabel( 'ZIP Code' ).fill( '55555' );
-		await page.getByLabel( 'Phone' ).fill( '555-555-5555' );
-		await page.getByLabel( 'Email address' ).fill( 'marge@example.com' );
-
 		await page
 			.getByRole( 'link', { name: 'Click here to enter your code' } )
 			.click();
 		await page.getByPlaceholder( 'Coupon code' ).fill( 'email-restricted' );
 		await page.getByRole( 'button', { name: 'Apply coupon' } ).click();
-=======
+		// succeeded so far because we don't know who the customr is
+		await expect(
+			page.getByText( 'Coupon code applied successfully.' )
+		).toBeVisible();
+
+		await page.getByLabel( 'First name' ).first().fill( 'Marge' );
+		await page.getByLabel( 'Last name' ).first().fill( 'Simpson' );
+		await page
+			.getByLabel( 'Street address' )
+			.first()
+			.fill( '123 Evergreen Terrace' );
 		await page.getByLabel( 'Town / City' ).first().fill( 'Springfield' );
 		await page.getByLabel( 'ZIP Code' ).first().fill( '55555' );
 		await page.getByLabel( 'Phone' ).first().fill( '555-555-5555' );
@@ -658,11 +655,10 @@
 			.first()
 			.fill( 'marge@example.com' );
 		await page.getByRole( 'button', { name: 'Place order' } ).click();
->>>>>>> 207e8de7
 
 		await expect(
 			page.getByText(
-				'The coupon code "email-restricted" isn’t available to you right now. Please enter a valid email on Checkout.'
+				'Sorry, it seems the coupon "email-restricted" is not yours - it has now been removed from your order.'
 			)
 		).toBeVisible();
 	} );
@@ -682,19 +678,6 @@
 		await page.waitForLoadState( 'networkidle' );
 
 		await page.goto( '/checkout/' );
-
-		await page.getByLabel( 'First name' ).first().fill( 'Homer' );
-		await page.getByLabel( 'Last name' ).first().fill( 'Simpson' );
-		await page
-			.getByLabel( 'Street address' )
-			.first()
-			.fill( '123 Evergreen Terrace' );
-<<<<<<< HEAD
-		await page.getByLabel( 'Town / City' ).fill( 'Springfield' );
-		await page.getByLabel( 'ZIP Code' ).fill( '55555' );
-		await page.getByLabel( 'Phone' ).fill( '555-555-5555' );
-		await page.getByLabel( 'Email address' ).fill( 'homer@example.com' );
-
 		await page
 			.getByRole( 'link', { name: 'Click here to enter your code' } )
 			.click();
@@ -704,7 +687,12 @@
 			page.getByText( 'Coupon code applied successfully.' )
 		).toBeVisible();
 
-=======
+		await page.getByLabel( 'First name' ).first().fill( 'Homer' );
+		await page.getByLabel( 'Last name' ).first().fill( 'Simpson' );
+		await page
+			.getByLabel( 'Street address' )
+			.first()
+			.fill( '123 Evergreen Terrace' );
 		await page.getByLabel( 'Town / City' ).first().fill( 'Springfield' );
 		await page.getByLabel( 'ZIP Code' ).first().fill( '55555' );
 		await page.getByLabel( 'Phone' ).first().fill( '555-555-5555' );
@@ -712,7 +700,6 @@
 			.getByLabel( 'Email address' )
 			.first()
 			.fill( 'homer@example.com' );
->>>>>>> 207e8de7
 		await page.getByRole( 'button', { name: 'Place order' } ).click();
 
 		await expect(
@@ -727,29 +714,22 @@
 		await page.waitForLoadState( 'networkidle' );
 
 		await page.goto( '/checkout/' );
-
-		await page.getByLabel( 'First name' ).first().fill( 'Homer' );
-		await page.getByLabel( 'Last name' ).first().fill( 'Simpson' );
-		await page
-			.getByLabel( 'Street address' )
-			.first()
-			.fill( '123 Evergreen Terrace' );
-<<<<<<< HEAD
-		await page.getByLabel( 'Town / City' ).fill( 'Springfield' );
-		await page.getByLabel( 'ZIP Code' ).fill( '55555' );
-		await page.getByLabel( 'Phone' ).fill( '555-555-5555' );
-		await page.getByLabel( 'Email address' ).fill( 'homer@example.com' );
-
 		await page
 			.getByRole( 'link', { name: 'Click here to enter your code' } )
 			.click();
 		await page.getByPlaceholder( 'Coupon code' ).fill( 'email-restricted' );
 		await page.getByRole( 'button', { name: 'Apply coupon' } ).click();
+		// succeeded so far because we don't know who the customr is
 		await expect(
 			page.getByText( 'Coupon code applied successfully.' )
 		).toBeVisible();
 
-=======
+		await page.getByLabel( 'First name' ).first().fill( 'Homer' );
+		await page.getByLabel( 'Last name' ).first().fill( 'Simpson' );
+		await page
+			.getByLabel( 'Street address' )
+			.first()
+			.fill( '123 Evergreen Terrace' );
 		await page.getByLabel( 'Town / City' ).first().fill( 'Springfield' );
 		await page.getByLabel( 'ZIP Code' ).first().fill( '55555' );
 		await page.getByLabel( 'Phone' ).first().fill( '555-555-5555' );
@@ -757,7 +737,6 @@
 			.getByLabel( 'Email address' )
 			.first()
 			.fill( 'homer@example.com' );
->>>>>>> 207e8de7
 		await page.getByRole( 'button', { name: 'Place order' } ).click();
 
 		await expect(
