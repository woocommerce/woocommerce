--- conflicted
+++ resolved
@@ -51,13 +51,7 @@
 
 	test( 'should display no item in the cart', async ( { page } ) => {
 		await page.goto( '/cart/' );
-<<<<<<< HEAD
-		await expect( page.locator( '.cart-empty' ) ).toContainText(
-			getTranslationFor('Your cart is currently empty.')
-		);
-=======
-		await expect( page.getByText('Your cart is currently empty.') ).toBeVisible();
->>>>>>> db22b89d
+		await expect( page.getByText( getTranslationFor( 'Your cart is currently empty.' ) ) ).toBeVisible();
 	} );
 
 	test( 'should add the product to the cart from the shop page', async ( {
