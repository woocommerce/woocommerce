--- conflicted
+++ resolved
@@ -76,7 +76,6 @@
 				'.block-editor-block-patterns-list__list-item'
 			);
 
-<<<<<<< HEAD
 			await expect( headers ).toHaveCount( 4 );
 		} );
 
@@ -101,106 +100,6 @@
 			const header = assembler
 				.locator( '.block-editor-block-patterns-list__list-item' )
 				.nth( 1 )
-=======
-			await activateTheme( DEFAULT_THEME );
-		} catch ( error ) {
-			console.log( 'Store completed option not updated' );
-		}
-	} );
-
-	test.beforeEach( async ( { baseURL, assemblerPage } ) => {
-		await assemblerPage.setupSite( baseURL );
-		await assemblerPage.waitForLoadingScreenFinish();
-		const assembler = await assemblerPage.getAssembler();
-		await assembler.getByText( 'Choose your header' ).click();
-	} );
-
-	test( 'Available headers should be displayed', async ( {
-		assemblerPage,
-	} ) => {
-		const assembler = await assemblerPage.getAssembler();
-
-		const headers = assembler.locator(
-			'.block-editor-block-patterns-list__list-item'
-		);
-
-		await expect( headers ).toHaveCount( 4 );
-	} );
-
-	test( 'The selected header should be focused when is clicked', async ( {
-		assemblerPage,
-	} ) => {
-		const assembler = await assemblerPage.getAssembler();
-		const header = assembler
-			.locator( '.block-editor-block-patterns-list__item' )
-			.nth( 2 );
-
-		await header.click();
-		await expect( header ).toHaveClass( /is-selected/ );
-	} );
-
-	test( 'The selected header should be applied on the frontend', async ( {
-		assemblerPage,
-		page,
-		baseURL,
-	} ) => {
-		const assembler = await assemblerPage.getAssembler();
-		const header = assembler
-			.locator( '.block-editor-block-patterns-list__list-item' )
-			.nth( 1 )
-			.frameLocator( 'iframe' )
-			.locator( '.wc-blocks-header-pattern' );
-
-		const expectedHeaderClass = extractHeaderClass(
-			await header.getAttribute( 'class' )
-		);
-
-		await header.click();
-
-		await assembler.locator( '[aria-label="Back"]' ).click();
-
-		const saveButton = assembler.getByText( 'Finish customizing' );
-
-		const waitResponse = page.waitForResponse(
-			( response ) =>
-				response.url().includes( 'wp-json/wp/v2/template-parts' ) &&
-				response.status() === 200
-		);
-
-		await saveButton.click();
-
-		await waitResponse;
-
-		await page.goto( baseURL );
-		const selectedHeaderClasses = await page
-			.locator( 'header div.wc-blocks-header-pattern' )
-			.getAttribute( 'class' );
-
-		expect( selectedHeaderClasses ).toContain( expectedHeaderClass );
-	} );
-
-	test( 'Picking a header should trigger an update on the site preview', async ( {
-		assemblerPage,
-	} ) => {
-		const assembler = await assemblerPage.getAssembler();
-		const editor = await assemblerPage.getEditor();
-
-		await assembler
-			.locator( '.block-editor-block-patterns-list__list-item' )
-			.waitFor( {
-				strict: false,
-			} );
-
-		const headerPickers = await assembler
-			.locator( '.block-editor-block-patterns-list__list-item' )
-			.all();
-
-		for ( const headerPicker of headerPickers ) {
-			await headerPicker.waitFor();
-			await headerPicker.click();
-
-			const headerPickerClass = await headerPicker
->>>>>>> e9146f5b
 				.frameLocator( 'iframe' )
 				.locator( '.wc-blocks-header-pattern' );
 
@@ -212,7 +111,7 @@
 
 			await assembler.locator( '[aria-label="Back"]' ).click();
 
-			const saveButton = assembler.getByText( 'Save' );
+		const saveButton = assembler.getByText( 'Finish customizing' );
 
 			const waitResponse = page.waitForResponse(
 				( response ) =>
