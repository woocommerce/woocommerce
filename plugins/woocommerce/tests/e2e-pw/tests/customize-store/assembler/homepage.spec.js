--- conflicted
+++ resolved
@@ -221,20 +221,12 @@
 	} );
 } );
 
-<<<<<<< HEAD
-	test.describe( 'Homepage tracking banner', { tag: '@external' }, () => {
-		test( 'Should show the "Want more patterns?" banner with the Opt-in message when tracking is not allowed', async ( {
-			pageObject,
-			baseURL,
-		} ) => {
-=======
 test.describe( 'Homepage tracking banner', () => {
 	test.use( { storageState: process.env.ADMINSTATE } );
 
 	test.beforeAll( async ( { baseURL } ) => {
 		try {
 			// In some environments the tour blocks clicking other elements.
->>>>>>> d3bd80fc
 			await setOption(
 				request,
 				baseURL,
