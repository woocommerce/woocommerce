const { test: base, expect, request } = require( '@playwright/test' );
const { AssemblerPage } = require( './assembler.page' );
const { activateTheme, DEFAULT_THEME } = require( '../../../utils/themes' );
const { setOption } = require( '../../../utils/options' );
<<<<<<< HEAD
const { setFeatureFlag } = require( '../../../utils/features' );
=======
const { encodeCredentials } = require( '../../../utils/plugin-utils' );
>>>>>>> 4ac3ce09

const test = base.extend( {
	pageObject: async ( { page }, use ) => {
		const pageObject = new AssemblerPage( { page } );
		await use( pageObject );
	},
} );

async function prepareAssembler( pageObject, baseURL ) {
	await pageObject.setupSite( baseURL );
	await pageObject.waitForLoadingScreenFinish();
	const assembler = await pageObject.getAssembler();
	await assembler.getByText( 'Design your homepage' ).click();
	await assembler
		.locator( '.components-placeholder__preview' )
		.waitFor( { state: 'hidden' } );
}

test.describe( 'Assembler -> Homepage', { tag: '@gutenberg' }, () => {
	test.use( { storageState: process.env.ADMINSTATE } );

	test.beforeAll( async ( { baseURL } ) => {
		try {
			// In some environments the tour blocks clicking other elements.
			await setOption(
				request,
				baseURL,
				'woocommerce_customize_store_onboarding_tour_hidden',
				'yes'
			);
		} catch ( error ) {
			console.log( 'Store completed option not updated' );
		}

		await setFeatureFlag(
			request,
			baseURL,
			'pattern-toolkit-full-composability',
			false
		);
	} );

	test.afterAll( async ( { baseURL } ) => {
		try {
			// In some environments the tour blocks clicking other elements.
			await setOption(
				request,
				baseURL,
				'woocommerce_customize_store_onboarding_tour_hidden',
				'no'
			);
			await setOption(
				request,
				baseURL,
				'woocommerce_admin_customize_store_completed',
				'no'
			);

			await activateTheme( DEFAULT_THEME );
		} catch ( error ) {
			console.log( 'Store completed option not updated' );
		}
	} );

	test( 'Available homepage should be displayed', async ( {
		pageObject,
		baseURL,
	} ) => {
		await prepareAssembler( pageObject, baseURL );

		const assembler = await pageObject.getAssembler();

		const homepages = assembler.locator(
			'.block-editor-block-patterns-list__list-item'
		);

		await expect( homepages ).toHaveCount( 3 );
	} );

	test( 'The selected homepage should be focused when is clicked', async ( {
		pageObject,
		baseURL,
	} ) => {
		await prepareAssembler( pageObject, baseURL );

		const assembler = await pageObject.getAssembler();
		const homepage = assembler
			.locator( '.block-editor-block-patterns-list__item' )
			.nth( 2 );

		await homepage.click();
		await expect( homepage ).toHaveClass( /is-selected/ );
	} );

	test( 'The selected homepage should be visible on the site preview', async ( {
		pageObject,
		baseURL,
	} ) => {
		await prepareAssembler( pageObject, baseURL );

		const assembler = await pageObject.getAssembler();
		const editor = await pageObject.getEditor();

		const homepages = await assembler
			.locator(
				'.block-editor-block-patterns-list__item:not(.is-selected)'
			)
			.all();

		const selectedHomepage = await assembler
			.locator( '.block-editor-block-patterns-list__item.is-selected' )
			.all();

		// This is necessary to ensure that the trigger works correctly for all the templates in the list because if the pattern is already selected, the trigger doesn't run.
		const allHomepages = [ ...homepages, ...selectedHomepage ];

		for ( const homepage of allHomepages ) {
			await homepage.click();
			const homepageElements = await homepage
				.locator( '.block-editor-block-list__layout > *' )
				.all();

			const homepageElementsIds = await Promise.all(
				homepageElements.map( ( element ) =>
					element.getAttribute( 'id' )
				)
			);

			for ( const elementId of homepageElementsIds ) {
				const element = editor.locator( `#${ elementId }` );
				await expect( element ).toBeVisible();
			}
		}
	} );

	test( 'Selected homepage should be applied on the frontend', async ( {
		pageObject,
		page,
		baseURL,
	}, testInfo ) => {
		testInfo.snapshotSuffix = '';
		await prepareAssembler( pageObject, baseURL );

		const assembler = await pageObject.getAssembler();
		const homepage = assembler
			.locator( '.block-editor-block-patterns-list__item' )
			.nth( 2 );

		await homepage.click();

		await assembler.locator( '[aria-label="Back"]' ).click();

		const saveButton = assembler.getByText( 'Save' );

		const waitResponse = page.waitForResponse(
			( response ) =>
				response
					.url()
					.includes(
						'wp-json/wp/v2/templates/twentytwentyfour//home'
					) && response.status() === 200
		);

		await saveButton.click();

		await waitResponse;

		await page.goto( baseURL );

		// Check if Gutenberg is installed
		const apiContext = await request.newContext( {
			baseURL,
			extraHTTPHeaders: {
				Authorization: `Basic ${ encodeCredentials(
					'admin',
					'password'
				) }`,
				cookie: '',
			},
		} );
		const listPluginsResponse = await apiContext.get(
			`/wp-json/wp/v2/plugins`,
			{
				failOnStatusCode: true,
			}
		);
		const pluginsList = await listPluginsResponse.json();
		const withGutenbergPlugin = pluginsList.find(
			( { textdomain } ) => textdomain === 'gutenberg'
		);

		// if testing with Gutenberg, perform Gutenberg-specific testing
		// eslint-disable-next-line playwright/no-conditional-in-test
		if ( withGutenbergPlugin ) {
			// Get all the content between the header and the footer.
			const homepageHTML = await page
				.locator(
					'//header/following-sibling::*[following-sibling::footer]'
				)
				.all();

			let index = 0;
			for ( const element of homepageHTML ) {
				await expect(
					await element.getAttribute( 'class' )
				).toMatchSnapshot( {
					name: `${
						withGutenbergPlugin ? 'gutenberg' : ''
					}-selected-homepage-blocks-class-frontend-${ index }`,
				} );
				index++;
			}
		}
	} );

	test.describe( 'Homepage tracking banner', () => {
		test( 'Should show the "Want more patterns?" banner with the Opt-in message when tracking is not allowed', async ( {
			pageObject,
			baseURL,
		} ) => {
			await setOption(
				request,
				baseURL,
				'woocommerce_allow_tracking',
				'no'
			);

			await prepareAssembler( pageObject, baseURL );

			const assembler = await pageObject.getAssembler();
			await expect(
				assembler.getByText( 'Want more patterns?' )
			).toBeVisible();
			await expect(
				assembler.getByText(
					'Opt in to usage tracking to get access to more patterns.'
				)
			).toBeVisible();
		} );

		test( 'Should show the "Want more patterns?" banner with the offline message when the user is offline and tracking is not allowed', async ( {
			context,
			pageObject,
			baseURL,
		} ) => {
			await setOption(
				request,
				baseURL,
				'woocommerce_allow_tracking',
				'no'
			);

			await prepareAssembler( pageObject, baseURL );

			await context.setOffline( true );

			const assembler = await pageObject.getAssembler();
			await expect(
				assembler.getByText( 'Want more patterns?' )
			).toBeVisible();
			await expect(
				assembler.getByText(
					"Looks like we can't detect your network. Please double-check your internet connection and refresh the page."
				)
			).toBeVisible();
		} );

		test( 'Should not show the "Want more patterns?" banner when tracking is allowed', async ( {
			baseURL,
			pageObject,
		} ) => {
			await setOption(
				request,
				baseURL,
				'woocommerce_allow_tracking',
				'yes'
			);

			await prepareAssembler( pageObject, baseURL );

			const assembler = await pageObject.getAssembler();
			await expect(
				assembler.getByText( 'Want more patterns?' )
			).toBeHidden();
		} );
	} );
} );

test.describe(
	'Assembler -> Homepage -> PTK API is down',
	{ tag: '@gutenberg' },
	() => {
		test.use( { storageState: process.env.ADMINSTATE } );

		test.beforeAll( async ( { baseURL } ) => {
			try {
				// In some environments the tour blocks clicking other elements.
				await setOption(
					request,
					baseURL,
					'woocommerce_customize_store_onboarding_tour_hidden',
					'yes'
				);
			} catch ( error ) {
				console.log( 'Store completed option not updated' );
			}
		} );

		test( 'Should show the "Want more patterns?" banner with the PTK API unavailable message', async ( {
			baseURL,
			pageObject,
			page,
		} ) => {
			await setOption(
				request,
				baseURL,
				'woocommerce_allow_tracking',
				'no'
			);

			await page.route( '**/wp-json/wc/private/patterns*', ( route ) => {
				route.fulfill( {
					status: 500,
				} );
			} );

			await prepareAssembler( pageObject, baseURL );

			const assembler = await pageObject.getAssembler();
			await expect(
				assembler.getByText( 'Want more patterns?' )
			).toBeVisible();
			await expect(
				assembler.getByText(
					"Unfortunately, we're experiencing some technical issues — please come back later to access more patterns."
				)
			).toBeVisible();
		} );
	}
);<|MERGE_RESOLUTION|>--- conflicted
+++ resolved
@@ -2,11 +2,8 @@
 const { AssemblerPage } = require( './assembler.page' );
 const { activateTheme, DEFAULT_THEME } = require( '../../../utils/themes' );
 const { setOption } = require( '../../../utils/options' );
-<<<<<<< HEAD
 const { setFeatureFlag } = require( '../../../utils/features' );
-=======
 const { encodeCredentials } = require( '../../../utils/plugin-utils' );
->>>>>>> 4ac3ce09
 
 const test = base.extend( {
 	pageObject: async ( { page }, use ) => {
