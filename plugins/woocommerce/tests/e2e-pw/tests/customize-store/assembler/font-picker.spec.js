--- conflicted
+++ resolved
@@ -51,86 +51,8 @@
 	'Raleway, sans-serif': 'Raleway',
 };
 
-<<<<<<< HEAD
-test.describe(
-	'Assembler -> Font Picker',
-	{ tag: [ '@gutenberg', '@external' ] },
-	() => {
-		test.skip(
-			process.env.WP_ENV_CORE &&
-				process.env.WP_ENV_CORE.includes( '6.4' ),
-			'Skipping, font picker not available in WP 6.4'
-=======
 test.describe( 'Assembler -> Font Picker', { tag: '@gutenberg' }, () => {
 	test.use( { storageState: process.env.ADMINSTATE } );
-
-	test.beforeAll( async ( { baseURL } ) => {
-		try {
-			// In some environments the tour blocks clicking other elements.
-			await setOption(
-				request,
-				baseURL,
-				'woocommerce_customize_store_onboarding_tour_hidden',
-				'yes'
-			);
-
-			await setOption(
-				request,
-				baseURL,
-				'woocommerce_allow_tracking',
-				'no'
-			);
-		} catch ( error ) {
-			console.log( 'Store completed option not updated' );
-		}
-	} );
-
-	test.afterAll( async ( { baseURL } ) => {
-		try {
-			// In some environments the tour blocks clicking other elements.
-			await setOption(
-				request,
-				baseURL,
-				'woocommerce_customize_store_onboarding_tour_hidden',
-				'no'
-			);
-			await setOption(
-				request,
-				baseURL,
-				'woocommerce_admin_customize_store_completed',
-				'no'
-			);
-
-			await setOption(
-				request,
-				baseURL,
-				'woocommerce_allow_tracking',
-				'no'
-			);
-
-			// Reset theme back to default.
-			await activateTheme( DEFAULT_THEME );
-		} catch ( error ) {
-			console.log( 'Store completed option not updated' );
-		}
-	} );
-
-	test.beforeEach( async ( { baseURL, pageObject } ) => {
-		await pageObject.setupSite( baseURL );
-		await pageObject.waitForLoadingScreenFinish();
-		const assembler = await pageObject.getAssembler();
-		await assembler.getByText( 'Choose fonts' ).click();
-	} );
-
-	test( 'Font pickers should be displayed', async ( { pageObject } ) => {
-		const assembler = await pageObject.getAssembler();
-
-		const fontPickers = assembler.locator(
-			'.woocommerce-customize-store_global-styles-variations_item'
->>>>>>> f8854e0a
-		);
-
-		test.use( { storageState: process.env.ADMINSTATE } );
 
 		test.beforeAll( async ( { baseURL } ) => {
 			try {
@@ -324,7 +246,6 @@
 				.getByText( 'Access more fonts' )
 				.waitFor( { state: 'hidden' } );
 
-<<<<<<< HEAD
 			const fontPickers = assembler.locator(
 				'.woocommerce-customize-store_global-styles-variations_item'
 			);
@@ -332,7 +253,11 @@
 		} );
 	}
 );
-=======
+
+		await assembler.locator( '[aria-label="Back"]' ).click();
+
+		const saveButton = assembler.getByText( 'Save' );
+
 		const waitResponse = page.waitForResponse(
 			( response ) =>
 				response.url().includes( 'wp-json/wp/v2/global-styles' ) &&
@@ -419,5 +344,4 @@
 			expect( isSecondaryFontUsed ).toBe( true );
 		}
 	} );
-} );
->>>>>>> f8854e0a
+} );