const { test: base, expect, request } = require( '@playwright/test' );
const { admin } = require( '../../../test-data/data' );
const { AssemblerPage } = require( './assembler.page' );
const { CustomizeStorePage } = require( '../customize-store.page' );
const { encodeCredentials } = require( '../../../utils/plugin-utils' );

const { activateTheme, DEFAULT_THEME } = require( '../../../utils/themes' );
const { getInstalledWordPressVersion } = require( '../../../utils/wordpress' );
const { setOption } = require( '../../../utils/options' );

const test = base.extend( {
	assemblerPageObject: async ( { page }, use ) => {
		const assemblerPageObject = new AssemblerPage( { page } );
		await use( assemblerPageObject );
	},
	customizeStorePageObject: async ( {}, use ) => {
		const assemblerPageObject = new CustomizeStorePage( { request } );
		await use( assemblerPageObject );
	},
} );

const colorPalette = {
	'Blueberry Sorbet': {
		button: {
			background: 'rgb(189, 64, 137)',
			color: 'rgb(253, 251, 239)',
		},
		paragraph: {
			color: [ 'rgb(255, 255, 255)', 'rgb(32, 56, 182)' ],
		},
		header: {
			color: [ 'rgb(255, 255, 255)', 'rgb(32, 56, 182)' ],
		},
	},
	'Ancient Bronze': {
		button: {
			background: 'rgb(140, 131, 105)',
			color: 'rgb(253, 251, 239)',
		},
		paragraph: {
			color: [ 'rgb(50, 56, 86)', 'rgb(255, 255, 255)' ],
		},
		header: {
			color: [ 'rgb(50, 56, 86)', 'rgb(255, 255, 255)' ],
		},
	},
	'Crimson Tide': {
		button: {
			background: 'rgb(236, 94, 63)',
			color: 'rgb(253, 251, 239)',
		},
		paragraph: {
			color: [ 'rgb(16, 19, 23)', 'rgb(255, 255, 255)' ],
		},
		header: {
			color: [ 'rgb(16, 19, 23)', 'rgb(255, 255, 255)' ],
		},
	},
	'Purple Twilight': {
		button: {
			background: 'rgb(106, 94, 183)',
			color: 'rgb(253, 251, 239)',
		},
		paragraph: {
			color: [ 'rgb(9, 9, 9)', 'rgb(255, 255, 255)' ],
		},
		header: {
			color: [ 'rgb(9, 9, 9)', 'rgb(255, 255, 255)' ],
		},
	},
	'Green Thumb': {
		button: {
			background: 'rgb(75, 123, 77)',
			color: 'rgb(253, 251, 239)',
		},
		paragraph: {
			color: [ 'rgb(22, 74, 65)', 'rgb(255, 255, 255)' ],
		},
		header: {
			color: [ 'rgb(22, 74, 65)', 'rgb(255, 255, 255)' ],
		},
	},
	'Golden Haze': {
		button: {
			background: 'rgb(235, 181, 79)',
			color: 'rgb(253, 251, 239)',
		},
		paragraph: {
			color: [ 'rgb(81, 81, 81)', 'rgb(255, 255, 255)' ],
		},
		header: {
			color: [ 'rgb(81, 81, 81)', 'rgb(255, 255, 255)' ],
		},
	},
	'Golden Indigo': {
		button: {
			background: 'rgb(192, 159, 80)',
			color: 'rgb(253, 251, 239)',
		},
		paragraph: {
			color: [ 'rgb(64, 90, 167)', 'rgb(255, 255, 255)' ],
		},
		header: {
			color: [ 'rgb(64, 90, 167)', 'rgb(255, 255, 255)' ],
		},
	},
	'Arctic Dawn': {
		button: {
			background: 'rgb(221, 48, 29)',
			color: 'rgb(253, 251, 239)',
		},
		paragraph: {
			color: [ 'rgb(13, 18, 99)', 'rgb(255, 255, 255)' ],
		},
		header: {
			color: [ 'rgb(13, 18, 99)', 'rgb(255, 255, 255)' ],
		},
	},
	'Raspberry Chocolate': {
		button: {
			background: 'rgb(214, 77, 104)',
			color: 'rgb(253, 251, 239)',
		},
		paragraph: {
			color: [ 'rgb(36, 29, 26)', 'rgb(255, 255, 255)' ],
		},
		header: {
			color: [ 'rgb(36, 29, 26)', 'rgb(255, 255, 255)' ],
		},
	},
	Canary: {
		button: {
			background: 'rgb(102, 102, 102)',
			color: 'rgb(253, 251, 239)',
		},
		paragraph: {
			color: [ 'rgb(15, 15, 5)', 'rgb(255, 255, 255)' ],
		},
		header: {
			color: [ 'rgb(15, 15, 5)', 'rgb(255, 255, 255)' ],
		},
	},
	Ice: {
		button: {
			background: 'rgb(18, 18, 63)',
			color: 'rgb(253, 251, 239)',
		},
		paragraph: {
			color: [ 'rgb(18, 18, 63)', 'rgb(255, 255, 255)' ],
		},
		header: {
			color: [ 'rgb(18, 18, 63)', 'rgb(255, 255, 255)' ],
		},
	},
	'Rustic Rosewood': {
		button: {
			background: 'rgb(238, 121, 124)',
			color: 'rgb(253, 251, 239)',
		},
		paragraph: {
			color: [ 'rgb(9, 9, 9)', 'rgb(255, 255, 255)' ],
		},
		header: {
			color: [ 'rgb(9, 9, 9)', 'rgb(255, 255, 255)' ],
		},
	},
	'Cinnamon Latte': {
		button: {
			background: 'rgb(188, 128, 52)',
			color: 'rgb(253, 251, 239)',
		},
		paragraph: {
			color: [ 'rgb(9, 9, 9)', 'rgb(255, 255, 255)' ],
		},
		header: {
			color: [ 'rgb(9, 9, 9)', 'rgb(255, 255, 255)' ],
		},
	},
	Lightning: {
		button: {
			background: 'rgb(254, 254, 254)',
			color: 'rgb(253, 251, 239)',
		},
		paragraph: {
			color: [ 'rgb(235, 255, 210)', 'rgb(255, 255, 255)' ],
		},
		header: {
			color: [ 'rgb(235, 255, 210)', 'rgb(255, 255, 255)' ],
		},
	},
	'Aquamarine Night': {
		button: {
			background: 'rgb(86, 251, 185)',
			color: 'rgb(253, 251, 239)',
		},
		paragraph: {
			color: [ 'rgb(255, 255, 255)' ],
		},
		header: {
			color: [ 'rgb(255, 255, 255)' ],
		},
	},
	Charcoal: {
		button: {
			background: 'rgb(239, 239, 239)',
			color: 'rgb(253, 251, 239)',
		},
		paragraph: {
			color: [ 'rgb(219, 219, 219)', 'rgb(255, 255, 255)' ],
		},
		header: {
			color: [ 'rgb(219, 219, 219)', 'rgb(255, 255, 255)' ],
		},
	},
	Slate: {
		button: {
			background: 'rgb(255, 223, 109)',
			color: 'rgb(253, 251, 239)',
		},
		paragraph: {
			color: [ 'rgb(239, 242, 249)', 'rgb(255, 255, 255)' ],
		},
		header: {
			color: [ 'rgb(239, 242, 249)', 'rgb(255, 255, 255)' ],
		},
	},
};

test.describe(
	'Assembler -> Color Pickers',
	{ tag: [ '@gutenberg', '@external' ] },
	() => {
		test.use( { storageState: process.env.ADMINSTATE } );

		test.beforeAll( async ( { baseURL } ) => {
			try {
				// In some environments the tour blocks clicking other elements.
				await setOption(
					request,
					baseURL,
					'woocommerce_customize_store_onboarding_tour_hidden',
					'yes'
				);
			} catch ( error ) {
				console.log( 'Store completed option not updated' );
			}
		} );

		test.afterAll( async ( { baseURL, customizeStorePageObject } ) => {
			try {
				// In some environments the tour blocks clicking other elements.
				await setOption(
					request,
					baseURL,
					'woocommerce_customize_store_onboarding_tour_hidden',
					'no'
				);
				await setOption(
					request,
					baseURL,
					'woocommerce_admin_customize_store_completed',
					'no'
				);

				// Reset theme back to default.
				await activateTheme( DEFAULT_THEME );
				await customizeStorePageObject.resetCustomizeStoreChanges(
					baseURL
				);
			} catch ( error ) {
				console.log( 'Store completed option not updated' );
			}
		} );

		test.beforeEach( async ( { baseURL, assemblerPageObject } ) => {
			await assemblerPageObject.setupSite( baseURL );
			await assemblerPageObject.waitForLoadingScreenFinish();
			const assembler = await assemblerPageObject.getAssembler();
			await assembler.getByText( 'Choose your color palette' ).click();
		} );

		test( 'Color pickers should be displayed', async ( {
			assemblerPageObject,
		} ) => {
			const assembler = await assemblerPageObject.getAssembler();

			const colorPickers = assembler.locator(
				'.woocommerce-customize-store_global-styles-variations_item'
			);
			await expect( colorPickers ).toHaveCount( 18 );
		} );

		for ( const [ colorPaletteName, colors ] of Object.entries(
			colorPalette
		) ) {
			test( `Color palette ${ colorPaletteName } should be applied`, async ( {
				assemblerPageObject,
				page,
			} ) => {
				const assembler = await assemblerPageObject.getAssembler();
				const editor = await assemblerPageObject.getEditor();

				const colorPicker = assembler.getByLabel( colorPaletteName );

				await colorPicker.click();

				await assembler.locator( '[aria-label="Back"]' ).click();

				const saveButton = assembler.getByText( 'Save' );

				const waitResponse = page.waitForResponse(
					( response ) =>
						response
							.url()
							.includes( 'wp-json/wp/v2/global-styles' ) &&
						response.status() === 200
				);

				const buttons = await editor
					.locator( '.wp-block-button > .wp-block-button__link' )
					.evaluateAll( ( elements ) =>
						elements.map( ( element ) => {
							const style = window.getComputedStyle( element );
							return {
								background: style.backgroundColor,
								color: style.color,
							};
						} )
					);

				const paragraphs = await editor
					.locator(
						'p.wp-block.wp-block-paragraph:not([aria-label="Empty block; start writing or type forward slash to choose a block"])'
					)
					.evaluateAll( ( elements ) =>
						elements.map( ( element ) => {
							const style = window.getComputedStyle( element );
							return {
								background: style.backgroundColor,
								color: style.color,
							};
						} )
					);

				const headers = await editor
					.locator( 'h1, h2, h3, h4, h5, h6' )
					.evaluateAll( ( elements ) =>
						elements.map( ( element ) => {
							const style = window.getComputedStyle( element );
							return {
								background: style.backgroundColor,
								color: style.color,
							};
						} )
					);

				const headersInCoverBlock = await editor
					.locator(
						`.wp-block-cover__inner-container h1,
					 .wp-block-cover__inner-container h2,
					 .wp-block-cover__inner-container h3,
					 .wp-block-cover__inner-container h4,
					 .wp-block-cover__inner-container h5,
					 .wp-block-cover__inner-container h6`
					)
					.evaluateAll( ( elements ) =>
						elements.map( ( element ) => {
							const style = window.getComputedStyle( element );
							return {
								background: style.backgroundColor,
								color: style.color,
							};
						} )
					);

				for ( const element of buttons ) {
					await expect( element.background ).toEqual(
						colors.button.background
					);
				}

				for ( const element of paragraphs ) {
					expect(
						colors.paragraph.color.includes( element.color )
					).toBe( true );
				}

				for ( const element of headers ) {
					expect(
						colors.header.color.includes( element.color )
					).toBe( true );
				}

				// Check that the headers in the cover block are white text.
				// See: https://github.com/woocommerce/woocommerce/pull/48447
				for ( const element of headersInCoverBlock ) {
					expect( element.color ).toEqual( 'rgb(255, 255, 255)' );
				}

				await saveButton.click();

				await waitResponse;
			} );
		}

		test( 'Color picker should be focused when a color is picked', async ( {
			assemblerPageObject,
		} ) => {
			const assembler = await assemblerPageObject.getAssembler();
			const colorPicker = assembler
				.locator(
					'.woocommerce-customize-store_global-styles-variations_item'
				)
				.first();

			await colorPicker.click();
			await expect( colorPicker ).toHaveClass( /is-active/ );
		} );

		test( 'Selected color palette should be applied on the frontend', async ( {
			assemblerPageObject,
			page,
			baseURL,
		} ) => {
			const assembler = await assemblerPageObject.getAssembler();
			const colorPicker = assembler
				.locator(
					'.woocommerce-customize-store_global-styles-variations_item'
				)
				.last();

			await colorPicker.click();

			await assembler.locator( '[aria-label="Back"]' ).click();

			const saveButton = assembler.getByText( 'Finish customizing' );

			const waitResponseGlobalStyles = page.waitForResponse(
				( response ) =>
					response.url().includes( 'wp-json/wp/v2/global-styles' ) &&
					response.status() === 200
			);

			const wordPressVersion = await getInstalledWordPressVersion();

			await saveButton.click();

			await Promise.all( [
				waitResponseGlobalStyles,
				wordPressVersion < 6.6
					? page.waitForResponse(
							( response ) =>
								response.url().includes(
									// When CYS will support all block themes, this URL will change.
									'wp-json/wp/v2/templates/twentytwentyfour//home'
								) && response.status() === 200
					  )
					: Promise.resolve(),
			] );

			await page.goto( baseURL );

			const paragraphs = await page
				.locator(
					'p.wp-block.wp-block-paragraph:not([aria-label="Empty block; start writing or type forward slash to choose a block"])'
				)
				.evaluateAll( ( elements ) =>
					elements.map( ( element ) => {
						const style = window.getComputedStyle( element );
						return {
							background: style.backgroundColor,
							color: style.color,
						};
					} )
				);

			const buttons = await page
				.locator( '.wp-block-button > .wp-block-button__link' )
				.evaluateAll( ( elements ) =>
					elements.map( ( element ) => {
						const style = window.getComputedStyle( element );
						return {
							background: style.backgroundColor,
							color: style.color,
						};
					} )
				);

			const headers = await page
				.locator( 'h1, h2, h3, h4, h5, h6' )
				.evaluateAll( ( elements ) =>
					elements.map( ( element ) => {
						const style = window.getComputedStyle( element );
						return {
							background: style.backgroundColor,
							color: style.color,
						};
					} )
				);

			for ( const element of buttons ) {
				await expect( element.background ).toEqual(
					colorPalette.Slate.button.background
				);
			}

			for ( const element of paragraphs ) {
				expect(
					colorPalette.Slate.paragraph.color.includes( element.color )
				).toBe( true );
			}

			for ( const element of headers ) {
				expect(
					colorPalette.Slate.header.color.includes( element.color )
				).toBe( true );
			}
		} );
<<<<<<< HEAD
=======
	}

	test( 'Color picker should be focused when a color is picked', async ( {
		assemblerPageObject,
	} ) => {
		const assembler = await assemblerPageObject.getAssembler();
		const colorPicker = assembler
			.locator(
				'.woocommerce-customize-store_global-styles-variations_item'
			)
			.first();

		await colorPicker.click();
		await expect( colorPicker ).toHaveClass( /is-active/ );
	} );

	test( 'Selected color palette should be applied on the frontend', async ( {
		assemblerPageObject,
		page,
		baseURL,
	} ) => {
		const assembler = await assemblerPageObject.getAssembler();
		const colorPicker = assembler
			.locator(
				'.woocommerce-customize-store_global-styles-variations_item'
			)
			.last();

		await colorPicker.click();

		await assembler.locator( '[aria-label="Back"]' ).click();

		const saveButton = assembler.getByText( 'Finish customizing' );

		const waitResponseGlobalStyles = page.waitForResponse(
			( response ) =>
				response.url().includes( 'wp-json/wp/v2/global-styles' ) &&
				response.status() === 200
		);

		const wordPressVersion = await getInstalledWordPressVersion();

		await saveButton.click();

		await Promise.all( [
			waitResponseGlobalStyles,
			wordPressVersion < 6.6
				? page.waitForResponse(
						( response ) =>
							response.url().includes(
								// When CYS will support all block themes, this URL will change.
								'wp-json/wp/v2/templates/twentytwentyfour//home'
							) && response.status() === 200
				  )
				: Promise.resolve(),
		] );

		await page.goto( baseURL );

		const paragraphs = await page
			.locator(
				'p.wp-block.wp-block-paragraph:not([aria-label="Empty block; start writing or type forward slash to choose a block"])'
			)
			.evaluateAll( ( elements ) =>
				elements.map( ( element ) => {
					const style = window.getComputedStyle( element );
					return {
						background: style.backgroundColor,
						color: style.color,
					};
				} )
			);

		const buttons = await page
			.locator( '.wp-block-button > .wp-block-button__link' )
			.evaluateAll( ( elements ) =>
				elements.map( ( element ) => {
					const style = window.getComputedStyle( element );
					return {
						background: style.backgroundColor,
						color: style.color,
					};
				} )
			);

		const headers = await page
			.locator( 'h1, h2, h3, h4, h5, h6' )
			.evaluateAll( ( elements ) =>
				elements.map( ( element ) => {
					const style = window.getComputedStyle( element );
					return {
						background: style.backgroundColor,
						color: style.color,
					};
				} )
			);

		for ( const element of buttons ) {
			await expect( element.background ).toEqual(
				colorPalette.Slate.button.background
			);
		}
>>>>>>> e9146f5b

		test( 'Create "your own" pickers should be visible', async ( {
			assemblerPageObject,
			baseURL,
		}, testInfo ) => {
			testInfo.snapshotSuffix = '';
			const wordPressVersion = await getInstalledWordPressVersion();

			const assembler = await assemblerPageObject.getAssembler();
			const colorPicker = assembler.getByText( 'Create your own' );

			await colorPicker.click();

			// Check if Gutenberg is installed
			const apiContext = await request.newContext( {
				baseURL,
				extraHTTPHeaders: {
					Authorization: `Basic ${ encodeCredentials(
						admin.username,
						admin.password
					) }`,
					cookie: '',
				},
			} );
			const listPluginsResponse = await apiContext.get(
				`/wp-json/wp/v2/plugins`,
				{
					failOnStatusCode: true,
				}
			);
			const pluginsList = await listPluginsResponse.json();
			const gutenbergPlugin = pluginsList.find(
				( { textdomain } ) => textdomain === 'gutenberg'
			);

			const mapTypeFeatures = {
				background: [ 'solid', 'gradient' ],
				text: [],
				heading: [ 'text', 'background', 'gradient' ],
				button: [ 'text', 'background', 'gradient' ],
				link: [ 'default', 'hover' ],
				captions: [],
			};
			const mapTypeFeaturesGutenberg = {
				background: [ 'color', 'gradient' ],
				text: [],
				heading: [ 'text', 'background', 'gradient' ],
				button: [ 'text', 'background', 'gradient' ],
				link: [ 'default', 'hover' ],
				captions: [],
			};

			const customColorSelector =
				'.components-color-palette__custom-color-button';
			const gradientColorSelector =
				'.components-custom-gradient-picker__gradient-bar-background';

			const mapFeatureSelectors = {
				solid: customColorSelector,
				text: customColorSelector,
				background: customColorSelector,
				default: customColorSelector,
				hover: customColorSelector,
				gradient: gradientColorSelector,
			};
			const mapFeatureSelectorsGutenberg = {
				color: customColorSelector,
				text: customColorSelector,
				background: customColorSelector,
				default: customColorSelector,
				hover: customColorSelector,
				gradient: gradientColorSelector,
			};

			for ( const type of Object.keys( mapTypeFeatures ) ) {
				await assembler
					.locator(
						'.woocommerce-customize-store__color-panel-container'
					)
					.getByText( type )
					.click();

				// eslint-disable-next-line playwright/no-conditional-in-test
				if ( gutenbergPlugin || wordPressVersion >= 6.6 ) {
					for ( const feature of mapTypeFeaturesGutenberg[ type ] ) {
						const container = assembler.locator(
							'.block-editor-panel-color-gradient-settings__dropdown-content'
						);
						await container
							.getByRole( 'tab', {
								name: feature,
							} )
							.click();

						const selector =
							mapFeatureSelectorsGutenberg[ feature ];
						const featureSelector = container.locator( selector );

						await expect( featureSelector ).toBeVisible();
					}
				} else {
					for ( const feature of mapTypeFeatures[ type ] ) {
						const container = assembler.locator(
							'.block-editor-panel-color-gradient-settings__dropdown-content'
						);
						await container
							.getByRole( 'tab', {
								name: feature,
							} )
							.click();

						const selector = mapFeatureSelectors[ feature ];
						const featureSelector = container.locator( selector );

						await expect( featureSelector ).toBeVisible();
					}
				}
			}
		} );
	}
);<|MERGE_RESOLUTION|>--- conflicted
+++ resolved
@@ -516,35 +516,18 @@
 				).toBe( true );
 			}
 		} );
-<<<<<<< HEAD
-=======
-	}
-
-	test( 'Color picker should be focused when a color is picked', async ( {
-		assemblerPageObject,
-	} ) => {
-		const assembler = await assemblerPageObject.getAssembler();
-		const colorPicker = assembler
-			.locator(
-				'.woocommerce-customize-store_global-styles-variations_item'
-			)
-			.first();
-
-		await colorPicker.click();
-		await expect( colorPicker ).toHaveClass( /is-active/ );
-	} );
-
-	test( 'Selected color palette should be applied on the frontend', async ( {
-		assemblerPageObject,
-		page,
-		baseURL,
-	} ) => {
-		const assembler = await assemblerPageObject.getAssembler();
-		const colorPicker = assembler
-			.locator(
-				'.woocommerce-customize-store_global-styles-variations_item'
-			)
-			.last();
+
+		test( 'Create "your own" pickers should be visible', async ( {
+			assemblerPageObject,
+			baseURL,
+		}, testInfo ) => {
+			testInfo.snapshotSuffix = '';
+			const wordPressVersion = await getInstalledWordPressVersion();
+
+			const assembler = await assemblerPageObject.getAssembler();
+			const colorPicker = assembler.getByText( 'Create your own' );
+
+			await colorPicker.click();
 
 		await colorPicker.click();
 
@@ -589,67 +572,6 @@
 						color: style.color,
 					};
 				} )
-			);
-
-		const buttons = await page
-			.locator( '.wp-block-button > .wp-block-button__link' )
-			.evaluateAll( ( elements ) =>
-				elements.map( ( element ) => {
-					const style = window.getComputedStyle( element );
-					return {
-						background: style.backgroundColor,
-						color: style.color,
-					};
-				} )
-			);
-
-		const headers = await page
-			.locator( 'h1, h2, h3, h4, h5, h6' )
-			.evaluateAll( ( elements ) =>
-				elements.map( ( element ) => {
-					const style = window.getComputedStyle( element );
-					return {
-						background: style.backgroundColor,
-						color: style.color,
-					};
-				} )
-			);
-
-		for ( const element of buttons ) {
-			await expect( element.background ).toEqual(
-				colorPalette.Slate.button.background
-			);
-		}
->>>>>>> e9146f5b
-
-		test( 'Create "your own" pickers should be visible', async ( {
-			assemblerPageObject,
-			baseURL,
-		}, testInfo ) => {
-			testInfo.snapshotSuffix = '';
-			const wordPressVersion = await getInstalledWordPressVersion();
-
-			const assembler = await assemblerPageObject.getAssembler();
-			const colorPicker = assembler.getByText( 'Create your own' );
-
-			await colorPicker.click();
-
-			// Check if Gutenberg is installed
-			const apiContext = await request.newContext( {
-				baseURL,
-				extraHTTPHeaders: {
-					Authorization: `Basic ${ encodeCredentials(
-						admin.username,
-						admin.password
-					) }`,
-					cookie: '',
-				},
-			} );
-			const listPluginsResponse = await apiContext.get(
-				`/wp-json/wp/v2/plugins`,
-				{
-					failOnStatusCode: true,
-				}
 			);
 			const pluginsList = await listPluginsResponse.json();
 			const gutenbergPlugin = pluginsList.find(
