const { test: base, expect, request } = require( '@playwright/test' );
const { AssemblerPage } = require( './assembler.page' );
const { activateTheme, DEFAULT_THEME } = require( '../../../utils/themes' );
const { setOption } = require( '../../../utils/options' );

const extractFooterClass = ( footerPickerClass ) => {
	const regex = /\bwc-blocks-pattern-footer\S*/;

	const match = footerPickerClass.match( regex );

	return match ? match[ 0 ] : null;
};

const test = base.extend( {
	assemblerPage: async ( { page }, use ) => {
		const assemblerPage = new AssemblerPage( { page } );
		await use( assemblerPage );
	},
} );

test.describe(
	'Assembler -> Footers',
	{ tag: [ '@gutenberg', '@external' ] },
	() => {
		test.use( { storageState: process.env.ADMINSTATE } );

		test.beforeAll( async ( { baseURL } ) => {
			try {
				// In some environments the tour blocks clicking other elements.
				await setOption(
					request,
					baseURL,
					'woocommerce_customize_store_onboarding_tour_hidden',
					'yes'
				);
			} catch ( error ) {
				console.log( 'Store completed option not updated' );
			}
		} );

		test.afterAll( async ( { baseURL } ) => {
			try {
				// In some environments the tour blocks clicking other elements.
				await setOption(
					request,
					baseURL,
					'woocommerce_customize_store_onboarding_tour_hidden',
					'no'
				);
				await setOption(
					request,
					baseURL,
					'woocommerce_admin_customize_store_completed',
					'no'
				);
				// Reset theme back to default.
				await activateTheme( DEFAULT_THEME );
			} catch ( error ) {
				console.log( 'Store completed option not updated' );
			}
		} );

		test.beforeEach( async ( { baseURL, assemblerPage } ) => {
			await assemblerPage.setupSite( baseURL );
			await assemblerPage.waitForLoadingScreenFinish();
			const assembler = await assemblerPage.getAssembler();
			await assembler.getByText( 'Choose your footer' ).click();
		} );

		test( 'Available footers should be displayed', async ( {
			assemblerPage,
		} ) => {
			const assembler = await assemblerPage.getAssembler();

			const footers = assembler.locator(
				'.block-editor-block-patterns-list__list-item'
			);
<<<<<<< HEAD

			await expect( footers ).toHaveCount( 3 );
		} );

		test( 'The selected footer should be focused when is clicked', async ( {
			assemblerPage,
		} ) => {
			const assembler = await assemblerPage.getAssembler();
			const footer = assembler
				.locator( '.block-editor-block-patterns-list__item' )
				.nth( 2 );

			await footer.click();
			await expect( footer ).toHaveClass( /is-selected/ );
		} );

		test( 'The selected footer should be applied on the frontend', async ( {
			assemblerPage,
			page,
			baseURL,
		} ) => {
			const assembler = await assemblerPage.getAssembler();
			const footer = assembler
				.locator( '.block-editor-block-patterns-list__item' )
				.nth( 2 )
=======
		} catch ( error ) {
			console.log( 'Store completed option not updated' );
		}
	} );

	test.afterAll( async ( { baseURL } ) => {
		try {
			// In some environments the tour blocks clicking other elements.
			await setOption(
				request,
				baseURL,
				'woocommerce_customize_store_onboarding_tour_hidden',
				'no'
			);
			await setOption(
				request,
				baseURL,
				'woocommerce_admin_customize_store_completed',
				'no'
			);
			// Reset theme back to default.
			await activateTheme( DEFAULT_THEME );
		} catch ( error ) {
			console.log( 'Store completed option not updated' );
		}
	} );

	test.beforeEach( async ( { baseURL, assemblerPage } ) => {
		await assemblerPage.setupSite( baseURL );
		await assemblerPage.waitForLoadingScreenFinish();
		const assembler = await assemblerPage.getAssembler();
		await assembler.getByText( 'Choose your footer' ).click();
	} );

	test( 'Available footers should be displayed', async ( {
		assemblerPage,
	} ) => {
		const assembler = await assemblerPage.getAssembler();

		const footers = assembler.locator(
			'.block-editor-block-patterns-list__list-item'
		);

		await expect( footers ).toHaveCount( 3 );
	} );

	test( 'The selected footer should be focused when is clicked', async ( {
		assemblerPage,
	} ) => {
		const assembler = await assemblerPage.getAssembler();
		const footer = assembler
			.locator( '.block-editor-block-patterns-list__item' )
			.nth( 2 );

		await footer.click();
		await expect( footer ).toHaveClass( /is-selected/ );
	} );

	test( 'The selected footer should be applied on the frontend', async ( {
		assemblerPage,
		page,
		baseURL,
	} ) => {
		const assembler = await assemblerPage.getAssembler();
		const footer = assembler
			.locator( '.block-editor-block-patterns-list__item' )
			.nth( 2 )
			.frameLocator( 'iframe' )
			.locator( '.wc-blocks-footer-pattern' );

		const expectedFooterClass = extractFooterClass(
			await footer.getAttribute( 'class' )
		);

		await footer.click();

		await assembler.locator( '[aria-label="Back"]' ).click();

		const saveButton = assembler.getByText( 'Finish customizing' );

		const waitResponse = page.waitForResponse(
			( response ) =>
				response.url().includes( 'wp-json/wp/v2/template-parts' ) &&
				response.status() === 200
		);

		await saveButton.click();

		await waitResponse;

		await page.goto( baseURL );

		const selectedFooterClasses = await page
			.locator( 'footer div.wc-blocks-footer-pattern' )
			.getAttribute( 'class' );

		expect( selectedFooterClasses ).toContain( expectedFooterClass );
	} );

	test( 'Picking a footer should trigger an update on the site preview', async ( {
		assemblerPage,
	} ) => {
		const assembler = await assemblerPage.getAssembler();
		const editor = await assemblerPage.getEditor();

		await assembler
			.locator( '.block-editor-block-patterns-list__list-item' )
			.waitFor( {
				strict: false,
			} );

		const footerPickers = await assembler
			.locator( '.block-editor-block-patterns-list__list-item' )
			.all();

		for ( const footerPicker of footerPickers ) {
			await footerPicker.waitFor();
			await footerPicker.click( { delay: 300 } );

			const footerPickerClass = await footerPicker
>>>>>>> e9146f5b
				.frameLocator( 'iframe' )
				.locator( '.wc-blocks-footer-pattern' );

			const expectedFooterClass = extractFooterClass(
				await footer.getAttribute( 'class' )
			);

			await footer.click();

			await assembler.locator( '[aria-label="Back"]' ).click();

			const saveButton = assembler.getByText( 'Save' );

			const waitResponse = page.waitForResponse(
				( response ) =>
					response.url().includes( 'wp-json/wp/v2/template-parts' ) &&
					response.status() === 200
			);

			await saveButton.click();

			await waitResponse;

			await page.goto( baseURL );

			const selectedFooterClasses = await page
				.locator( 'footer div.wc-blocks-footer-pattern' )
				.getAttribute( 'class' );

			expect( selectedFooterClasses ).toContain( expectedFooterClass );
		} );

		test( 'Picking a footer should trigger an update on the site preview', async ( {
			assemblerPage,
		} ) => {
			const assembler = await assemblerPage.getAssembler();
			const editor = await assemblerPage.getEditor();

			await assembler
				.locator( '.block-editor-block-patterns-list__list-item' )
				.waitFor( {
					strict: false,
				} );

			const footerPickers = await assembler
				.locator( '.block-editor-block-patterns-list__list-item' )
				.all();

			for ( const footerPicker of footerPickers ) {
				await footerPicker.waitFor();
				await footerPicker.click( { delay: 300 } );

				const footerPickerClass = await footerPicker
					.frameLocator( 'iframe' )
					.locator( '.wc-blocks-footer-pattern' )
					.getAttribute( 'class' );

				const expectedFooterClass =
					extractFooterClass( footerPickerClass );

				const footerPattern = editor.locator(
					`footer div.wc-blocks-footer-pattern`
				);

				await footerPattern.waitFor();
				await expect(
					await footerPattern.getAttribute( 'class' )
				).toContain( expectedFooterClass );
			}
		} );
	}
);<|MERGE_RESOLUTION|>--- conflicted
+++ resolved
@@ -75,7 +75,6 @@
 			const footers = assembler.locator(
 				'.block-editor-block-patterns-list__list-item'
 			);
-<<<<<<< HEAD
 
 			await expect( footers ).toHaveCount( 3 );
 		} );
@@ -101,128 +100,6 @@
 			const footer = assembler
 				.locator( '.block-editor-block-patterns-list__item' )
 				.nth( 2 )
-=======
-		} catch ( error ) {
-			console.log( 'Store completed option not updated' );
-		}
-	} );
-
-	test.afterAll( async ( { baseURL } ) => {
-		try {
-			// In some environments the tour blocks clicking other elements.
-			await setOption(
-				request,
-				baseURL,
-				'woocommerce_customize_store_onboarding_tour_hidden',
-				'no'
-			);
-			await setOption(
-				request,
-				baseURL,
-				'woocommerce_admin_customize_store_completed',
-				'no'
-			);
-			// Reset theme back to default.
-			await activateTheme( DEFAULT_THEME );
-		} catch ( error ) {
-			console.log( 'Store completed option not updated' );
-		}
-	} );
-
-	test.beforeEach( async ( { baseURL, assemblerPage } ) => {
-		await assemblerPage.setupSite( baseURL );
-		await assemblerPage.waitForLoadingScreenFinish();
-		const assembler = await assemblerPage.getAssembler();
-		await assembler.getByText( 'Choose your footer' ).click();
-	} );
-
-	test( 'Available footers should be displayed', async ( {
-		assemblerPage,
-	} ) => {
-		const assembler = await assemblerPage.getAssembler();
-
-		const footers = assembler.locator(
-			'.block-editor-block-patterns-list__list-item'
-		);
-
-		await expect( footers ).toHaveCount( 3 );
-	} );
-
-	test( 'The selected footer should be focused when is clicked', async ( {
-		assemblerPage,
-	} ) => {
-		const assembler = await assemblerPage.getAssembler();
-		const footer = assembler
-			.locator( '.block-editor-block-patterns-list__item' )
-			.nth( 2 );
-
-		await footer.click();
-		await expect( footer ).toHaveClass( /is-selected/ );
-	} );
-
-	test( 'The selected footer should be applied on the frontend', async ( {
-		assemblerPage,
-		page,
-		baseURL,
-	} ) => {
-		const assembler = await assemblerPage.getAssembler();
-		const footer = assembler
-			.locator( '.block-editor-block-patterns-list__item' )
-			.nth( 2 )
-			.frameLocator( 'iframe' )
-			.locator( '.wc-blocks-footer-pattern' );
-
-		const expectedFooterClass = extractFooterClass(
-			await footer.getAttribute( 'class' )
-		);
-
-		await footer.click();
-
-		await assembler.locator( '[aria-label="Back"]' ).click();
-
-		const saveButton = assembler.getByText( 'Finish customizing' );
-
-		const waitResponse = page.waitForResponse(
-			( response ) =>
-				response.url().includes( 'wp-json/wp/v2/template-parts' ) &&
-				response.status() === 200
-		);
-
-		await saveButton.click();
-
-		await waitResponse;
-
-		await page.goto( baseURL );
-
-		const selectedFooterClasses = await page
-			.locator( 'footer div.wc-blocks-footer-pattern' )
-			.getAttribute( 'class' );
-
-		expect( selectedFooterClasses ).toContain( expectedFooterClass );
-	} );
-
-	test( 'Picking a footer should trigger an update on the site preview', async ( {
-		assemblerPage,
-	} ) => {
-		const assembler = await assemblerPage.getAssembler();
-		const editor = await assemblerPage.getEditor();
-
-		await assembler
-			.locator( '.block-editor-block-patterns-list__list-item' )
-			.waitFor( {
-				strict: false,
-			} );
-
-		const footerPickers = await assembler
-			.locator( '.block-editor-block-patterns-list__list-item' )
-			.all();
-
-		for ( const footerPicker of footerPickers ) {
-			await footerPicker.waitFor();
-			await footerPicker.click( { delay: 300 } );
-
-			const footerPickerClass = await footerPicker
->>>>>>> e9146f5b
 				.frameLocator( 'iframe' )
 				.locator( '.wc-blocks-footer-pattern' );
 
@@ -234,7 +111,7 @@
 
 			await assembler.locator( '[aria-label="Back"]' ).click();
 
-			const saveButton = assembler.getByText( 'Save' );
+		const saveButton = assembler.getByText( 'Finish customizing' );
 
 			const waitResponse = page.waitForResponse(
 				( response ) =>
