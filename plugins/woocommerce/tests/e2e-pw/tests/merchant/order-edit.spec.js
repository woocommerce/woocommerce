--- conflicted
+++ resolved
@@ -1,7 +1,7 @@
 const { test, expect } = require( '@playwright/test' );
 const wcApi = require( '@woocommerce/woocommerce-rest-api' ).default;
 const uuid = require( 'uuid' );
-const { getTranslationFor } = require( './../../test-data/data' );
+const { getTranslationFor } = require('../../utils/translations');
 
 test.describe( 'Edit order', () => {
 	test.use( { storageState: process.env.ADMINSTATE } );
@@ -74,15 +74,11 @@
 		);
 		await expect(
 			page.locator( '#woocommerce-order-notes .note_content >> nth=0' )
-<<<<<<< HEAD
 		).toContainText( `${getTranslationFor('Order status changed from Processing to Completed.')}` );
-=======
-		).toContainText( 'Order status changed from Processing to Completed.' );
-
 		// load the orders listing and confirm order is completed
 		await page.goto( 'wp-admin/admin.php?page=wc-orders' );
 
-		await expect( page.locator( `#order-${ orderId }` ).getByRole( 'cell', { name: 'Completed' }) ).toBeVisible();
+		await expect( page.locator( `#order-${ orderId }` ).getByRole( 'cell', { name: getTranslationFor( 'Completed' ) }) ).toBeVisible();
 	} );
 
 	test( 'can update order status to cancelled', async ( { page } ) => {
@@ -90,20 +86,19 @@
 		await page.goto( `wp-admin/post.php?post=${ orderToCancel }&action=edit` );
 
 		// update order status to Completed
-		await page.locator( '#order_status' ).selectOption( 'Cancelled' );
+		await page.locator( '#order_status' ).selectOption( getTranslationFor( 'Cancelled' ) );
 		await page.locator( 'button.save_order' ).click();
 
 		// verify order status changed and note added
 		await expect( page.locator( '#order_status' ) ).toHaveValue(
 			'wc-cancelled'
 		);
-		await expect( page.getByText( 'Order status changed from Processing to Cancelled.' ) ).toBeVisible();
+		await expect( page.getByText( getTranslationFor( 'Order status changed from Processing to Cancelled.' ) ) ).toBeVisible();
 
 		// load the orders listing and confirm order is cancelled
 		await page.goto( 'wp-admin/admin.php?page=wc-orders' );
 
-		await expect( page.locator( `#order-${ orderToCancel }` ).getByRole( 'cell', { name: 'Cancelled' }) ).toBeVisible();
->>>>>>> 6d775581
+		await expect( page.locator( `#order-${ orderToCancel }` ).getByRole( 'cell', { name: getTranslationFor( 'Cancelled' ) }) ).toBeVisible();
 	} );
 
 	test( 'can update order details', async ( { page } ) => {
