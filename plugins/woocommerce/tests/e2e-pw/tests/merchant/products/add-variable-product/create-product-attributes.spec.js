const { test, expect } = require( '@playwright/test' );
const { variableProducts: utils } = require( '../../../../utils' );
const {
	createVariableProduct,
	showVariableProductTour,
	deleteProductsAddedByTests,
	productAttributes,
} = utils;
const { getTranslationFor } = require('../../../../utils/translations');


let productId;

/**
 *
 * @param {import('@playwright/test').Page} page
 */
const step_goToAttributesTab = async ( page ) => {
	await test.step( 'Go to the "Attributes" tab.', async () => {
		const attributesTab = page
			.locator( '.attribute_tab' )
			.getByRole( 'link', { name: getTranslationFor( 'Attributes' ) } );

		await attributesTab.click();
	} );
};

test.describe.configure( { mode: 'serial' } );

test.describe( 'Add product attributes', () => {
	test.use( { storageState: process.env.ADMINSTATE } );

	test.beforeAll( async ( { browser } ) => {
		productId = await createVariableProduct();

		await showVariableProductTour( browser, false );
	} );

	test.afterAll( async () => {
		await deleteProductsAddedByTests();
	} );

	test( 'can add custom product attributes', async ( { page } ) => {
		const textbox_attributeName =
			page.getByPlaceholder( getTranslationFor( 'f.e. size or color' ) );
		const textbox_attributeValues = page.getByPlaceholder(
			getTranslationFor( 'Enter options for customers to choose from' )
		);
		const checkbox_visible = page
			.getByText( getTranslationFor( 'Visible on the product page' ) )
			.getByRole( 'checkbox' );
		const checkbox_variations = page
			.getByText( getTranslationFor( 'Used for variations' ) )
			.getByRole( 'checkbox' );

		await test.step( `Open "Edit product" page of product id ${ productId }`, async () => {
			await page.goto(
				`/wp-admin/post.php?post=${ productId }&action=edit`
			);
		} );

		await step_goToAttributesTab( page );

		for ( let i = 0; i < productAttributes.length; i++ ) {
			const attribute = productAttributes[ i ];
			const attributeName = attribute.name;
			const attributeValues = attribute.options.join( ' | ' );

			if ( i > 0 ) {
				await test.step( "Click 'Add new'.", async () => {
					await page
						.getByRole( 'button', { name: getTranslationFor('Add new'), exact:true } )
						.last()
						.click();

					await expect(
						page.getByRole( 'heading', {
<<<<<<< HEAD
							name: getTranslationFor( 'New attribute' ),
						} )
=======
							name: 'New attribute',
						} ).first()
>>>>>>> 0ba8f784
					).toBeVisible();
				} );
			}

			await test.step( `Add the attribute "${ attributeName }" with values "${ attributeValues }"`, async () => {
				await test.step( `Type "${ attributeName }" in the "Attribute name" input field.`, async () => {
					await textbox_attributeName.last().type( attributeName );
				} );

				await test.step( `Type the attribute values "${ attributeValues }".`, async () => {
					await textbox_attributeValues
						.last()
						.type( attributeValues );
				} );

				await test.step( `Expect "Visible on the product page" checkbox to be checked by default`, async () => {
					await expect( checkbox_visible.last() ).toBeChecked();
				} );

				await test.step( `Expect "Used for variations" checkbox to be checked by default`, async () => {
					await expect( checkbox_variations.last() ).toBeChecked();
				} );

				await test.step( 'Click "Save attributes".', async () => {
					await page
						.getByRole( 'button', {
							name: getTranslationFor( 'Save attributes' ),
						} )
						.click();
				} );

				await test.step( "Wait for the tour's dismissal to be saved", async () => {
					await page.waitForResponse(
						( response ) =>
							response.url().includes( '/post.php' ) &&
							response.status() === 200
					);
				} );

				await test.step( `Wait for the loading overlay to disappear.`, async () => {
					await expect(
						page.locator( '.blockOverlay' )
					).not.toBeVisible();
				} );
			} );
		}

		await test.step( `Click "Update".`, async () => {
			// "Update" triggers a lot of requests. Wait for the final one to complete before proceeding.
			// Otherwise, succeeding steps would be flaky.
			const finalRequestResolution = page.waitForResponse( ( response ) =>
				response
					.url()
					.includes(
						'options=woocommerce_task_list_reminder_bar_hidden'
					)
			);
			await page.getByRole( 'button', { name: getTranslationFor( 'Update' ) } ).click();

			const response = await finalRequestResolution;
			expect( response.ok() ).toBeTruthy();
		} );

		await step_goToAttributesTab( page );

		for ( let j = 0; j < productAttributes.length; j++ ) {
			const attribute = productAttributes[ j ];
			const attributeName = attribute.name;
			const attributeValues = attribute.options.join( ' | ' );

			await test.step( `Expect "${ attributeName }" to appear on the list of saved attributes, and expand it.`, async () => {
				const heading_attributeName = page.getByRole( 'heading', {
					name: attributeName,
				} ).last();

				await expect( heading_attributeName ).toBeVisible();
				await heading_attributeName.click();
			} );

			await test.step( `Expect its details to be saved correctly`, async () => {
				await expect( textbox_attributeName.nth( j ) ).toHaveValue(
					attributeName
				);
				await expect( textbox_attributeValues.nth( j ) ).toHaveValue(
					attributeValues
				);
				await expect( checkbox_visible.nth( j ) ).toBeChecked();
				await expect( checkbox_variations.nth( j ) ).toBeChecked();
			} );
		}
	} );
} );<|MERGE_RESOLUTION|>--- conflicted
+++ resolved
@@ -75,13 +75,8 @@
 
 					await expect(
 						page.getByRole( 'heading', {
-<<<<<<< HEAD
 							name: getTranslationFor( 'New attribute' ),
-						} )
-=======
-							name: 'New attribute',
 						} ).first()
->>>>>>> 0ba8f784
 					).toBeVisible();
 				} );
 			}
