const { test, expect } = require( '@playwright/test' );
const wcApi = require( '@woocommerce/woocommerce-rest-api' ).default;
<<<<<<< HEAD
const { testWithTranslation } = require( './../../utils/translations' );
=======
const { getTranslationFor } = require('../../utils/translations');
>>>>>>> 50b6b3ae

const couponCode = `code-${ new Date().getTime().toString() }`;

test.describe( 'Add New Coupon Page', () => {
	test.use( { storageState: process.env.ADMINSTATE } );

	test.afterAll( async ( { baseURL } ) => {
		const api = new wcApi( {
			url: baseURL,
			consumerKey: process.env.CONSUMER_KEY,
			consumerSecret: process.env.CONSUMER_SECRET,
			version: 'wc/v3',
		} );
		await api.get( 'coupons' ).then( ( response ) => {
			for ( let i = 0; i < response.data.length; i++ ) {
				if ( response.data[ i ].code === couponCode ) {
					api.delete( `coupons/${ response.data[ i ].id }`, {
						force: true,
					} );
				}
			}
		} );
	} );

	testWithTranslation( 'can create new coupon', async ( { page } ) => {
		await page.goto( 'wp-admin/post-new.php?post_type=shop_coupon' );

		await page.locator( '#title' ).fill( couponCode );

		// Blur then wait for the auto-save to finish
		await page.locator( '#title' ).blur();
		await expect(
			page.getByRole( 'link', { name: 'Move to Trash' } )
		).toBeVisible();

		await page
			.locator( '#woocommerce-coupon-description' )
			.fill( 'test coupon' );

		await page.locator( '#coupon_amount' ).fill( '100' );

		await page.locator( '#publish:not(.disabled)' ).click();
		await page.waitForLoadState( 'networkidle' );


		await expect(
			page
				.locator( 'div.notice-success > p' )
				.filter( { hasText: 'Coupon updated.' } )
		).toBeVisible();

		// as an alternative, the following works
		// await expect(
		// 	page.getByText('Coupon updated.')				
		// ).toBeVisible();
	} );
} );<|MERGE_RESOLUTION|>--- conflicted
+++ resolved
@@ -1,10 +1,6 @@
 const { test, expect } = require( '@playwright/test' );
 const wcApi = require( '@woocommerce/woocommerce-rest-api' ).default;
-<<<<<<< HEAD
-const { testWithTranslation } = require( './../../utils/translations' );
-=======
 const { getTranslationFor } = require('../../utils/translations');
->>>>>>> 50b6b3ae
 
 const couponCode = `code-${ new Date().getTime().toString() }`;
 
@@ -29,7 +25,7 @@
 		} );
 	} );
 
-	testWithTranslation( 'can create new coupon', async ( { page } ) => {
+	test( 'can create new coupon', async ( { page } ) => {
 		await page.goto( 'wp-admin/post-new.php?post_type=shop_coupon' );
 
 		await page.locator( '#title' ).fill( couponCode );
@@ -37,7 +33,7 @@
 		// Blur then wait for the auto-save to finish
 		await page.locator( '#title' ).blur();
 		await expect(
-			page.getByRole( 'link', { name: 'Move to Trash' } )
+			page.getByRole( 'link', { name: getTranslationFor('Move to Trash') } )
 		).toBeVisible();
 
 		await page
@@ -49,16 +45,10 @@
 		await page.locator( '#publish:not(.disabled)' ).click();
 		await page.waitForLoadState( 'networkidle' );
 
-
 		await expect(
 			page
 				.locator( 'div.notice-success > p' )
-				.filter( { hasText: 'Coupon updated.' } )
+				.filter( { hasText: getTranslationFor('Coupon updated.') } )
 		).toBeVisible();
-
-		// as an alternative, the following works
-		// await expect(
-		// 	page.getByText('Coupon updated.')				
-		// ).toBeVisible();
 	} );
 } );