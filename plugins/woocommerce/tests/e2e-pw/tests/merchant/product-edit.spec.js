const { test: baseTest, expect } = require( '../../fixtures/fixtures' );

const test = baseTest.extend( {
	storageState: process.env.ADMINSTATE,
	products: async ( { api }, use ) => {
		const products = [];

		for ( let i = 0; i < 2; i++ ) {
			await api
				.post( 'products', {
					id: 0,
					name: `Product ${ i }_${ Date.now() }`,
					type: 'simple',
					regular_price: `${ 12.99 + i }`,
					manage_stock: true,
					stock_quantity: 10 + i,
					stock_status: 'instock',
				} )
				.then( ( response ) => {
					products.push( response.data );
				} );
		}

		await use( products );

		// Cleanup
		for ( const product of products ) {
			await api.delete( `products/${ product.id }`, { force: true } );
		}
	},
} );

test(
	'can edit a product and save the changes',
	{ tag: [ '@gutenberg', '@services' ] },
	async ( { page, products } ) => {
		await page.goto(
			`wp-admin/post.php?post=${ products[ 0 ].id }&action=edit`
		);

		const newProduct = {
			name: `Product ${ Date.now() }`,
			description: `This product is pretty awesome ${ Date.now() }`,
			regularPrice: '100.05',
			salePrice: '99.05',
		};

		await test.step( 'edit the product name', async () => {
			await page.getByLabel( 'Product name' ).fill( newProduct.name );
		} );

		await test.step( 'edit the product description', async () => {
			await page.locator( '#content-html' ).click(); // text mode to work around iframe
			await page
				.locator( '.wp-editor-area' )
				.first()
				.fill( newProduct.description );
		} );

		await test.step( 'edit the product price', async () => {
			await page
				.getByLabel( 'Regular price ($)' )
				.fill( newProduct.regularPrice );
			await page
				.getByLabel( 'Sale price ($)' )
				.fill( newProduct.salePrice );
		} );

		await test.step( 'publish the updated product', async () => {
			await page.getByRole( 'button', { name: 'Update' } ).click();
		} );

		await test.step( 'verify the changes', async () => {
			await expect( page.getByLabel( 'Product name' ) ).toHaveValue(
				newProduct.name
			);
			await expect(
				page.locator( '.wp-editor-area' ).first()
			).toContainText( newProduct.description );
			await expect( page.getByLabel( 'Regular price ($)' ) ).toHaveValue(
				newProduct.regularPrice
			);
			await expect( page.getByLabel( 'Sale price ($)' ) ).toHaveValue(
				newProduct.salePrice
			);
		} );
	}
);

test(
	'can bulk edit products',
	{ tag: [ '@gutenberg', '@services' ] },
	async ( { page, products } ) => {
		await page.goto( `wp-admin/edit.php?post_type=product` );

		const regularPriceIncrease = 10;
		const salePriceDecrease = 10;
		const stockQtyIncrease = 10;

		await test.step( 'select and bulk edit the products', async () => {
			for ( const product of products ) {
				await page.getByLabel( `Select ${ product.name }` ).click();
			}

			await page
				.locator( '#bulk-action-selector-top' )
				.selectOption( 'Edit' );
			await page.locator( '#doaction' ).click();

			await expect(
				await page.locator( '#bulk-titles-list li' ).count()
			).toEqual( products.length );
		} );

		await test.step( 'update the regular price', async () => {
			await page
				.locator( 'select[name="change_regular_price"]' )
				.selectOption(
					'Increase existing price by (fixed amount or %):'
				);
			await page
				.getByPlaceholder( 'Enter price ($)' )
				.fill( `${ regularPriceIncrease }%` );
		} );

		await test.step( 'update the sale price', async () => {
			await page
				.locator( 'select[name="change_sale_price"]' )
				.selectOption(
					'Set to regular price decreased by (fixed amount or %):'
				);
			await page
				.getByPlaceholder( 'Enter sale price ($)' )
				.fill( `${ salePriceDecrease }%` );
		} );

		await test.step( 'update the stock quantity', async () => {
			await page
				.locator( 'select[name="change_stock"]' )
				.selectOption( 'Increase existing stock by:' );
			await page
				.getByPlaceholder( 'Stock qty' )
				.fill( `${ stockQtyIncrease }` );
		} );

		await test.step( 'save the updates', async () => {
			await page.getByRole( 'button', { name: 'Update' } ).click();
		} );

		await test.step( 'verify the changes', async () => {
			for ( const product of products ) {
				await page.goto( `product/${ product.slug }` );

				const expectedRegularPrice = (
					product.regular_price *
					( 1 + regularPriceIncrease / 100 )
				).toFixed( 2 );
				const expectedSalePrice = (
					expectedRegularPrice *
					( 1 - salePriceDecrease / 100 )
				).toFixed( 2 );
				const expectedStockQty =
					product.stock_quantity + stockQtyIncrease;

				await expect
					.soft(
						await page
							.locator( 'del' )
							.getByText( `$${ expectedRegularPrice }` )
							.count()
					)
					.toBeGreaterThan( 0 );
				await expect
					.soft(
						await page
							.locator( 'ins' )
							.getByText( `$${ expectedSalePrice }` )
							.count()
					)
					.toBeGreaterThan( 0 );
				await expect
					.soft( page.getByText( `${ expectedStockQty } in stock` ) )
					.toBeVisible();
			}
		} );
	}
);

test(
	'can restore regular price when bulk editing products',
	{ tag: [ '@gutenberg', '@services' ] },
	async ( { page, products } ) => {
		await page.goto( `wp-admin/edit.php?post_type=product` );

		const salePriceDecrease = 10;

		await test.step( 'select and bulk edit the products', async () => {
			for ( const product of products ) {
				await page.getByLabel( `Select ${ product.name }` ).click();
			}

			await page
				.locator( '#bulk-action-selector-top' )
				.selectOption( 'Edit' );
			await page.locator( '#doaction' ).click();

			await expect(
				await page.locator( '#bulk-titles-list li' ).count()
			).toEqual( products.length );
		} );

		await test.step( 'update the sale price', async () => {
			await page
				.locator( 'select[name="change_sale_price"]' )
				.selectOption(
					'Set to regular price decreased by (fixed amount or %):'
				);
			await page
				.getByPlaceholder( 'Enter sale price ($)' )
				.fill( `${ salePriceDecrease }%` );
		} );

		await test.step( 'save the updates', async () => {
			await page.getByRole( 'button', { name: 'Update' } ).click();
		} );

		await test.step( 'verify the changes', async () => {
			for ( const product of products ) {
				await page.goto( `product/${ product.slug }` );

				const expectedRegularPrice = product.regular_price;

				const expectedSalePrice = (
					expectedRegularPrice *
					( 1 - salePriceDecrease / 100 )
				).toFixed( 2 );

				await expect
					.soft(
						await page
							.locator( 'ins' )
							.getByText( `$${ expectedSalePrice }` )
							.count()
					)
					.toBeGreaterThan( 0 );
			}
		} );

		await test.step( 'Update products leaving the "Sale > Change to" empty', async () => {
			await page.goto( `wp-admin/edit.php?post_type=product` );

			for ( const product of products ) {
				await page.getByLabel( `Select ${ product.name }` ).click();
			}

			await page
				.locator( '#bulk-action-selector-top' )
				.selectOption( 'Edit' );
			await page.locator( '#doaction' ).click();

			await page
				.locator( 'select[name="change_sale_price"]' )
				.selectOption( 'Change to:' );

			await page.getByRole( 'button', { name: 'Update' } ).click();
		} );

		await test.step( 'Verify products have their regular price again', async () => {
			for ( const product of products ) {
				await page.goto( `product/${ product.slug }` );

				const expectedRegularPrice = product.regular_price;

				await expect
					.soft( await page.locator( 'ins' ).count() )
					.toBe( 0 );

				await expect
					.soft( await page.locator( 'bdi' ).first() )
					.toContainText( expectedRegularPrice );
<<<<<<< HEAD
			}
		} );
	}
);

test(
	'can decrease the sale price if the product was not previously in sale when bulk editing products',
	{ tag: [ '@gutenberg', '@services' ] },
	async ( { page, products } ) => {
		await page.goto( `wp-admin/edit.php?post_type=product` );

		const salePriceDecrease = 10;

		await test.step( 'Update products with the "Sale > Decrease existing sale price" option', async () => {
			await page.goto( `wp-admin/edit.php?post_type=product` );

			for ( const product of products ) {
				await page.getByLabel( `Select ${ product.name }` ).click();
			}

			await page
				.locator( '#bulk-action-selector-top' )
				.selectOption( 'Edit' );
			await page.locator( '#doaction' ).click();

			await page
				.locator( 'select[name="change_sale_price"]' )
				.selectOption(
					'Decrease existing sale price by (fixed amount or %):'
				);
			await page
				.getByPlaceholder( 'Enter sale price ($)' )
				.fill( `${ salePriceDecrease }%` );

			await page.getByRole( 'button', { name: 'Update' } ).click();
		} );

		await test.step( 'Verify products have a sale price', async () => {
			for ( const product of products ) {
				await page.goto( `product/${ product.slug }` );

				const expectedSalePrice = (
					product.regular_price *
					( 1 - salePriceDecrease / 100 )
				).toFixed( 2 );

				await expect
					.soft(
						await page
							.locator( 'ins' )
							.getByText( `$${ expectedSalePrice }` )
							.count()
					)
					.toBeGreaterThan( 0 );
=======
>>>>>>> 6cb55c8e
			}
		} );
	}
);<|MERGE_RESOLUTION|>--- conflicted
+++ resolved
@@ -278,7 +278,6 @@
 				await expect
 					.soft( await page.locator( 'bdi' ).first() )
 					.toContainText( expectedRegularPrice );
-<<<<<<< HEAD
 			}
 		} );
 	}
@@ -326,15 +325,8 @@
 				).toFixed( 2 );
 
 				await expect
-					.soft(
-						await page
-							.locator( 'ins' )
-							.getByText( `$${ expectedSalePrice }` )
-							.count()
-					)
-					.toBeGreaterThan( 0 );
-=======
->>>>>>> 6cb55c8e
+					.soft( await page.locator( 'bdi' ).first() )
+					.toContainText( expectedRegularPrice );
 			}
 		} );
 	}
