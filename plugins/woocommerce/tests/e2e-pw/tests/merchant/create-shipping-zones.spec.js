--- conflicted
+++ resolved
@@ -260,15 +260,11 @@
 				)
 				.click();
 
-<<<<<<< HEAD
 			await page.locator( '#submit' ).click();
-=======
-			await page.click( '#submit' );
 			await page.waitForFunction( () => {
 				const button = document.querySelector( '#submit' );
 				return button && button.disabled;
 			} );
->>>>>>> 902454a4
 
 			await page.goto(
 				'wp-admin/admin.php?page=wc-settings&tab=shipping'
@@ -287,15 +283,11 @@
 		//delete
 		await page.locator( 'text=×' ).click();
 		//save changes
-<<<<<<< HEAD
 		await page.locator( '#submit' ).click();
-=======
-		await page.click( '#submit' );
 		await page.waitForFunction( () => {
 			const button = document.querySelector( '#submit' );
 			return button && button.disabled;
 		} );
->>>>>>> 902454a4
 
 		await page.goto( 'wp-admin/admin.php?page=wc-settings&tab=shipping' );
 
