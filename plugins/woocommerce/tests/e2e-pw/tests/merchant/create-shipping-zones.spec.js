const { test, expect } = require( '@playwright/test' );
const wcApi = require( '@woocommerce/woocommerce-rest-api' ).default;
const { getTranslationFor } = require( './../../test-data/data' );
const { LANGUAGE } = process.env;

const maynePostal = 'V0N 2J0';
const shippingZoneNameUSRegion = 'USA Zone';
const shippingZoneNameFlatRate = 'Canada with Flat rate';
const shippingZoneNameFreeShip = 'BC with Free shipping';
const shippingZoneNameLocalPickup = 'Mayne Island with Local pickup';

test.describe( 'WooCommerce Shipping Settings - Add new shipping zone', () => {
	test.use( { storageState: process.env.ADMINSTATE } );

	test.beforeAll( async ( { baseURL } ) => {
		// Set selling location to all countries.
		const api = new wcApi( {
			url: baseURL,
			consumerKey: process.env.CONSUMER_KEY,
			consumerSecret: process.env.CONSUMER_SECRET,
			version: 'wc/v3',
		} );
		await api.put( 'settings/general/woocommerce_allowed_countries', {
			value: 'all',
		} );
	} );

	test.afterAll( async ( { baseURL } ) => {
		const api = new wcApi( {
			url: baseURL,
			consumerKey: process.env.CONSUMER_KEY,
			consumerSecret: process.env.CONSUMER_SECRET,
			version: 'wc/v3',
		} );
		await api.get( 'shipping/zones' ).then( ( response ) => {
			for ( let i = 0; i < response.data.length; i++ ) {
				if (
					[
						shippingZoneNameUSRegion,
						shippingZoneNameFlatRate,
						shippingZoneNameFreeShip,
						shippingZoneNameLocalPickup,
					].includes( response.data[ i ].name )
				) {
					api.delete( `shipping/zones/${ response.data[ i ].id }`, {
						force: true,
					} );
				}
			}
		} );
	} );

	test( 'add shipping zone for Mayne Island with free Local pickup', async ( {
		page,
	} ) => {
		await page.goto( 'wp-admin/admin.php?page=wc-settings&tab=shipping' );
		if (
			await page
				.locator( `text=${ shippingZoneNameLocalPickup }` )
				.isVisible()
		) {
			// this shipping zone already exists, don't create it
		} else {
			await page.goto(
				'wp-admin/admin.php?page=wc-settings&tab=shipping&zone_id=new',
				{ waitUntil: 'networkidle' }
			);
<<<<<<< HEAD
			await page.fill( '#zone_name', shippingZoneNameLocalPickup );

			await page.click( '.select2-search__field' );
			await page.type(
				'.select2-search__field',
				`${ getTranslationFor( 'British Columbia, Canada' ) }`
			);
			await page.click(
				'.select2-results__option.select2-results__option--highlighted'
			);

			await page.click( '.wc-shipping-zone-postcodes-toggle' );
			await page.fill( '#zone_postcodes', maynePostal );

			await page.click(
				`text=${ getTranslationFor( 'Add shipping method' ) }`
			);

			await page.selectOption(
				'select[name=add_method_id]',
				'local_pickup'
			);
			await page.click( '#btn-ok' );
=======
			await page
				.getByPlaceholder( 'Zone name' )
				.fill( shippingZoneNameLocalPickup );

			await page.getByPlaceholder( 'Select regions within this zone' ).click();
			await page
				.getByPlaceholder( 'Select regions within this zone' )
				.type( 'British Columbia, Canada' );
			await page
				.getByText( 'British Columbia, Canada' ).last()
				.click();

			await page.getByRole( 'link', { name: 'Limit to specific ZIP/postcodes' } ).click();
			await page.getByPlaceholder( 'List 1 postcode per line' ).fill( maynePostal );

			await page.getByRole( 'button', { name: 'Add shipping method' } ).click();

			await page
				.getByRole( 'combobox' )
				.selectOption( { label: 'Local pickup' } );
			await page.getByRole('button', { name: 'Add shipping method' } ).last().click();
>>>>>>> 4d685c36
			await page.waitForLoadState( 'networkidle' );
			await expect(
				page
					.locator( '.wc-shipping-zone-method-title' )
					.filter( {
						hasText: `${ getTranslationFor( 'Local pickup' ) }`,
					} )
			).toBeVisible();

			await page.getByRole( 'button', { name: 'Save changes'} ).click();

			await page.goto(
				'wp-admin/admin.php?page=wc-settings&tab=shipping'
			);
			await page.reload(); // Playwright runs so fast, the location shows up as "Everywhere" at first
		}

		await expect( page.locator( '.wc-shipping-zones' ) ).toHaveText(
			/Mayne Island with Local pickup.*/
		);
		await expect( page.locator( '.wc-shipping-zones' ) ).toHaveText(
			getTranslationFor( '/British Columbia, V0N 2J0.*/' )
		);
		await expect( page.locator( '.wc-shipping-zones' ) ).toHaveText(
			getTranslationFor( '/Local pickup.*/' )
		);
	} );

	test( 'add shipping zone for British Columbia with Free shipping', async ( {
		page,
	} ) => {
		await page.goto( 'wp-admin/admin.php?page=wc-settings&tab=shipping' );
		if (
			await page
				.locator( `text=${ shippingZoneNameFreeShip }` )
				.isVisible()
		) {
			// this shipping zone already exists, don't create it
		} else {
			await page.goto(
				'wp-admin/admin.php?page=wc-settings&tab=shipping&zone_id=new',
				{ waitUntil: 'networkidle' }
			);
<<<<<<< HEAD
			await page.fill( '#zone_name', shippingZoneNameFreeShip );

			await page.click( '.select2-search__field' );
			await page.type(
				'.select2-search__field',
				`${ getTranslationFor( 'British Columbia, Canada' ) }`
			);
			await page.click(
				'.select2-results__option.select2-results__option--highlighted'
			);

			await page.click(
				`text=${ getTranslationFor( 'Add shipping method' ) }`
			);

			await page.selectOption(
				'select[name=add_method_id]',
				'free_shipping'
			);
			await page.click( '#btn-ok' );
=======
			await page.getByPlaceholder( 'Zone name' ).fill( shippingZoneNameFreeShip );

			await page.getByPlaceholder( 'Select regions within this zone' ).click();
			await page
				.getByPlaceholder( 'Select regions within this zone' )
				.type( 'British Columbia, Canada' );
			await page
				.getByText( 'British Columbia, Canada' ).last()
				.click();

			await page.getByRole( 'button', { name: 'Add shipping method' } ).click();

			await page
				.getByRole( 'combobox' )
				.selectOption( { label: 'Free shipping' } );
			await page.getByRole('button', { name: 'Add shipping method' } ).last().click();
>>>>>>> 4d685c36
			await page.waitForLoadState( 'networkidle' );
			await expect(
				page
					.locator( '.wc-shipping-zone-method-title' )
					.filter( {
						hasText: `${ getTranslationFor( 'Free shipping' ) }`,
					} )
			).toBeVisible();

			await page.getByRole( 'button', { name: 'Save changes'} ).click();

			await page.goto(
				'wp-admin/admin.php?page=wc-settings&tab=shipping'
			);
			await page.reload(); // Playwright runs so fast, the location shows up as "Everywhere" at first
		}
		await expect( page.locator( '.wc-shipping-zones' ) ).toHaveText(
			/BC with Free shipping.*/
		);
		await expect( page.locator( '.wc-shipping-zones' ) ).toHaveText(
			getTranslationFor( '/British Columbia.*/' )
		);
		await expect( page.locator( '.wc-shipping-zones' ) ).toHaveText(
			getTranslationFor( '/Free shipping.*/' )
		);
	} );

	test( 'add shipping zone for Canada with Flat rate', async ( { page } ) => {
		await page.goto( 'wp-admin/admin.php?page=wc-settings&tab=shipping' );
		if (
			await page
				.locator( `text=${ shippingZoneNameFlatRate }` )
				.isVisible()
		) {
			// this shipping zone already exists, don't create it
		} else {
			await page.goto(
				'wp-admin/admin.php?page=wc-settings&tab=shipping&zone_id=new',
				{ waitUntil: 'networkidle' }
			);
			await page.getByPlaceholder( 'Zone name' ).fill( shippingZoneNameFlatRate );

<<<<<<< HEAD
			await page.click( '.select2-search__field' );
			await page.type(
				'.select2-search__field',
				`${ getTranslationFor( 'Canada' ) }`
			);
			await page.click(
				'.select2-results__option.select2-results__option--highlighted'
			);

			await page.click(
				`text=${ getTranslationFor( 'Add shipping method' ) }`
			);
=======
			await page.getByPlaceholder( 'Select regions within this zone' ).click();
			await page.getByPlaceholder( 'Select regions within this zone' ).type( 'Canada' );
			await page
				.getByText('Canada').last()
				.click();

			await page.getByRole( 'button', { name: 'Add shipping method' } ).click();
>>>>>>> 4d685c36

			await page
				.getByRole( 'combobox' )
				.selectOption( { label: 'Flat rate' } );
			await page.getByRole('button', { name: 'Add shipping method' } ).last().click();
			await page.waitForLoadState( 'networkidle' );
			await expect(
				page
					.locator( '.wc-shipping-zone-method-title' )
					.filter( {
						hasText: `${ getTranslationFor( 'Flat rate' ) }`,
					} )
			).toBeVisible();

			await page.getByRole( 'link', { name: 'Flat rate' } ).click();
			await page.getByLabel( 'Cost', { exact: true } ).fill( '10' );
			await page.getByRole( 'button', { name: 'Save changes' } ).last().click();
			await page.waitForLoadState( 'networkidle' );

			await page.goto(
				'wp-admin/admin.php?page=wc-settings&tab=shipping'
			);
			await page.reload(); // Playwright runs so fast, the location shows up as "Everywhere" at first
		}
		await expect( page.locator( '.wc-shipping-zones' ) ).toHaveText(
			/Canada with Flat rate*/
		);
		await expect( page.locator( '.wc-shipping-zones' ) ).toHaveText(
			getTranslationFor( '/Canada.*/' )
		);
		await expect( page.locator( '.wc-shipping-zones' ) ).toHaveText(
			getTranslationFor( '/Flat rate.*/' )
		);
	} );

	test( 'add shipping zone with region and then delete the region', async ( {
		page,
	} ) => {
		await page.goto( 'wp-admin/admin.php?page=wc-settings&tab=shipping' );
		if (
			await page
				.locator( `text=${ shippingZoneNameUSRegion }` )
				.isVisible()
		) {
			// this shipping zone already exists, don't create it
		} else {
			await page.goto(
				'wp-admin/admin.php?page=wc-settings&tab=shipping&zone_id=new'
			);
<<<<<<< HEAD
			await page.fill( '#zone_name', shippingZoneNameUSRegion );

			await page.click( '.select2-search__field' );
			await page.type(
				'.select2-search__field',
				`${ getTranslationFor( 'United States' ) }`
			);
			await page.click(
				'.select2-results__option.select2-results__option--highlighted'
			);

			await page.click( '#submit' );
=======
			await page.locator( '#zone_name' ).fill( shippingZoneNameUSRegion );

			await page.locator( '.select2-search__field' ).click();
			await page
				.locator( '.select2-search__field' )
				.type( 'United States' );
			await page
				.locator(
					'.select2-results__option.select2-results__option--highlighted'
				)
				.click();

			await page.locator( '#submit' ).click();
			await page.waitForFunction( () => {
				const button = document.querySelector( '#submit' );
				return button && button.disabled;
			} );
>>>>>>> 4d685c36

			await page.goto(
				'wp-admin/admin.php?page=wc-settings&tab=shipping'
			);
			await page.reload(); // Playwright runs so fast, the location shows up as "Everywhere" at first
		}
		await expect( page.locator( '.wc-shipping-zones' ) ).toHaveText(
			/USA Zone.*/
		);

		//delete created shipping zone region after confirmation it exists
		await page.goto( 'wp-admin/admin.php?page=wc-settings&tab=shipping' );

		await page.locator( 'a:has-text("USA Zone") >> nth=0' ).click();

		await page.waitForLoadState( 'networkidle' );

		//delete
		await page.locator( 'text=×' ).click();

		//save changes
		await page.locator( '#submit' ).click();
		await page.waitForFunction( () => {
			const button = document.querySelector( '#submit' );
			return button && button.disabled;
		} );

		await page.goto( 'wp-admin/admin.php?page=wc-settings&tab=shipping' );

		//prove that the Region has been removed (Everywhere will display)
		await expect( page.locator( '.wc-shipping-zones' ) ).toHaveText(
			getTranslationFor( '/Everywhere.*/' )
		);
	} );
	test( 'add and delete shipping method', async ( { page } ) => {
		await page.goto( 'wp-admin/admin.php?page=wc-settings&tab=shipping' );
		if (
			await page
				.locator( `text=${ shippingZoneNameFlatRate }` )
				.isVisible()
		) {
			// this shipping zone already exists, don't create it
		} else {
			await page.goto(
				'wp-admin/admin.php?page=wc-settings&tab=shipping&zone_id=new',
				{ waitUntil: 'networkidle' }
			);
			await page.locator( '#zone_name' ).fill( shippingZoneNameFlatRate );

			await page.locator( '.select2-search__field' ).click();
			await page.locator( '.select2-search__field' ).type( 'Canada' );
			await page
				.locator(
					'.select2-results__option.select2-results__option--highlighted'
				)
				.click();

			await page.locator( 'text=Add shipping method' ).click();

			await page
				.locator( 'select[name=add_method_id]' )
				.selectOption( 'flat_rate' );
			await page.locator( '#btn-ok' ).click();
			await page.waitForLoadState( 'networkidle' );
			await expect(
				page
					.locator( '.wc-shipping-zone-method-title' )
					.filter( { hasText: 'Flat rate' } )
			).toBeVisible();

			await page.locator( 'a.wc-shipping-zone-method-settings' ).click();
			await page.locator( '#woocommerce_flat_rate_cost' ).fill( '10' );
			await page.locator( '#btn-ok' ).click();
			await page.waitForLoadState( 'networkidle' );

			await page.locator( '.wc-shipping-zone-method-settings' ).hover();
			await page.locator( 'text=Delete' ).waitFor();

			page.on( 'dialog', ( dialog ) => dialog.accept() );

			await page.locator( 'text=Delete' ).click();

			await expect(
				page.locator( '.wc-shipping-zone-method-blank-state' )
			).toHaveText(
				/You can add multiple shipping methods within this zone. Only customers within the zone will see them.*/
			);
		}
	} );
} );

test.describe( 'Verifies shipping options from customer perspective', () => {
	// note: tests are being run in an unauthenticated state (not as admin)
	let productId, shippingFreeId, shippingFlatId, shippingLocalId;

	test.beforeAll( async ( { baseURL } ) => {
		// need to add a product to the store so that we can order it and check shipping options
		const api = new wcApi( {
			url: baseURL,
			consumerKey: process.env.CONSUMER_KEY,
			consumerSecret: process.env.CONSUMER_SECRET,
			version: 'wc/v3',
		} );
		await api
			.post( 'products', {
				name: 'Shipping options are the best',
				type: 'simple',
				regular_price: '25.99',
			} )
			.then( ( response ) => {
				productId = response.data.id;
			} );
		// create shipping zones
		await api
			.post( 'shipping/zones', {
				name: shippingZoneNameLocalPickup,
			} )
			.then( ( response ) => {
				shippingLocalId = response.data.id;
			} );
		await api
			.post( 'shipping/zones', {
				name: shippingZoneNameFreeShip,
			} )
			.then( ( response ) => {
				shippingFreeId = response.data.id;
			} );
		await api
			.post( 'shipping/zones', {
				name: shippingZoneNameFlatRate,
			} )
			.then( ( response ) => {
				shippingFlatId = response.data.id;
			} );
		// set shipping zone locations
		await api.put( `shipping/zones/${ shippingFlatId }/locations`, [
			{
				code: 'CA',
			},
		] );
		await api.put( `shipping/zones/${ shippingFreeId }/locations`, [
			{
				code: 'CA:BC',
				type: 'state',
			},
		] );
		await api.put( `shipping/zones/${ shippingLocalId }/locations`, [
			{
				code: 'V0N 2J0',
				type: 'postcode',
			},
		] );
		// set shipping zone methods
		await api.post( `shipping/zones/${ shippingFlatId }/methods`, {
			method_id: 'flat_rate',
			settings: {
				cost: '10.00',
			},
		} );
		await api.post( `shipping/zones/${ shippingFreeId }/methods`, {
			method_id: 'free_shipping',
		} );
		await api.post( `shipping/zones/${ shippingLocalId }/methods`, {
			method_id: 'local_pickup',
		} );
	} );

	test.beforeEach( async ( { context, page } ) => {
		// Shopping cart is very sensitive to cookies, so be explicit
		await context.clearCookies();

		await page.goto( `/shop/?add-to-cart=${ productId }` );
		await page.waitForLoadState( 'networkidle' );
	} );

	test.afterAll( async ( { baseURL } ) => {
		const api = new wcApi( {
			url: baseURL,
			consumerKey: process.env.CONSUMER_KEY,
			consumerSecret: process.env.CONSUMER_SECRET,
			version: 'wc/v3',
		} );
		await api.delete( `products/${ productId }`, { force: true } );
		await api.delete( `shipping/zones/${ shippingFlatId }`, {
			force: true,
		} );
		await api.delete( `shipping/zones/${ shippingFreeId }`, {
			force: true,
		} );
		await api.delete( `shipping/zones/${ shippingLocalId }`, {
			force: true,
		} );
	} );

	test( 'allows customer to benefit from a free Local pickup if on Mayne Island', async ( {
		page,
	} ) => {
		await page.goto( 'cart/' );
		await page.locator( 'a.shipping-calculator-button' ).click();
		await page.locator( '#calc_shipping_country' ).selectOption( 'CA' );
		await page.locator( '#calc_shipping_state' ).selectOption( 'BC' );
		await page.locator( '#calc_shipping_postcode' ).fill( maynePostal );
		await page.locator( 'button[name=calc_shipping]' ).click();
		await expect(
			page.locator( 'button[name=calc_shipping]' )
		).not.toBeVisible();

		await expect(
			page.locator( '.shipping ul#shipping_method > li > label' )
		).toContainText( `${ getTranslationFor( 'Local pickup' ) }` );

		// handle RTL
		if ( LANGUAGE === 'ar_AR' ) {
			await expect(
				page.locator(
					'td[data-title="الإجمالي"] > strong > .amount > bdi'
				)
			).toContainText( '25.99' );
		} else {
			await expect(
				page.locator(
					'td[data-title="Total"] > strong > .amount > bdi'
				)
			).toContainText( '25.99' );
		}
	} );

	test( 'allows customer to benefit from a free Free shipping if in BC', async ( {
		page,
	} ) => {
		await page.goto( 'cart/' );

		await page.locator( 'a.shipping-calculator-button' ).click();
		await page.locator( '#calc_shipping_country' ).selectOption( 'CA' );
		await page.locator( '#calc_shipping_state' ).selectOption( 'BC' );
		await page.locator( 'button[name=calc_shipping]' ).click();
		await expect(
			page.locator( 'button[name=calc_shipping]' )
		).not.toBeVisible();

		await expect(
			page.locator( '.shipping ul#shipping_method > li > label' )
		).toContainText( `${ getTranslationFor( 'Free shipping' ) }` );

		// handle RTL
		if ( LANGUAGE === 'ar_AR' ) {
			await expect(
				page.locator(
					'td[data-title="الإجمالي"] > strong > .amount > bdi'
				)
			).toContainText( '25.99' );
		} else {
			await expect(
				page.locator(
					'td[data-title="Total"] > strong > .amount > bdi'
				)
			).toContainText( '25.99' );
		}
	} );

	test( 'allows customer to pay for a Flat rate shipping method', async ( {
		page,
	} ) => {
		await page.goto( 'cart/' );

		await page.locator( 'a.shipping-calculator-button' ).click();
		await page.locator( '#calc_shipping_country' ).selectOption( 'CA' );
		await page.locator( '#calc_shipping_state' ).selectOption( 'AB' );
		await page.locator( '#calc_shipping_postcode' ).fill( 'T2T 1B3' );
		await page.locator( 'button[name=calc_shipping]' ).click();
		await expect(
			page.locator( 'button[name=calc_shipping]' )
		).not.toBeVisible();

		await expect(
			page.locator( '.shipping ul#shipping_method > li > label' )
		).toContainText( `${ getTranslationFor( 'Flat rate' ) }` );
		await expect(
			page.locator( '.shipping ul#shipping_method > li > label' )
		).toContainText( '10.00' );

		// handle RTL
		if ( LANGUAGE === 'ar_AR' ) {
			await expect(
				page.locator(
					'td[data-title="الإجمالي"] > strong > .amount > bdi'
				)
			).toContainText( '35.99' );
		} else {
			await expect(
				page.locator(
					'td[data-title="Total"] > strong > .amount > bdi'
				)
			).toContainText( '35.99' );
		}
	} );
} );<|MERGE_RESOLUTION|>--- conflicted
+++ resolved
@@ -65,63 +65,37 @@
 				'wp-admin/admin.php?page=wc-settings&tab=shipping&zone_id=new',
 				{ waitUntil: 'networkidle' }
 			);
-<<<<<<< HEAD
-			await page.fill( '#zone_name', shippingZoneNameLocalPickup );
-
-			await page.click( '.select2-search__field' );
-			await page.type(
-				'.select2-search__field',
-				`${ getTranslationFor( 'British Columbia, Canada' ) }`
-			);
-			await page.click(
-				'.select2-results__option.select2-results__option--highlighted'
-			);
-
-			await page.click( '.wc-shipping-zone-postcodes-toggle' );
-			await page.fill( '#zone_postcodes', maynePostal );
-
-			await page.click(
-				`text=${ getTranslationFor( 'Add shipping method' ) }`
-			);
-
-			await page.selectOption(
-				'select[name=add_method_id]',
-				'local_pickup'
-			);
-			await page.click( '#btn-ok' );
-=======
-			await page
-				.getByPlaceholder( 'Zone name' )
+			await page
+				.getByPlaceholder( getTranslationFor( 'Zone name' ) )
 				.fill( shippingZoneNameLocalPickup );
 
-			await page.getByPlaceholder( 'Select regions within this zone' ).click();
-			await page
-				.getByPlaceholder( 'Select regions within this zone' )
-				.type( 'British Columbia, Canada' );
-			await page
-				.getByText( 'British Columbia, Canada' ).last()
+			await page.getByPlaceholder( getTranslationFor( 'Select regions within this zone' ) ).click();
+			await page
+				.getByPlaceholder( getTranslationFor( 'Select regions within this zone' ) )
+				.type( `${ getTranslationFor( 'British Columbia, Canada' ) }` );
+			await page
+				.getByText( `${ getTranslationFor( 'British Columbia, Canada' ) }` ).last()
 				.click();
 
-			await page.getByRole( 'link', { name: 'Limit to specific ZIP/postcodes' } ).click();
-			await page.getByPlaceholder( 'List 1 postcode per line' ).fill( maynePostal );
-
-			await page.getByRole( 'button', { name: 'Add shipping method' } ).click();
+			await page.getByRole( 'link', { name:  getTranslationFor( 'Limit to specific ZIP/postcodes') } ).click();
+			await page.getByPlaceholder( getTranslationFor( 'List 1 postcode per line' ) ).fill( maynePostal );
+
+			await page.getByRole( 'button', { name: getTranslationFor( 'Add shipping method' ) } ).click();
 
 			await page
 				.getByRole( 'combobox' )
-				.selectOption( { label: 'Local pickup' } );
-			await page.getByRole('button', { name: 'Add shipping method' } ).last().click();
->>>>>>> 4d685c36
+				.selectOption( { label: getTranslationFor( 'Local pickup' ) } );
+			await page.getByRole('button', { name: getTranslationFor( 'Add shipping method' ) } ).last().click();
 			await page.waitForLoadState( 'networkidle' );
 			await expect(
 				page
 					.locator( '.wc-shipping-zone-method-title' )
 					.filter( {
-						hasText: `${ getTranslationFor( 'Local pickup' ) }`,
+						hasText: getTranslationFor( 'Local pickup' ),
 					} )
 			).toBeVisible();
 
-			await page.getByRole( 'button', { name: 'Save changes'} ).click();
+			await page.getByRole( 'button', { name: getTranslationFor( 'Save changes' )} ).click();
 
 			await page.goto(
 				'wp-admin/admin.php?page=wc-settings&tab=shipping'
@@ -155,55 +129,32 @@
 				'wp-admin/admin.php?page=wc-settings&tab=shipping&zone_id=new',
 				{ waitUntil: 'networkidle' }
 			);
-<<<<<<< HEAD
-			await page.fill( '#zone_name', shippingZoneNameFreeShip );
-
-			await page.click( '.select2-search__field' );
-			await page.type(
-				'.select2-search__field',
-				`${ getTranslationFor( 'British Columbia, Canada' ) }`
-			);
-			await page.click(
-				'.select2-results__option.select2-results__option--highlighted'
-			);
-
-			await page.click(
-				`text=${ getTranslationFor( 'Add shipping method' ) }`
-			);
-
-			await page.selectOption(
-				'select[name=add_method_id]',
-				'free_shipping'
-			);
-			await page.click( '#btn-ok' );
-=======
-			await page.getByPlaceholder( 'Zone name' ).fill( shippingZoneNameFreeShip );
-
-			await page.getByPlaceholder( 'Select regions within this zone' ).click();
-			await page
-				.getByPlaceholder( 'Select regions within this zone' )
-				.type( 'British Columbia, Canada' );
-			await page
-				.getByText( 'British Columbia, Canada' ).last()
+			await page.getByPlaceholder( getTranslationFor( 'Zone name' ) ).fill( shippingZoneNameFreeShip );
+
+			await page.getByPlaceholder( getTranslationFor( 'Select regions within this zone' ) ).click();
+			await page
+				.getByPlaceholder( getTranslationFor( 'Select regions within this zone' ) )
+				.type( `${ getTranslationFor( 'British Columbia, Canada' ) }` );
+			await page
+				.getByText( `${ getTranslationFor( 'British Columbia, Canada' ) }` ).last()
 				.click();
 
-			await page.getByRole( 'button', { name: 'Add shipping method' } ).click();
+			await page.getByRole( 'button', { name: getTranslationFor( 'Add shipping method' ) } ).click();
 
 			await page
 				.getByRole( 'combobox' )
-				.selectOption( { label: 'Free shipping' } );
-			await page.getByRole('button', { name: 'Add shipping method' } ).last().click();
->>>>>>> 4d685c36
+				.selectOption( { label: getTranslationFor( 'Free shipping' ) } );
+			await page.getByRole('button', { name: getTranslationFor( 'Add shipping method' ) } ).last().click();
 			await page.waitForLoadState( 'networkidle' );
 			await expect(
 				page
 					.locator( '.wc-shipping-zone-method-title' )
 					.filter( {
-						hasText: `${ getTranslationFor( 'Free shipping' ) }`,
+						hasText: getTranslationFor( 'Free shipping' ),
 					} )
 			).toBeVisible();
 
-			await page.getByRole( 'button', { name: 'Save changes'} ).click();
+			await page.getByRole( 'button', { name: getTranslationFor( 'Save changes' )} ).click();
 
 			await page.goto(
 				'wp-admin/admin.php?page=wc-settings&tab=shipping'
@@ -234,47 +185,30 @@
 				'wp-admin/admin.php?page=wc-settings&tab=shipping&zone_id=new',
 				{ waitUntil: 'networkidle' }
 			);
-			await page.getByPlaceholder( 'Zone name' ).fill( shippingZoneNameFlatRate );
-
-<<<<<<< HEAD
-			await page.click( '.select2-search__field' );
-			await page.type(
-				'.select2-search__field',
-				`${ getTranslationFor( 'Canada' ) }`
-			);
-			await page.click(
-				'.select2-results__option.select2-results__option--highlighted'
-			);
-
-			await page.click(
-				`text=${ getTranslationFor( 'Add shipping method' ) }`
-			);
-=======
-			await page.getByPlaceholder( 'Select regions within this zone' ).click();
-			await page.getByPlaceholder( 'Select regions within this zone' ).type( 'Canada' );
-			await page
-				.getByText('Canada').last()
-				.click();
-
-			await page.getByRole( 'button', { name: 'Add shipping method' } ).click();
->>>>>>> 4d685c36
+			await page.getByPlaceholder( getTranslationFor( 'Zone name' ) ).fill( shippingZoneNameFlatRate );
+
+			await page.getByPlaceholder( getTranslationFor( 'Select regions within this zone' ) ).click();
+			await page.getByPlaceholder( getTranslationFor( 'Select regions within this zone' ) ).type( `${ getTranslationFor( 'Canada' ) }` );
+			await page.getByRole('option', { name: getTranslationFor( 'Canada' ), exact: true }).click();
+
+			await page.getByRole( 'button', { name: getTranslationFor( 'Add shipping method' ) } ).click();
 
 			await page
 				.getByRole( 'combobox' )
-				.selectOption( { label: 'Flat rate' } );
-			await page.getByRole('button', { name: 'Add shipping method' } ).last().click();
+				.selectOption( { label: getTranslationFor( 'Flat rate' ) } );
+			await page.getByRole('button', { name: getTranslationFor( 'Add shipping method' ) } ).last().click();
 			await page.waitForLoadState( 'networkidle' );
 			await expect(
 				page
 					.locator( '.wc-shipping-zone-method-title' )
 					.filter( {
-						hasText: `${ getTranslationFor( 'Flat rate' ) }`,
+						hasText: getTranslationFor( 'Flat rate' ),
 					} )
 			).toBeVisible();
 
-			await page.getByRole( 'link', { name: 'Flat rate' } ).click();
-			await page.getByLabel( 'Cost', { exact: true } ).fill( '10' );
-			await page.getByRole( 'button', { name: 'Save changes' } ).last().click();
+			await page.getByRole( 'link', { name: getTranslationFor( 'Flat rate' ) } ).click();
+			await page.getByLabel( getTranslationFor( 'Cost' ), { exact: true } ).fill( '10' );
+			await page.getByRole( 'button', { name: getTranslationFor( 'Save changes' ) } ).last().click();
 			await page.waitForLoadState( 'networkidle' );
 
 			await page.goto(
@@ -307,26 +241,12 @@
 			await page.goto(
 				'wp-admin/admin.php?page=wc-settings&tab=shipping&zone_id=new'
 			);
-<<<<<<< HEAD
-			await page.fill( '#zone_name', shippingZoneNameUSRegion );
-
-			await page.click( '.select2-search__field' );
-			await page.type(
-				'.select2-search__field',
-				`${ getTranslationFor( 'United States' ) }`
-			);
-			await page.click(
-				'.select2-results__option.select2-results__option--highlighted'
-			);
-
-			await page.click( '#submit' );
-=======
 			await page.locator( '#zone_name' ).fill( shippingZoneNameUSRegion );
 
 			await page.locator( '.select2-search__field' ).click();
 			await page
 				.locator( '.select2-search__field' )
-				.type( 'United States' );
+				.type( `${ getTranslationFor( 'United States' ) }` );
 			await page
 				.locator(
 					'.select2-results__option.select2-results__option--highlighted'
@@ -338,7 +258,6 @@
 				const button = document.querySelector( '#submit' );
 				return button && button.disabled;
 			} );
->>>>>>> 4d685c36
 
 			await page.goto(
 				'wp-admin/admin.php?page=wc-settings&tab=shipping'
@@ -389,14 +308,14 @@
 			await page.locator( '#zone_name' ).fill( shippingZoneNameFlatRate );
 
 			await page.locator( '.select2-search__field' ).click();
-			await page.locator( '.select2-search__field' ).type( 'Canada' );
+			await page.locator( '.select2-search__field' ).type( getTranslationFor( 'Canada' ) );
 			await page
 				.locator(
 					'.select2-results__option.select2-results__option--highlighted'
 				)
 				.click();
 
-			await page.locator( 'text=Add shipping method' ).click();
+			await page.locator( `text=${getTranslationFor( 'Add shipping method' )}` ).click();
 
 			await page
 				.locator( 'select[name=add_method_id]' )
@@ -406,25 +325,26 @@
 			await expect(
 				page
 					.locator( '.wc-shipping-zone-method-title' )
-					.filter( { hasText: 'Flat rate' } )
+					.filter( { hasText: getTranslationFor( 'Flat rate' ) } )
 			).toBeVisible();
 
-			await page.locator( 'a.wc-shipping-zone-method-settings' ).click();
+			await page.locator( 'a.wc-shipping-zone-method-settings' ).first().click();
 			await page.locator( '#woocommerce_flat_rate_cost' ).fill( '10' );
 			await page.locator( '#btn-ok' ).click();
 			await page.waitForLoadState( 'networkidle' );
 
-			await page.locator( '.wc-shipping-zone-method-settings' ).hover();
-			await page.locator( 'text=Delete' ).waitFor();
+			await page.locator( '.wc-shipping-zone-method-settings' ).first().hover();
+			await page.locator( `text=${getTranslationFor( 'Delete' )}` ).first().waitFor();
+			
 
 			page.on( 'dialog', ( dialog ) => dialog.accept() );
 
-			await page.locator( 'text=Delete' ).click();
+			await page.getByRole('link', { name: getTranslationFor( 'Delete' ), exact: true }).click();
 
 			await expect(
 				page.locator( '.wc-shipping-zone-method-blank-state' )
 			).toHaveText(
-				/You can add multiple shipping methods within this zone. Only customers within the zone will see them.*/
+				getTranslationFor( '/You can add multiple shipping methods within this zone. Only customers within the zone will see them.*/' )
 			);
 		}
 	} );
@@ -548,7 +468,7 @@
 
 		await expect(
 			page.locator( '.shipping ul#shipping_method > li > label' )
-		).toContainText( `${ getTranslationFor( 'Local pickup' ) }` );
+		).toContainText( getTranslationFor( 'Local pickup' ) );
 
 		// handle RTL
 		if ( LANGUAGE === 'ar_AR' ) {
