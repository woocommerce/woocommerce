--- conflicted
+++ resolved
@@ -13,13 +13,6 @@
 		await page
 			.locator( '.wc-shipping-class-delete >> nth=0' )
 			.dispatchEvent( 'click' );
-<<<<<<< HEAD
-		await page
-			.locator( '.wc-shipping-class-delete >> nth=0' )
-			.dispatchEvent( 'click' );
-		await page.locator( `text=${getTranslationFor('Save shipping classes')}` ).click();
-=======
->>>>>>> 0ba8f784
 	} );
 
 	test( 'can add shipping classes', async ( { page } ) => {
@@ -41,11 +34,7 @@
 
 		// Add shipping classes
 		for ( const { name, slug, description } of shippingClasses ) {
-<<<<<<< HEAD
-			await page.locator( `text=${getTranslationFor('Add shipping class')}` ).click();
-=======
-			await page.getByRole('link', { name: 'Add shipping class' }).click();
->>>>>>> 0ba8f784
+			await page.getByRole('link', { name: getTranslationFor('Add shipping class') }).click();
 			await page
 				.getByPlaceholder( 'e.g. Heavy', { exact: true } )
 				.fill( name );
@@ -60,10 +49,6 @@
 
 			await page.waitForLoadState( 'networkidle' );
 		}
-<<<<<<< HEAD
-		await page.locator( `text=${getTranslationFor('Save shipping classes')}` ).click();
-=======
->>>>>>> 0ba8f784
 
 		// Set the expected auto-generated slug
 		shippingClassNoSlug.slug = 'poster-pack';
@@ -71,11 +56,7 @@
 		// Verify that the specified shipping classes were saved
 		for ( const { name, slug, description } of shippingClasses ) {
 			await expect(
-<<<<<<< HEAD
-				page.locator( `text=${ name } ${getTranslationFor('Edit | Remove')}` )
-=======
 				page.getByText( name, { exact: true } )
->>>>>>> 0ba8f784
 			).toBeVisible();
 			await expect( page.locator( `text=${ slug }` ) ).toBeVisible();
 			await expect(
