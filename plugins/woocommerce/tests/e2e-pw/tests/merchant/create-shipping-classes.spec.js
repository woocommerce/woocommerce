const { test, expect } = require( '@playwright/test' );
const { getTranslationFor } = require( './../../test-data/data' );

test.describe( 'Merchant can add shipping classes', () => {
	test.use( { storageState: process.env.ADMINSTATE } );

	test.afterEach( async ( { page } ) => {
		// no api endpoints for shipping classes, so use the UI to cleanup
		await page.goto(
			'wp-admin/admin.php?page=wc-settings&tab=shipping&section=classes'
		);

<<<<<<< HEAD
		await page.dispatchEvent(
			'.wc-shipping-class-delete >> nth=0',
			'click'
		);
		await page.dispatchEvent(
			'.wc-shipping-class-delete >> nth=0',
			'click'
		);
		await page.dispatchEvent( `text=${getTranslationFor('Save shipping classes')}`, 'click' );
=======
		await page
			.locator( '.wc-shipping-class-delete >> nth=0' )
			.dispatchEvent( 'click' );
		await page
			.locator( '.wc-shipping-class-delete >> nth=0' )
			.dispatchEvent( 'click' );
		await page.locator( 'text=Save shipping classes' ).click();
>>>>>>> 4d685c36
	} );

	test( 'can add shipping classes', async ( { page } ) => {
		await page.goto(
			'wp-admin/admin.php?page=wc-settings&tab=shipping&section=classes'
		);

		const shippingClassSlug = {
			name: 'Small Items',
			slug: 'small-items',
			description: "Small items that don't cost much to ship.",
		};
		const shippingClassNoSlug = {
			name: 'Poster Pack',
			slug: '',
			description: '',
		};
		const shippingClasses = [ shippingClassSlug, shippingClassNoSlug ];

		// Add shipping classes
		for ( const { name, slug, description } of shippingClasses ) {
<<<<<<< HEAD
			await page.click( `text=${getTranslationFor('Add shipping class')}` );
			await page.fill(
				'.editing:last-child [data-attribute="name"]',
				name
			);
			await page.fill(
				'.editing:last-child [data-attribute="slug"]',
				slug
			);
			await page.fill(
				'.editing:last-child [data-attribute="description"]',
				description
			);
		}
		await page.click( `text=${getTranslationFor('Save shipping classes')}` );
=======
			await page.locator( 'text=Add shipping class' ).click();
			await page
				.locator( '.editing:last-child [data-attribute="name"]' )
				.fill( name );
			await page
				.locator( '.editing:last-child [data-attribute="slug"]' )
				.fill( slug );
			await page
				.locator( '.editing:last-child [data-attribute="description"]' )
				.fill( description );
		}
		await page.locator( 'text=Save shipping classes' ).click();
>>>>>>> 4d685c36

		// Set the expected auto-generated slug
		shippingClassNoSlug.slug = 'poster-pack';

		// Verify that the specified shipping classes were saved
		for ( const { name, slug, description } of shippingClasses ) {
			await expect(
				page.locator( `text=${ name } ${getTranslationFor('Edit | Remove')}` )
			).toBeVisible();
			await expect( page.locator( `text=${ slug }` ) ).toBeVisible();
			// account for blank description
			if ( description !== '' ) {
				await expect(
					page.locator( `text=${ description }` )
				).toBeVisible();
			}
		}
	} );
} );<|MERGE_RESOLUTION|>--- conflicted
+++ resolved
@@ -10,25 +10,13 @@
 			'wp-admin/admin.php?page=wc-settings&tab=shipping&section=classes'
 		);
 
-<<<<<<< HEAD
-		await page.dispatchEvent(
-			'.wc-shipping-class-delete >> nth=0',
-			'click'
-		);
-		await page.dispatchEvent(
-			'.wc-shipping-class-delete >> nth=0',
-			'click'
-		);
-		await page.dispatchEvent( `text=${getTranslationFor('Save shipping classes')}`, 'click' );
-=======
 		await page
 			.locator( '.wc-shipping-class-delete >> nth=0' )
 			.dispatchEvent( 'click' );
 		await page
 			.locator( '.wc-shipping-class-delete >> nth=0' )
 			.dispatchEvent( 'click' );
-		await page.locator( 'text=Save shipping classes' ).click();
->>>>>>> 4d685c36
+		await page.locator( `text=${getTranslationFor('Save shipping classes')}` ).click();
 	} );
 
 	test( 'can add shipping classes', async ( { page } ) => {
@@ -50,24 +38,7 @@
 
 		// Add shipping classes
 		for ( const { name, slug, description } of shippingClasses ) {
-<<<<<<< HEAD
-			await page.click( `text=${getTranslationFor('Add shipping class')}` );
-			await page.fill(
-				'.editing:last-child [data-attribute="name"]',
-				name
-			);
-			await page.fill(
-				'.editing:last-child [data-attribute="slug"]',
-				slug
-			);
-			await page.fill(
-				'.editing:last-child [data-attribute="description"]',
-				description
-			);
-		}
-		await page.click( `text=${getTranslationFor('Save shipping classes')}` );
-=======
-			await page.locator( 'text=Add shipping class' ).click();
+			await page.locator( `text=${getTranslationFor('Add shipping class')}` ).click();
 			await page
 				.locator( '.editing:last-child [data-attribute="name"]' )
 				.fill( name );
@@ -78,8 +49,7 @@
 				.locator( '.editing:last-child [data-attribute="description"]' )
 				.fill( description );
 		}
-		await page.locator( 'text=Save shipping classes' ).click();
->>>>>>> 4d685c36
+		await page.locator( `text=${getTranslationFor('Save shipping classes')}` ).click();
 
 		// Set the expected auto-generated slug
 		shippingClassNoSlug.slug = 'poster-pack';
