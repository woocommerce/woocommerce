--- conflicted
+++ resolved
@@ -1,10 +1,7 @@
 const { test, expect, request } = require( '@playwright/test' );
 const { admin } = require( '../../test-data/data' );
-<<<<<<< HEAD
 const { getTranslationFor } = require('../../utils/translations');
-=======
 const { goToPageEditor } = require( '../../utils/editor' );
->>>>>>> 0ba8f784
 
 const pageTitle = `Page-${ new Date().getTime().toString() }`;
 
@@ -37,21 +34,7 @@
 	} );
 
 	test( 'can create new page', async ( { page } ) => {
-<<<<<<< HEAD
-		await page.goto( 'wp-admin/post-new.php?post_type=page' );
-
-		const welcomeModalVisible = await page
-			.getByRole( 'heading', {
-				name: `${getTranslationFor('Welcome to the block editor')}`,
-			} )
-			.isVisible();
-
-		if ( welcomeModalVisible ) {
-			await page.getByRole( 'button', { name: getTranslationFor('Close') } ).click();
-		}
-=======
 		await goToPageEditor( { page } );
->>>>>>> 0ba8f784
 
 		await page
 			.getByRole( 'textbox', { name: getTranslationFor('Add Title') } )
