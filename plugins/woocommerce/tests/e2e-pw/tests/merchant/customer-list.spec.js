--- conflicted
+++ resolved
@@ -161,24 +161,14 @@
 
 			await test.step( 'Hide and display columns', async () => {
 				await page
-<<<<<<< HEAD
-					.getByRole( 'button', {
-						name: 'Choose which values to display',
-=======
 					.getByRole( 'combobox', {
 						expanded: false,
 						disabled: false,
->>>>>>> f8854e0a
 					} )
 					.click();
 				// hide a few columns
 				await page.getByRole( 'menu' ).getByText( 'Username' ).click();
 				await page
-<<<<<<< HEAD
-					.getByRole( 'menu' )
-					.getByText( 'Last active' )
-					.click();
-=======
 					.getByRole( 'combobox', {
 						expanded: false,
 						disabled: false,
@@ -186,7 +176,6 @@
 					.pressSequentially(
 						`${ customer.first_name } ${ customer.last_name }`
 					);
->>>>>>> f8854e0a
 				await page
 					.getByRole( 'menu' )
 					.getByText( 'Total spend' )
@@ -313,7 +302,6 @@
 					.click();
 			} );
 
-<<<<<<< HEAD
 			await test.step( 'Add a filter for email', async () => {
 				await page
 					.getByRole( 'button', { name: 'Add a filter' } )
@@ -349,7 +337,25 @@
 					.getByRole( 'option', { name: 'United States (US)' } )
 					.click();
 			} );
-=======
+
+			await test.step( 'Apply the filters', async () => {
+				await page
+					.getByRole( 'link', { name: 'Filter', exact: true } )
+					.click();
+			} );
+
+			await test.step( 'Check that the filter is applied', async () => {
+				await expect(
+					page.getByRole( 'cell', { name: customers[ 1 ].email } )
+				).toBeVisible();
+				await expect(
+					page.getByRole( 'cell', { name: customers[ 0 ].email } )
+				).toBeHidden();
+			} );
+		} );
+	}
+);
+
 		await test.step( 'Add a filter for email', async () => {
 			await page.getByRole( 'button', { name: 'Add a filter' } ).click();
 			await page
@@ -383,22 +389,20 @@
 				.getByRole( 'option', { name: 'United States (US)' } )
 				.click();
 		} );
->>>>>>> f8854e0a
-
-			await test.step( 'Apply the filters', async () => {
-				await page
-					.getByRole( 'link', { name: 'Filter', exact: true } )
-					.click();
-			} );
-
-			await test.step( 'Check that the filter is applied', async () => {
-				await expect(
-					page.getByRole( 'cell', { name: customers[ 1 ].email } )
-				).toBeVisible();
-				await expect(
-					page.getByRole( 'cell', { name: customers[ 0 ].email } )
-				).toBeHidden();
-			} );
-		} );
-	}
-);+
+		await test.step( 'Apply the filters', async () => {
+			await page
+				.getByRole( 'link', { name: 'Filter', exact: true } )
+				.click();
+		} );
+
+		await test.step( 'Check that the filter is applied', async () => {
+			await expect(
+				page.getByRole( 'cell', { name: customers[ 1 ].email } )
+			).toBeVisible();
+			await expect(
+				page.getByRole( 'cell', { name: customers[ 0 ].email } )
+			).toBeHidden();
+		} );
+	} );
+} );