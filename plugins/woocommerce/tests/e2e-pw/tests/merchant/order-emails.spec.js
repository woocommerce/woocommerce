--- conflicted
+++ resolved
@@ -11,11 +11,7 @@
 	};
 
 	const storeName = 'WooCommerce Core E2E Test Suite';
-<<<<<<< HEAD
-	let orderId, newOrderId, completedOrderId;
-=======
-	let orderId, newOrderId, cancelledOrderId;
->>>>>>> 7f556d07
+  let orderId, newOrderId, cancelledOrderId, completedOrderId;
 
 	test.beforeAll( async ( { baseURL } ) => {
 		const api = new wcApi( {
@@ -66,11 +62,7 @@
 		} );
 
 		await api.post( `orders/batch`, {
-<<<<<<< HEAD
-			delete: [ orderId, newOrderId, completedOrderId ],
-=======
-			delete: [ orderId, newOrderId, cancelledOrderId ],
->>>>>>> 7f556d07
+			delete: [ orderId, newOrderId, completedOrderId, cancelledOrderId ],
 		} );
 	} );
 
@@ -105,30 +97,77 @@
 		).toContainText( `[${ storeName }]: New order #${ newOrderId }` );
 	} );
 
-<<<<<<< HEAD
-	test( 'can receive completed email', async ( { page, baseURL } ) => {
+  	test( 'can receive completed email', async ( { page, baseURL } ) => {
 		// Completed order emails are sent automatically when an order's payment is completed.
 		// Verify that the email is sent, and that the content is the expected one
-=======
+		const api = new wcApi( {
+			url: baseURL,
+			consumerKey: process.env.CONSUMER_KEY,
+			consumerSecret: process.env.CONSUMER_SECRET,
+			version: 'wc/v3',
+		} );
+		await api
+			.post( 'orders', {
+				status: 'completed',
+				billing: customerBilling,
+			} )
+			.then( ( response ) => {
+				completedOrderId = response.data.id;
+			} );
+		// Search to narrow it down to just the messages we want
+		await page.goto(
+			`wp-admin/tools.php?page=wpml_plugin_log&s=${ encodeURIComponent(
+				customerBilling.email
+			) }`
+		);
+		await page.selectOption( 'select[name="search[place]"]', 'subject' );
+		await page.fill( 'input[name="search[term]"]', 'complete' );
+		await page.click( 'input#search-submit' );
+
+		// Verify that the  email has been sent
+		await expect(
+			page.getByText( `Your ${ storeName } order is now complete` )
+		).toBeVisible();
+
+		// Enter email log and select to view the content in JSON
+		await page.click( 'button[title^="View log"]' );
+		await page.locator( '#wp-mail-logging-modal-format-json' ).click();
+
+		// Verify that the message includes an order processing confirmation
+		await expect(
+			page.locator( '#wp-mail-logging-modal-content-body-content' )
+		).toContainText( 'We have finished processing your order.' );
+
+		// Verify that the email address is the correct one
+		await expect(
+			page.locator( '#wp-mail-logging-modal-content-body-content' )
+		).toContainText( customerBilling.email );
+
+		// Verify that the email contains the order ID
+		await expect(
+			page.locator( '#wp-mail-logging-modal-content-body-content' )
+		).toContainText( `[Order #${ completedOrderId.toString() }]` );
+
+		// Verify that the email contains a "Thanks" note
+		await expect(
+			page.locator( '#wp-mail-logging-modal-content-body-content' )
+		).toContainText( 'Thanks for shopping with us' );
+
+		// Verify that the email contains a "Thanks" note
+		await expect(
+			page.locator( '#wp-mail-logging-modal-content-body-content' )
+		).toContainText( 'We have finished processing your order.' );
+	} );
+
 	test( 'can receive cancelled order email', async ( { page, baseURL } ) => {
->>>>>>> 7f556d07
-		const api = new wcApi( {
-			url: baseURL,
-			consumerKey: process.env.CONSUMER_KEY,
-			consumerSecret: process.env.CONSUMER_SECRET,
-			version: 'wc/v3',
-		} );
-		await api
-			.post( 'orders', {
-<<<<<<< HEAD
-				status: 'completed',
-				billing: customerBilling,
-			} )
-			.then( ( response ) => {
-				completedOrderId = response.data.id;
-			} );
-		// Search to narrow it down to just the messages we want
-=======
+		const api = new wcApi( {
+			url: baseURL,
+			consumerKey: process.env.CONSUMER_KEY,
+			consumerSecret: process.env.CONSUMER_SECRET,
+			version: 'wc/v3',
+		} );
+		await api
+			.post( 'orders', {
 				status: 'processing',
 				billing: customerBilling,
 			} )
@@ -140,58 +179,17 @@
 			} );
 		await page.waitForTimeout( 1000 );
 		// search to narrow it down to just the messages we want
->>>>>>> 7f556d07
-		await page.goto(
-			`wp-admin/tools.php?page=wpml_plugin_log&s=${ encodeURIComponent(
-				customerBilling.email
-			) }`
-		);
-<<<<<<< HEAD
-		await page.selectOption( 'select[name="search[place]"]', 'subject' );
-		await page.fill( 'input[name="search[term]"]', 'complete' );
-		await page.click( 'input#search-submit' );
-
-		// Verify that the  email has been sent
-		await expect(
-			page.getByText( `Your ${ storeName } order is now complete` )
-		).toBeVisible();
-
-		// Enter email log and parse the content in JSON
-		await page.click( 'button[title^="View log"]' );
-		await page.locator( '#wp-mail-logging-modal-format-json' ).click();
-
-		// Verify that the message includes an order processing confirmation
-		await expect(
-			page.locator( '#wp-mail-logging-modal-content-body-content' )
-		).toContainText( 'We have finished processing your order.' );
-
-		// Verify that the email address is the correct one
-		await expect(
-			page.locator( '#wp-mail-logging-modal-content-body-content' )
-		).toContainText( customerBilling.email );
-
-		// Verify that the email contains the order ID
-		await expect(
-			page.locator( '#wp-mail-logging-modal-content-body-content' )
-		).toContainText( `[Order #${ completedOrderId.toString() }]` );
-
-		// Verify that the email contains a "Thanks" note
-		await expect(
-			page.locator( '#wp-mail-logging-modal-content-body-content' )
-		).toContainText( 'Thanks for shopping with us' );
-
-		// Verify that the email contains a "Thanks" note
-		await expect(
-			page.locator( '#wp-mail-logging-modal-content-body-content' )
-		).toContainText( 'We have finished processing your order.' );
-=======
+		await page.goto(
+			`wp-admin/tools.php?page=wpml_plugin_log&s=${ encodeURIComponent(
+				customerBilling.email
+			) }`
+		);
 		await expect(
 			page.getByText(
 				`[${ storeName }]: Order #${ cancelledOrderId } has been cancelled`
 			)
 		).toBeVisible();
->>>>>>> 7f556d07
-	} );
+  } );
 
 	test( 'can resend new order notification', async ( { page } ) => {
 		// resend the new order notification
