--- conflicted
+++ resolved
@@ -90,17 +90,10 @@
 			waitUntil: 'networkidle',
 		} );
 		await expect( page.getByRole('heading', { name: virtualProductName }) ).toBeVisible();
-<<<<<<< HEAD
-		await expect( page.getByText( productPrice ) ).toBeVisible();
+		await expect( page.getByText( productPrice ).first() ).toBeVisible();
 		await page.getByRole( 'button', { name: getTranslationFor( 'Add to cart' ) } ).click();
 		await page.getByRole( 'link', { name: getTranslationFor( 'View cart' ) } ).click();
 		await expect( page.locator( `td[data-title=${getTranslationFor('Product')}]` ) ).toContainText(
-=======
-		await expect( page.getByText( productPrice ).first() ).toBeVisible();
-		await page.getByRole( 'button', { name: 'Add to cart' } ).click();
-		await page.getByRole( 'link', { name: 'View cart' } ).click();
-		await expect( page.locator( 'td[data-title=Product]' ) ).toContainText(
->>>>>>> 0ba8f784
 			virtualProductName
 		);
 		await expect(
