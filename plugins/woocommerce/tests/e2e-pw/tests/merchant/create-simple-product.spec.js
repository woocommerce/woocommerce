const { test, expect } = require( '@playwright/test' );
const wcApi = require( '@woocommerce/woocommerce-rest-api' ).default;
const { getTranslationFor } = require('../../utils/translations');


const virtualProductName = 'Virtual Product Name';
const nonVirtualProductName = 'Non Virtual Product Name';
const productPrice = '9.99';
let shippingZoneId, virtualProductId, nonVirtualProductId;

test.describe.serial( 'Add New Simple Product Page', () => {
	test.use( { storageState: process.env.ADMINSTATE } );

	test.beforeAll( async ( { baseURL } ) => {
		// need to add a shipping zone
		const api = new wcApi( {
			url: baseURL,
			consumerKey: process.env.CONSUMER_KEY,
			consumerSecret: process.env.CONSUMER_SECRET,
			version: 'wc/v3',
		} );
		// and the flat rate shipping method to that zone
		await api
			.post( 'shipping/zones', {
				name: 'Somewhere',
			} )
			.then( ( response ) => {
				shippingZoneId = response.data.id;
				api.put( `shipping/zones/${ shippingZoneId }/locations`, [
					{ code: 'CN' },
				] );
				api.post( `shipping/zones/${ shippingZoneId }/methods`, {
					method_id: 'flat_rate',
				} );
			} );
	} );

	test.afterAll( async ( { baseURL } ) => {
		// cleans up all products after run
		const api = new wcApi( {
			url: baseURL,
			consumerKey: process.env.CONSUMER_KEY,
			consumerSecret: process.env.CONSUMER_SECRET,
			version: 'wc/v3',
		} );
		await api.delete( `products/${ virtualProductId }`, { force: true } );
		await api.delete( `products/${ nonVirtualProductId }`, {
			force: true,
		} );
		// delete the shipping zone
		await api.delete( `shipping/zones/${ shippingZoneId }`, {
			force: true,
		} );
	} );

	test( 'can create simple virtual product', async ( { page } ) => {
		await page.goto( 'wp-admin/post-new.php?post_type=product', {
			waitUntil: 'networkidle',
		} );
		await page.locator( '#title' ).fill( virtualProductName );
		await page.locator( '#_regular_price' ).fill( productPrice );
		await page.locator( '#_virtual' ).click();
		await page.locator( '#publish' ).click();
		await page.waitForLoadState( 'networkidle' );

		// When running in parallel, clicking the publish button sometimes saves products as a draft
		if (
			(
				await page.locator( '#post-status-display' ).innerText()
			 ).includes( 'Draft' )
		) {
			await page.locator( '#publish' ).click();
			await page.waitForLoadState( 'networkidle' );
		}

		await expect(
			page
				.locator( 'div.notice-success > p' )
				.filter( { hasText: `${getTranslationFor('Product published.')}` } )
		).toBeVisible();

		// Save product ID
		virtualProductId = page.url().match( /(?<=post=)\d+/ );
		expect( virtualProductId ).toBeDefined();
	} );

	test( 'can have a shopper add the simple virtual product to the cart', async ( {
		page,
	} ) => {
		await page.goto( `/?post_type=product&p=${ virtualProductId }`, {
			waitUntil: 'networkidle',
		} );
<<<<<<< HEAD
		await expect( page.locator( '.product_title' ) ).toHaveText(
			virtualProductName
		);
		await expect(
			page.locator( '.summary .woocommerce-Price-amount' )
		).toContainText( productPrice );
		await page.getByRole( 'button', { name: getTranslationFor('Add to cart') } ).click();
		await page.getByRole( 'link', { name: getTranslationFor('View cart') } ).click();
		await expect( page.locator( `td[data-title=${getTranslationFor('Product')}]` ) ).toContainText(
=======
		await expect( page.getByRole('heading', { name: virtualProductName }) ).toBeVisible();
		await expect( page.getByText( productPrice ) ).toBeVisible();
		await page.getByRole( 'button', { name: 'Add to cart' } ).click();
		await page.getByRole( 'link', { name: 'View cart' } ).click();
		await expect( page.locator( 'td[data-title=Product]' ) ).toContainText(
>>>>>>> db22b89d
			virtualProductName
		);
		await expect(
			page.locator( 'a.shipping-calculator-button' )
		).not.toBeVisible();
		await page
			.locator( `a.remove[data-product_id='${ virtualProductId }']` )
			.click();
		await page.waitForLoadState( 'networkidle' );
		await expect(
			page.locator( `a.remove[data-product_id='${ virtualProductId }']` )
		).not.toBeVisible();
	} );

	test( 'can create simple non-virtual product', async ( { page } ) => {
		await page.goto( 'wp-admin/post-new.php?post_type=product', {
			waitUntil: 'networkidle',
		} );
		await page.locator( '#title' ).fill( nonVirtualProductName );
		await page.locator( '#_regular_price' ).fill( productPrice );
		await expect( page.locator( '#publish:not(.disabled)' ) ).toBeVisible();
		await page.locator( '#publish' ).click();
		await page.waitForLoadState( 'networkidle' );

		// When running in parallel, clicking the publish button sometimes saves products as a draft
		if (
			(
				await page.locator( '#post-status-display' ).innerText()
			 ).includes( 'Draft' )
		) {
			await page.locator( '#publish' ).click();
			await page.waitForLoadState( 'networkidle' );
		}

		await expect(
			page
				.locator( 'div.notice-success > p' )
				.filter( { hasText: `${getTranslationFor('Product published.')}` } )
		).toBeVisible();

		// Save product ID
		nonVirtualProductId = page.url().match( /(?<=post=)\d+/ );
		expect( nonVirtualProductId ).toBeDefined();
	} );

	test( 'can have a shopper add the simple non-virtual product to the cart', async ( {
		page,
	} ) => {
		await page.goto( `/?post_type=product&p=${ nonVirtualProductId }`, {
			waitUntil: 'networkidle',
		} );
<<<<<<< HEAD
		await expect( page.locator( '.product_title' ) ).toHaveText(
			nonVirtualProductName
		);
		await expect(
			page.locator( '.summary .woocommerce-Price-amount' )
		).toContainText( productPrice );
		await page.getByRole( 'button', { name: getTranslationFor('Add to cart') } ).click();
		await page.getByRole( 'link', { name: getTranslationFor('View cart') } ).click();
		await expect( page.locator( `td[data-title=${getTranslationFor('Product')}]` ) ).toContainText(
=======
		await expect( page.getByRole( 'heading', { name: nonVirtualProductName } ) ).toBeVisible();
		await expect( page.getByText( productPrice ).first() ).toBeVisible();
		await page.getByRole( 'button', { name: 'Add to cart' } ).click();
		await page.getByRole( 'link', { name: 'View cart' } ).click();
		await expect( page.locator( 'td[data-title=Product]' ) ).toContainText(
>>>>>>> db22b89d
			nonVirtualProductName
		);
		await expect(
			page.locator( 'a.shipping-calculator-button' )
		).toBeVisible();
		await page
			.locator( `a.remove[data-product_id='${ nonVirtualProductId }']` )
			.click();
		await page.waitForLoadState( 'networkidle' );
		await expect(
			page.locator(
				`a.remove[data-product_id='${ nonVirtualProductId }']`
			)
		).not.toBeVisible();
	} );
} );<|MERGE_RESOLUTION|>--- conflicted
+++ resolved
@@ -1,7 +1,6 @@
 const { test, expect } = require( '@playwright/test' );
 const wcApi = require( '@woocommerce/woocommerce-rest-api' ).default;
 const { getTranslationFor } = require('../../utils/translations');
-
 
 const virtualProductName = 'Virtual Product Name';
 const nonVirtualProductName = 'Non Virtual Product Name';
@@ -90,23 +89,11 @@
 		await page.goto( `/?post_type=product&p=${ virtualProductId }`, {
 			waitUntil: 'networkidle',
 		} );
-<<<<<<< HEAD
-		await expect( page.locator( '.product_title' ) ).toHaveText(
-			virtualProductName
-		);
-		await expect(
-			page.locator( '.summary .woocommerce-Price-amount' )
-		).toContainText( productPrice );
-		await page.getByRole( 'button', { name: getTranslationFor('Add to cart') } ).click();
-		await page.getByRole( 'link', { name: getTranslationFor('View cart') } ).click();
-		await expect( page.locator( `td[data-title=${getTranslationFor('Product')}]` ) ).toContainText(
-=======
 		await expect( page.getByRole('heading', { name: virtualProductName }) ).toBeVisible();
 		await expect( page.getByText( productPrice ) ).toBeVisible();
-		await page.getByRole( 'button', { name: 'Add to cart' } ).click();
-		await page.getByRole( 'link', { name: 'View cart' } ).click();
-		await expect( page.locator( 'td[data-title=Product]' ) ).toContainText(
->>>>>>> db22b89d
+		await page.getByRole( 'button', { name: getTranslationFor( 'Add to cart' ) } ).click();
+		await page.getByRole( 'link', { name: getTranslationFor( 'View cart' ) } ).click();
+		await expect( page.locator( `td[data-title=${getTranslationFor('Product')}]` ) ).toContainText(
 			virtualProductName
 		);
 		await expect(
@@ -158,23 +145,11 @@
 		await page.goto( `/?post_type=product&p=${ nonVirtualProductId }`, {
 			waitUntil: 'networkidle',
 		} );
-<<<<<<< HEAD
-		await expect( page.locator( '.product_title' ) ).toHaveText(
-			nonVirtualProductName
-		);
-		await expect(
-			page.locator( '.summary .woocommerce-Price-amount' )
-		).toContainText( productPrice );
-		await page.getByRole( 'button', { name: getTranslationFor('Add to cart') } ).click();
-		await page.getByRole( 'link', { name: getTranslationFor('View cart') } ).click();
-		await expect( page.locator( `td[data-title=${getTranslationFor('Product')}]` ) ).toContainText(
-=======
 		await expect( page.getByRole( 'heading', { name: nonVirtualProductName } ) ).toBeVisible();
 		await expect( page.getByText( productPrice ).first() ).toBeVisible();
-		await page.getByRole( 'button', { name: 'Add to cart' } ).click();
-		await page.getByRole( 'link', { name: 'View cart' } ).click();
-		await expect( page.locator( 'td[data-title=Product]' ) ).toContainText(
->>>>>>> db22b89d
+		await page.getByRole( 'button', { name: getTranslationFor( 'Add to cart' ) } ).click();
+		await page.getByRole( 'link', { name: getTranslationFor( 'View cart' ) } ).click();
+		await expect( page.locator( `td[data-title=${getTranslationFor('Product')}]` ) ).toContainText(
 			nonVirtualProductName
 		);
 		await expect(
