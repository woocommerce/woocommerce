--- conflicted
+++ resolved
@@ -37,42 +37,40 @@
 ];
 
 for ( const currentPage of wcPages ) {
-	test.describe(
-		`WooCommerce Page Load > Load ${ currentPage.name } sub pages`,
-		() => {
-			test.use( { storageState: process.env.ADMINSTATE } );
+	test.describe( `WooCommerce Page Load > Load ${ currentPage.name } sub pages`, () => {
+		test.use( { storageState: process.env.ADMINSTATE } );
 
-			const coreProfilerEnabled = features.is_enabled( 'core-profiler' );
+		const coreProfilerEnabled = features.is_enabled( 'core-profiler' );
 
-			test.beforeEach( async ( { page, baseURL } ) => {
-				if ( currentPage.name === 'WooCommerce' ) {
-					await page.goto( 'wp-admin/admin.php?page=wc-admin' );
-				} else if ( currentPage.name === 'Products' ) {
-					await page.goto( 'wp-admin/edit.php?post_type=product' );
-				} else if ( currentPage.name === 'Marketing' ) {
-					await page.goto(
-						'wp-admin/admin.php?page=wc-admin&path=%2Fmarketing'
-					);
-				} else if (currentPage.name === 'Home' && coreProfilerEnabled) {
-					await new wcApi( {
-						url: baseURL,
-						consumerKey: process.env.CONSUMER_KEY,
-						consumerSecret: process.env.CONSUMER_SECRET,
-						version: 'wc-admin',
-					} ).post( 'onboarding/profile', {
-						'skipped': true,
-					});
-					await page.goto( 'wp-admin/admin.php?page=wc-admin' );
-				}
-			} );
+		test.beforeEach( async ( { page, baseURL } ) => {
+			if ( currentPage.name === 'WooCommerce' ) {
+				await page.goto( 'wp-admin/admin.php?page=wc-admin' );
+			} else if ( currentPage.name === 'Products' ) {
+				await page.goto( 'wp-admin/edit.php?post_type=product' );
+			} else if ( currentPage.name === 'Marketing' ) {
+				await page.goto(
+					'wp-admin/admin.php?page=wc-admin&path=%2Fmarketing'
+				);
+			} else if ( currentPage.name === 'Home' && coreProfilerEnabled ) {
+				await new wcApi( {
+					url: baseURL,
+					consumerKey: process.env.CONSUMER_KEY,
+					consumerSecret: process.env.CONSUMER_SECRET,
+					version: 'wc-admin',
+				} ).post( 'onboarding/profile', {
+					skipped: true,
+				} );
+				await page.goto( 'wp-admin/admin.php?page=wc-admin' );
+			}
+		} );
 
-			for ( let i = 0; i < currentPage.subpages.length; i++ ) {
-				test( `Can load ${ currentPage.subpages[ i ].name }`, async ( {
-					page,
-				} ) => {
-					// deal with the onboarding wizard
-					if ( currentPage.subpages[ i ].name === 'Home' ) {
-<<<<<<< HEAD
+		for ( let i = 0; i < currentPage.subpages.length; i++ ) {
+			test( `Can load ${ currentPage.subpages[ i ].name }`, async ( {
+				page,
+			} ) => {
+				// deal with the onboarding wizard
+				if ( currentPage.subpages[ i ].name === 'Home' ) {
+					if ( ! coreProfilerEnabled ) {
 						await page.goto(
 							'wp-admin/admin.php?page=wc-admin&path=/setup-wizard'
 						);
@@ -84,45 +82,34 @@
 							.click();
 						await page.waitForLoadState( 'networkidle' );
 						await page.goto( 'wp-admin/admin.php?page=wc-admin' );
-=======
-						if ( ! coreProfilerEnabled ) {
-							await page.goto(
-								'wp-admin/admin.php?page=wc-admin&path=/setup-wizard'
-							);
-							await page.click( 'text=Skip setup store details' );
-							await page.click( 'button >> text=No thanks' );
-							await page.waitForLoadState( 'networkidle' );
-							await page.goto( 'wp-admin/admin.php?page=wc-admin' );
-						}
->>>>>>> ba5cc197
 					}
+				}
 
-					// deal with cases where the 'Coupons' legacy menu had already been removed.
-					if ( currentPage.subpages[ i ].name === 'Coupons' ) {
-						const couponsMenuVisible = await page
-							.locator(
-								`li.wp-menu-open > ul.wp-submenu > li:has-text("${ currentPage.subpages[ i ].name }")`
-							)
-							.isVisible();
+				// deal with cases where the 'Coupons' legacy menu had already been removed.
+				if ( currentPage.subpages[ i ].name === 'Coupons' ) {
+					const couponsMenuVisible = await page
+						.locator(
+							`li.wp-menu-open > ul.wp-submenu > li:has-text("${ currentPage.subpages[ i ].name }")`
+						)
+						.isVisible();
 
-						test.skip(
-							! couponsMenuVisible,
-							'Skipping this test because the legacy Coupons menu was not found and may have already been removed.'
-						);
-					}
+					test.skip(
+						! couponsMenuVisible,
+						'Skipping this test because the legacy Coupons menu was not found and may have already been removed.'
+					);
+				}
 
-					await page
-						.locator(
-							`li.wp-menu-open > ul.wp-submenu > li:has-text("${ currentPage.subpages[ i ].name }")`,
-							{ waitForLoadState: 'networkidle' }
-						)
-						.click();
+				await page
+					.locator(
+						`li.wp-menu-open > ul.wp-submenu > li:has-text("${ currentPage.subpages[ i ].name }")`,
+						{ waitForLoadState: 'networkidle' }
+					)
+					.click();
 
-					await expect(
-						page.locator( 'h1.components-text' )
-					).toContainText( currentPage.subpages[ i ].heading );
-				} );
-			}
+				await expect(
+					page.locator( 'h1.components-text' )
+				).toContainText( currentPage.subpages[ i ].heading );
+			} );
 		}
-	);
+	} );
 }