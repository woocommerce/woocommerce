const { test, expect } = require( '@playwright/test' );
const wcApi = require( '@woocommerce/woocommerce-rest-api' ).default;
const { features } = require( '../../utils' );

test.describe( 'Payment setup task', () => {
	test.use( { storageState: process.env.ADMINSTATE } );

	test.beforeEach( async ( { page, baseURL } ) => {
<<<<<<< HEAD
		// Skip skipping the setup wizard if the core profiler is enabled.
		// When the core-profiler is enabled, the following code won't work, causing the tests to fail.
		if ( ! features.isEnabled( 'core-profiler' ) ) {
			await page.goto(
				'wp-admin/admin.php?page=wc-admin&path=/setup-wizard'
			);
			await page.locator( 'text=Skip setup store details' ).click();
			await page.locator( 'button >> text=No thanks' ).click();
			await page.waitForLoadState( 'networkidle' );
		} else {
			await new wcApi( {
				url: baseURL,
				consumerKey: process.env.CONSUMER_KEY,
				consumerSecret: process.env.CONSUMER_SECRET,
				version: 'wc-admin',
			} ).post( 'onboarding/profile', {
				skipped: true,
			} );
		}
=======
		await new wcApi( {
			url: baseURL,
			consumerKey: process.env.CONSUMER_KEY,
			consumerSecret: process.env.CONSUMER_SECRET,
			version: 'wc-admin',
		} ).post( 'onboarding/profile', {
			skipped: true,
		} );
>>>>>>> 10bb0cc8
	} );

	test.afterAll( async ( { baseURL } ) => {
		const api = new wcApi( {
			url: baseURL,
			consumerKey: process.env.CONSUMER_KEY,
			consumerSecret: process.env.CONSUMER_SECRET,
			version: 'wc/v3',
		} );
		await api.put( 'payment_gateways/bacs', {
			enabled: false,
		} );
		await api.put( 'payment_gateways/cod', {
			enabled: false,
		} );
	} );

	test( 'Can visit the payment setup task from the homescreen if the setup wizard has been skipped', async ( {
		page,
	} ) => {
		await page.goto( 'wp-admin/admin.php?page=wc-admin' );
		await page.locator( 'text=Set up payments' ).click();
		await expect(
			page.locator( '.woocommerce-layout__header-wrapper > h1' )
		).toHaveText( 'Set up payments' );
	} );

	test( 'Saving valid bank account transfer details enables the payment method', async ( {
		page,
	} ) => {
		// load the bank transfer page
		await page.goto(
			'wp-admin/admin.php?page=wc-admin&task=payments&id=bacs'
		);
		// purposely no await -- close the help dialog if/when it appears
		page.locator( '.components-button.is-small.has-icon' )
			.click()
			.catch( () => {} );

		// fill in bank transfer form
		await page
			.locator( '//input[@placeholder="Account name"]' )
			.fill( 'Savings' );
		await page
			.locator( '//input[@placeholder="Account number"]' )
			.fill( '1234' );
		await page
			.locator( '//input[@placeholder="Bank name"]' )
			.fill( 'Test Bank' );
		await page.locator( '//input[@placeholder="Sort code"]' ).fill( '12' );
		await page
			.locator( '//input[@placeholder="IBAN"]' )
			.fill( '12 3456 7890' );
		await page
			.locator( '//input[@placeholder="BIC / Swift"]' )
			.fill( 'ABBA' );
		await page.locator( 'text=Save' ).click();

		// check that bank transfers were set up
		await expect(
			page.locator( 'div.components-snackbar__content' )
		).toContainText( 'Direct bank transfer details added successfully' );

		await page.goto( 'wp-admin/admin.php?page=wc-settings&tab=checkout' );

		await expect(
			page.locator(
				'//tr[@data-gateway_id="bacs"]/td[@class="status"]/a'
			)
		).toHaveClass( 'wc-payment-gateway-method-toggle-enabled' );
	} );

	test( 'Enabling cash on delivery enables the payment method', async ( {
		page,
		baseURL,
	} ) => {
		// Payments page differs if located outside of a WCPay-supported country, so make sure we aren't.
		const api = new wcApi( {
			url: baseURL,
			consumerKey: process.env.CONSUMER_KEY,
			consumerSecret: process.env.CONSUMER_SECRET,
			version: 'wc/v3',
		} );
		// ensure store address is US
		await api.post( 'settings/general/batch', {
			update: [
				{
					id: 'woocommerce_store_address',
					value: 'addr 1',
				},
				{
					id: 'woocommerce_store_city',
					value: 'San Francisco',
				},
				{
					id: 'woocommerce_default_country',
					value: 'US:CA',
				},
				{
					id: 'woocommerce_store_postcode',
					value: '94107',
				},
			],
		} );
		await page.goto( 'wp-admin/admin.php?page=wc-admin&task=payments' );

		// purposely no await -- close the help dialog if/when it appears
		page.locator( '.components-button.is-small.has-icon' )
			.click()
			.catch( () => {} );
		await page.waitForLoadState( 'networkidle' );

		// enable COD payment option
		await page
			.locator(
				'div.woocommerce-task-payment-cod > div.woocommerce-task-payment__footer > button'
			)
			.click();
		await page.waitForLoadState( 'networkidle' );

		await page.goto( 'wp-admin/admin.php?page=wc-settings&tab=checkout' );

		await expect(
			page.locator( '//tr[@data-gateway_id="cod"]/td[@class="status"]/a' )
		).toHaveClass( 'wc-payment-gateway-method-toggle-enabled' );
	} );
} );<|MERGE_RESOLUTION|>--- conflicted
+++ resolved
@@ -1,32 +1,10 @@
 const { test, expect } = require( '@playwright/test' );
 const wcApi = require( '@woocommerce/woocommerce-rest-api' ).default;
-const { features } = require( '../../utils' );
 
 test.describe( 'Payment setup task', () => {
 	test.use( { storageState: process.env.ADMINSTATE } );
 
 	test.beforeEach( async ( { page, baseURL } ) => {
-<<<<<<< HEAD
-		// Skip skipping the setup wizard if the core profiler is enabled.
-		// When the core-profiler is enabled, the following code won't work, causing the tests to fail.
-		if ( ! features.isEnabled( 'core-profiler' ) ) {
-			await page.goto(
-				'wp-admin/admin.php?page=wc-admin&path=/setup-wizard'
-			);
-			await page.locator( 'text=Skip setup store details' ).click();
-			await page.locator( 'button >> text=No thanks' ).click();
-			await page.waitForLoadState( 'networkidle' );
-		} else {
-			await new wcApi( {
-				url: baseURL,
-				consumerKey: process.env.CONSUMER_KEY,
-				consumerSecret: process.env.CONSUMER_SECRET,
-				version: 'wc-admin',
-			} ).post( 'onboarding/profile', {
-				skipped: true,
-			} );
-		}
-=======
 		await new wcApi( {
 			url: baseURL,
 			consumerKey: process.env.CONSUMER_KEY,
@@ -35,7 +13,6 @@
 		} ).post( 'onboarding/profile', {
 			skipped: true,
 		} );
->>>>>>> 10bb0cc8
 	} );
 
 	test.afterAll( async ( { baseURL } ) => {
