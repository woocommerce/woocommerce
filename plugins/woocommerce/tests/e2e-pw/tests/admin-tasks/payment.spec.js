const { test, expect } = require( '@playwright/test' );
const wcApi = require( '@woocommerce/woocommerce-rest-api' ).default;
const { features } = require( '../../utils' );

test.describe( 'Payment setup task', () => {
	test.use( { storageState: process.env.ADMINSTATE } );

<<<<<<< HEAD
	test.beforeEach( async ( { page } ) => {
		await page.goto(
			'wp-admin/admin.php?page=wc-admin&path=/setup-wizard'
		);
		await page.locator( 'text=Skip setup store details' ).click();
		await page.locator( 'button >> text=No thanks' ).click();
		await page.waitForLoadState( 'networkidle' );
=======
	test.beforeEach( async ( { page, baseURL } ) => {
		// Skip skipping the setup wizard if the core profiler is enabled.
		// When the core-profiler is enabled, the following code won't work, causing the tests to fail.
		if ( ! features.is_enabled( 'core-profiler' ) ) {
			await page.goto(
				'wp-admin/admin.php?page=wc-admin&path=/setup-wizard'
			);
			await page.click( 'text=Skip setup store details' );
			await page.click( 'button >> text=No thanks' );
			await page.waitForLoadState( 'networkidle' );
		} else {
			await new wcApi( {
				url: baseURL,
				consumerKey: process.env.CONSUMER_KEY,
				consumerSecret: process.env.CONSUMER_SECRET,
				version: 'wc-admin',
			} ).post( 'onboarding/profile', {
				'skipped': true,
			});
		}
>>>>>>> ba5cc197
	} );

	test.afterAll( async ( { baseURL } ) => {
		const api = new wcApi( {
			url: baseURL,
			consumerKey: process.env.CONSUMER_KEY,
			consumerSecret: process.env.CONSUMER_SECRET,
			version: 'wc/v3',
		} );
		await api.put( 'payment_gateways/bacs', {
			enabled: false,
		} );
		await api.put( 'payment_gateways/cod', {
			enabled: false,
		} );
	} );

	test( 'Can visit the payment setup task from the homescreen if the setup wizard has been skipped', async ( {
		page,
	} ) => {
		await page.goto( 'wp-admin/admin.php?page=wc-admin' );
		await page.locator( 'text=Set up payments' ).click();
		await expect(
			page.locator( '.woocommerce-layout__header-wrapper > h1' )
		).toHaveText( 'Set up payments' );
	} );

	test( 'Saving valid bank account transfer details enables the payment method', async ( {
		page,
	} ) => {
		// load the bank transfer page
		await page.goto(
			'wp-admin/admin.php?page=wc-admin&task=payments&id=bacs'
		);
		// purposely no await -- close the help dialog if/when it appears
		page.locator( '.components-button.is-small.has-icon' )
			.click()
			.catch( () => {} );

		// fill in bank transfer form
		await page
			.locator( '//input[@placeholder="Account name"]' )
			.fill( 'Savings' );
		await page
			.locator( '//input[@placeholder="Account number"]' )
			.fill( '1234' );
		await page
			.locator( '//input[@placeholder="Bank name"]' )
			.fill( 'Test Bank' );
		await page.locator( '//input[@placeholder="Sort code"]' ).fill( '12' );
		await page
			.locator( '//input[@placeholder="IBAN"]' )
			.fill( '12 3456 7890' );
		await page
			.locator( '//input[@placeholder="BIC / Swift"]' )
			.fill( 'ABBA' );
		await page.locator( 'text=Save' ).click();

		// check that bank transfers were set up
		await expect(
			page.locator( 'div.components-snackbar__content' )
		).toContainText( 'Direct bank transfer details added successfully' );

		await page.goto( 'wp-admin/admin.php?page=wc-settings&tab=checkout' );

		await expect(
			page.locator(
				'//tr[@data-gateway_id="bacs"]/td[@class="status"]/a'
			)
		).toHaveClass( 'wc-payment-gateway-method-toggle-enabled' );
	} );

	test( 'Enabling cash on delivery enables the payment method', async ( {
		page,
		baseURL,
	} ) => {
		// Payments page differs if located outside of a WCPay-supported country, so make sure we aren't.
		const api = new wcApi( {
			url: baseURL,
			consumerKey: process.env.CONSUMER_KEY,
			consumerSecret: process.env.CONSUMER_SECRET,
			version: 'wc/v3',
		} );
		// ensure store address is US
		await api.post( 'settings/general/batch', {
			update: [
				{
					id: 'woocommerce_store_address',
					value: 'addr 1',
				},
				{
					id: 'woocommerce_store_city',
					value: 'San Francisco',
				},
				{
					id: 'woocommerce_default_country',
					value: 'US:CA',
				},
				{
					id: 'woocommerce_store_postcode',
					value: '94107',
				},
			],
		} );
		await page.goto( 'wp-admin/admin.php?page=wc-admin&task=payments' );

		// purposely no await -- close the help dialog if/when it appears
		page.locator( '.components-button.is-small.has-icon' )
			.click()
			.catch( () => {} );
		await page.waitForLoadState( 'networkidle' );

		// enable COD payment option
		await page
			.locator(
				'div.woocommerce-task-payment-cod > div.woocommerce-task-payment__footer > button'
			)
			.click();
		await page.waitForLoadState( 'networkidle' );

		await page.goto( 'wp-admin/admin.php?page=wc-settings&tab=checkout' );

		await expect(
			page.locator( '//tr[@data-gateway_id="cod"]/td[@class="status"]/a' )
		).toHaveClass( 'wc-payment-gateway-method-toggle-enabled' );
	} );
} );<|MERGE_RESOLUTION|>--- conflicted
+++ resolved
@@ -5,15 +5,6 @@
 test.describe( 'Payment setup task', () => {
 	test.use( { storageState: process.env.ADMINSTATE } );
 
-<<<<<<< HEAD
-	test.beforeEach( async ( { page } ) => {
-		await page.goto(
-			'wp-admin/admin.php?page=wc-admin&path=/setup-wizard'
-		);
-		await page.locator( 'text=Skip setup store details' ).click();
-		await page.locator( 'button >> text=No thanks' ).click();
-		await page.waitForLoadState( 'networkidle' );
-=======
 	test.beforeEach( async ( { page, baseURL } ) => {
 		// Skip skipping the setup wizard if the core profiler is enabled.
 		// When the core-profiler is enabled, the following code won't work, causing the tests to fail.
@@ -21,8 +12,8 @@
 			await page.goto(
 				'wp-admin/admin.php?page=wc-admin&path=/setup-wizard'
 			);
-			await page.click( 'text=Skip setup store details' );
-			await page.click( 'button >> text=No thanks' );
+			await page.locator( 'text=Skip setup store details' ).click();
+			await page.locator( 'button >> text=No thanks' ).click();
 			await page.waitForLoadState( 'networkidle' );
 		} else {
 			await new wcApi( {
@@ -31,10 +22,9 @@
 				consumerSecret: process.env.CONSUMER_SECRET,
 				version: 'wc-admin',
 			} ).post( 'onboarding/profile', {
-				'skipped': true,
-			});
+				skipped: true,
+			} );
 		}
->>>>>>> ba5cc197
 	} );
 
 	test.afterAll( async ( { baseURL } ) => {
