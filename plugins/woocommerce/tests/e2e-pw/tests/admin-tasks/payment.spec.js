--- conflicted
+++ resolved
@@ -1,36 +1,11 @@
 const { test, expect } = require( '@playwright/test' );
 const wcApi = require( '@woocommerce/woocommerce-rest-api' ).default;
-<<<<<<< HEAD
 const { getTranslationFor } = require( './../../test-data/data' );
-const { features } = require( '../../utils' );
-=======
->>>>>>> 8ac66ab2
 
 test.describe( 'Payment setup task', () => {
 	test.use( { storageState: process.env.ADMINSTATE } );
 
 	test.beforeEach( async ( { page, baseURL } ) => {
-<<<<<<< HEAD
-		// Skip skipping the setup wizard if the core profiler is enabled.
-		// When the core-profiler is enabled, the following code won't work, causing the tests to fail.
-		if ( ! features.is_enabled( 'core-profiler' ) ) {
-			await page.goto(
-				'wp-admin/admin.php?page=wc-admin&path=/setup-wizard'
-			);
-			await page.locator( `text=${getTranslationFor('Skip setup store details')}`  ).click();
-			await page.locator( `button >> text=${getTranslationFor('No thanks')}` ).click();
-			await page.waitForLoadState( 'networkidle' );
-		} else {
-			await new wcApi( {
-				url: baseURL,
-				consumerKey: process.env.CONSUMER_KEY,
-				consumerSecret: process.env.CONSUMER_SECRET,
-				version: 'wc-admin',
-			} ).post( 'onboarding/profile', {
-				skipped: true,
-			} );
-		}
-=======
 		await new wcApi( {
 			url: baseURL,
 			consumerKey: process.env.CONSUMER_KEY,
@@ -39,7 +14,6 @@
 		} ).post( 'onboarding/profile', {
 			skipped: true,
 		} );
->>>>>>> 8ac66ab2
 	} );
 
 	test.afterAll( async ( { baseURL } ) => {
