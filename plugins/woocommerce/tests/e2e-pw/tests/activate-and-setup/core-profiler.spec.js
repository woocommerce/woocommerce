--- conflicted
+++ resolved
@@ -332,13 +332,8 @@
 			).toBeVisible();
 			// confirm that the optional plugins are present
 			await expect(
-<<<<<<< HEAD
-				page.getByText( 'Pinterest for WooCommerce', {
-					exact: true,
-=======
 				page.locator( '.plugin-title', {
 					hasText: 'Pinterest for WooCommerce',
->>>>>>> f8854e0a
 				} )
 			).toBeVisible();
 			await expect(
