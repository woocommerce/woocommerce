--- conflicted
+++ resolved
@@ -61,22 +61,15 @@
 			storeDetails.us.industries,
 			storeDetails.us.expectedIndustries
 		);
-<<<<<<< HEAD
 		// Check to see if WC Payments is present
 		const wcPay = await page.locator(
 			'.woocommerce-admin__business-details__selective-extensions-bundle__description a[href*=woocommerce-payments]'
-=======
 		await page.click( 'button >> text=Continue' );
 
 		await onboarding.completeProductTypesSection(
 			page,
 			storeDetails.us.products
->>>>>>> 7d710dfe
-		);
-		await page.click( 'button >> text=Continue' );
-
-		await onboarding.completeBusinessDetailsSection( page );
-		await page.click( 'button >> text=Continue' );
+		);
 
 		await onboarding.unselectBusinessFeatures( page );
 		await page.click( 'button >> text=Continue' );
@@ -135,25 +128,20 @@
 				page,
 				storeDetails.malta.products
 			);
-<<<<<<< HEAD
 			// Make sure WC Payments is NOT present
 			await expect(
 				page.locator(
 					'.woocommerce-admin__business-details__selective-extensions-bundle__description a[href*=woocommerce-payments]'
 				)
 			).toHaveCount( 0 );
-			// Uncheck all business features
-			if ( page.isChecked( '.components-checkbox-control__input' ) ) {
-				await page.click( '.components-checkbox-control__input' );
-			}
-=======
+			
 			await page.click( 'button >> text=Continue' );
 
 			await onboarding.completeBusinessDetailsSection( page );
 			await page.click( 'button >> text=Continue' );
 
 			await onboarding.unselectBusinessFeatures( page, expect_wp_pay );
->>>>>>> 7d710dfe
+
 			await page.click( 'button >> text=Continue' );
 		} );
 
