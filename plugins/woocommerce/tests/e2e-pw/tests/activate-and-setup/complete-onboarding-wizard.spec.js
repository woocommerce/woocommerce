<<<<<<< HEAD
const { test, expect } = require( '@playwright/test' );
const { ADMIN_USER_EMAIL } = process.env;

const adminEmail =
	process.env.USE_WP_ENV === '1'
		? 'wordpress@example.com'
		: ADMIN_USER_EMAIL ?? 'admin@woocommercecoree2etestsuite.com';
=======
const { test, expect } = require('@playwright/test');
const { onboarding } = require('../../utils');
const { storeDetails } = require('../../test-data/data');

test.describe('Store owner can complete onboarding wizard', () => {
	test.use({ storageState: process.env.ADMINSTATE });
>>>>>>> eb6fa636

	test.beforeEach(async ({ page }) => {
		await onboarding.completeStoreDetailsSection(
			page,
			storeDetails.us.store
		);
	});

	// eslint-disable-next-line jest/expect-expect
	test('can complete the industry section', async ({ page }) => {
		await onboarding.completeIndustrySection(
			page,
			storeDetails.us.industries,
			storeDetails.us.expectedIndustries
		);
		await page.click('button >> text=Continue');
	});

	// eslint-disable-next-line jest/expect-expect
	test('can complete the product types section', async ({ page }) => {
		await onboarding.completeProductTypesSection(
			page,
			storeDetails.us.products
		);
		await page.click('button >> text=Continue');
	});

	// eslint-disable-next-line jest/expect-expect
	test('can complete the business section', async ({ page }) => {
		// We have to ensure that previous steps are complete to avoid generating an error
		await onboarding.completeIndustrySection(
			page,
			storeDetails.us.industries,
			storeDetails.us.expectedIndustries
		);
		await page.click('button >> text=Continue');

		await onboarding.completeProductTypesSection(
			page,
			storeDetails.us.products
		);
		await page.click('button >> text=Continue');

		await onboarding.completeBusinessDetailsSection(page);
		await page.click('button >> text=Continue');
	});

	// eslint-disable-next-line jest/expect-expect
	test.skip('can unselect all business features and continue', async ({
		page,
	}) => {
		// We have to ensure that previous steps are complete to avoid generating an error
		await onboarding.completeIndustrySection(
			page,
			storeDetails.us.industries,
			storeDetails.us.expectedIndustries
		);
		// Check to see if WC Payments is present
		const wcPay = await page.locator(
			'.woocommerce-admin__business-details__selective-extensions-bundle__description a[href*=woocommerce-payments]'
		);

		await onboarding.completeProductTypesSection(
			page,
			storeDetails.us.products
		);

		await onboarding.unselectBusinessFeatures(page);
		await page.click('button >> text=Continue');
	});

	test('can complete the theme selection section', async ({ page }) => {
		await page.goto(
			'wp-admin/admin.php?page=wc-admin&path=%2Fsetup-wizard&step=theme'
		);
		const pageHeading = await page.textContent(
			'div.woocommerce-profile-wizard__step-header > h2'
		);
		expect(pageHeading).toContain('Choose a theme');
		// Just continue with the current theme
		await page.click('button >> text=Continue with my active theme');
	});
});

// !Changed from Japanese to Malta store, as Japanese Yen does not use decimals
test.describe(
	'A Malta store can complete the selective bundle install but does not include WCPay.',
	() => {
		test.use({ storageState: process.env.ADMINSTATE });

		test.beforeEach(async ({ page }) => {
			await onboarding.completeStoreDetailsSection(
				page,
				storeDetails.malta.store
			);
		});

		// eslint-disable-next-line jest/expect-expect
		test('can choose the "Other" industry', async ({ page }) => {
			await onboarding.completeIndustrySection(
				page,
				storeDetails.malta.industries,
				storeDetails.malta.expectedIndustries
			);
			await page.click('button >> text=Continue');
		});

		// eslint-disable-next-line jest/expect-expect
		test('can choose not to install any extensions', async ({ page }) => {
			const expect_wp_pay = false;

			await onboarding.completeIndustrySection(
				page,
				storeDetails.malta.industries,
				storeDetails.malta.expectedIndustries
			);
			await page.click('button >> text=Continue');

			await onboarding.completeProductTypesSection(
				page,
				storeDetails.malta.products
			);
			// Make sure WC Payments is NOT present
			await expect(
				page.locator(
					'.woocommerce-admin__business-details__selective-extensions-bundle__description a[href*=woocommerce-payments]'
				)
			).toHaveCount(0);

			await page.click('button >> text=Continue');

			await onboarding.completeBusinessDetailsSection(page);
			await page.click('button >> text=Continue');

			await onboarding.unselectBusinessFeatures(page, expect_wp_pay);

			await page.click('button >> text=Continue');
		});

		// Skipping this test because it's very flaky.  Onboarding checklist changed so that the text
		// changes when a task is completed.
		// eslint-disable-next-line jest/no-disabled-tests
		test.skip('should display the choose payments task, and not the WC Pay task', async ({
			page,
		}) => {
			// If payment has previously been setup, the setup checklist will show something different
			// This step resets it
			await page.goto('wp-admin/admin.php?page=wc-settings&tab=checkout');
			// Ensure that all payment methods are disabled
			await expect(
				page.locator('.woocommerce-input-toggle--disabled')
			).toHaveCount(3);
			// Checklist shows when completing setup wizard
			await page.goto(
				'wp-admin/admin.php?page=wc-admin&path=%2Fsetup-wizard&step=theme'
			);
			await page.click('button >> text=Continue with my active theme');
			// Start test
			await page.waitForLoadState('networkidle');
			await expect(
				page.locator(
					':nth-match(.woocommerce-task-list__item-title, 3)'
				)
			).toContainText('Set up payments');
			await expect(
				page.locator(
					':nth-match(.woocommerce-task-list__item-title, 3)'
				)
			).not.toContainText('Set up WooCommerce Payments');
		});
	}
);

// Skipping this test because it's very flaky.
test.describe.skip('Store owner can go through setup Task List', () => {
	test.use({ storageState: process.env.ADMINSTATE });

	test.beforeEach(async ({ page }) => {
		await page.goto('wp-admin/admin.php?page=wc-admin&path=/setup-wizard');
		await page.click('#woocommerce-select-control-0__control-input');
		await page.fill(
			'#woocommerce-select-control-0__control-input',
			'United States (US) — California'
		);
		await page.click('button >> text=United States (US) — California');
		await page.fill('#inspector-text-control-0', 'addr 1');
		await page.fill('#inspector-text-control-1', '94107');
		await page.fill('#inspector-text-control-2', 'San Francisco');
		await page.fill(
			'#inspector-text-control-3',
			storeDetails.us.store.email
		);
		await page.check('#inspector-checkbox-control-0');
		await page.click('button >> text=Continue');
		await page.click('button >> text=No thanks');
		await page.click('button >> text=Continue');
		await page.click('button >> text=Continue');
		await page.click('button >> text=Continue');
		// Uncheck all business features
		if (page.isChecked('.components-checkbox-control__input')) {
			await page.click('.components-checkbox-control__input');
		}
		await page.click('button >> text=Continue');
		await page.click('button >> text=Continue with my active theme');
		await page.waitForLoadState('networkidle'); // not autowaiting for form submission
	});

	test('can setup shipping', async ({ page }) => {
		await page.goto('/wp-admin/admin.php?page=wc-admin');
		await page.click('div >> text=Review Shipping Options');

		// dismiss tourkit if visible
		const tourkitVisible = await page
			.locator('button.woocommerce-tour-kit-step-controls__close-btn')
			.isVisible();
		if (tourkitVisible) {
			await page.click(
				'button.woocommerce-tour-kit-step-controls__close-btn'
			);
		}

		// check for automatically added shipping zone
		await expect(
			page.locator('tr[data-id="1"] >> td.wc-shipping-zone-name > a')
		).toContainText('United States (US)');
		await expect(
			page.locator('tr[data-id="1"] >> td.wc-shipping-zone-region')
		).toContainText('United States (US)');
		await expect(
			page.locator(
				'tr[data-id="1"] >> td.wc-shipping-zone-methods > div > ul > li'
			)
		).toContainText('Free shipping');
	});
});<|MERGE_RESOLUTION|>--- conflicted
+++ resolved
@@ -1,19 +1,9 @@
-<<<<<<< HEAD
-const { test, expect } = require( '@playwright/test' );
-const { ADMIN_USER_EMAIL } = process.env;
-
-const adminEmail =
-	process.env.USE_WP_ENV === '1'
-		? 'wordpress@example.com'
-		: ADMIN_USER_EMAIL ?? 'admin@woocommercecoree2etestsuite.com';
-=======
 const { test, expect } = require('@playwright/test');
 const { onboarding } = require('../../utils');
 const { storeDetails } = require('../../test-data/data');
 
 test.describe('Store owner can complete onboarding wizard', () => {
 	test.use({ storageState: process.env.ADMINSTATE });
->>>>>>> eb6fa636
 
 	test.beforeEach(async ({ page }) => {
 		await onboarding.completeStoreDetailsSection(
