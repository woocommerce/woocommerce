--- conflicted
+++ resolved
@@ -5,7 +5,9 @@
 const { features } = require( '../../utils' );
 
 // Skipping Onbaording tests when the core-profiler is enabled.
-const testRunner = features.is_enabled( 'core-profiler' ) ? test.describe.skip : test.describe;
+const testRunner = features.is_enabled( 'core-profiler' )
+	? test.describe.skip
+	: test.describe;
 
 testRunner( 'Store owner can complete onboarding wizard', () => {
 	test.use( { storageState: process.env.ADMINSTATE } );
@@ -137,10 +139,6 @@
 
 // Skipping Onbaording tests as we're replacing StoreDetails with Core Profiler
 // !Changed from Japanese to Liberian store, as Japanese Yen does not use decimals
-<<<<<<< HEAD
-test.describe( 'A Liberian store can complete the selective bundle install but does not include WCPay.', () => {
-	test.use( { storageState: process.env.ADMINSTATE } );
-=======
 testRunner(
 	'A Liberian store can complete the selective bundle install but does not include WCPay.',
 	() => {
@@ -158,7 +156,7 @@
 				storeDetails.liberia.industries,
 				storeDetails.liberia.expectedNumberOfIndustries
 			);
-			await page.click( 'button >> text=Continue' );
+			await page.locator( 'button >> text=Continue' ).click();
 		} );
 
 		// eslint-disable-next-line jest/expect-expect
@@ -172,7 +170,7 @@
 				storeDetails.liberia.industries,
 				storeDetails.liberia.expectedNumberOfIndustries
 			);
-			await page.click( 'button >> text=Continue' );
+			await page.locator( 'button >> text=Continue' ).click();
 
 			await onboarding.completeProductTypesSection(
 				page,
@@ -183,88 +181,57 @@
 				page.locator(
 					'.woocommerce-admin__business-details__selective-extensions-bundle__description a[href*=woocommerce-payments]'
 				)
-			).toHaveCount( 0 );
->>>>>>> ba5cc197
-
-	test.beforeEach( async () => {
-		// Complete "Store Details" step through the API to prevent flakiness when run on external sites.
-		await api.update.storeDetails( storeDetails.liberia.store );
-	} );
-
-	// eslint-disable-next-line jest/expect-expect
-	test( 'can choose the "Other" industry', async ( { page } ) => {
-		await onboarding.completeIndustrySection(
-			page,
-			storeDetails.liberia.industries,
-			storeDetails.liberia.expectedNumberOfIndustries
-		);
-		await page.locator( 'button >> text=Continue' ).click();
-	} );
-
-	// eslint-disable-next-line jest/expect-expect
-	test( 'can choose not to install any extensions', async ( { page } ) => {
-		const expect_wp_pay = false;
-
-		await onboarding.completeIndustrySection(
-			page,
-			storeDetails.liberia.industries,
-			storeDetails.liberia.expectedNumberOfIndustries
-		);
-		await page.locator( 'button >> text=Continue' ).click();
-
-		await onboarding.completeProductTypesSection(
-			page,
-			storeDetails.liberia.products
-		);
-		// Make sure WC Payments is NOT present
-		await expect(
-			page.locator(
-				'.woocommerce-admin__business-details__selective-extensions-bundle__description a[href*=woocommerce-payments]'
-			)
-		).not.toBeVisible();
-
-		await page.locator( 'button >> text=Continue' ).click();
-
-		await onboarding.completeBusinessDetailsSection( page );
-		await page.locator( 'button >> text=Continue' ).click();
-
-		await onboarding.unselectBusinessFeatures( page, expect_wp_pay );
-
-		await page.locator( 'button >> text=Continue' ).click();
-
-		await expect( page ).not.toHaveURL( /.*step=business-details/ );
-	} );
-
-	// Skipping this test because it's very flaky.  Onboarding checklist changed so that the text
-	// changes when a task is completed.
-	// eslint-disable-next-line jest/no-disabled-tests
-	test.skip( 'should display the choose payments task, and not the WC Pay task', async ( {
-		page,
-	} ) => {
-		// If payment has previously been setup, the setup checklist will show something different
-		// This step resets it
-		await page.goto( 'wp-admin/admin.php?page=wc-settings&tab=checkout' );
-		// Ensure that all payment methods are disabled
-		await expect(
-			page.locator( '.woocommerce-input-toggle--disabled' )
-		).toHaveCount( 3 );
-		// Checklist shows when completing setup wizard
-		await onboarding.completeBusinessDetailsSection( page );
-		await page.locator( 'button >> text=Continue' ).click();
-
-		await onboarding.unselectBusinessFeatures( page, expect_wp_pay );
-		await page.locator( 'button >> text=Continue' ).click();
-
-		// Start test
-		await page.waitForLoadState( 'networkidle' );
-		await expect(
-			page.locator( ':nth-match(.woocommerce-task-list__item-title, 3)' )
-		).toContainText( 'Set up payments' );
-		await expect(
-			page.locator( ':nth-match(.woocommerce-task-list__item-title, 3)' )
-		).not.toContainText( 'Set up WooCommerce Payments' );
-	} );
-} );
+			).not.toBeVisible();
+
+			await page.locator( 'button >> text=Continue' ).click();
+
+			await onboarding.completeBusinessDetailsSection( page );
+			await page.locator( 'button >> text=Continue' ).click();
+
+			await onboarding.unselectBusinessFeatures( page, expect_wp_pay );
+
+			await page.locator( 'button >> text=Continue' ).click();
+
+			await expect( page ).not.toHaveURL( /.*step=business-details/ );
+		} );
+
+		// Skipping this test because it's very flaky.  Onboarding checklist changed so that the text
+		// changes when a task is completed.
+		// eslint-disable-next-line jest/no-disabled-tests
+		test.skip( 'should display the choose payments task, and not the WC Pay task', async ( {
+			page,
+		} ) => {
+			// If payment has previously been setup, the setup checklist will show something different
+			// This step resets it
+			await page.goto(
+				'wp-admin/admin.php?page=wc-settings&tab=checkout'
+			);
+			// Ensure that all payment methods are disabled
+			await expect(
+				page.locator( '.woocommerce-input-toggle--disabled' )
+			).toHaveCount( 3 );
+			// Checklist shows when completing setup wizard
+			await onboarding.completeBusinessDetailsSection( page );
+			await page.locator( 'button >> text=Continue' ).click();
+
+			await onboarding.unselectBusinessFeatures( page, expect_wp_pay );
+			await page.locator( 'button >> text=Continue' ).click();
+
+			// Start test
+			await page.waitForLoadState( 'networkidle' );
+			await expect(
+				page.locator(
+					':nth-match(.woocommerce-task-list__item-title, 3)'
+				)
+			).toContainText( 'Set up payments' );
+			await expect(
+				page.locator(
+					':nth-match(.woocommerce-task-list__item-title, 3)'
+				)
+			).not.toContainText( 'Set up WooCommerce Payments' );
+		} );
+	}
+);
 
 // Skipping this test because it's very flaky.
 testRunner( 'Store owner can go through setup Task List', () => {
