--- conflicted
+++ resolved
@@ -2,19 +2,8 @@
 const { onboarding } = require( '../../utils' );
 const { storeDetails } = require( '../../test-data/data' );
 const { api } = require( '../../utils' );
-const { features } = require( '../../utils' );
-const { describe } = require('node:test');
-
-<<<<<<< HEAD
-// Skipping Onboarding tests when the core-profiler is enabled.
-const testRunner = features.isEnabled( 'core-profiler' )
-	? test.describe.skip
-	: test.describe;
-
-testRunner( 'Store owner can complete onboarding wizard', () => {
-=======
+
 test.skip( 'Store owner can complete onboarding wizard', () => {
->>>>>>> 10bb0cc8
 	test.use( { storageState: process.env.ADMINSTATE } );
 
 	test.beforeEach( async () => {
@@ -168,99 +157,88 @@
 
 // Skipping Onboarding tests as we're replacing StoreDetails with Core Profiler
 // !Changed from Japanese to Liberian store, as Japanese Yen does not use decimals
-test.skip(
-	'A Liberian store can complete the selective bundle install but does not include WCPay.',
-	() => {
-		test.use( { storageState: process.env.ADMINSTATE } );
-
-		test.beforeEach( async () => {
-			// Complete "Store Details" step through the API to prevent flakiness when run on external sites.
-			await api.update.storeDetails( storeDetails.liberia.store );
-		} );
-
-		// eslint-disable-next-line jest/expect-expect
-		test( 'can choose the "Other" industry', async ( { page } ) => {
-			await onboarding.completeIndustrySection(
-				page,
-				storeDetails.liberia.industries,
-				storeDetails.liberia.expectedNumberOfIndustries
-			);
-			await page.locator( 'button >> text=Continue' ).click();
-		} );
-
-		// eslint-disable-next-line jest/expect-expect
-		test( 'can choose not to install any extensions', async ( {
-			page,
-		} ) => {
-			const expect_wp_pay = false;
-
-			await onboarding.completeIndustrySection(
-				page,
-				storeDetails.liberia.industries,
-				storeDetails.liberia.expectedNumberOfIndustries
-			);
-			await page.locator( 'button >> text=Continue' ).click();
-
-			await onboarding.completeProductTypesSection(
-				page,
-				storeDetails.liberia.products
-			);
-			// Make sure WC Payments is NOT present
-			await expect(
-				page.locator(
-					'.woocommerce-admin__business-details__selective-extensions-bundle__description a[href*=woocommerce-payments]'
-				)
-			).not.toBeVisible();
-
-			await page.locator( 'button >> text=Continue' ).click();
-
-			await onboarding.completeBusinessDetailsSection( page );
-			await page.locator( 'button >> text=Continue' ).click();
-
-			await onboarding.unselectBusinessFeatures( page, expect_wp_pay );
-
-			await page.locator( 'button >> text=Continue' ).click();
-
-			await expect( page ).not.toHaveURL( /.*step=business-details/ );
-		} );
-
-		// Skipping this test because it's very flaky.  Onboarding checklist changed so that the text
-		// changes when a task is completed.
-		// eslint-disable-next-line jest/no-disabled-tests
-		test.skip( 'should display the choose payments task, and not the WC Pay task', async ( {
-			page,
-		} ) => {
-			// If payment has previously been setup, the setup checklist will show something different
-			// This step resets it
-			await page.goto(
-				'wp-admin/admin.php?page=wc-settings&tab=checkout'
-			);
-			// Ensure that all payment methods are disabled
-			await expect(
-				page.locator( '.woocommerce-input-toggle--disabled' )
-			).toHaveCount( 3 );
-			// Checklist shows when completing setup wizard
-			await onboarding.completeBusinessDetailsSection( page );
-			await page.locator( 'button >> text=Continue' ).click();
-
-			await onboarding.unselectBusinessFeatures( page, expect_wp_pay );
-			await page.locator( 'button >> text=Continue' ).click();
-
-			// Start test
-			await page.waitForLoadState( 'networkidle' );
-			await expect(
-				page.locator(
-					':nth-match(.woocommerce-task-list__item-title, 3)'
-				)
-			).toContainText( 'Set up payments' );
-			await expect(
-				page.locator(
-					':nth-match(.woocommerce-task-list__item-title, 3)'
-				)
-			).not.toContainText( 'Set up WooPayments' );
-		} );
-	}
-);
+test.skip( 'A Liberian store can complete the selective bundle install but does not include WCPay.', () => {
+	test.use( { storageState: process.env.ADMINSTATE } );
+
+	test.beforeEach( async () => {
+		// Complete "Store Details" step through the API to prevent flakiness when run on external sites.
+		await api.update.storeDetails( storeDetails.liberia.store );
+	} );
+
+	// eslint-disable-next-line jest/expect-expect
+	test( 'can choose the "Other" industry', async ( { page } ) => {
+		await onboarding.completeIndustrySection(
+			page,
+			storeDetails.liberia.industries,
+			storeDetails.liberia.expectedNumberOfIndustries
+		);
+		await page.locator( 'button >> text=Continue' ).click();
+	} );
+
+	// eslint-disable-next-line jest/expect-expect
+	test( 'can choose not to install any extensions', async ( { page } ) => {
+		const expect_wp_pay = false;
+
+		await onboarding.completeIndustrySection(
+			page,
+			storeDetails.liberia.industries,
+			storeDetails.liberia.expectedNumberOfIndustries
+		);
+		await page.locator( 'button >> text=Continue' ).click();
+
+		await onboarding.completeProductTypesSection(
+			page,
+			storeDetails.liberia.products
+		);
+		// Make sure WC Payments is NOT present
+		await expect(
+			page.locator(
+				'.woocommerce-admin__business-details__selective-extensions-bundle__description a[href*=woocommerce-payments]'
+			)
+		).not.toBeVisible();
+
+		await page.locator( 'button >> text=Continue' ).click();
+
+		await onboarding.completeBusinessDetailsSection( page );
+		await page.locator( 'button >> text=Continue' ).click();
+
+		await onboarding.unselectBusinessFeatures( page, expect_wp_pay );
+
+		await page.locator( 'button >> text=Continue' ).click();
+
+		await expect( page ).not.toHaveURL( /.*step=business-details/ );
+	} );
+
+	// Skipping this test because it's very flaky.  Onboarding checklist changed so that the text
+	// changes when a task is completed.
+	// eslint-disable-next-line jest/no-disabled-tests
+	test.skip( 'should display the choose payments task, and not the WC Pay task', async ( {
+		page,
+	} ) => {
+		// If payment has previously been setup, the setup checklist will show something different
+		// This step resets it
+		await page.goto( 'wp-admin/admin.php?page=wc-settings&tab=checkout' );
+		// Ensure that all payment methods are disabled
+		await expect(
+			page.locator( '.woocommerce-input-toggle--disabled' )
+		).toHaveCount( 3 );
+		// Checklist shows when completing setup wizard
+		await onboarding.completeBusinessDetailsSection( page );
+		await page.locator( 'button >> text=Continue' ).click();
+
+		await onboarding.unselectBusinessFeatures( page, expect_wp_pay );
+		await page.locator( 'button >> text=Continue' ).click();
+
+		// Start test
+		await page.waitForLoadState( 'networkidle' );
+		await expect(
+			page.locator( ':nth-match(.woocommerce-task-list__item-title, 3)' )
+		).toContainText( 'Set up payments' );
+		await expect(
+			page.locator( ':nth-match(.woocommerce-task-list__item-title, 3)' )
+		).not.toContainText( 'Set up WooPayments' );
+	} );
+} );
 
 // Skipping this test because it's very flaky.
 test.skip( 'Store owner can go through setup Task List', () => {
