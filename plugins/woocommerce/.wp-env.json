--- conflicted
+++ resolved
@@ -10,14 +10,10 @@
 	"env": {
 		"development": {},
 		"tests": {
-<<<<<<< HEAD
-			"port": 8086
-=======
-		  	"port": 8086,
+			"port": 8086,
 			"config": {
 				"ALTERNATE_WP_CRON": false
 			}
->>>>>>> d5538505
 		}
 	}
 }