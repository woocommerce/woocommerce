{
	"name": "@woocommerce/plugin-woocommerce",
	"private": true,
	"title": "WooCommerce",
	"version": "9.4.0",
	"homepage": "https://woocommerce.com/",
	"repository": {
		"type": "git",
		"url": "https://github.com/woocommerce/woocommerce.git"
	},
	"license": "GPL-3.0+",
	"scripts": {
		"build": "pnpm --if-present --workspace-concurrency=Infinity --stream --filter=\"$npm_package_name...\" '/^build:project:.*$/'",
		"build:project": "pnpm --if-present '/^build:project:.*$/'",
		"build:project:copy-assets": "wireit",
		"build:zip": "./bin/build-zip.sh",
		"changelog": "XDEBUG_MODE=off composer install --quiet && composer exec -- changelogger",
		"docker:down": "pnpm exec wc-e2e docker:down",
		"docker:ssh": "pnpm exec wc-e2e docker:ssh",
		"docker:up": "pnpm exec wc-e2e docker:up",
		"e2e": "pnpm exec wc-e2e test:e2e",
		"e2e:debug": "pnpm exec wc-e2e test:e2e-debug",
		"e2e:dev": "pnpm exec wc-e2e test:e2e-dev",
		"env:destroy": "pnpm wp-env destroy",
		"env:dev": "pnpm wp-env start --update",
		"env:down": "pnpm wp-env stop",
		"env:performance-init": "./tests/performance/bin/init-sample-products.sh",
		"env:restart": "pnpm wp-env destroy && pnpm wp-env start --update",
		"env:start": "pnpm wp-env start",
		"env:start:blocks": "pnpm --filter='@woocommerce/block-library' env:start && pnpm playwright install chromium --with-deps",
		"env:stop": "pnpm wp-env stop",
		"env:test": "pnpm env:dev",
		"env:perf": "pnpm env:dev && pnpm env:performance-init",
		"preinstall": "npx only-allow pnpm",
		"postinstall": "XDEBUG_MODE=off composer install --quiet",
		"lint": "pnpm --if-present '/^lint:lang:.*$/'",
		"lint:changes:branch": "pnpm '/^lint:changes:branch:.*$/'",
		"lint:fix": "pnpm --if-present '/^lint:fix:lang:.*$/'",
		"lint:fix:lang:php": "composer run-script phpcbf",
		"lint:changes:branch:js": "bash ./bin/eslint-branch.sh",
		"lint:changes:branch:php": "pnpm lint:php:changes:branch",
		"lint:lang:js": "eslint . --ext=js,ts",
		"lint:lang:php": "composer run-script phpcs",
		"lint:php": "composer run-script phpcs",
		"lint:php:changes": "composer run-script lint",
		"lint:php:changes:branch": "composer run-script lint-branch",
		"lint:php:changes:staged": "composer run-script lint-staged",
		"lint:php:fix": "composer run-script phpcbf",
		"make:collection": "pnpm exec wc-api-tests make:collection",
		"makepot": "composer run-script makepot",
		"packages:fix:textdomain": "node ./bin/package-update-textdomain.js",
		"test": "pnpm test:unit",
		"test:api": "pnpm test:e2e:default --project=api --workers 4",
		"test:e2e": "pnpm test:e2e:default --project=ui",
		"test:e2e:default": "pnpm test:e2e:install && pnpm test:e2e:with-env default",
		"test:e2e:install": "pnpm playwright install chromium",
		"test:e2e:blocks": "pnpm --filter='@woocommerce/block-library' test:e2e",
		"test:e2e:with-env": "pnpm test:e2e:install && bash ./tests/e2e-pw/run-tests-with-env.sh",
		"test:env:start": "pnpm env:test",
		"test:perf": "./tests/performance/bin/k6 run ./tests/performance/tests/gh-action-pr-requests.js",
		"test:perf:ci-setup": "pnpm test:perf:install-k6 && pnpm env:perf",
		"test:perf:install-k6": "bash ./tests/performance/bin/install-k6.sh",
		"test:php": "./vendor/bin/phpunit -c ./phpunit.xml",
		"test:php:watch": "./vendor/bin/phpunit-watcher watch",
		"test:metrics": "USE_WP_ENV=1 pnpm playwright test --config=tests/metrics/playwright.config.js",
		"test:metrics:ci": "../../.github/workflows/scripts/run-metrics.sh",
		"test:php:env": "wp-env run --env-cwd='wp-content/plugins/woocommerce' tests-cli vendor/bin/phpunit -c phpunit.xml --verbose",
		"test:php:env:watch": "wp-env run --env-cwd='wp-content/plugins/woocommerce' tests-cli vendor/bin/phpunit-watcher watch --verbose",
		"test:unit": "pnpm test:php",
		"test:unit:watch": "pnpm test:php:watch",
		"test:unit:env": "pnpm test:php:env",
		"test:unit:env:watch": "pnpm test:php:env:watch",
		"update-wp-env": "php ./tests/e2e-pw/bin/update-wp-env.php",
		"watch:build": "pnpm --if-present --workspace-concurrency=Infinity --filter=\"$npm_package_name...\" --parallel '/^watch:build:project:.*$/'",
		"watch:build:project": "pnpm --if-present run '/^watch:build:project:.*$/'",
		"watch:build:project:copy-assets": "wireit",
		"wp-env": "wp-env"
	},
	"lint-staged": {
		"*.php": [
			"php -d display_errors=1 -l",
			"composer run-script lint-staged"
		],
		"!(*min).js": [
			"eslint --fix"
		]
	},
	"config": {
		"wp_org_slug": "woocommerce",
		"build_step": "pnpm build:zip",
		"ci": {
			"lint": {
				"command": "lint:changes:branch <baseRef>",
				"changes": [
					"composer.lock",
					"**/*.php",
					"**/*.js"
				]
			},
			"tests": [
				{
					"name": "PHP: 8.0 WP: latest",
					"testType": "unit:php",
					"command": "test:php:env",
					"shardingArguments": [
						"--testsuite=wc-phpunit-legacy",
						"--testsuite=wc-phpunit-main"
					],
					"changes": [
						"client/admin/config/*.json",
						"composer.json",
						"composer.lock",
						"**/*.php",
						".wp-env.json",
						"phpunit.xml"
					],
					"testEnv": {
						"start": "env:test",
						"config": {
							"phpVersion": "8.0",
							"wpVersion": "latest"
						}
					},
					"events": [
						"pull_request",
						"push"
					]
				},
				{
					"name": "PHP WP: latest - 1",
					"testType": "unit:php",
					"command": "test:php:env",
					"shardingArguments": [
						"--testsuite=wc-phpunit-legacy",
						"--testsuite=wc-phpunit-main"
					],
					"changes": [
						"client/admin/config/*.json",
						"composer.json",
						"composer.lock",
						"**/*.php",
						".wp-env.json",
						"phpunit.xml"
					],
					"testEnv": {
						"start": "env:test",
						"config": {
							"wpVersion": "latest-1"
						}
					},
					"events": [
						"pull_request",
						"push"
					]
				},
				{
					"name": "PHP WP: nightly",
					"testType": "unit:php",
					"command": "test:php:env",
					"shardingArguments": [
						"--testsuite=wc-phpunit-legacy",
						"--testsuite=wc-phpunit-main"
					],
					"optional": true,
					"changes": [
						"client/admin/config/*.json",
						"composer.json",
						"composer.lock",
						"**/*.php",
						".wp-env.json",
						"phpunit.xml"
					],
					"testEnv": {
						"start": "env:test",
						"config": {
							"wpVersion": "nightly"
						}
					},
					"events": [
						"pull_request",
						"push"
					]
				},
				{
					"name": "Core e2e tests",
					"testType": "e2e",
					"command": "test:e2e",
					"shardingArguments": [
						"--shard=1/6",
						"--shard=2/6",
						"--shard=3/6",
						"--shard=4/6",
						"--shard=5/6",
						"--shard=6/6"
					],
					"changes": [
						"client/admin/config/*.json",
						"composer.json",
						"composer.lock",
						"includes/**/*.php",
						"patterns/**/*.php",
						"src/**/*.php",
						"templates/**/*.php",
						"tests/e2e-pw/**",
						".wp-env.json",
						"woocommerce.php",
						"uninstall.php"
					],
					"testEnv": {
						"start": "env:test"
					},
					"events": [
						"pull_request",
						"push",
						"release-checks"
					],
					"report": {
						"resultsBlobName": "core-e2e-report",
						"resultsPath": "tests/e2e-pw/test-results",
						"allure": true
					}
				},
				{
					"name": "Core e2e tests - Gutenberg stable",
					"testType": "e2e",
					"command": "test:e2e:with-env gutenberg-stable",
					"shardingArguments": [
						"--shard=1/5",
						"--shard=2/5",
						"--shard=3/5",
						"--shard=4/5",
						"--shard=5/5"
					],
					"changes": [],
					"events": [
<<<<<<< HEAD
						"nightly-checks",
=======
						"daily-checks",
>>>>>>> 97182ef9
						"release-checks"
					],
					"testEnv": {
						"start": "env:test"
					},
					"report": {
						"resultsBlobName": "gutenberg-stable-e2e-report",
						"resultsPath": "tests/e2e-pw/test-results",
						"allure": true
					}
				},
				{
					"name": "Core e2e tests - Gutenberg nightly",
					"testType": "e2e",
					"command": "test:e2e:with-env gutenberg-nightly",
					"shardingArguments": [
						"--shard=1/5",
						"--shard=2/5",
						"--shard=3/5",
						"--shard=4/5",
						"--shard=5/5"
					],
					"changes": [],
					"events": [
						"nightly-checks",
						"release-checks"
					],
					"testEnv": {
						"start": "env:test"
					},
					"report": {
						"resultsBlobName": "gutenberg-nightly-e2e-report",
						"resultsPath": "tests/e2e-pw/test-results",
						"allure": true
					}
				},
				{
					"name": "Core e2e tests - Woocommerce Payments",
					"testType": "e2e",
					"command": "test:e2e:with-env woocommerce-payments",
					"shardingArguments": [],
					"changes": [],
					"events": [
						"nightly-checks",
						"release-checks"
					],
					"testEnv": {
						"start": "env:test"
					},
					"report": {
						"resultsBlobName": "wcpayments-e2e-report",
						"resultsPath": "tests/e2e-pw/test-results",
						"allure": true
					}
				},
				{
					"name": "Core e2e tests - Woocommerce Paypal Payments",
					"testType": "e2e",
					"command": "test:e2e:with-env woocommerce-paypal-payments",
					"shardingArguments": [],
					"changes": [],
					"events": [
						"nightly-checks",
						"release-checks"
					],
					"testEnv": {
						"start": "env:test"
					},
					"report": {
						"resultsBlobName": "wc-paypal-payments-e2e-report",
						"resultsPath": "tests/e2e-pw/test-results",
						"allure": true
					}
				},
				{
					"name": "Core e2e tests - WooCommerce Shipping & Tax",
					"testType": "e2e",
					"command": "test:e2e:with-env woocommerce-services",
					"shardingArguments": [],
					"changes": [],
					"events": [
						"nightly-checks",
						"release-checks"
					],
					"testEnv": {
						"start": "env:test"
					},
					"report": {
						"resultsBlobName": "wc-services-e2e-report",
						"resultsPath": "tests/e2e-pw/test-results",
						"allure": true
					}
				},
				{
					"name": "Core e2e tests - HPOS disabled",
					"testType": "e2e",
					"command": "test:e2e:with-env default-hpos-disabled --project=ui",
					"shardingArguments": [],
					"events": [
						"nightly-checks",
						"release-checks"
					],
					"changes": [],
					"testEnv": {
						"start": "env:test",
						"config": {
							"disableHpos": true
						}
					},
					"report": {
						"resultsBlobName": "core-e2e-reports-hpos-disabled",
						"resultsPath": "tests/e2e-pw/test-results",
						"allure": true
					}
				},
				{
					"name": "Core e2e tests - PHP 8.1",
					"testType": "e2e",
					"command": "test:e2e",
					"shardingArguments": [
						"--shard=1/5",
						"--shard=2/5",
						"--shard=3/5",
						"--shard=4/5",
						"--shard=5/5"
					],
					"changes": [],
					"testEnv": {
						"start": "env:test",
						"config": {
							"phpVersion": "8.1"
						}
					},
					"events": [
						"nightly-checks",
						"release-checks"
					],
					"report": {
						"resultsBlobName": "core-e2e-report-php-8.1",
						"resultsPath": "tests/e2e-pw/test-results",
						"allure": true
					}
				},
				{
					"name": "Core e2e tests - WP latest-1",
					"testType": "e2e",
					"command": "test:e2e",
					"shardingArguments": [
						"--shard=1/5",
						"--shard=2/5",
						"--shard=3/5",
						"--shard=4/5",
						"--shard=5/5"
					],
					"changes": [],
					"testEnv": {
						"start": "env:test",
						"config": {
							"wpVersion": "latest-1"
						}
					},
					"events": [
						"nightly-checks",
						"release-checks"
					],
					"report": {
						"resultsBlobName": "core-e2e-report-wp-latest-1",
						"resultsPath": "tests/e2e-pw/test-results",
						"allure": true
					}
				},
				{
					"name": "Core API tests",
					"testType": "api",
					"command": "test:api",
					"optional": false,
					"changes": [
						"client/admin/config/*.json",
						"composer.json",
						"composer.lock",
						"includes/**/*.php",
						"patterns/**/*.php",
						"src/**/*.php",
						"templates/**/*.php",
						"tests/e2e-pw/tests/api-tests/**",
						".wp-env.json",
						"woocommerce.php",
						"uninstall.php"
					],
					"testEnv": {
						"start": "env:test"
					},
					"events": [
						"pull_request",
						"push"
					],
					"report": {
						"resultsBlobName": "core-api-report",
						"resultsPath": "tests/e2e-pw/test-results",
						"allure": true
					}
				},
				{
					"name": "Core API tests - HPOS disabled",
					"testType": "api",
					"command": "test:e2e:with-env default-hpos-disabled --project=api",
					"optional": false,
					"changes": [
						"client/admin/config/*.json",
						"composer.json",
						"composer.lock",
						"includes/**/*.php",
						"patterns/**/*.php",
						"src/**/*.php",
						"templates/**/*.php",
						"tests/e2e-pw/bin/**",
						".wp-env.json",
						"woocommerce.php",
						"uninstall.php"
					],
					"events": [
						"push"
					],
					"testEnv": {
						"start": "env:test",
						"config": {
							"disableHpos": true
						}
					},
					"report": {
						"resultsBlobName": "core-api-report-hpos-disabled",
						"resultsPath": "tests/e2e-pw/test-results",
						"allure": true
					}
				},
				{
					"name": "Core Performance tests (K6)",
					"testType": "performance",
					"command": "test:perf",
					"optional": true,
					"changes": [
						"tests/performance/**"
					],
					"testEnv": {
						"start": "test:perf:ci-setup"
					},
					"events": [
						"pull_request",
						"push"
					]
				},
				{
					"name": "Metrics",
					"testType": "performance",
					"command": "test:metrics:ci",
					"optional": true,
					"changes": [
						"client/admin/config/*.json",
						"composer.json",
						"composer.lock",
						"includes/**/*.php",
						"patterns/**/*.php",
						"src/**/*.php",
						"templates/**/*.php",
						"templates/**/*.html",
						"tests/metrics/**",
						".wp-env.json"
					],
					"events": [
						"push"
					],
					"report": {
						"resultsBlobName": "core-metrics-report",
						"resultsPath": "../../tools/compare-perf/artifacts/"
					}
				},
				{
					"name": "Blocks e2e tests",
					"testType": "e2e",
					"command": "test:e2e:blocks",
					"shardingArguments": [
						"--shard=1/9",
						"--shard=2/9",
						"--shard=3/9",
						"--shard=4/9",
						"--shard=5/9",
						"--shard=6/9",
						"--shard=7/9",
						"--shard=8/9",
						"--shard=9/9"
					],
					"changes": [
						"src/Blocks/**",
						"templates/**",
						"patterns/**"
					],
					"testEnv": {
						"start": "env:start:blocks"
					},
					"events": [
						"pull_request",
						"push",
						"release-checks",
						"nightly-checks"
					],
					"report": {
						"resultsBlobName": "blocks-e2e-report",
						"resultsPath": "../woocommerce-blocks/tests/e2e/artifacts/test-results",
						"allure": true
					}
				},
				{
					"name": "Core e2e tests - default Pressable site",
					"testType": "e2e",
					"command": "test:e2e:with-env default-pressable",
					"shardingArguments": [],
					"changes": [],
					"events": [
<<<<<<< HEAD
						"nightly-checks"
=======
						"release-checks",
						"on-demand"
>>>>>>> 97182ef9
					],
					"report": {
						"resultsBlobName": "default-pressable-core-e2e",
						"resultsPath": "tests/e2e-pw/test-results",
						"allure": true
					}
				},
				{
					"name": "Core e2e tests - default WPCOM site",
					"testType": "e2e",
					"command": "test:e2e:with-env default-wpcom",
					"shardingArguments": [],
					"changes": [],
					"events": [
						"release-checks",
						"on-demand"
					],
					"report": {
						"resultsBlobName": "default-wpcom-core-e2e",
						"resultsPath": "tests/e2e-pw/test-results",
						"allure": true
					}
				}
			]
		}
	},
	"devDependencies": {
		"@babel/cli": "7.12.8",
		"@babel/core": "7.12.9",
		"@babel/preset-env": "7.12.7",
		"@babel/register": "7.12.1",
		"@playwright/test": "^1.46.1",
		"@typescript-eslint/eslint-plugin": "^5.62.0",
		"@typescript-eslint/experimental-utils": "^5.62.0",
		"@typescript-eslint/parser": "^5.62.0",
		"@woocommerce/admin-e2e-tests": "workspace:*",
		"@woocommerce/api": "workspace:*",
		"@woocommerce/api-core-tests": "workspace:*",
		"@woocommerce/e2e-core-tests": "workspace:*",
		"@woocommerce/e2e-environment": "workspace:*",
		"@woocommerce/e2e-utils": "workspace:*",
		"@woocommerce/eslint-plugin": "workspace:*",
		"@woocommerce/woocommerce-rest-api": "^1.0.1",
		"@wordpress/babel-plugin-import-jsx-pragma": "1.1.3",
		"@wordpress/babel-preset-default": "3.0.2",
		"@wordpress/e2e-test-utils-playwright": "wp-6.6",
		"@wordpress/env": "^10.1.0",
		"@wordpress/stylelint-config": "^21.36.0",
		"allure-commandline": "^2.25.0",
		"allure-playwright": "^2.9.2",
		"autoprefixer": "9.8.6",
		"axios": "^0.24.0",
		"babel-eslint": "10.1.0",
		"buildkite-test-collector": "^1.7.1",
		"chai": "4.2.0",
		"chai-as-promised": "7.1.1",
		"config": "3.3.7",
		"cross-env": "6.0.3",
		"dotenv": "^10.0.0",
		"eslint": "^8.55.0",
		"eslint-config-wpcalypso": "5.0.0",
		"eslint-plugin-jest": "23.20.0",
		"eslint-plugin-playwright": "0.22.1",
		"istanbul": "1.0.0-alpha.2",
		"jest": "~27.5.1",
		"mocha": "7.2.0",
		"nodemon": "^3.0.2",
		"prettier": "npm:wp-prettier@^2.8.5",
		"stylelint": "^14.16.1",
		"typescript": "^5.3.3",
		"uuid": "^9.0.1",
		"webpack": "5.70.0",
		"webpack-cli": "3.3.12",
		"wireit": "0.14.3",
		"wp-textdomain": "1.0.1"
	},
	"engines": {
		"node": "^20.11.1",
		"pnpm": "9.1.3"
	},
	"browserslist": [
		"> 0.1%",
		"ie 8",
		"ie 9"
	],
	"dependencies": {
		"@woocommerce/admin-library": "workspace:*",
		"@woocommerce/block-library": "workspace:*",
		"@woocommerce/classic-assets": "workspace:*",
		"@wordpress/browserslist-config": "wp-6.0"
	},
	"nodemonConfig": {
		"delay": 2500,
		"watch": [
			"node_modules/@woocommerce/block-library/build",
			"node_modules/@woocommerce/block-library/blocks.ini",
			"node_modules/@woocommerce/classic-assets/build",
			"node_modules/@woocommerce/admin-library/build"
		],
		"ext": "js,css,php,json",
		"ignoreRoot": []
	},
	"wireit": {
		"build:project:copy-assets": {
			"command": "rm -rf assets/client/blocks assets/client/admin assets/js assets/css && cp -r ../woocommerce-admin/build assets/client/admin && cp -r client/legacy/build/js assets/js && cp -r client/legacy/build/css assets/css && cp -r ../woocommerce-blocks/build assets/client/blocks && cp -r ../woocommerce-blocks/blocks.ini blocks.ini",
			"dependencies": [
				"dependencyOutputs"
			]
		},
		"watch:build:project:copy-assets": {
			"command": "nodemon --exec \"pnpm run\" build:project",
			"service": true
		},
		"dependencyOutputs": {
			"allowUsuallyExcludedPaths": true,
			"files": [
				"node_modules/@woocommerce/eslint-plugin/configs",
				"node_modules/@woocommerce/eslint-plugin/rules",
				"node_modules/@woocommerce/eslint-plugin/index.js",
				"node_modules/@woocommerce/e2e-core-tests/build",
				"node_modules/@woocommerce/e2e-core-tests/build-module",
				"node_modules/@woocommerce/e2e-core-tests/test-data",
				"node_modules/@woocommerce/e2e-core-tests/core-tests-root.js",
				"node_modules/@woocommerce/e2e-core-tests/installFiles",
				"node_modules/@woocommerce/e2e-core-tests/CHANGELOG.md",
				"node_modules/@woocommerce/api/dist/",
				"node_modules/@woocommerce/admin-e2e-tests/build",
				"node_modules/@woocommerce/classic-assets/build",
				"node_modules/@woocommerce/block-library/build",
				"node_modules/@woocommerce/block-library/blocks.ini",
				"node_modules/@woocommerce/admin-library/build",
				"package.json",
				"!node_modules/@woocommerce/admin-e2e-tests/*.ts.map",
				"!node_modules/@woocommerce/admin-e2e-tests/*.tsbuildinfo",
				"!node_modules/@woocommerce/api/*.ts.map",
				"!node_modules/@woocommerce/api/*.tsbuildinfo",
				"!node_modules/@woocommerce/api/dist/**/__tests__/",
				"!node_modules/@woocommerce/api/dist/**/__mocks__/",
				"!node_modules/@woocommerce/api/dist/**/__snapshops__/",
				"!node_modules/@woocommerce/api/dist/**/__test_data__/"
			]
		}
	}
}<|MERGE_RESOLUTION|>--- conflicted
+++ resolved
@@ -233,11 +233,7 @@
 					],
 					"changes": [],
 					"events": [
-<<<<<<< HEAD
-						"nightly-checks",
-=======
 						"daily-checks",
->>>>>>> 97182ef9
 						"release-checks"
 					],
 					"testEnv": {
@@ -262,7 +258,7 @@
 					],
 					"changes": [],
 					"events": [
-						"nightly-checks",
+						"daily-checks",
 						"release-checks"
 					],
 					"testEnv": {
@@ -281,7 +277,7 @@
 					"shardingArguments": [],
 					"changes": [],
 					"events": [
-						"nightly-checks",
+						"daily-checks",
 						"release-checks"
 					],
 					"testEnv": {
@@ -300,7 +296,7 @@
 					"shardingArguments": [],
 					"changes": [],
 					"events": [
-						"nightly-checks",
+						"daily-checks",
 						"release-checks"
 					],
 					"testEnv": {
@@ -319,7 +315,7 @@
 					"shardingArguments": [],
 					"changes": [],
 					"events": [
-						"nightly-checks",
+						"daily-checks",
 						"release-checks"
 					],
 					"testEnv": {
@@ -337,7 +333,7 @@
 					"command": "test:e2e:with-env default-hpos-disabled --project=ui",
 					"shardingArguments": [],
 					"events": [
-						"nightly-checks",
+						"daily-checks",
 						"release-checks"
 					],
 					"changes": [],
@@ -372,7 +368,7 @@
 						}
 					},
 					"events": [
-						"nightly-checks",
+						"daily-checks",
 						"release-checks"
 					],
 					"report": {
@@ -400,7 +396,7 @@
 						}
 					},
 					"events": [
-						"nightly-checks",
+						"daily-checks",
 						"release-checks"
 					],
 					"report": {
@@ -556,12 +552,8 @@
 					"shardingArguments": [],
 					"changes": [],
 					"events": [
-<<<<<<< HEAD
-						"nightly-checks"
-=======
 						"release-checks",
 						"on-demand"
->>>>>>> 97182ef9
 					],
 					"report": {
 						"resultsBlobName": "default-pressable-core-e2e",
