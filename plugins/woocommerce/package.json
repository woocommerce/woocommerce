{
	"name": "@woocommerce/plugin-woocommerce",
	"private": true,
	"title": "WooCommerce",
	"version": "9.1.0",
	"homepage": "https://woocommerce.com/",
	"repository": {
		"type": "git",
		"url": "https://github.com/woocommerce/woocommerce.git"
	},
	"license": "GPL-3.0+",
	"scripts": {
		"build": "pnpm --if-present --workspace-concurrency=Infinity --stream --filter=\"$npm_package_name...\" '/^build:project:.*$/'",
		"build:project": "pnpm --if-present '/^build:project:.*$/'",
		"build:project:copy-assets": "wireit",
		"build:zip": "./bin/build-zip.sh",
		"changelog": "composer install && composer exec -- changelogger",
		"docker:down": "pnpm exec wc-e2e docker:down",
		"docker:ssh": "pnpm exec wc-e2e docker:ssh",
		"docker:up": "pnpm exec wc-e2e docker:up",
		"e2e": "pnpm exec wc-e2e test:e2e",
		"e2e:debug": "pnpm exec wc-e2e test:e2e-debug",
		"e2e:dev": "pnpm exec wc-e2e test:e2e-dev",
		"env:destroy": "pnpm wp-env destroy",
		"env:dev": "pnpm wp-env start --update",
		"env:down": "pnpm wp-env stop",
		"env:performance-init": "./tests/performance/bin/init-sample-products.sh",
		"env:restart": "pnpm wp-env destroy && pnpm wp-env start --update",
		"env:start": "pnpm wp-env start",
		"env:stop": "pnpm wp-env stop",
		"env:test": "pnpm env:dev && pnpm playwright install chromium",
		"env:perf:install-k6": "curl https://github.com/grafana/k6/releases/download/v0.33.0/k6-v0.33.0-linux-amd64.tar.gz -L | tar xvz --strip-components 1",
		"env:perf": "pnpm env:dev && pnpm env:performance-init && pnpm env:perf:install-k6",
		"preinstall": "npx only-allow pnpm",
		"postinstall": "composer install",
		"lint": "pnpm --if-present '/^lint:lang:.*$/'",
		"lint:changes:branch": "pnpm '/^lint:changes:branch:.*$/'",
		"lint:fix": "pnpm --if-present '/^lint:fix:lang:.*$/'",
		"lint:fix:lang:php": "composer run-script phpcbf",
		"lint:changes:branch:js": "bash ./bin/eslint-branch.sh",
		"lint:changes:branch:php": "pnpm lint:php:changes:branch",
		"lint:lang:js": "eslint . --ext=js,ts",
		"lint:lang:php": "composer run-script phpcs",
		"lint:php": "composer run-script phpcs",
		"lint:php:changes": "composer run-script lint",
		"lint:php:changes:branch": "composer run-script lint-branch",
		"lint:php:changes:staged": "composer run-script lint-staged",
		"lint:php:fix": "composer run-script phpcbf",
		"make:collection": "pnpm exec wc-api-tests make:collection",
		"makepot": "composer run-script makepot",
		"packages:fix:textdomain": "node ./bin/package-update-textdomain.js",
		"test": "pnpm test:unit",
		"test:api": "API_TEST_REPORT_DIR=\"$PWD/tests/api\" pnpm exec wc-api-tests test api",
		"test:api-pw": "USE_WP_ENV=1 pnpm playwright test --config=tests/api-core-tests/playwright.config.js",
		"test:e2e-pw": "pnpm playwright test --config=tests/e2e-pw/envs/default/playwright.config.js",
		"test:e2e": "pnpm test:e2e:with-env default",
		"test:e2e:with-env": "bash ./tests/e2e-pw/run-tests-with-env.sh",
		"test:perf": "./k6 run ./tests/performance/tests/gh-action-pr-requests.js",
		"test:env:start": "pnpm env:test",
		"test:php": "./vendor/bin/phpunit -c ./phpunit.xml",
		"test:php:watch": "./vendor/bin/phpunit-watcher watch",
		"test:metrics": "USE_WP_ENV=1 pnpm playwright test --config=tests/metrics/playwright.config.js",
		"test:metrics:ci": "../../.github/workflows/scripts/run-metrics.sh",
		"test:php:env": "wp-env run --env-cwd='wp-content/plugins/woocommerce' tests-cli vendor/bin/phpunit -c phpunit.xml --verbose",
		"test:php:env:watch": "wp-env run --env-cwd='wp-content/plugins/woocommerce' tests-cli vendor/bin/phpunit-watcher watch --verbose",
		"test:unit": "pnpm test:php",
		"test:unit:watch": "pnpm test:php:watch",
		"test:unit:env": "pnpm test:php:env",
		"test:unit:env:watch": "pnpm test:php:env:watch",
		"update-wp-env": "php ./tests/e2e-pw/bin/update-wp-env.php",
		"watch:build": "pnpm --if-present --workspace-concurrency=Infinity --filter=\"$npm_package_name...\" --parallel '/^watch:build:project:.*$/'",
		"watch:build:project": "pnpm --if-present run '/^watch:build:project:.*$/'",
		"watch:build:project:copy-assets": "wireit"
	},
	"lint-staged": {
		"*.php": [
			"php -d display_errors=1 -l",
			"composer run-script lint-staged"
		],
		"!(*min).js": [
			"eslint --fix"
		]
	},
	"config": {
		"wp_org_slug": "woocommerce",
		"build_step": "pnpm build:zip",
		"ci": {
			"lint": {
				"command": "lint:changes:branch <baseRef>",
				"changes": [
					"composer.lock",
					"includes/**/*.php",
					"patterns/**/*.php",
					"src/**/*.php",
					"templates/**/*.php",
					"tests/php/**/*.php",
					"tests/legacy/unit-tests/**/*.php",
					"tests/unit-tests/**/*.php",
					"tests/**/*.js"
				]
			},
			"tests": [
				{
					"name": "PHP",
					"command": "test:php:env",
					"changes": [
						"client/admin/config/*.json",
						"composer.lock",
						"includes/**/*.php",
						"patterns/**/*.php",
						"src/**/*.php",
						"templates/**/*.php",
						"tests/php/**/*.php",
						"tests/legacy/unit-tests/**/*.php",
						"tests/unit-tests/**/*.php"
					],
					"testEnv": {
						"start": "env:test"
					},
					"events": [
						"pull_request",
						"push"
					]
				},
				{
					"name": "PHP 8.0",
					"command": "test:php:env",
					"changes": [
						"client/admin/config/*.json",
						"composer.lock",
						"includes/**/*.php",
						"patterns/**/*.php",
						"src/**/*.php",
						"templates/**/*.php",
						"tests/php/**/*.php",
						"tests/legacy/unit-tests/**/*.php",
						"tests/unit-tests/**/*.php"
					],
					"testEnv": {
						"start": "env:test",
						"config": {
							"phpVersion": "8.0"
						}
					},
					"events": [
						"pull_request",
						"push"
					]
				},
				{
					"name": "PHP WP: latest - 1",
					"command": "test:php:env",
					"changes": [
						"client/admin/config/*.json",
						"composer.lock",
						"includes/**/*.php",
						"patterns/**/*.php",
						"src/**/*.php",
						"templates/**/*.php",
						"tests/php/**/*.php",
						"tests/legacy/unit-tests/**/*.php",
						"tests/unit-tests/**/*.php"
					],
					"testEnv": {
						"start": "env:test",
						"config": {
							"wpVersion": "latest-1"
						}
					},
					"events": [
						"pull_request",
						"push"
					]
				},
				{
					"name": "PHP WP: latest - 2",
					"command": "test:php:env",
					"changes": [
						"client/admin/config/*.json",
						"composer.lock",
						"includes/**/*.php",
						"patterns/**/*.php",
						"src/**/*.php",
						"templates/**/*.php",
						"tests/php/**/*.php",
						"tests/legacy/unit-tests/**/*.php",
						"tests/unit-tests/**/*.php"
					],
					"testEnv": {
						"start": "env:test",
						"config": {
							"wpVersion": "latest-2"
						}
					},
					"events": [
						"pull_request",
						"push"
					]
				},
				{
					"name": "PHP WP: nightly",
					"command": "test:php:env",
					"optional": true,
					"changes": [
						"client/admin/config/*.json",
						"composer.lock",
						"includes/**/*.php",
						"patterns/**/*.php",
						"src/**/*.php",
						"templates/**/*.php",
						"tests/php/**/*.php",
						"tests/legacy/unit-tests/**/*.php",
						"tests/unit-tests/**/*.php"
					],
					"testEnv": {
						"start": "env:test",
						"config": {
							"wpVersion": "nightly"
						}
					},
					"events": [
						"pull_request",
						"push"
					]
				},
				{
					"name": "Core e2e tests",
					"testType": "e2e",
					"command": "test:e2e:with-env default",
					"shardingArguments": [
						"--shard=1/5",
						"--shard=2/5",
						"--shard=3/5",
						"--shard=4/5",
						"--shard=5/5"
					],
					"changes": [
						"client/admin/config/*.json",
						"composer.lock",
						"includes/**/*.php",
						"patterns/**/*.php",
						"src/**/*.php",
						"templates/**/*.php",
						"tests/e2e-pw/**"
					],
					"testEnv": {
						"start": "env:test"
					},
					"events": [
						"pull_request",
						"push",
						"release-checks"
<<<<<<< HEAD
					],
					"report": {
						"resultsBlobName": "core-e2e-report",
						"resultsPath": "tests/e2e-pw/test-results",
						"allure": true
					}
=======
					]
>>>>>>> 7fb40ffc
				},
				{
					"name": "Core e2e tests - Gutenberg stable",
					"testType": "e2e",
					"command": "test:e2e:with-env gutenberg-stable",
					"shardingArguments": [
						"--shard=1/5",
						"--shard=2/5",
						"--shard=3/5",
						"--shard=4/5",
						"--shard=5/5"
					],
					"changes": [],
					"events": [
<<<<<<< HEAD
						"nightly-checks",
=======
						"daily-e2e",
>>>>>>> 7fb40ffc
						"release-checks"
					],
					"testEnv": {
						"start": "env:test"
					}
				},
				{
					"name": "Core e2e tests - Gutenberg nightly",
					"testType": "e2e",
					"command": "test:e2e:with-env gutenberg-nightly",
					"shardingArguments": [
						"--shard=1/5",
						"--shard=2/5",
						"--shard=3/5",
						"--shard=4/5",
						"--shard=5/5"
					],
					"changes": [],
					"events": [
<<<<<<< HEAD
						"nightly-checks",
=======
						"daily-e2e",
>>>>>>> 7fb40ffc
						"release-checks",
						"nightly-checks"
					],
					"testEnv": {
						"start": "env:test"
					}
				},
				{
					"name": "Core e2e tests - Woocommerce Payments",
					"testType": "e2e",
					"command": "test:e2e:with-env woocommerce-payments",
					"shardingArguments": [],
					"changes": [],
					"events": [
<<<<<<< HEAD
						"nightly-checks",
=======
						"daily-e2e",
>>>>>>> 7fb40ffc
						"release-checks"
					],
					"testEnv": {
						"start": "env:test"
					}
				},
				{
					"name": "Core e2e tests - Woocommerce Paypal Payments",
					"testType": "e2e",
					"command": "test:e2e:with-env woocommerce-paypal-payments",
					"shardingArguments": [],
					"changes": [],
					"events": [
<<<<<<< HEAD
						"nightly-checks",
=======
						"daily-e2e",
>>>>>>> 7fb40ffc
						"release-checks"
					],
					"testEnv": {
						"start": "env:test"
					}
				},
				{
					"name": "Core e2e tests - WooCommerce Shipping & Tax",
					"testType": "e2e",
					"command": "test:e2e:with-env woocommerce-services",
					"shardingArguments": [],
					"changes": [],
					"events": [
<<<<<<< HEAD
						"nightly-checks",
=======
						"daily-e2e",
>>>>>>> 7fb40ffc
						"release-checks"
					],
					"testEnv": {
						"start": "env:test"
					}
				},
				{
					"name": "Core e2e tests - HPOS disabled",
					"testType": "e2e",
					"command": "test:e2e:with-env default",
					"shardingArguments": [
						"--shard=1/5",
						"--shard=2/5",
						"--shard=3/5",
						"--shard=4/5",
						"--shard=5/5"
					],
					"events": [
						"push",
						"release-checks"
					],
					"changes": [
						"client/admin/config/*.json",
						"composer.lock",
						"includes/**/*.php",
						"patterns/**/*.php",
						"src/**/*.php",
						"templates/**/*.php",
						"tests/e2e-pw/**"
					],
					"testEnv": {
						"start": "env:test",
						"config": {
							"disableHpos": true
						}
					},
					"report": {
						"resultsBlobName": "all-blob-e2e-reports-non-hpos",
						"resultsPath": "tests/e2e-pw/test-results"
					}
				},
				{
					"name": "Core e2e tests - PHP 8.1",
					"testType": "e2e",
					"command": "test:e2e:with-env default",
					"shardingArguments": [
						"--shard=1/5",
						"--shard=2/5",
						"--shard=3/5",
						"--shard=4/5",
						"--shard=5/5"
					],
					"changes": [],
					"testEnv": {
						"start": "env:test",
						"config": {
							"phpVersion": "8.1"
						}
					},
					"events": [
						"release-checks"
					]
				},
				{
					"name": "Core e2e tests - WP latest-1",
					"testType": "e2e",
					"command": "test:e2e:with-env default",
					"shardingArguments": [
						"--shard=1/5",
						"--shard=2/5",
						"--shard=3/5",
						"--shard=4/5",
						"--shard=5/5"
					],
					"changes": [],
					"testEnv": {
						"start": "env:test",
						"config": {
							"wpVersion": "latest-1"
						}
					},
					"events": [
						"release-checks"
					]
				},
				{
					"name": "Core API tests",
					"testType": "api",
					"command": "test:api-pw",
					"optional": false,
					"changes": [
						"client/admin/config/*.json",
						"composer.lock",
						"includes/**/*.php",
						"patterns/**/*.php",
						"src/**/*.php",
						"templates/**/*.php",
						"tests/api-core-tests/**",
						"tests/e2e-pw/bin/**"
					],
					"testEnv": {
						"start": "env:test"
					},
					"events": [
						"pull_request",
						"push"
					],
					"report": {
						"resultsBlobName": "core-api-report",
						"resultsPath": "tests/api-core-tests/test-results",
						"allure": true
					}
				},
				{
					"name": "Core API tests - HPOS disabled",
					"testType": "api",
					"command": "test:api-pw",
					"optional": false,
					"changes": [
						"client/admin/config/*.json",
						"composer.lock",
						"includes/**/*.php",
						"patterns/**/*.php",
						"src/**/*.php",
						"templates/**/*.php",
						"tests/api-core-tests/**",
						"tests/e2e-pw/bin/**"
					],
					"events": [
						"push"
					],
					"testEnv": {
						"start": "env:test",
						"config": {
							"disableHpos": true
						}
					}
				},
				{
					"name": "Core Performance tests (K6)",
					"testType": "performance",
					"command": "test:perf",
					"optional": true,
					"changes": [
						"client/admin/config/*.json",
						"composer.lock",
						"includes/**/*.php",
						"patterns/**/*.php",
						"src/**/*.php",
						"templates/**/*.php",
						"tests/performance/**"
					],
					"testEnv": {
						"start": "env:perf"
					},
					"events": [
						"pull_request",
						"push"
					]
				},
				{
					"name": "Metrics",
					"testType": "performance",
					"command": "test:metrics:ci",
					"optional": true,
					"changes": [
						"client/admin/config/*.json",
						"composer.lock",
						"includes/**/*.php",
						"patterns/**/*.php",
						"src/**/*.php",
						"templates/**/*.php",
						"templates/**/*.html",
						"tests/metrics/**"
					],
					"events": [
						"pull_request",
						"push"
					]
				}
			]
		}
	},
	"devDependencies": {
		"@babel/cli": "7.12.8",
		"@babel/core": "7.12.9",
		"@babel/preset-env": "7.12.7",
		"@babel/register": "7.12.1",
		"@playwright/test": "^1.40.1",
		"@typescript-eslint/eslint-plugin": "^5.62.0",
		"@typescript-eslint/experimental-utils": "^5.62.0",
		"@typescript-eslint/parser": "^5.62.0",
		"@woocommerce/admin-e2e-tests": "workspace:*",
		"@woocommerce/api": "workspace:*",
		"@woocommerce/api-core-tests": "workspace:*",
		"@woocommerce/e2e-core-tests": "workspace:*",
		"@woocommerce/e2e-environment": "workspace:*",
		"@woocommerce/e2e-utils": "workspace:*",
		"@woocommerce/eslint-plugin": "workspace:*",
		"@woocommerce/woocommerce-rest-api": "^1.0.1",
		"@wordpress/babel-plugin-import-jsx-pragma": "1.1.3",
		"@wordpress/babel-preset-default": "3.0.2",
		"@wordpress/e2e-test-utils-playwright": "wp-6.4",
		"@wordpress/env": "^9.0.7",
		"@wordpress/stylelint-config": "^21.36.0",
		"allure-commandline": "^2.25.0",
		"allure-playwright": "^2.9.2",
		"autoprefixer": "9.8.6",
		"axios": "^0.24.0",
		"babel-eslint": "10.1.0",
		"chai": "4.2.0",
		"chai-as-promised": "7.1.1",
		"config": "3.3.7",
		"cross-env": "6.0.3",
		"dotenv": "^10.0.0",
		"eslint": "^8.55.0",
		"eslint-config-wpcalypso": "5.0.0",
		"eslint-plugin-jest": "23.20.0",
		"eslint-plugin-playwright": "0.22.1",
		"istanbul": "1.0.0-alpha.2",
		"jest": "~27.5.1",
		"mocha": "7.2.0",
		"nodemon": "^3.0.2",
		"prettier": "npm:wp-prettier@^2.8.5",
		"stylelint": "^14.16.1",
		"typescript": "^5.3.3",
		"uuid": "^9.0.1",
		"webpack": "5.70.0",
		"webpack-cli": "3.3.12",
		"wireit": "0.14.3",
		"wp-textdomain": "1.0.1"
	},
	"engines": {
		"node": "^20.11.1",
		"pnpm": "^9.1.0"
	},
	"browserslist": [
		"> 0.1%",
		"ie 8",
		"ie 9"
	],
	"dependencies": {
		"@woocommerce/admin-library": "workspace:*",
		"@woocommerce/block-library": "workspace:*",
		"@woocommerce/classic-assets": "workspace:*",
		"@wordpress/browserslist-config": "wp-6.0",
		"buildkite-test-collector": "^1.7.1"
	},
	"nodemonConfig": {
		"delay": 2500,
		"watch": [
			"node_modules/@woocommerce/block-library/build",
			"node_modules/@woocommerce/block-library/blocks.ini",
			"node_modules/@woocommerce/classic-assets/build",
			"node_modules/@woocommerce/admin-library/build"
		],
		"ext": "js,css,php,json",
		"ignoreRoot": []
	},
	"wireit": {
		"build:project:copy-assets": {
			"command": "rm -rf assets/client/blocks assets/client/admin assets/js assets/css && cp -r ../woocommerce-admin/build assets/client/admin && cp -r client/legacy/build/js assets/js && cp -r client/legacy/build/css assets/css && cp -r ../woocommerce-blocks/build assets/client/blocks && cp -r ../woocommerce-blocks/blocks.ini blocks.ini",
			"dependencies": [
				"dependencyOutputs"
			]
		},
		"watch:build:project:copy-assets": {
			"command": "nodemon --exec \"pnpm run\" build:project",
			"service": true
		},
		"dependencyOutputs": {
			"allowUsuallyExcludedPaths": true,
			"files": [
				"node_modules/@woocommerce/eslint-plugin/configs",
				"node_modules/@woocommerce/eslint-plugin/rules",
				"node_modules/@woocommerce/eslint-plugin/index.js",
				"node_modules/@woocommerce/e2e-core-tests/build",
				"node_modules/@woocommerce/e2e-core-tests/build-module",
				"node_modules/@woocommerce/e2e-core-tests/test-data",
				"node_modules/@woocommerce/e2e-core-tests/core-tests-root.js",
				"node_modules/@woocommerce/e2e-core-tests/installFiles",
				"node_modules/@woocommerce/e2e-core-tests/CHANGELOG.md",
				"node_modules/@woocommerce/api/dist/",
				"node_modules/@woocommerce/admin-e2e-tests/build",
				"node_modules/@woocommerce/classic-assets/build",
				"node_modules/@woocommerce/block-library/build",
				"node_modules/@woocommerce/block-library/blocks.ini",
				"node_modules/@woocommerce/admin-library/build",
				"package.json",
				"!node_modules/@woocommerce/admin-e2e-tests/*.ts.map",
				"!node_modules/@woocommerce/admin-e2e-tests/*.tsbuildinfo",
				"!node_modules/@woocommerce/api/*.ts.map",
				"!node_modules/@woocommerce/api/*.tsbuildinfo",
				"!node_modules/@woocommerce/api/dist/**/__tests__/",
				"!node_modules/@woocommerce/api/dist/**/__mocks__/",
				"!node_modules/@woocommerce/api/dist/**/__snapshops__/",
				"!node_modules/@woocommerce/api/dist/**/__test_data__/"
			]
		}
	}
}<|MERGE_RESOLUTION|>--- conflicted
+++ resolved
@@ -250,16 +250,12 @@
 						"pull_request",
 						"push",
 						"release-checks"
-<<<<<<< HEAD
 					],
 					"report": {
 						"resultsBlobName": "core-e2e-report",
 						"resultsPath": "tests/e2e-pw/test-results",
 						"allure": true
 					}
-=======
-					]
->>>>>>> 7fb40ffc
 				},
 				{
 					"name": "Core e2e tests - Gutenberg stable",
@@ -274,11 +270,7 @@
 					],
 					"changes": [],
 					"events": [
-<<<<<<< HEAD
 						"nightly-checks",
-=======
-						"daily-e2e",
->>>>>>> 7fb40ffc
 						"release-checks"
 					],
 					"testEnv": {
@@ -298,13 +290,8 @@
 					],
 					"changes": [],
 					"events": [
-<<<<<<< HEAD
 						"nightly-checks",
-=======
-						"daily-e2e",
->>>>>>> 7fb40ffc
-						"release-checks",
-						"nightly-checks"
+						"release-checks"
 					],
 					"testEnv": {
 						"start": "env:test"
@@ -317,11 +304,7 @@
 					"shardingArguments": [],
 					"changes": [],
 					"events": [
-<<<<<<< HEAD
 						"nightly-checks",
-=======
-						"daily-e2e",
->>>>>>> 7fb40ffc
 						"release-checks"
 					],
 					"testEnv": {
@@ -335,11 +318,7 @@
 					"shardingArguments": [],
 					"changes": [],
 					"events": [
-<<<<<<< HEAD
 						"nightly-checks",
-=======
-						"daily-e2e",
->>>>>>> 7fb40ffc
 						"release-checks"
 					],
 					"testEnv": {
@@ -353,11 +332,7 @@
 					"shardingArguments": [],
 					"changes": [],
 					"events": [
-<<<<<<< HEAD
 						"nightly-checks",
-=======
-						"daily-e2e",
->>>>>>> 7fb40ffc
 						"release-checks"
 					],
 					"testEnv": {
