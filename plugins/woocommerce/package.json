{
	"name": "@woocommerce/plugin-woocommerce",
	"private": true,
	"title": "WooCommerce",
	"version": "9.1.0",
	"homepage": "https://woocommerce.com/",
	"repository": {
		"type": "git",
		"url": "https://github.com/woocommerce/woocommerce.git"
	},
	"license": "GPL-3.0+",
	"scripts": {
		"build": "pnpm --if-present --workspace-concurrency=Infinity --stream --filter=\"$npm_package_name...\" '/^build:project:.*$/'",
		"build:project": "pnpm --if-present '/^build:project:.*$/'",
		"build:project:copy-assets": "wireit",
		"build:zip": "./bin/build-zip.sh",
		"changelog": "composer install && composer exec -- changelogger",
		"docker:down": "pnpm exec wc-e2e docker:down",
		"docker:ssh": "pnpm exec wc-e2e docker:ssh",
		"docker:up": "pnpm exec wc-e2e docker:up",
		"e2e": "pnpm exec wc-e2e test:e2e",
		"e2e:debug": "pnpm exec wc-e2e test:e2e-debug",
		"e2e:dev": "pnpm exec wc-e2e test:e2e-dev",
		"env:destroy": "pnpm wp-env destroy",
		"env:dev": "pnpm wp-env start --update",
		"env:down": "pnpm wp-env stop",
		"env:performance-init": "./tests/performance/bin/init-sample-products.sh",
		"env:restart": "pnpm wp-env destroy && pnpm wp-env start --update",
		"env:start": "pnpm wp-env start",
		"env:stop": "pnpm wp-env stop",
		"env:test": "pnpm env:dev && pnpm playwright install chromium",
		"env:perf:install-k6": "curl https://github.com/grafana/k6/releases/download/v0.33.0/k6-v0.33.0-linux-amd64.tar.gz -L | tar xvz --strip-components 1",
		"env:perf": "pnpm env:dev && pnpm env:performance-init && pnpm env:perf:install-k6",
		"preinstall": "npx only-allow pnpm",
		"postinstall": "composer install",
		"lint": "pnpm --if-present '/^lint:lang:.*$/'",
		"lint:changes:branch": "pnpm '/^lint:changes:branch:.*$/'",
		"lint:fix": "pnpm --if-present '/^lint:fix:lang:.*$/'",
		"lint:fix:lang:php": "composer run-script phpcbf",
		"lint:changes:branch:js": "bash ./bin/eslint-branch.sh",
		"lint:changes:branch:php": "pnpm lint:php:changes:branch",
		"lint:lang:js": "eslint . --ext=js,ts",
		"lint:lang:php": "composer run-script phpcs",
		"lint:php": "composer run-script phpcs",
		"lint:php:changes": "composer run-script lint",
		"lint:php:changes:branch": "composer run-script lint-branch",
		"lint:php:changes:staged": "composer run-script lint-staged",
		"lint:php:fix": "composer run-script phpcbf",
		"make:collection": "pnpm exec wc-api-tests make:collection",
		"makepot": "composer run-script makepot",
		"packages:fix:textdomain": "node ./bin/package-update-textdomain.js",
		"test": "pnpm test:unit",
		"test:api": "API_TEST_REPORT_DIR=\"$PWD/tests/api\" pnpm exec wc-api-tests test api",
		"test:api-pw": "USE_WP_ENV=1 pnpm playwright test --config=tests/api-core-tests/playwright.config.js",
		"test:e2e-pw": "pnpm playwright test --config=tests/e2e-pw/envs/default/playwright.config.js",
		"test:e2e": "pnpm test:e2e:with-env default",
		"test:e2e:with-env": "bash ./tests/e2e-pw/run-tests-with-env.sh",
		"test:perf": "./k6 run ./tests/performance/tests/gh-action-pr-requests.js",
		"test:env:start": "pnpm env:test",
		"test:php": "./vendor/bin/phpunit -c ./phpunit.xml",
		"test:php:watch": "./vendor/bin/phpunit-watcher watch",
		"test:metrics": "USE_WP_ENV=1 pnpm playwright test --config=tests/metrics/playwright.config.js",
		"test:metrics:ci": "../../.github/workflows/scripts/run-metrics.sh",
		"test:php:env": "wp-env run --env-cwd='wp-content/plugins/woocommerce' tests-cli vendor/bin/phpunit -c phpunit.xml --verbose",
		"test:php:env:watch": "wp-env run --env-cwd='wp-content/plugins/woocommerce' tests-cli vendor/bin/phpunit-watcher watch --verbose",
		"test:unit": "pnpm test:php",
		"test:unit:watch": "pnpm test:php:watch",
		"test:unit:env": "pnpm test:php:env",
		"test:unit:env:watch": "pnpm test:php:env:watch",
		"update-wp-env": "php ./tests/e2e-pw/bin/update-wp-env.php",
		"watch:build": "pnpm --if-present --workspace-concurrency=Infinity --filter=\"$npm_package_name...\" --parallel '/^watch:build:project:.*$/'",
		"watch:build:project": "pnpm --if-present run '/^watch:build:project:.*$/'",
		"watch:build:project:copy-assets": "wireit"
	},
	"lint-staged": {
		"*.php": [
			"php -d display_errors=1 -l",
			"composer run-script lint-staged"
		],
		"!(*min).js": [
			"eslint --fix"
		]
	},
	"config": {
		"wp_org_slug": "woocommerce",
		"build_step": "pnpm build:zip",
		"ci": {
			"lint": {
				"command": "lint:changes:branch <baseRef>",
				"changes": [
					"composer.lock",
					"includes/**/*.php",
					"patterns/**/*.php",
					"src/**/*.php",
					"templates/**/*.php",
					"tests/php/**/*.php",
					"tests/legacy/unit-tests/**/*.php",
					"tests/unit-tests/**/*.php",
					"tests/**/*.js"
				]
			},
			"tests": [
				{
					"name": "PHP",
					"command": "test:php:env",
					"changes": [
						"client/admin/config/*.json",
						"composer.lock",
						"includes/**/*.php",
						"patterns/**/*.php",
						"src/**/*.php",
						"templates/**/*.php",
						"tests/php/**/*.php",
						"tests/legacy/unit-tests/**/*.php",
						"tests/unit-tests/**/*.php"
					],
					"testEnv": {
						"start": "env:test"
					},
					"events": [
						"pull_request",
						"push"
					]
				},
				{
					"name": "PHP 8.0",
					"command": "test:php:env",
					"changes": [
						"client/admin/config/*.json",
						"composer.lock",
						"includes/**/*.php",
						"patterns/**/*.php",
						"src/**/*.php",
						"templates/**/*.php",
						"tests/php/**/*.php",
						"tests/legacy/unit-tests/**/*.php",
						"tests/unit-tests/**/*.php"
					],
					"testEnv": {
						"start": "env:test",
						"config": {
							"phpVersion": "8.0"
						}
					},
					"events": [
						"pull_request",
						"push"
					]
				},
				{
					"name": "PHP WP: latest - 1",
					"command": "test:php:env",
					"changes": [
						"client/admin/config/*.json",
						"composer.lock",
						"includes/**/*.php",
						"patterns/**/*.php",
						"src/**/*.php",
						"templates/**/*.php",
						"tests/php/**/*.php",
						"tests/legacy/unit-tests/**/*.php",
						"tests/unit-tests/**/*.php"
					],
					"testEnv": {
						"start": "env:test",
						"config": {
							"wpVersion": "latest-1"
						}
					},
					"events": [
						"pull_request",
						"push"
					]
				},
				{
					"name": "PHP WP: latest - 2",
					"command": "test:php:env",
					"changes": [
						"client/admin/config/*.json",
						"composer.lock",
						"includes/**/*.php",
						"patterns/**/*.php",
						"src/**/*.php",
						"templates/**/*.php",
						"tests/php/**/*.php",
						"tests/legacy/unit-tests/**/*.php",
						"tests/unit-tests/**/*.php"
					],
					"testEnv": {
						"start": "env:test",
						"config": {
							"wpVersion": "latest-2"
						}
					},
					"events": [
						"pull_request",
						"push"
					]
				},
				{
					"name": "PHP WP: nightly",
					"command": "test:php:env",
					"optional": true,
					"changes": [
						"client/admin/config/*.json",
						"composer.lock",
						"includes/**/*.php",
						"patterns/**/*.php",
						"src/**/*.php",
						"templates/**/*.php",
						"tests/php/**/*.php",
						"tests/legacy/unit-tests/**/*.php",
						"tests/unit-tests/**/*.php"
					],
					"testEnv": {
						"start": "env:test",
						"config": {
							"wpVersion": "nightly"
						}
					},
					"events": [
						"pull_request",
						"push"
					]
				},
				{
					"name": "Core e2e tests",
					"testType": "e2e",
					"command": "test:e2e:with-env default",
					"shardingArguments": [
						"--shard=1/5",
						"--shard=2/5",
						"--shard=3/5",
						"--shard=4/5",
						"--shard=5/5"
					],
					"changes": [
						"client/admin/config/*.json",
						"composer.lock",
						"includes/**/*.php",
						"patterns/**/*.php",
						"src/**/*.php",
						"templates/**/*.php",
						"tests/e2e-pw/**"
					],
					"testEnv": {
						"start": "env:test"
					},
					"events": [
						"pull_request",
						"push",
						"release-checks"
					]
				},
				{
					"name": "Core e2e tests - Gutenberg stable",
					"testType": "e2e",
					"command": "test:e2e:with-env gutenberg-stable",
					"shardingArguments": [
						"--shard=1/5",
						"--shard=2/5",
						"--shard=3/5",
						"--shard=4/5",
						"--shard=5/5"
					],
					"changes": [],
					"events": [
<<<<<<< HEAD
						"nightly-checks",
=======
						"daily-e2e",
>>>>>>> 7fb40ffc
						"release-checks"
					],
					"testEnv": {
						"start": "env:test"
					}
				},
				{
					"name": "Core e2e tests - Gutenberg nightly",
					"testType": "e2e",
					"command": "test:e2e:with-env gutenberg-nightly",
					"shardingArguments": [
						"--shard=1/5",
						"--shard=2/5",
						"--shard=3/5",
						"--shard=4/5",
						"--shard=5/5"
					],
					"changes": [],
					"events": [
<<<<<<< HEAD
						"nightly-checks",
=======
						"daily-e2e",
>>>>>>> 7fb40ffc
						"release-checks",
						"nightly-checks"
					],
					"testEnv": {
						"start": "env:test"
					}
				},
				{
					"name": "Core e2e tests - Woocommerce Payments",
					"testType": "e2e",
					"command": "test:e2e:with-env woocommerce-payments",
					"shardingArguments": [],
					"changes": [],
					"events": [
<<<<<<< HEAD
						"nightly-checks",
=======
						"daily-e2e",
>>>>>>> 7fb40ffc
						"release-checks"
					],
					"testEnv": {
						"start": "env:test"
					}
				},
				{
					"name": "Core e2e tests - Woocommerce Paypal Payments",
					"testType": "e2e",
					"command": "test:e2e:with-env woocommerce-paypal-payments",
					"shardingArguments": [],
					"changes": [],
					"events": [
<<<<<<< HEAD
						"nightly-checks",
=======
						"daily-e2e",
>>>>>>> 7fb40ffc
						"release-checks"
					],
					"testEnv": {
						"start": "env:test"
					}
				},
				{
					"name": "Core e2e tests - WooCommerce Shipping & Tax",
					"testType": "e2e",
					"command": "test:e2e:with-env woocommerce-services",
					"shardingArguments": [],
					"changes": [],
					"events": [
<<<<<<< HEAD
						"nightly-checks",
=======
						"daily-e2e",
>>>>>>> 7fb40ffc
						"release-checks"
					],
					"testEnv": {
						"start": "env:test"
					}
				},
				{
					"name": "Core e2e tests - HPOS disabled",
					"testType": "e2e",
					"command": "test:e2e:with-env default",
					"shardingArguments": [
						"--shard=1/5",
						"--shard=2/5",
						"--shard=3/5",
						"--shard=4/5",
						"--shard=5/5"
					],
					"events": [
						"push",
						"release-checks"
					],
					"changes": [
						"client/admin/config/*.json",
						"composer.lock",
						"includes/**/*.php",
						"patterns/**/*.php",
						"src/**/*.php",
						"templates/**/*.php",
						"tests/e2e-pw/**"
					],
					"testEnv": {
						"start": "env:test",
						"config": {
							"disableHpos": true
						}
					}
				},
				{
					"name": "Core e2e tests - PHP 8.1",
					"testType": "e2e",
					"command": "test:e2e:with-env default",
					"shardingArguments": [
						"--shard=1/5",
						"--shard=2/5",
						"--shard=3/5",
						"--shard=4/5",
						"--shard=5/5"
					],
					"changes": [],
					"testEnv": {
						"start": "env:test",
						"config": {
							"phpVersion": "8.1"
						}
					},
					"events": [
						"release-checks"
					]
				},
				{
					"name": "Core e2e tests - WP latest-1",
					"testType": "e2e",
					"command": "test:e2e:with-env default",
					"shardingArguments": [
						"--shard=1/5",
						"--shard=2/5",
						"--shard=3/5",
						"--shard=4/5",
						"--shard=5/5"
					],
					"changes": [],
					"testEnv": {
						"start": "env:test",
						"config": {
							"wpVersion": "latest-1"
						}
					},
					"events": [
						"release-checks"
					]
				},
				{
					"name": "Core API tests",
					"testType": "api",
					"command": "test:api-pw",
					"optional": false,
					"changes": [
						"client/admin/config/*.json",
						"composer.lock",
						"includes/**/*.php",
						"patterns/**/*.php",
						"src/**/*.php",
						"templates/**/*.php",
						"tests/api-core-tests/**",
						"tests/e2e-pw/bin/**"
					],
					"testEnv": {
						"start": "env:test"
					},
					"events": [
						"pull_request",
						"push"
					]
				},
				{
					"name": "Core API tests - HPOS disabled",
					"testType": "api",
					"command": "test:api-pw",
					"optional": false,
					"changes": [
						"client/admin/config/*.json",
						"composer.lock",
						"includes/**/*.php",
						"patterns/**/*.php",
						"src/**/*.php",
						"templates/**/*.php",
						"tests/api-core-tests/**",
						"tests/e2e-pw/bin/**"
					],
					"events": [
						"push"
					],
					"testEnv": {
						"start": "env:test",
						"config": {
							"disableHpos": true
						}
					}
				},
				{
					"name": "Core Performance tests (K6)",
					"testType": "performance",
					"command": "test:perf",
					"optional": true,
					"changes": [
						"client/admin/config/*.json",
						"composer.lock",
						"includes/**/*.php",
						"patterns/**/*.php",
						"src/**/*.php",
						"templates/**/*.php",
						"tests/performance/**"
					],
					"testEnv": {
						"start": "env:perf"
					},
					"events": [
						"pull_request",
						"push"
					]
				},
				{
					"name": "Metrics",
					"testType": "performance",
					"command": "test:metrics:ci",
					"optional": true,
					"changes": [
						"client/admin/config/*.json",
						"composer.lock",
						"includes/**/*.php",
						"patterns/**/*.php",
						"src/**/*.php",
						"templates/**/*.php",
						"templates/**/*.html",
						"tests/metrics/**"
					],
					"events": [
						"pull_request",
						"push"
					]
				}
			]
		}
	},
	"devDependencies": {
		"@babel/cli": "7.12.8",
		"@babel/core": "7.12.9",
		"@babel/preset-env": "7.12.7",
		"@babel/register": "7.12.1",
		"@playwright/test": "^1.40.1",
		"@typescript-eslint/eslint-plugin": "^5.62.0",
		"@typescript-eslint/experimental-utils": "^5.62.0",
		"@typescript-eslint/parser": "^5.62.0",
		"@woocommerce/admin-e2e-tests": "workspace:*",
		"@woocommerce/api": "workspace:*",
		"@woocommerce/api-core-tests": "workspace:*",
		"@woocommerce/e2e-core-tests": "workspace:*",
		"@woocommerce/e2e-environment": "workspace:*",
		"@woocommerce/e2e-utils": "workspace:*",
		"@woocommerce/eslint-plugin": "workspace:*",
		"@woocommerce/woocommerce-rest-api": "^1.0.1",
		"@wordpress/babel-plugin-import-jsx-pragma": "1.1.3",
		"@wordpress/babel-preset-default": "3.0.2",
		"@wordpress/e2e-test-utils-playwright": "wp-6.4",
		"@wordpress/env": "^9.0.7",
		"@wordpress/stylelint-config": "^21.36.0",
		"allure-commandline": "^2.25.0",
		"allure-playwright": "^2.9.2",
		"autoprefixer": "9.8.6",
		"axios": "^0.24.0",
		"babel-eslint": "10.1.0",
		"chai": "4.2.0",
		"chai-as-promised": "7.1.1",
		"config": "3.3.7",
		"cross-env": "6.0.3",
		"dotenv": "^10.0.0",
		"eslint": "^8.55.0",
		"eslint-config-wpcalypso": "5.0.0",
		"eslint-plugin-jest": "23.20.0",
		"eslint-plugin-playwright": "0.22.1",
		"istanbul": "1.0.0-alpha.2",
		"jest": "~27.5.1",
		"mocha": "7.2.0",
		"nodemon": "^3.0.2",
		"prettier": "npm:wp-prettier@^2.8.5",
		"stylelint": "^14.16.1",
		"typescript": "^5.3.3",
		"uuid": "^9.0.1",
		"webpack": "5.70.0",
		"webpack-cli": "3.3.12",
		"wireit": "0.14.3",
		"wp-textdomain": "1.0.1"
	},
	"engines": {
		"node": "^20.11.1",
		"pnpm": "^9.1.0"
	},
	"browserslist": [
		"> 0.1%",
		"ie 8",
		"ie 9"
	],
	"dependencies": {
		"@woocommerce/admin-library": "workspace:*",
		"@woocommerce/block-library": "workspace:*",
		"@woocommerce/classic-assets": "workspace:*",
		"@wordpress/browserslist-config": "wp-6.0",
		"buildkite-test-collector": "^1.7.1"
	},
	"nodemonConfig": {
		"delay": 2500,
		"watch": [
			"node_modules/@woocommerce/block-library/build",
			"node_modules/@woocommerce/block-library/blocks.ini",
			"node_modules/@woocommerce/classic-assets/build",
			"node_modules/@woocommerce/admin-library/build"
		],
		"ext": "js,css,php,json",
		"ignoreRoot": []
	},
	"wireit": {
		"build:project:copy-assets": {
			"command": "rm -rf assets/client/blocks assets/client/admin assets/js assets/css && cp -r ../woocommerce-admin/build assets/client/admin && cp -r client/legacy/build/js assets/js && cp -r client/legacy/build/css assets/css && cp -r ../woocommerce-blocks/build assets/client/blocks && cp -r ../woocommerce-blocks/blocks.ini blocks.ini",
			"dependencies": [
				"dependencyOutputs"
			]
		},
		"watch:build:project:copy-assets": {
			"command": "nodemon --exec \"pnpm run\" build:project",
			"service": true
		},
		"dependencyOutputs": {
			"allowUsuallyExcludedPaths": true,
			"files": [
				"node_modules/@woocommerce/eslint-plugin/configs",
				"node_modules/@woocommerce/eslint-plugin/rules",
				"node_modules/@woocommerce/eslint-plugin/index.js",
				"node_modules/@woocommerce/e2e-core-tests/build",
				"node_modules/@woocommerce/e2e-core-tests/build-module",
				"node_modules/@woocommerce/e2e-core-tests/test-data",
				"node_modules/@woocommerce/e2e-core-tests/core-tests-root.js",
				"node_modules/@woocommerce/e2e-core-tests/installFiles",
				"node_modules/@woocommerce/e2e-core-tests/CHANGELOG.md",
				"node_modules/@woocommerce/api/dist/",
				"node_modules/@woocommerce/admin-e2e-tests/build",
				"node_modules/@woocommerce/classic-assets/build",
				"node_modules/@woocommerce/block-library/build",
				"node_modules/@woocommerce/block-library/blocks.ini",
				"node_modules/@woocommerce/admin-library/build",
				"package.json",
				"!node_modules/@woocommerce/admin-e2e-tests/*.ts.map",
				"!node_modules/@woocommerce/admin-e2e-tests/*.tsbuildinfo",
				"!node_modules/@woocommerce/api/*.ts.map",
				"!node_modules/@woocommerce/api/*.tsbuildinfo",
				"!node_modules/@woocommerce/api/dist/**/__tests__/",
				"!node_modules/@woocommerce/api/dist/**/__mocks__/",
				"!node_modules/@woocommerce/api/dist/**/__snapshops__/",
				"!node_modules/@woocommerce/api/dist/**/__test_data__/"
			]
		}
	}
}<|MERGE_RESOLUTION|>--- conflicted
+++ resolved
@@ -265,11 +265,7 @@
 					],
 					"changes": [],
 					"events": [
-<<<<<<< HEAD
 						"nightly-checks",
-=======
-						"daily-e2e",
->>>>>>> 7fb40ffc
 						"release-checks"
 					],
 					"testEnv": {
@@ -289,11 +285,7 @@
 					],
 					"changes": [],
 					"events": [
-<<<<<<< HEAD
-						"nightly-checks",
-=======
 						"daily-e2e",
->>>>>>> 7fb40ffc
 						"release-checks",
 						"nightly-checks"
 					],
@@ -308,11 +300,7 @@
 					"shardingArguments": [],
 					"changes": [],
 					"events": [
-<<<<<<< HEAD
-						"nightly-checks",
-=======
 						"daily-e2e",
->>>>>>> 7fb40ffc
 						"release-checks"
 					],
 					"testEnv": {
@@ -326,11 +314,7 @@
 					"shardingArguments": [],
 					"changes": [],
 					"events": [
-<<<<<<< HEAD
-						"nightly-checks",
-=======
 						"daily-e2e",
->>>>>>> 7fb40ffc
 						"release-checks"
 					],
 					"testEnv": {
@@ -344,11 +328,7 @@
 					"shardingArguments": [],
 					"changes": [],
 					"events": [
-<<<<<<< HEAD
-						"nightly-checks",
-=======
 						"daily-e2e",
->>>>>>> 7fb40ffc
 						"release-checks"
 					],
 					"testEnv": {
