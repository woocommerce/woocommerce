{
	"name": "woocommerce",
	"title": "WooCommerce",
<<<<<<< HEAD
	"version": "8.3.0.51",
	"homepage": "https://woocommerce.com/",
=======
	"version": "8.3.0",
	"homepage": "https://woo.com/",
>>>>>>> aabee87c
	"repository": {
		"type": "git",
		"url": "https://github.com/woocommerce/woocommerce.git"
	},
	"license": "GPL-3.0+",
	"config": {
		"wp_org_slug": "woocommerce",
		"build_step": "pnpm run build:zip",
		"ci": {
			"name": "WP: latest",
			"customCommands": {
				"lint": "lint:php:changes:branch ${baseRef}",
				"test:php": "test:php:env"
			},
			"testEnvCommand": "env:test",
			"testEnvConfig": {
				"wpVersion": "latest"
			},
			"additionalTasks": [
				{
					"name": "PHP 8.0",
					"commandFilter": [
						"test:php"
					],
					"testEnvConfig": {
						"phpVersion": "8.0"
					}
				},
				{
					"name": "WP: nightly",
					"commandFilter": [
						"test:php"
					],
					"testEnvConfig": {
						"wpVersion": "nightly"
					}
				},
				{
					"name": "WP: latest-1",
					"commandFilter": [
						"test:php"
					],
					"testEnvConfig": {
						"wpVersion": "latest-1"
					}
				},
				{
					"name": "WP: latest-2",
					"commandFilter": [
						"test:php"
					],
					"testEnvConfig": {
						"wpVersion": "latest-2"
					}
				}
			]
		}
	},
	"scripts": {
		"e2e": "pnpm exec wc-e2e test:e2e",
		"turbo:test": "pnpm test:unit",
		"preinstall": "npx only-allow pnpm",
		"postinstall": "composer install",
		"changelog": "composer exec -- changelogger",
		"build": "pnpm -w exec turbo run turbo:build --filter=$npm_package_name",
		"test": "pnpm -w exec turbo run turbo:test --filter=$npm_package_name",
		"lint": "pnpm lint:php",
		"build:feature-config": "php bin/generate-feature-config.php",
		"build:zip": "./bin/build-zip.sh",
		"lint:fix": "pnpm lint:js:fix && pnpm lint:php:fix",
		"lint:php": "composer run-script phpcs",
		"lint:php:fix": "composer run-script phpcbf",
		"lint:php:changes": "composer run-script lint",
		"lint:php:changes:staged": "composer run-script lint-staged",
		"lint:php:changes:branch": "composer run-script lint-branch",
		"docker:down": "pnpm exec wc-e2e docker:down",
		"docker:ssh": "pnpm exec wc-e2e docker:ssh",
		"docker:up": "pnpm exec wc-e2e docker:up",
		"env:dev": "pnpm wp-env start --update",
		"update-wp-env": "php ./tests/e2e-pw/bin/update-wp-env.php",
		"env:test": "WP_ENV_LIFECYCLE_SCRIPT_AFTER_START='./tests/e2e-pw/bin/test-env-setup.sh' && pnpm run env:dev",
		"test:e2e-pw": "USE_WP_ENV=1 pnpm playwright test --config=tests/e2e-pw/playwright.config.js",
		"test:api-pw": "USE_WP_ENV=1 pnpm playwright test --config=tests/api-core-tests/playwright.config.js",
		"env:start": "pnpm wp-env start",
		"env:restart": "pnpm wp-env destroy && pnpm wp-env start --update",
		"env:stop": "pnpm wp-env stop",
		"env:test:cot": "WP_ENV_LIFECYCLE_SCRIPT_AFTER_START='ENABLE_HPOS=1 ./tests/e2e-pw/bin/test-env-setup.sh' && ENABLE_HPOS=1 pnpm run env:dev",
		"env:performance-init": "./tests/performance/bin/init-sample-products.sh",
		"env:down": "pnpm wp-env stop",
		"env:destroy": "pnpm wp-env destroy",
		"test:api": "API_TEST_REPORT_DIR=\"$PWD/tests/api\" pnpm exec wc-api-tests test api",
		"make:collection": "pnpm exec wc-api-tests make:collection",
		"e2e:debug": "pnpm exec wc-e2e test:e2e-debug",
		"e2e:dev": "pnpm exec wc-e2e test:e2e-dev",
		"test:env:start": "pnpm env:test",
		"test:php": "./vendor/bin/phpunit -c ./phpunit.xml",
		"test:php:env": "wp-env run --env-cwd='wp-content/plugins/woocommerce' tests-cli vendor/bin/phpunit -c phpunit.xml --verbose",
		"test:unit": "pnpm test:php",
		"test:unit:env": "pnpm test:php:env",
		"makepot": "composer run-script makepot",
		"packages:fix:textdomain": "node ./bin/package-update-textdomain.js"
	},
	"devDependencies": {
		"@babel/cli": "7.12.8",
		"@babel/core": "7.12.9",
		"@babel/preset-env": "7.12.7",
		"@babel/register": "7.12.1",
		"@playwright/test": "^1.38.1",
		"@typescript-eslint/eslint-plugin": "^5.54.0",
		"@typescript-eslint/experimental-utils": "^5.54.0",
		"@typescript-eslint/parser": "^5.54.0",
		"@woocommerce/admin-e2e-tests": "workspace:*",
		"@woocommerce/api": "workspace:*",
		"@woocommerce/api-core-tests": "workspace:*",
		"@woocommerce/e2e-core-tests": "workspace:*",
		"@woocommerce/e2e-environment": "workspace:*",
		"@woocommerce/e2e-utils": "workspace:*",
		"@woocommerce/eslint-plugin": "workspace:*",
		"@woocommerce/woocommerce-rest-api": "^1.0.1",
		"@wordpress/babel-plugin-import-jsx-pragma": "1.1.3",
		"@wordpress/babel-preset-default": "3.0.2",
		"@wordpress/env": "^8.2.0",
		"@wordpress/stylelint-config": "19.1.0",
		"allure-commandline": "^2.17.2",
		"allure-playwright": "^2.0.0-beta.16",
		"autoprefixer": "9.8.6",
		"axios": "^0.24.0",
		"babel-eslint": "10.1.0",
		"chai": "4.2.0",
		"chai-as-promised": "7.1.1",
		"config": "3.3.7",
		"cross-env": "6.0.3",
		"dotenv": "^10.0.0",
		"eslint": "^8.32.0",
		"eslint-config-wpcalypso": "5.0.0",
		"eslint-plugin-jest": "23.20.0",
		"istanbul": "1.0.0-alpha.2",
		"jest": "^27.5.1",
		"mocha": "7.2.0",
		"prettier": "npm:wp-prettier@^2.8.5",
		"stylelint": "^13.8.0",
		"typescript": "^5.1.6",
		"uuid": "^8.3.2",
		"webpack": "5.70.0",
		"webpack-cli": "3.3.12",
		"wp-textdomain": "1.0.1"
	},
	"lint-staged": {
		"*.php": [
			"php -d display_errors=1 -l",
			"composer run-script lint-staged"
		],
		"!(*min).js": [
			"eslint --fix"
		]
	},
	"engines": {
		"node": "^16.14.1",
		"pnpm": "^8.6.7"
	},
	"browserslist": [
		"> 0.1%",
		"ie 8",
		"ie 9"
	],
	"dependencies": {
		"@wordpress/browserslist-config": "wp-6.0"
	}
}<|MERGE_RESOLUTION|>--- conflicted
+++ resolved
@@ -1,13 +1,8 @@
 {
 	"name": "woocommerce",
 	"title": "WooCommerce",
-<<<<<<< HEAD
-	"version": "8.3.0.51",
-	"homepage": "https://woocommerce.com/",
-=======
 	"version": "8.3.0",
 	"homepage": "https://woo.com/",
->>>>>>> aabee87c
 	"repository": {
 		"type": "git",
 		"url": "https://github.com/woocommerce/woocommerce.git"
@@ -29,36 +24,28 @@
 			"additionalTasks": [
 				{
 					"name": "PHP 8.0",
-					"commandFilter": [
-						"test:php"
-					],
+					"commandFilter": [ "test:php" ],
 					"testEnvConfig": {
 						"phpVersion": "8.0"
 					}
 				},
 				{
 					"name": "WP: nightly",
-					"commandFilter": [
-						"test:php"
-					],
+					"commandFilter": [ "test:php" ],
 					"testEnvConfig": {
 						"wpVersion": "nightly"
 					}
 				},
 				{
 					"name": "WP: latest-1",
-					"commandFilter": [
-						"test:php"
-					],
+					"commandFilter": [ "test:php" ],
 					"testEnvConfig": {
 						"wpVersion": "latest-1"
 					}
 				},
 				{
 					"name": "WP: latest-2",
-					"commandFilter": [
-						"test:php"
-					],
+					"commandFilter": [ "test:php" ],
 					"testEnvConfig": {
 						"wpVersion": "latest-2"
 					}
