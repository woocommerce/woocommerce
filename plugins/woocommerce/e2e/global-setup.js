--- conflicted
+++ resolved
@@ -44,13 +44,6 @@
 
 	const browser = await chromium.launch();
 	const adminPage = await browser.newPage();
-<<<<<<< HEAD
-	await adminPage.goto( `${ baseURL }/wp-admin` );
-	await adminPage.fill( 'input[name="log"]', adminUsername );
-	await adminPage.fill( 'input[name="pwd"]', adminPassword );
-	await adminPage.click( 'text=Log In' );
-	await adminPage.context().storageState( { path: adminState } );
-=======
 	const customerPage = await browser.newPage();
 
 	// Sign in as admin user and save state
@@ -59,8 +52,8 @@
 		try {
 			console.log( 'Trying to log-in as admin...' );
 			await adminPage.goto( `${ baseURL }/wp-admin` );
-			await adminPage.fill( 'input[name="log"]', 'admin' );
-			await adminPage.fill( 'input[name="pwd"]', 'password' );
+			await adminPage.fill( 'input[name="log"]', adminUsername );
+			await adminPage.fill( 'input[name="pwd"]', adminPassword );
 			await adminPage.click( 'text=Log In' );
 			await adminPage.goto( `${ baseURL }/wp-admin` );
 			await expect( adminPage.locator( 'div.wrap > h1' ) ).toHaveText(
@@ -86,7 +79,6 @@
 		);
 		process.exit( 1 );
 	}
->>>>>>> 844faf2f
 
 	// While we're here, let's add a consumer token for API access
 	// This step was failing occasionally, and globalsetup doesn't retry, so make it retry
