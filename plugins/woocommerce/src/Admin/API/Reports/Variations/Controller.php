<?php
/**
 * REST API Reports products controller
 *
 * Handles requests to the /reports/products endpoint.
 */

namespace Automattic\WooCommerce\Admin\API\Reports\Variations;

defined( 'ABSPATH' ) || exit;

use Automattic\WooCommerce\Admin\API\Reports\ExportableInterface;
use Automattic\WooCommerce\Admin\API\Reports\ExportableTraits;
use Automattic\WooCommerce\Admin\API\Reports\GenericController;
use Automattic\WooCommerce\Admin\API\Reports\GenericQuery;
use Automattic\WooCommerce\Admin\API\Reports\OrderAwareControllerTrait;


/**
 * REST API Reports products controller class.
 *
 * @internal
 * @extends GenericController
 */
class Controller extends GenericController implements ExportableInterface {

	// The controller does not use this trait. It's here for API backward compatibility.
	use OrderAwareControllerTrait;

	/**
	 * Exportable traits.
	 */
	use ExportableTraits;

	/**
	 * Route base.
	 *
	 * @var string
	 */
	protected $rest_base = 'reports/variations';

	/**
	 * Mapping between external parameter name and name used in query class.
	 *
	 * @var array
	 */
	protected $param_mapping = array(
		'variations' => 'variation_includes',
		'products'   => 'product_includes',
	);

	/**
	 * Get data from `'variations'` GenericQuery.
	 *
	 * @override GenericController::get_datastore_data()
	 *
	 * @param array $query_args Query arguments.
	 * @return mixed Results from the data store.
	 */
	protected function get_datastore_data( $query_args = array() ) {
		$query = new GenericQuery( $query_args, 'variations' );
		return $query->get_data();
	}

	/**
	 * Prepare a report data item for serialization.
	 *
	 * @param array           $report  Report data item as returned from Data Store.
	 * @param WP_REST_Request $request Request object.
	 * @return WP_REST_Response
	 */
	public function prepare_item_for_response( $report, $request ) {
		// Wrap the data in a response object.
		$response = parent::prepare_item_for_response( $report, $request );

		$response->add_links( $this->prepare_links( $report ) );

		/**
		 * Filter a report returned from the API.
		 *
		 * Allows modification of the report data right before it is returned.
		 *
		 * @since 6.5.0
		 *
		 * @param WP_REST_Response $response The response object.
		 * @param object           $report   The original report object.
		 * @param WP_REST_Request  $request  Request used to generate the response.
		 */
		return apply_filters( 'woocommerce_rest_prepare_report_variations', $response, $report, $request );
	}

	/**
	 * Maps query arguments from the REST request.
	 *
	 * @param array $request Request array.
	 * @return array
	 */
	protected function prepare_reports_query( $request ) {
		$args = array();
		/**
		 * Experimental: Filter the list of parameters provided when querying data from the data store.
		 *
		 * @ignore
		 *
		 * @param array $collection_params List of parameters.
		 *
		 * @since 6.5.0
		 */
		$collection_params = apply_filters(
			'experimental_woocommerce_analytics_variations_collection_params',
			$this->get_collection_params()
		);
		$registered        = array_keys( $collection_params );
		foreach ( $registered as $param_name ) {
			if ( isset( $request[ $param_name ] ) ) {
				if ( isset( $this->param_mapping[ $param_name ] ) ) {
					$args[ $this->param_mapping[ $param_name ] ] = $request[ $param_name ];
				} else {
					$args[ $param_name ] = $request[ $param_name ];
				}
			}
		}
		return $args;
	}

	/**
	 * Prepare links for the request.
	 *
	 * @param array $object Object data.
	 * @return array        Links for the given post.
	 */
	protected function prepare_links( $object ) {
		$links = array(
			'product'   => array(
				'href' => rest_url( sprintf( '/%s/%s/%d', $this->namespace, 'products', $object['product_id'] ) ),
			),
			'variation' => array(
				'href' => rest_url( sprintf( '/%s/%s/%d/%s/%d', $this->namespace, 'products', $object['product_id'], 'variation', $object['variation_id'] ) ),
			),
		);

		return $links;
	}

	/**
	 * Get the Report's schema, conforming to JSON Schema.
	 *
	 * @return array
	 */
	public function get_item_schema() {
		$schema = array(
			'$schema'    => 'http://json-schema.org/draft-04/schema#',
			'title'      => 'report_varitations',
			'type'       => 'object',
			'properties' => array(
				'product_id'    => array(
					'type'        => 'integer',
					'readonly'    => true,
					'context'     => array( 'view', 'edit' ),
					'description' => __( 'Product ID.', 'woocommerce' ),
				),
				'variation_id'  => array(
					'type'        => 'integer',
					'readonly'    => true,
					'context'     => array( 'view', 'edit' ),
					'description' => __( 'Product ID.', 'woocommerce' ),
				),
				'items_sold'    => array(
					'type'        => 'integer',
					'readonly'    => true,
					'context'     => array( 'view', 'edit' ),
					'description' => __( 'Number of items sold.', 'woocommerce' ),
				),
				'net_revenue'   => array(
					'type'        => 'number',
					'readonly'    => true,
					'context'     => array( 'view', 'edit' ),
					'description' => __( 'Total Net sales of all items sold.', 'woocommerce' ),
				),
				'orders_count'  => array(
					'type'        => 'integer',
					'readonly'    => true,
					'context'     => array( 'view', 'edit' ),
					'description' => __( 'Number of orders product appeared in.', 'woocommerce' ),
				),
				'extended_info' => array(
					'name'             => array(
						'type'        => 'string',
						'readonly'    => true,
						'context'     => array( 'view', 'edit' ),
						'description' => __( 'Product name.', 'woocommerce' ),
					),
					'price'            => array(
						'type'        => 'number',
						'readonly'    => true,
						'context'     => array( 'view', 'edit' ),
						'description' => __( 'Product price.', 'woocommerce' ),
					),
					'image'            => array(
						'type'        => 'string',
						'readonly'    => true,
						'context'     => array( 'view', 'edit' ),
						'description' => __( 'Product image.', 'woocommerce' ),
					),
					'permalink'        => array(
						'type'        => 'string',
						'readonly'    => true,
						'context'     => array( 'view', 'edit' ),
						'description' => __( 'Product link.', 'woocommerce' ),
					),
					'attributes'       => array(
						'type'        => 'array',
						'readonly'    => true,
						'context'     => array( 'view', 'edit' ),
						'description' => __( 'Product attributes.', 'woocommerce' ),
					),
					'stock_status'     => array(
						'type'        => 'string',
						'readonly'    => true,
						'context'     => array( 'view', 'edit' ),
						'description' => __( 'Product inventory status.', 'woocommerce' ),
					),
					'stock_quantity'   => array(
						'type'        => 'integer',
						'readonly'    => true,
						'context'     => array( 'view', 'edit' ),
						'description' => __( 'Product inventory quantity.', 'woocommerce' ),
					),
					'low_stock_amount' => array(
						'type'        => 'integer',
						'readonly'    => true,
						'context'     => array( 'view', 'edit' ),
						'description' => __( 'Product inventory threshold for low stock.', 'woocommerce' ),
					),
				),
			),
		);

		return $this->add_additional_fields_schema( $schema );
	}

	/**
	 * Get the query params for collections.
	 *
	 * @return array
	 */
	public function get_collection_params() {
		$params                      = parent::get_collection_params();
		$params['orderby']['enum']   = array(
			'date',
			'net_revenue',
			'orders_count',
			'items_sold',
			'sku',
		);
		$params['match']             = array(
			'description'       => __( 'Indicates whether all the conditions should be true for the resulting set, or if any one of them is sufficient. Match affects the following parameters: status_is, status_is_not, product_includes, product_excludes, coupon_includes, coupon_excludes, customer, categories', 'woocommerce' ),
			'type'              => 'string',
			'default'           => 'all',
			'enum'              => array(
				'all',
				'any',
			),
			'validate_callback' => 'rest_validate_request_arg',
		);
<<<<<<< HEAD
		$params['order']               = array(
			'description'       => __( 'Order sort attribute ascending or descending.', 'woocommerce' ),
			'type'              => 'string',
			'default'           => 'desc',
			'enum'              => array( 'asc', 'desc' ),
			'validate_callback' => 'rest_validate_request_arg',
		);
		$params['orderby']             = array(
			'description'       => __( 'Sort collection by object attribute.', 'woocommerce' ),
			'type'              => 'string',
			'default'           => 'date',
			/**
			 * Filter to add or remove orderby params.
			 *
			 * @param array $orderby_enum Array of params permitted for orderby.
			 *
			 * @since 9.2.0
			 */
			'enum'              => apply_filters(
				'woocommerce_report_variations_orderby_params',
				array(
					'date',
					'net_revenue',
					'orders_count',
					'items_sold',
					'sku',
				)
			),
			'validate_callback' => 'rest_validate_request_arg',
		);
		$params['product_includes']    = array(
=======
		$params['product_includes']  = array(
>>>>>>> 0f7773dd
			'description'       => __( 'Limit result set to items that have the specified parent product(s).', 'woocommerce' ),
			'type'              => 'array',
			'items'             => array(
				'type' => 'integer',
			),
			'default'           => array(),
			'sanitize_callback' => 'wp_parse_id_list',
			'validate_callback' => 'rest_validate_request_arg',
		);
		$params['product_excludes']  = array(
			'description'       => __( 'Limit result set to items that don\'t have the specified parent product(s).', 'woocommerce' ),
			'type'              => 'array',
			'items'             => array(
				'type' => 'integer',
			),
			'default'           => array(),
			'validate_callback' => 'rest_validate_request_arg',
			'sanitize_callback' => 'wp_parse_id_list',
		);
		$params['variations']        = array(
			'description'       => __( 'Limit result to items with specified variation ids.', 'woocommerce' ),
			'type'              => 'array',
			'sanitize_callback' => 'wp_parse_id_list',
			'validate_callback' => 'rest_validate_request_arg',
			'items'             => array(
				'type' => 'integer',
			),
		);
		$params['extended_info']     = array(
			'description'       => __( 'Add additional piece of info about each variation to the report.', 'woocommerce' ),
			'type'              => 'boolean',
			'default'           => false,
			'sanitize_callback' => 'wc_string_to_bool',
			'validate_callback' => 'rest_validate_request_arg',
		);
		$params['attribute_is']      = array(
			'description'       => __( 'Limit result set to variations that include the specified attributes.', 'woocommerce' ),
			'type'              => 'array',
			'items'             => array(
				'type' => 'array',
			),
			'default'           => array(),
			'validate_callback' => 'rest_validate_request_arg',
		);
		$params['attribute_is_not']  = array(
			'description'       => __( 'Limit result set to variations that don\'t include the specified attributes.', 'woocommerce' ),
			'type'              => 'array',
			'items'             => array(
				'type' => 'array',
			),
			'default'           => array(),
			'validate_callback' => 'rest_validate_request_arg',
		);
		$params['category_includes'] = array(
			'description'       => __( 'Limit result set to variations in the specified categories.', 'woocommerce' ),
			'type'              => 'array',
			'sanitize_callback' => 'wp_parse_id_list',
			'validate_callback' => 'rest_validate_request_arg',
			'items'             => array(
				'type' => 'integer',
			),
		);
		$params['category_excludes'] = array(
			'description'       => __( 'Limit result set to variations not in the specified categories.', 'woocommerce' ),
			'type'              => 'array',
			'sanitize_callback' => 'wp_parse_id_list',
			'validate_callback' => 'rest_validate_request_arg',
			'items'             => array(
				'type' => 'integer',
			),
		);
		$params['products']          = array(
			'description'       => __( 'Limit result to items with specified product ids.', 'woocommerce' ),
			'type'              => 'array',
			'sanitize_callback' => 'wp_parse_id_list',
			'validate_callback' => 'rest_validate_request_arg',
			'items'             => array(
				'type' => 'integer',
			),
		);

		return $params;
	}

	/**
	 * Get stock status column export value.
	 *
	 * @param array $status Stock status from report row.
	 * @return string
	 */
	protected function get_stock_status( $status ) {
		$statuses = wc_get_product_stock_status_options();

		return isset( $statuses[ $status ] ) ? $statuses[ $status ] : '';
	}

	/**
	 * Get the column names for export.
	 *
	 * @return array Key value pair of Column ID => Label.
	 */
	public function get_export_columns() {
		$export_columns = array(
			'product_name' => __( 'Product / Variation title', 'woocommerce' ),
			'sku'          => __( 'SKU', 'woocommerce' ),
			'items_sold'   => __( 'Items sold', 'woocommerce' ),
			'net_revenue'  => __( 'N. Revenue', 'woocommerce' ),
			'orders_count' => __( 'Orders', 'woocommerce' ),
		);

		if ( 'yes' === get_option( 'woocommerce_manage_stock' ) ) {
			$export_columns['stock_status'] = __( 'Status', 'woocommerce' );
			$export_columns['stock']        = __( 'Stock', 'woocommerce' );
		}

		return $export_columns;
	}

	/**
	 * Get the column values for export.
	 *
	 * @param array $item Single report item/row.
	 * @return array Key value pair of Column ID => Row Value.
	 */
	public function prepare_item_for_export( $item ) {
		$export_item = array(
			'product_name' => $item['extended_info']['name'],
			'sku'          => $item['extended_info']['sku'],
			'items_sold'   => $item['items_sold'],
			'net_revenue'  => self::csv_number_format( $item['net_revenue'] ),
			'orders_count' => $item['orders_count'],
		);

		if ( 'yes' === get_option( 'woocommerce_manage_stock' ) ) {
			$export_item['stock_status'] = $this->get_stock_status( $item['extended_info']['stock_status'] );
			$export_item['stock']        = $item['extended_info']['stock_quantity'];
		}

		return $export_item;
	}
}<|MERGE_RESOLUTION|>--- conflicted
+++ resolved
@@ -263,41 +263,7 @@
 			),
 			'validate_callback' => 'rest_validate_request_arg',
 		);
-<<<<<<< HEAD
-		$params['order']               = array(
-			'description'       => __( 'Order sort attribute ascending or descending.', 'woocommerce' ),
-			'type'              => 'string',
-			'default'           => 'desc',
-			'enum'              => array( 'asc', 'desc' ),
-			'validate_callback' => 'rest_validate_request_arg',
-		);
-		$params['orderby']             = array(
-			'description'       => __( 'Sort collection by object attribute.', 'woocommerce' ),
-			'type'              => 'string',
-			'default'           => 'date',
-			/**
-			 * Filter to add or remove orderby params.
-			 *
-			 * @param array $orderby_enum Array of params permitted for orderby.
-			 *
-			 * @since 9.2.0
-			 */
-			'enum'              => apply_filters(
-				'woocommerce_report_variations_orderby_params',
-				array(
-					'date',
-					'net_revenue',
-					'orders_count',
-					'items_sold',
-					'sku',
-				)
-			),
-			'validate_callback' => 'rest_validate_request_arg',
-		);
-		$params['product_includes']    = array(
-=======
 		$params['product_includes']  = array(
->>>>>>> 0f7773dd
 			'description'       => __( 'Limit result set to items that have the specified parent product(s).', 'woocommerce' ),
 			'type'              => 'array',
 			'items'             => array(
