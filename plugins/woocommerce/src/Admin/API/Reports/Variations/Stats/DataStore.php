<?php
/**
 * API\Reports\Products\Stats\DataStore class file.
 */

namespace Automattic\WooCommerce\Admin\API\Reports\Variations\Stats;

defined( 'ABSPATH' ) || exit;

use Automattic\WooCommerce\Admin\API\Reports\Variations\DataStore as VariationsDataStore;
use Automattic\WooCommerce\Admin\API\Reports\DataStoreInterface;
use Automattic\WooCommerce\Admin\API\Reports\TimeInterval;
use Automattic\WooCommerce\Admin\API\Reports\StatsDataStoreTrait;

/**
 * API\Reports\Variations\Stats\DataStore.
 */
class DataStore extends VariationsDataStore implements DataStoreInterface {
	use StatsDataStoreTrait;

	/**
	 * Mapping columns to data type to return correct response types.
	 *
	 * @override VariationsDataStore::$column_types
	 *
	 * @var array
	 */
	protected $column_types = array(
		'items_sold'       => 'intval',
		'net_revenue'      => 'floatval',
		'orders_count'     => 'intval',
		'variations_count' => 'intval',
	);

	/**
	 * Cache identifier.
	 *
	 * @override VariationsDataStore::$cache_key
	 *
	 * @var string
	 */
	protected $cache_key = 'variations_stats';

	/**
	 * Data store context used to pass to filters.
	 *
	 * @override VariationsDataStore::$context
	 *
	 * @var string
	 */
	protected $context = 'variations_stats';

	/**
	 * Assign report columns once full table name has been assigned.
	 *
	 * @override VariationsDataStore::assign_report_columns()
	 */
	protected function assign_report_columns() {
		$table_name           = self::get_db_table_name();
		$this->report_columns = array(
			'items_sold'       => 'SUM(product_qty) as items_sold',
			'net_revenue'      => 'SUM(product_net_revenue) AS net_revenue',
			'orders_count'     => "COUNT( DISTINCT ( CASE WHEN product_gross_revenue >= 0 THEN {$table_name}.order_id END ) ) as orders_count",
			'variations_count' => 'COUNT(DISTINCT variation_id) as variations_count',
		);
	}

	/**
	 * Updates the database query with parameters used for Products Stats report: categories and order status.
	 *
	 * @param array $query_args       Query arguments supplied by the user.
	 */
	protected function update_sql_query_params( $query_args ) {
		global $wpdb;

		$products_where_clause      = '';
		$products_from_clause       = '';
		$where_subquery             = array();
		$order_product_lookup_table = self::get_db_table_name();
		$order_item_meta_table      = $wpdb->prefix . 'woocommerce_order_itemmeta';

		$included_products = $this->get_included_products( $query_args );
		if ( $included_products ) {
			$products_where_clause .= " AND {$order_product_lookup_table}.product_id IN ({$included_products})";
		}

		$excluded_products = $this->get_excluded_products( $query_args );
		if ( $excluded_products ) {
			$products_where_clause .= "AND {$order_product_lookup_table}.product_id NOT IN ({$excluded_products})";
		}

		$included_variations = $this->get_included_variations( $query_args );
		if ( $included_variations ) {
			$products_where_clause .= " AND {$order_product_lookup_table}.variation_id IN ({$included_variations})";
		} elseif ( $this->should_exclude_simple_products( $query_args ) ) {
			$products_where_clause .= " AND {$order_product_lookup_table}.variation_id != 0";
		}

		$order_status_filter = $this->get_status_subquery( $query_args );
		if ( $order_status_filter ) {
			$products_from_clause  .= " JOIN {$wpdb->prefix}wc_order_stats ON {$order_product_lookup_table}.order_id = {$wpdb->prefix}wc_order_stats.order_id";
			$products_where_clause .= " AND ( {$order_status_filter} )";
		}

		$attribute_order_items_subquery = $this->get_order_item_by_attribute_subquery( $query_args );
		if ( $attribute_order_items_subquery ) {
			// JOIN on product lookup if we haven't already.
			if ( ! $order_status_filter ) {
				$products_from_clause .= " JOIN {$wpdb->prefix}wc_order_stats ON {$order_product_lookup_table}.order_id = {$wpdb->prefix}wc_order_stats.order_id";
			}

			// Add subquery for matching attributes to WHERE.
			$products_where_clause .= $attribute_order_items_subquery;
		}

		if ( 0 < count( $where_subquery ) ) {
			$operator               = $this->get_match_operator( $query_args );
			$products_where_clause .= 'AND (' . implode( " {$operator} ", $where_subquery ) . ')';
		}

		$this->add_time_period_sql_params( $query_args, $order_product_lookup_table );
		$this->total_query->add_sql_clause( 'where', $products_where_clause );
		$this->total_query->add_sql_clause( 'join', $products_from_clause );

		$this->add_intervals_sql_params( $query_args, $order_product_lookup_table );
		$this->interval_query->add_sql_clause( 'where', $products_where_clause );
		$this->interval_query->add_sql_clause( 'join', $products_from_clause );
		$this->interval_query->add_sql_clause( 'select', $this->get_sql_clause( 'select' ) . ' AS time_interval' );
	}

	/**
	 * Returns if simple products should be excluded from the report.
	 *
	 * @internal
	 *
	 * @param array $query_args Query parameters.
	 *
	 * @return boolean
	 */
	protected function should_exclude_simple_products( array $query_args ) {
		return apply_filters( 'experimental_woocommerce_analytics_variations_stats_should_exclude_simple_products', true, $query_args );
	}

	/**
	 * Get the default query arguments to be used by get_data().
	 * These defaults are only partially applied when used via REST API, as that has its own defaults.
	 *
	 * @override VariationsDataStore::get_default_query_vars()
	 *
	 * @return array Query parameters.
	 */
	public function get_default_query_vars() {
		$defaults                      = parent::get_default_query_vars();
		$defaults['category_includes'] = array();
		$defaults['interval']          = 'week';
		unset( $defaults['extended_info'] );

		return $defaults;
	}

	/**
	 * Returns the report data based on normalized parameters.
	 * Will be called by `get_data` if there is no data in cache.
	 *
	 * @override VariationsDataStore::get_noncached_stats_data()
	 *
	 * @see get_data
	 * @see get_noncached_stats_data
	 * @param array    $query_args Query parameters.
	 * @param array    $params                  Query limit parameters.
	 * @param stdClass $data                    Reference to the data object to fill.
	 * @param int      $expected_interval_count Number of expected intervals.
	 * @return stdClass|WP_Error Data object `{ totals: *, intervals: array, total: int, pages: int, page_no: int }`, or error.
	 */
	public function get_noncached_stats_data( $query_args, $params, &$data, $expected_interval_count ) {
		global $wpdb;

		$table_name = self::get_db_table_name();

		$this->initialize_queries();

		$selections = $this->selected_columns( $query_args );

		$this->update_sql_query_params( $query_args );
		$this->get_limit_sql_params( $query_args );
		$this->interval_query->add_sql_clause( 'where_time', $this->get_sql_clause( 'where_time' ) );

		/* phpcs:disable WordPress.DB.PreparedSQL.NotPrepared */
		$db_intervals = $wpdb->get_col(
			$this->interval_query->get_query_statement()
		);
		/* phpcs:enable */

<<<<<<< HEAD
			$intervals = array();
			$this->update_intervals_sql_params( $query_args, $db_interval_count, $expected_interval_count, $table_name );
			$this->total_query->add_sql_clause( 'select', $selections );
			$this->total_query->add_sql_clause( 'where_time', $this->get_sql_clause( 'where_time' ) );

			/* phpcs:disable WordPress.DB.PreparedSQL.NotPrepared */
			$totals = $wpdb->get_results(
				$this->total_query->get_query_statement(),
				ARRAY_A
			);
			/* phpcs:enable */

			// phpcs:disable Generic.Commenting.Todo.TaskFound
			// @todo remove these assignments when refactoring segmenter classes to use query objects.
			$totals_query          = array(
				'from_clause'       => $this->total_query->get_sql_clause( 'join' ),
				'where_time_clause' => $this->total_query->get_sql_clause( 'where_time' ),
				'where_clause'      => $this->total_query->get_sql_clause( 'where' ),
			);
			$intervals_query       = array(
				'select_clause'     => $this->get_sql_clause( 'select' ),
				'from_clause'       => $this->interval_query->get_sql_clause( 'join' ),
				'where_time_clause' => $this->interval_query->get_sql_clause( 'where_time' ),
				'where_clause'      => $this->interval_query->get_sql_clause( 'where' ),
				'order_by'          => $this->get_sql_clause( 'order_by' ),
				'limit'             => $this->get_sql_clause( 'limit' ),
			);
			$segmenter             = new Segmenter( $query_args, $this->report_columns );
			$totals[0]['segments'] = $segmenter->get_totals_segments( $totals_query, $table_name );

			if ( null === $totals ) {
				return new \WP_Error( 'woocommerce_analytics_variations_stats_result_failed', __( 'Sorry, fetching revenue data failed.', 'woocommerce' ) );
			}
=======
		$db_interval_count = count( $db_intervals );
>>>>>>> 63f96eb5

		$intervals = array();
		$this->update_intervals_sql_params( $query_args, $db_interval_count, $expected_interval_count, $table_name );
		$this->total_query->add_sql_clause( 'select', $selections );
		$this->total_query->add_sql_clause( 'where_time', $this->get_sql_clause( 'where_time' ) );

		/* phpcs:disable WordPress.DB.PreparedSQL.NotPrepared */
		$totals = $wpdb->get_results(
			$this->total_query->get_query_statement(),
			ARRAY_A
		);
		/* phpcs:enable */

		// phpcs:ignore Generic.Commenting.Todo.TaskFound
		// @todo remove these assignements when refactoring segmenter classes to use query objects.
		$totals_query          = array(
			'from_clause'       => $this->total_query->get_sql_clause( 'join' ),
			'where_time_clause' => $this->total_query->get_sql_clause( 'where_time' ),
			'where_clause'      => $this->total_query->get_sql_clause( 'where' ),
		);
		$intervals_query       = array(
			'select_clause'     => $this->get_sql_clause( 'select' ),
			'from_clause'       => $this->interval_query->get_sql_clause( 'join' ),
			'where_time_clause' => $this->interval_query->get_sql_clause( 'where_time' ),
			'where_clause'      => $this->interval_query->get_sql_clause( 'where' ),
			'order_by'          => $this->get_sql_clause( 'order_by' ),
			'limit'             => $this->get_sql_clause( 'limit' ),
		);
		$segmenter             = new Segmenter( $query_args, $this->report_columns );
		$totals[0]['segments'] = $segmenter->get_totals_segments( $totals_query, $table_name );

		if ( null === $totals ) {
			return new \WP_Error( 'woocommerce_analytics_variations_stats_result_failed', __( 'Sorry, fetching revenue data failed.', 'woocommerce' ) );
		}

		$this->interval_query->add_sql_clause( 'order_by', $this->get_sql_clause( 'order_by' ) );
		$this->interval_query->add_sql_clause( 'limit', $this->get_sql_clause( 'limit' ) );
		$this->interval_query->add_sql_clause( 'select', ", MAX({$table_name}.date_created) AS datetime_anchor" );
		if ( '' !== $selections ) {
			$this->interval_query->add_sql_clause( 'select', ', ' . $selections );
		}

		/* phpcs:disable WordPress.DB.PreparedSQL.NotPrepared */
		$intervals = $wpdb->get_results(
			$this->interval_query->get_query_statement(),
			ARRAY_A
		);
		/* phpcs:enable */

		if ( null === $intervals ) {
			return new \WP_Error( 'woocommerce_analytics_variations_stats_result_failed', __( 'Sorry, fetching revenue data failed.', 'woocommerce' ) );
		}

		$totals = (object) $this->cast_numbers( $totals[0] );

		$data->totals    = $totals;
		$data->intervals = $intervals;

		if ( TimeInterval::intervals_missing( $expected_interval_count, $db_interval_count, $params['per_page'], $query_args['page'], $query_args['order'], $query_args['orderby'], count( $intervals ) ) ) {
			$this->fill_in_missing_intervals( $db_intervals, $query_args['adj_after'], $query_args['adj_before'], $query_args['interval'], $data );
			$this->sort_intervals( $data, $query_args['orderby'], $query_args['order'] );
			$this->remove_extra_records( $data, $query_args['page'], $params['per_page'], $db_interval_count, $expected_interval_count, $query_args['orderby'], $query_args['order'] );
		} else {
			$this->update_interval_boundary_dates( $query_args['after'], $query_args['before'], $query_args['interval'], $data->intervals );
		}
		$segmenter->add_intervals_segments( $data, $intervals_query, $table_name );

		return $data;
	}

	/**
	 * Normalizes order_by clause to match to SQL query.
	 *
	 * @override VariationsDataStore::normalize_order_by()
	 *
	 * @param string $order_by Order by option requeste by user.
	 * @return string
	 */
	protected function normalize_order_by( $order_by ) {
		if ( 'date' === $order_by ) {
			return 'time_interval';
		}

		return $order_by;
	}
}<|MERGE_RESOLUTION|>--- conflicted
+++ resolved
@@ -191,43 +191,7 @@
 		);
 		/* phpcs:enable */
 
-<<<<<<< HEAD
-			$intervals = array();
-			$this->update_intervals_sql_params( $query_args, $db_interval_count, $expected_interval_count, $table_name );
-			$this->total_query->add_sql_clause( 'select', $selections );
-			$this->total_query->add_sql_clause( 'where_time', $this->get_sql_clause( 'where_time' ) );
-
-			/* phpcs:disable WordPress.DB.PreparedSQL.NotPrepared */
-			$totals = $wpdb->get_results(
-				$this->total_query->get_query_statement(),
-				ARRAY_A
-			);
-			/* phpcs:enable */
-
-			// phpcs:disable Generic.Commenting.Todo.TaskFound
-			// @todo remove these assignments when refactoring segmenter classes to use query objects.
-			$totals_query          = array(
-				'from_clause'       => $this->total_query->get_sql_clause( 'join' ),
-				'where_time_clause' => $this->total_query->get_sql_clause( 'where_time' ),
-				'where_clause'      => $this->total_query->get_sql_clause( 'where' ),
-			);
-			$intervals_query       = array(
-				'select_clause'     => $this->get_sql_clause( 'select' ),
-				'from_clause'       => $this->interval_query->get_sql_clause( 'join' ),
-				'where_time_clause' => $this->interval_query->get_sql_clause( 'where_time' ),
-				'where_clause'      => $this->interval_query->get_sql_clause( 'where' ),
-				'order_by'          => $this->get_sql_clause( 'order_by' ),
-				'limit'             => $this->get_sql_clause( 'limit' ),
-			);
-			$segmenter             = new Segmenter( $query_args, $this->report_columns );
-			$totals[0]['segments'] = $segmenter->get_totals_segments( $totals_query, $table_name );
-
-			if ( null === $totals ) {
-				return new \WP_Error( 'woocommerce_analytics_variations_stats_result_failed', __( 'Sorry, fetching revenue data failed.', 'woocommerce' ) );
-			}
-=======
 		$db_interval_count = count( $db_intervals );
->>>>>>> 63f96eb5
 
 		$intervals = array();
 		$this->update_intervals_sql_params( $query_args, $db_interval_count, $expected_interval_count, $table_name );
