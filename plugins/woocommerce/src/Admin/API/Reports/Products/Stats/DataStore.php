<?php
/**
 * API\Reports\Products\Stats\DataStore class file.
 */

namespace Automattic\WooCommerce\Admin\API\Reports\Products\Stats;

defined( 'ABSPATH' ) || exit;

use Automattic\WooCommerce\Admin\API\Reports\Products\DataStore as ProductsDataStore;
use Automattic\WooCommerce\Admin\API\Reports\DataStore as ReportsDataStore;
use Automattic\WooCommerce\Admin\API\Reports\DataStoreInterface;
use Automattic\WooCommerce\Admin\API\Reports\TimeInterval;
use Automattic\WooCommerce\Admin\API\Reports\StatsDataStoreTrait;

/**
 * API\Reports\Products\Stats\DataStore.
 */
class DataStore extends ProductsDataStore implements DataStoreInterface {
	use StatsDataStoreTrait;

	/**
	 * Mapping columns to data type to return correct response types.
	 *
	 * @override ProductsDataStore::$column_types
	 *
	 * @var array
	 */
	protected $column_types = array(
		'date_start'       => 'strval',
		'date_end'         => 'strval',
		'product_id'       => 'intval',
		'items_sold'       => 'intval',
		'net_revenue'      => 'floatval',
		'orders_count'     => 'intval',
		'products_count'   => 'intval',
		'variations_count' => 'intval',
	);

	/**
	 * Cache identifier.
	 *
	 * @override ProductsDataStore::$cache_key
	 *
	 * @var string
	 */
	protected $cache_key = 'products_stats';

	/**
	 * Data store context used to pass to filters.
	 *
	 * @override ProductsDataStore::$context
	 *
	 * @var string
	 */
	protected $context = 'products_stats';

	/**
	 * Assign report columns once full table name has been assigned.
	 *
	 * @override ProductsDataStore::assign_report_columns()
	 */
	protected function assign_report_columns() {
		$table_name           = self::get_db_table_name();
		$this->report_columns = array(
			'items_sold'       => 'SUM(product_qty) as items_sold',
			'net_revenue'      => 'SUM(product_net_revenue) AS net_revenue',
			'orders_count'     => "COUNT( DISTINCT ( CASE WHEN product_gross_revenue >= 0 THEN {$table_name}.order_id END ) ) as orders_count",
			'products_count'   => 'COUNT(DISTINCT product_id) as products_count',
			'variations_count' => 'COUNT(DISTINCT variation_id) as variations_count',
		);
	}

	/**
	 * Updates the database query with parameters used for Products Stats report: categories and order status.
	 *
	 * @param array $query_args       Query arguments supplied by the user.
	 */
	protected function update_sql_query_params( $query_args ) {
		global $wpdb;

		$products_where_clause      = '';
		$products_from_clause       = '';
		$order_product_lookup_table = self::get_db_table_name();

		$included_products = $this->get_included_products( $query_args );
		if ( $included_products ) {
			$products_where_clause .= " AND {$order_product_lookup_table}.product_id IN ({$included_products})";
		}

		$included_variations = $this->get_included_variations( $query_args );
		if ( $included_variations ) {
			$products_where_clause .= " AND {$order_product_lookup_table}.variation_id IN ({$included_variations})";
		}

		$order_status_filter = $this->get_status_subquery( $query_args );
		if ( $order_status_filter ) {
			$products_from_clause  .= " JOIN {$wpdb->prefix}wc_order_stats ON {$order_product_lookup_table}.order_id = {$wpdb->prefix}wc_order_stats.order_id";
			$products_where_clause .= " AND ( {$order_status_filter} )";
		}

		$this->add_time_period_sql_params( $query_args, $order_product_lookup_table );
		$this->total_query->add_sql_clause( 'where', $products_where_clause );
		$this->total_query->add_sql_clause( 'join', $products_from_clause );

		$this->add_intervals_sql_params( $query_args, $order_product_lookup_table );
		$this->interval_query->add_sql_clause( 'where', $products_where_clause );
		$this->interval_query->add_sql_clause( 'join', $products_from_clause );
		$this->interval_query->add_sql_clause( 'select', $this->get_sql_clause( 'select' ) . ' AS time_interval' );
	}

	/**
	 * Get the default query arguments to be used by get_data().
	 * These defaults are only partially applied when used via REST API, as that has its own defaults.
	 *
	 * @override ProductsDataStore::get_default_query_vars()
	 *
	 * @return array Query parameters.
	 */
	public function get_default_query_vars() {
		$defaults             = parent::get_default_query_vars();
		$defaults['interval'] = 'week';
		unset( $defaults['extended_info'] );

		return $defaults;
	}

	/**
	 * Returns the report data based on parameters supplied by the user.
	 *
	 * @override ProductsDataStore::get_data()
	 *
	 * @param array $query_args  Query parameters.
	 * @return stdClass|WP_Error Data.
	 */
	public function get_data( $query_args ) {
		// Do not include extended info like `ProductsDataStore` does.
		return ReportsDataStore::get_data( $query_args );
	}

	/**
	 * Returns the report data based on normalized parameters.
	 * Will be called by `get_data` if there is no data in cache.
	 *
	 * @override ProductsDataStore::get_noncached_data()
	 *
	 * @see get_data
	 * @see get_noncached_stats_data
	 * @param array    $query_args Query parameters.
	 * @param array    $params                  Query limit parameters.
	 * @param stdClass $data                    Reference to the data object to fill.
	 * @param int      $expected_interval_count Number of expected intervals.
	 * @return stdClass|WP_Error Data object `{ totals: *, intervals: array, total: int, pages: int, page_no: int }`, or error.
	 */
	public function get_noncached_stats_data( $query_args, $params, &$data, $expected_interval_count ) {
		global $wpdb;

		$table_name = self::get_db_table_name();

		$this->initialize_queries();

		$selections = $this->selected_columns( $query_args );

		$this->update_sql_query_params( $query_args );
		$this->get_limit_sql_params( $query_args );
		$this->interval_query->add_sql_clause( 'where_time', $this->get_sql_clause( 'where_time' ) );

		$db_intervals = $wpdb->get_col(
			// phpcs:ignore WordPress.DB.PreparedSQL.NotPrepared -- cache ok, DB call ok, unprepared SQL ok.
			$this->interval_query->get_query_statement()
		);

		$db_interval_count = count( $db_intervals );

		$intervals = array();
		$this->update_intervals_sql_params( $query_args, $db_interval_count, $expected_interval_count, $table_name );
		$this->total_query->add_sql_clause( 'select', $selections );
		$this->total_query->add_sql_clause( 'where_time', $this->get_sql_clause( 'where_time' ) );

		$totals = $wpdb->get_results(
			// phpcs:ignore WordPress.DB.PreparedSQL.NotPrepared -- cache ok, DB call ok, unprepared SQL ok.
			$this->total_query->get_query_statement(),
			ARRAY_A
		);

		// phpcs:ignore Generic.Commenting.Todo.TaskFound
		// @todo remove these assignements when refactoring segmenter classes to use query objects.
		$totals_query          = array(
			'from_clause'       => $this->total_query->get_sql_clause( 'join' ),
			'where_time_clause' => $this->total_query->get_sql_clause( 'where_time' ),
			'where_clause'      => $this->total_query->get_sql_clause( 'where' ),
		);
		$intervals_query       = array(
			'select_clause'     => $this->get_sql_clause( 'select' ),
			'from_clause'       => $this->interval_query->get_sql_clause( 'join' ),
			'where_time_clause' => $this->interval_query->get_sql_clause( 'where_time' ),
			'where_clause'      => $this->interval_query->get_sql_clause( 'where' ),
			'order_by'          => $this->get_sql_clause( 'order_by' ),
			'limit'             => $this->get_sql_clause( 'limit' ),
		);
		$segmenter             = new Segmenter( $query_args, $this->report_columns );
		$totals[0]['segments'] = $segmenter->get_totals_segments( $totals_query, $table_name );

		if ( null === $totals ) {
			return new \WP_Error( 'woocommerce_analytics_products_stats_result_failed', __( 'Sorry, fetching revenue data failed.', 'woocommerce' ) );
		}

		$this->interval_query->add_sql_clause( 'order_by', $this->get_sql_clause( 'order_by' ) );
		$this->interval_query->add_sql_clause( 'limit', $this->get_sql_clause( 'limit' ) );
		$this->interval_query->add_sql_clause( 'select', ", MAX({$table_name}.date_created) AS datetime_anchor" );
		if ( '' !== $selections ) {
			$this->interval_query->add_sql_clause( 'select', ', ' . $selections );
		}

		$intervals = $wpdb->get_results(
			// phpcs:ignore WordPress.DB.PreparedSQL.NotPrepared -- cache ok, DB call ok, unprepared SQL ok.
			$this->interval_query->get_query_statement(),
			ARRAY_A
		);
<<<<<<< HEAD
		$query_args = wp_parse_args( $query_args, $defaults );
		$this->normalize_timezones( $query_args, $defaults );

		/*
		 * We need to get the cache key here because
		 * parent::update_intervals_sql_params() modifies $query_args.
		 */
		$cache_key = $this->get_cache_key( $query_args );
		$data      = $this->get_cached_data( $cache_key );

		if ( false === $data ) {
			$this->initialize_queries();

			$selections = $this->selected_columns( $query_args );
			$params     = $this->get_limit_params( $query_args );

			$this->update_sql_query_params( $query_args );
			$this->get_limit_sql_params( $query_args );
			$this->interval_query->add_sql_clause( 'where_time', $this->get_sql_clause( 'where_time' ) );

			$db_intervals = $wpdb->get_col(
				$this->interval_query->get_query_statement()
			); // WPCS: cache ok, DB call ok, unprepared SQL ok.

			$db_interval_count       = count( $db_intervals );
			$expected_interval_count = TimeInterval::intervals_between( $query_args['after'], $query_args['before'], $query_args['interval'] );
			$total_pages             = (int) ceil( $expected_interval_count / $params['per_page'] );
			if ( $query_args['page'] < 1 || $query_args['page'] > $total_pages ) {
				return array();
			}

			$intervals = array();
			$this->update_intervals_sql_params( $query_args, $db_interval_count, $expected_interval_count, $table_name );
			$this->total_query->add_sql_clause( 'select', $selections );
			$this->total_query->add_sql_clause( 'where_time', $this->get_sql_clause( 'where_time' ) );

			$totals = $wpdb->get_results(
				$this->total_query->get_query_statement(),
				ARRAY_A
			); // WPCS: cache ok, DB call ok, unprepared SQL ok.

			// @todo remove these assignments when refactoring segmenter classes to use query objects.
			$totals_query          = array(
				'from_clause'       => $this->total_query->get_sql_clause( 'join' ),
				'where_time_clause' => $this->total_query->get_sql_clause( 'where_time' ),
				'where_clause'      => $this->total_query->get_sql_clause( 'where' ),
			);
			$intervals_query       = array(
				'select_clause'     => $this->get_sql_clause( 'select' ),
				'from_clause'       => $this->interval_query->get_sql_clause( 'join' ),
				'where_time_clause' => $this->interval_query->get_sql_clause( 'where_time' ),
				'where_clause'      => $this->interval_query->get_sql_clause( 'where' ),
				'order_by'          => $this->get_sql_clause( 'order_by' ),
				'limit'             => $this->get_sql_clause( 'limit' ),
			);
			$segmenter             = new Segmenter( $query_args, $this->report_columns );
			$totals[0]['segments'] = $segmenter->get_totals_segments( $totals_query, $table_name );

			if ( null === $totals ) {
				return new \WP_Error( 'woocommerce_analytics_products_stats_result_failed', __( 'Sorry, fetching revenue data failed.', 'woocommerce' ) );
			}

			$this->interval_query->add_sql_clause( 'order_by', $this->get_sql_clause( 'order_by' ) );
			$this->interval_query->add_sql_clause( 'limit', $this->get_sql_clause( 'limit' ) );
			$this->interval_query->add_sql_clause( 'select', ", MAX({$table_name}.date_created) AS datetime_anchor" );
			if ( '' !== $selections ) {
				$this->interval_query->add_sql_clause( 'select', ', ' . $selections );
			}

			$intervals = $wpdb->get_results(
				$this->interval_query->get_query_statement(),
				ARRAY_A
			); // WPCS: cache ok, DB call ok, unprepared SQL ok.

			if ( null === $intervals ) {
				return new \WP_Error( 'woocommerce_analytics_products_stats_result_failed', __( 'Sorry, fetching revenue data failed.', 'woocommerce' ) );
			}

			$totals = (object) $this->cast_numbers( $totals[0] );

			$data = (object) array(
				'totals'    => $totals,
				'intervals' => $intervals,
				'total'     => $expected_interval_count,
				'pages'     => $total_pages,
				'page_no'   => (int) $query_args['page'],
			);

			if ( TimeInterval::intervals_missing( $expected_interval_count, $db_interval_count, $params['per_page'], $query_args['page'], $query_args['order'], $query_args['orderby'], count( $intervals ) ) ) {
				$this->fill_in_missing_intervals( $db_intervals, $query_args['adj_after'], $query_args['adj_before'], $query_args['interval'], $data );
				$this->sort_intervals( $data, $query_args['orderby'], $query_args['order'] );
				$this->remove_extra_records( $data, $query_args['page'], $params['per_page'], $db_interval_count, $expected_interval_count, $query_args['orderby'], $query_args['order'] );
			} else {
				$this->update_interval_boundary_dates( $query_args['after'], $query_args['before'], $query_args['interval'], $data->intervals );
			}
			$segmenter->add_intervals_segments( $data, $intervals_query, $table_name );
			$this->create_interval_subtotals( $data->intervals );

			$this->set_cached_data( $cache_key, $data );
=======

		if ( null === $intervals ) {
			return new \WP_Error( 'woocommerce_analytics_products_stats_result_failed', __( 'Sorry, fetching revenue data failed.', 'woocommerce' ) );
		}

		$totals = (object) $this->cast_numbers( $totals[0] );

		$data->totals    = $totals;
		$data->intervals = $intervals;

		if ( TimeInterval::intervals_missing( $expected_interval_count, $db_interval_count, $params['per_page'], $query_args['page'], $query_args['order'], $query_args['orderby'], count( $intervals ) ) ) {
			$this->fill_in_missing_intervals( $db_intervals, $query_args['adj_after'], $query_args['adj_before'], $query_args['interval'], $data );
			$this->sort_intervals( $data, $query_args['orderby'], $query_args['order'] );
			$this->remove_extra_records( $data, $query_args['page'], $params['per_page'], $db_interval_count, $expected_interval_count, $query_args['orderby'], $query_args['order'] );
		} else {
			$this->update_interval_boundary_dates( $query_args['after'], $query_args['before'], $query_args['interval'], $data->intervals );
>>>>>>> 2c0d9e06
		}
		$segmenter->add_intervals_segments( $data, $intervals_query, $table_name );

		return $data;
	}

	/**
	 * Normalizes order_by clause to match to SQL query.
	 *
	 * @override ProductsDataStore::normalize_order_by()
	 *
	 * @param string $order_by Order by option requeste by user.
	 * @return string
	 */
	protected function normalize_order_by( $order_by ) {
		if ( 'date' === $order_by ) {
			return 'time_interval';
		}

		return $order_by;
	}
}<|MERGE_RESOLUTION|>--- conflicted
+++ resolved
@@ -217,107 +217,6 @@
 			$this->interval_query->get_query_statement(),
 			ARRAY_A
 		);
-<<<<<<< HEAD
-		$query_args = wp_parse_args( $query_args, $defaults );
-		$this->normalize_timezones( $query_args, $defaults );
-
-		/*
-		 * We need to get the cache key here because
-		 * parent::update_intervals_sql_params() modifies $query_args.
-		 */
-		$cache_key = $this->get_cache_key( $query_args );
-		$data      = $this->get_cached_data( $cache_key );
-
-		if ( false === $data ) {
-			$this->initialize_queries();
-
-			$selections = $this->selected_columns( $query_args );
-			$params     = $this->get_limit_params( $query_args );
-
-			$this->update_sql_query_params( $query_args );
-			$this->get_limit_sql_params( $query_args );
-			$this->interval_query->add_sql_clause( 'where_time', $this->get_sql_clause( 'where_time' ) );
-
-			$db_intervals = $wpdb->get_col(
-				$this->interval_query->get_query_statement()
-			); // WPCS: cache ok, DB call ok, unprepared SQL ok.
-
-			$db_interval_count       = count( $db_intervals );
-			$expected_interval_count = TimeInterval::intervals_between( $query_args['after'], $query_args['before'], $query_args['interval'] );
-			$total_pages             = (int) ceil( $expected_interval_count / $params['per_page'] );
-			if ( $query_args['page'] < 1 || $query_args['page'] > $total_pages ) {
-				return array();
-			}
-
-			$intervals = array();
-			$this->update_intervals_sql_params( $query_args, $db_interval_count, $expected_interval_count, $table_name );
-			$this->total_query->add_sql_clause( 'select', $selections );
-			$this->total_query->add_sql_clause( 'where_time', $this->get_sql_clause( 'where_time' ) );
-
-			$totals = $wpdb->get_results(
-				$this->total_query->get_query_statement(),
-				ARRAY_A
-			); // WPCS: cache ok, DB call ok, unprepared SQL ok.
-
-			// @todo remove these assignments when refactoring segmenter classes to use query objects.
-			$totals_query          = array(
-				'from_clause'       => $this->total_query->get_sql_clause( 'join' ),
-				'where_time_clause' => $this->total_query->get_sql_clause( 'where_time' ),
-				'where_clause'      => $this->total_query->get_sql_clause( 'where' ),
-			);
-			$intervals_query       = array(
-				'select_clause'     => $this->get_sql_clause( 'select' ),
-				'from_clause'       => $this->interval_query->get_sql_clause( 'join' ),
-				'where_time_clause' => $this->interval_query->get_sql_clause( 'where_time' ),
-				'where_clause'      => $this->interval_query->get_sql_clause( 'where' ),
-				'order_by'          => $this->get_sql_clause( 'order_by' ),
-				'limit'             => $this->get_sql_clause( 'limit' ),
-			);
-			$segmenter             = new Segmenter( $query_args, $this->report_columns );
-			$totals[0]['segments'] = $segmenter->get_totals_segments( $totals_query, $table_name );
-
-			if ( null === $totals ) {
-				return new \WP_Error( 'woocommerce_analytics_products_stats_result_failed', __( 'Sorry, fetching revenue data failed.', 'woocommerce' ) );
-			}
-
-			$this->interval_query->add_sql_clause( 'order_by', $this->get_sql_clause( 'order_by' ) );
-			$this->interval_query->add_sql_clause( 'limit', $this->get_sql_clause( 'limit' ) );
-			$this->interval_query->add_sql_clause( 'select', ", MAX({$table_name}.date_created) AS datetime_anchor" );
-			if ( '' !== $selections ) {
-				$this->interval_query->add_sql_clause( 'select', ', ' . $selections );
-			}
-
-			$intervals = $wpdb->get_results(
-				$this->interval_query->get_query_statement(),
-				ARRAY_A
-			); // WPCS: cache ok, DB call ok, unprepared SQL ok.
-
-			if ( null === $intervals ) {
-				return new \WP_Error( 'woocommerce_analytics_products_stats_result_failed', __( 'Sorry, fetching revenue data failed.', 'woocommerce' ) );
-			}
-
-			$totals = (object) $this->cast_numbers( $totals[0] );
-
-			$data = (object) array(
-				'totals'    => $totals,
-				'intervals' => $intervals,
-				'total'     => $expected_interval_count,
-				'pages'     => $total_pages,
-				'page_no'   => (int) $query_args['page'],
-			);
-
-			if ( TimeInterval::intervals_missing( $expected_interval_count, $db_interval_count, $params['per_page'], $query_args['page'], $query_args['order'], $query_args['orderby'], count( $intervals ) ) ) {
-				$this->fill_in_missing_intervals( $db_intervals, $query_args['adj_after'], $query_args['adj_before'], $query_args['interval'], $data );
-				$this->sort_intervals( $data, $query_args['orderby'], $query_args['order'] );
-				$this->remove_extra_records( $data, $query_args['page'], $params['per_page'], $db_interval_count, $expected_interval_count, $query_args['orderby'], $query_args['order'] );
-			} else {
-				$this->update_interval_boundary_dates( $query_args['after'], $query_args['before'], $query_args['interval'], $data->intervals );
-			}
-			$segmenter->add_intervals_segments( $data, $intervals_query, $table_name );
-			$this->create_interval_subtotals( $data->intervals );
-
-			$this->set_cached_data( $cache_key, $data );
-=======
 
 		if ( null === $intervals ) {
 			return new \WP_Error( 'woocommerce_analytics_products_stats_result_failed', __( 'Sorry, fetching revenue data failed.', 'woocommerce' ) );
@@ -334,7 +233,6 @@
 			$this->remove_extra_records( $data, $query_args['page'], $params['per_page'], $db_interval_count, $expected_interval_count, $query_args['orderby'], $query_args['order'] );
 		} else {
 			$this->update_interval_boundary_dates( $query_args['after'], $query_args['before'], $query_args['interval'], $data->intervals );
->>>>>>> 2c0d9e06
 		}
 		$segmenter->add_intervals_segments( $data, $intervals_query, $table_name );
 
