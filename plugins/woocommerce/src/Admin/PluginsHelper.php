<?php
/**
 * PluginsHelper
 *
 * Helper class for the site's plugins.
 */

namespace Automattic\WooCommerce\Admin;

use ActionScheduler;
use ActionScheduler_DBStore;
use ActionScheduler_QueueRunner;
use Automatic_Upgrader_Skin;
use Automattic\WooCommerce\Admin\PluginsInstallLoggers\AsyncPluginsInstallLogger;
use Automattic\WooCommerce\Admin\PluginsInstallLoggers\PluginsInstallLogger;
use Automattic\WooCommerce\Internal\Admin\WCAdminAssets;
use Plugin_Upgrader;
use WC_Helper;
use WC_Helper_Updater;
use WP_Error;
use WP_Upgrader;

defined( 'ABSPATH' ) || exit;

if ( ! function_exists( 'get_plugins' ) ) {
	require_once ABSPATH . 'wp-admin/includes/plugin.php';
}

/**
 * Class PluginsHelper
 */
class PluginsHelper {

	/**
	 * Meta key for dismissing missing payment method notice.
	 */
	const DISMISS_MISSING_PAYMENT_MATHOD_NOTICE = 'woo_missing_payment_method_notice_dismiss';

	/**
	 * Initialize hooks.
	 */
	public static function init() {
		add_action( 'woocommerce_plugins_install_callback', array( __CLASS__, 'install_plugins' ), 10, 2 );
		add_action( 'woocommerce_plugins_install_and_activate_async_callback', array( __CLASS__, 'install_and_activate_plugins_async_callback' ), 10, 2 );
		add_action( 'woocommerce_plugins_activate_callback', array( __CLASS__, 'activate_plugins' ), 10, 2 );
		add_action( 'admin_notices', array( __CLASS__, 'maybe_show_connect_notice_in_plugin_list' ) );
		add_action( 'admin_notices', array( __CLASS__, 'maybe_show_missing_payment_method_notice' ) );
		add_action( 'admin_enqueue_scripts', array( __CLASS__, 'maybe_enqueue_scripts_for_connect_notice' ) );
		add_action( 'admin_enqueue_scripts', array( __CLASS__, 'maybe_enqueue_scripts_for_notices_in_plugins' ) );
	}

	/**
	 * Get the path to the plugin file relative to the plugins directory from the plugin slug.
	 *
	 * E.g. 'woocommerce' returns 'woocommerce/woocommerce.php'
	 *
	 * @param string $slug Plugin slug to get path for.
	 *
	 * @return string|false
	 */
	public static function get_plugin_path_from_slug( $slug ) {
		$plugins = get_plugins();

		if ( strstr( $slug, '/' ) ) {
			// The slug is already a plugin path.
			return $slug;
		}

		foreach ( $plugins as $plugin_path => $data ) {
			$path_parts = explode( '/', $plugin_path );
			if ( $path_parts[0] === $slug ) {
				return $plugin_path;
			}
		}

		return false;
	}

	/**
	 * Get an array of installed plugin slugs.
	 *
	 * @return array
	 */
	public static function get_installed_plugin_slugs() {
		return array_map(
			function ( $plugin_path ) {
				$path_parts = explode( '/', $plugin_path );

				return $path_parts[0];
			},
			array_keys( get_plugins() )
		);
	}

	/**
	 * Get an array of installed plugins with their file paths as a key value pair.
	 *
	 * @return array
	 */
	public static function get_installed_plugins_paths() {
		$plugins           = get_plugins();
		$installed_plugins = array();

		foreach ( $plugins as $path => $plugin ) {
			$path_parts                 = explode( '/', $path );
			$slug                       = $path_parts[0];
			$installed_plugins[ $slug ] = $path;
		}

		return $installed_plugins;
	}

	/**
	 * Get an array of active plugin slugs.
	 *
	 * @return array
	 */
	public static function get_active_plugin_slugs() {
		return array_map(
			function ( $plugin_path ) {
				$path_parts = explode( '/', $plugin_path );

				return $path_parts[0];
			},
			get_option( 'active_plugins', array() )
		);
	}

	/**
	 * Checks if a plugin is installed.
	 *
	 * @param string $plugin Path to the plugin file relative to the plugins directory or the plugin directory name.
	 *
	 * @return bool
	 */
	public static function is_plugin_installed( $plugin ) {
		$plugin_path = self::get_plugin_path_from_slug( $plugin );

		return $plugin_path ? array_key_exists( $plugin_path, get_plugins() ) : false;
	}

	/**
	 * Checks if a plugin is active.
	 *
	 * @param string $plugin Path to the plugin file relative to the plugins directory or the plugin directory name.
	 *
	 * @return bool
	 */
	public static function is_plugin_active( $plugin ) {
		$plugin_path = self::get_plugin_path_from_slug( $plugin );

		return $plugin_path ? in_array( $plugin_path, get_option( 'active_plugins', array() ), true ) : false;
	}

	/**
	 * Get plugin data.
	 *
	 * @param string $plugin Path to the plugin file relative to the plugins directory or the plugin directory name.
	 *
	 * @return array|false
	 */
	public static function get_plugin_data( $plugin ) {
		$plugin_path = self::get_plugin_path_from_slug( $plugin );
		$plugins     = get_plugins();

		return isset( $plugins[ $plugin_path ] ) ? $plugins[ $plugin_path ] : false;
	}

	/**
	 * Install an array of plugins.
	 *
	 * @param array                     $plugins Plugins to install.
	 * @param PluginsInstallLogger|null $logger an optional logger.
	 *
	 * @return array
	 */
	public static function install_plugins( $plugins, PluginsInstallLogger $logger = null ) {
		/**
		 * Filter the list of plugins to install.
		 *
		 * @param array $plugins A list of the plugins to install.
		 *
		 * @since 6.4.0
		 */
		$plugins = apply_filters( 'woocommerce_admin_plugins_pre_install', $plugins );

		if ( empty( $plugins ) || ! is_array( $plugins ) ) {
			return new WP_Error(
				'woocommerce_plugins_invalid_plugins',
				__( 'Plugins must be a non-empty array.', 'woocommerce' )
			);
		}

		require_once ABSPATH . 'wp-admin/includes/plugin.php';
		include_once ABSPATH . '/wp-admin/includes/admin.php';
		include_once ABSPATH . '/wp-admin/includes/plugin-install.php';
		include_once ABSPATH . '/wp-admin/includes/plugin.php';
		include_once ABSPATH . '/wp-admin/includes/class-wp-upgrader.php';
		include_once ABSPATH . '/wp-admin/includes/class-plugin-upgrader.php';

		$existing_plugins   = self::get_installed_plugins_paths();
		$installed_plugins  = array();
		$results            = array();
		$time               = array();
		$errors             = new WP_Error();
		$install_start_time = time();

		foreach ( $plugins as $plugin ) {
			$slug = sanitize_key( $plugin );
			$logger && $logger->install_requested( $plugin );

			if ( isset( $existing_plugins[ $slug ] ) ) {
				$installed_plugins[] = $plugin;
				$logger && $logger->installed( $plugin, 0 );
				continue;
			}

			$start_time = microtime( true );

			$api = plugins_api(
				'plugin_information',
				array(
					'slug'   => $slug,
					'fields' => array(
						'sections' => false,
					),
				)
			);

			if ( is_wp_error( $api ) ) {
				$properties = array(
					'error_message'     => sprintf(
						// translators: %s: plugin slug (example: woocommerce-services).
						__(
							'The requested plugin `%s` could not be installed. Plugin API call failed.',
							'woocommerce'
						),
						$slug
					),
					'api_error_message' => $api->get_error_message(),
					'slug'              => $slug,
				);
				wc_admin_record_tracks_event( 'install_plugin_error', $properties );

				/**
				 * Action triggered when a plugin API call failed.
				 *
				 * @param string $slug The plugin slug.
				 * @param WP_Error $api The API response.
				 *
				 * @since 6.4.0
				 */
				do_action( 'woocommerce_plugins_install_api_error', $slug, $api );

				$error_message = sprintf(
				/* translators: %s: plugin slug (example: woocommerce-services) */
					__( 'The requested plugin `%s` could not be installed. Plugin API call failed.', 'woocommerce' ),
					$slug
				);

				$errors->add( $plugin, $error_message );
				$logger && $logger->add_error( $plugin, $error_message );

				continue;
			}

			$upgrader = new Plugin_Upgrader( new Automatic_Upgrader_Skin() );
			$result   = $upgrader->install( $api->download_link );
			// result can be false or WP_Error.
			$results[ $plugin ] = $result;
			$time[ $plugin ]    = round( ( microtime( true ) - $start_time ) * 1000 );

			if ( is_wp_error( $result ) || is_null( $result ) ) {
				$properties = array(
					'error_message'         => sprintf(
						/* translators: %s: plugin slug (example: woocommerce-services) */
						__(
							'The requested plugin `%s` could not be installed.',
							'woocommerce'
						),
						$slug
					),
					'slug'                  => $slug,
					'api_version'           => $api->version,
					'api_download_link'     => $api->download_link,
					'upgrader_skin_message' => implode( ',', $upgrader->skin->get_upgrade_messages() ),
					'result'                => is_wp_error( $result ) ? $result->get_error_message() : 'null',
				);
				wc_admin_record_tracks_event( 'install_plugin_error', $properties );

				/**
				 * Action triggered when a plugin installation fails.
				 *
				 * @param string $slug The plugin slug.
				 * @param object $api The plugin API object.
				 * @param WP_Error|null $result The result of the plugin installation.
				 * @param Plugin_Upgrader $upgrader The plugin upgrader.
				 *
				 * @since 6.4.0
				 */
				do_action( 'woocommerce_plugins_install_error', $slug, $api, $result, $upgrader );

				$install_error_message = sprintf(
				/* translators: %s: plugin slug (example: woocommerce-services) */
					__( 'The requested plugin `%s` could not be installed. Upgrader install failed.', 'woocommerce' ),
					$slug
				);
				$errors->add(
					$plugin,
					$install_error_message
				);
				$logger && $logger->add_error( $plugin, $install_error_message );

				continue;
			}

			$installed_plugins[] = $plugin;
			$logger && $logger->installed( $plugin, $time[ $plugin ] );
		}

		$data = array(
			'installed' => $installed_plugins,
			'results'   => $results,
			'errors'    => $errors,
			'time'      => $time,
		);

		$logger && $logger->complete( array_merge( $data, array( 'start_time' => $install_start_time ) ) );

		return $data;
	}

	/**
	 * Callback regsitered by OnboardingPlugins::install_and_activate_async.
	 *
	 * It is used to call install_plugins and activate_plugins with a custom logger.
	 *
	 * @param array  $plugins A list of plugins to install.
	 * @param string $job_id An unique job I.D.
	 * @return bool
	 */
	public static function install_and_activate_plugins_async_callback( array $plugins, string $job_id ) {
		$option_name = 'woocommerce_onboarding_plugins_install_and_activate_async_' . $job_id;
		$logger      = new AsyncPluginsInstallLogger( $option_name );
		self::install_plugins( $plugins, $logger );
		self::activate_plugins( $plugins, $logger );
		return true;
	}

	/**
	 * Schedule plugin installation.
	 *
	 * @param array $plugins Plugins to install.
	 *
	 * @return string Job ID.
	 */
	public static function schedule_install_plugins( $plugins ) {
		if ( empty( $plugins ) || ! is_array( $plugins ) ) {
			return new WP_Error(
				'woocommerce_plugins_invalid_plugins',
				__( 'Plugins must be a non-empty array.', 'woocommerce' ),
				404
			);
		}

		$job_id = uniqid();
		WC()->queue()->schedule_single( time() + 5, 'woocommerce_plugins_install_callback', array( $plugins ) );

		return $job_id;
	}

	/**
	 * Activate the requested plugins.
	 *
	 * @param array                     $plugins Plugins.
	 * @param PluginsInstallLogger|null $logger Logger.
	 *
	 * @return WP_Error|array Plugin Status
	 */
	public static function activate_plugins( $plugins, PluginsInstallLogger $logger = null ) {
		if ( empty( $plugins ) || ! is_array( $plugins ) ) {
			return new WP_Error(
				'woocommerce_plugins_invalid_plugins',
				__( 'Plugins must be a non-empty array.', 'woocommerce' ),
				404
			);
		}

		require_once ABSPATH . 'wp-admin/includes/plugin.php';

		// the mollie-payments-for-woocommerce plugin calls `WP_Filesystem()` during it's activation hook, which crashes without this include.
		require_once ABSPATH . 'wp-admin/includes/file.php';

		/**
		 * Filter the list of plugins to activate.
		 *
		 * @param array $plugins A list of the plugins to activate.
		 *
		 * @since 6.4.0
		 */
		$plugins = apply_filters( 'woocommerce_admin_plugins_pre_activate', $plugins );

		$plugin_paths      = self::get_installed_plugins_paths();
		$errors            = new WP_Error();
		$activated_plugins = array();

		foreach ( $plugins as $plugin ) {
			$slug = $plugin;
			$path = isset( $plugin_paths[ $slug ] ) ? $plugin_paths[ $slug ] : false;

			if ( ! $path ) {
				/* translators: %s: plugin slug (example: woocommerce-services) */
				$message = sprintf( __( 'The requested plugin `%s`. is not yet installed.', 'woocommerce' ), $slug );
				$errors->add(
					$plugin,
					$message
				);
				$logger && $logger->add_error( $plugin, $message );
				continue;
			}

			$result = activate_plugin( $path );
			if ( ! is_plugin_active( $path ) ) {
				/**
				 * Action triggered when a plugin activation fails.
				 *
				 * @param string $slug The plugin slug.
				 * @param null|WP_Error $result The result of the plugin activation.
				 *
				 * @since 6.4.0
				 */
				do_action( 'woocommerce_plugins_activate_error', $slug, $result );

				/* translators: %s: plugin slug (example: woocommerce-services) */
				$message = sprintf( __( 'The requested plugin `%s` could not be activated.', 'woocommerce' ), $slug );
				$errors->add(
					$plugin,
					$message
				);
				$logger && $logger->add_error( $plugin, $message );

				continue;
			}

			$activated_plugins[] = $plugin;
			$logger && $logger->activated( $plugin );
		}

		$data = array(
			'activated' => $activated_plugins,
			'active'    => self::get_active_plugin_slugs(),
			'errors'    => $errors,
		);

		return $data;
	}

	/**
	 * Schedule plugin activation.
	 *
	 * @param array $plugins Plugins to activate.
	 *
	 * @return string Job ID.
	 */
	public static function schedule_activate_plugins( $plugins ) {
		if ( empty( $plugins ) || ! is_array( $plugins ) ) {
			return new WP_Error(
				'woocommerce_plugins_invalid_plugins',
				__( 'Plugins must be a non-empty array.', 'woocommerce' ),
				404
			);
		}

		$job_id = uniqid();
		WC()->queue()->schedule_single(
			time() + 5,
			'woocommerce_plugins_activate_callback',
			array( $plugins, $job_id )
		);

		return $job_id;
	}

	/**
	 * Installation status.
	 *
	 * @param int $job_id Job ID.
	 *
	 * @return array Job data.
	 */
	public static function get_installation_status( $job_id = null ) {
		$actions = WC()->queue()->search(
			array(
				'hook'    => 'woocommerce_plugins_install_callback',
				'search'  => $job_id,
				'orderby' => 'date',
				'order'   => 'DESC',
			)
		);

		return self::get_action_data( $actions );
	}

	/**
	 * Gets the plugin data for the first action.
	 *
	 * @param array $actions Array of AS actions.
	 *
	 * @return array Array of action data.
	 */
	public static function get_action_data( $actions ) {
		$data = array();

		foreach ( $actions as $action_id => $action ) {
			$store  = new ActionScheduler_DBStore();
			$args   = $action->get_args();
			$data[] = array(
				'job_id'  => $args[1],
				'plugins' => $args[0],
				'status'  => $store->get_status( $action_id ),
			);
		}

		return $data;
	}

	/**
	 * Activation status.
	 *
	 * @param int $job_id Job ID.
	 *
	 * @return array Array of action data.
	 */
	public static function get_activation_status( $job_id = null ) {
		$actions = WC()->queue()->search(
			array(
				'hook'    => 'woocommerce_plugins_activate_callback',
				'search'  => $job_id,
				'orderby' => 'date',
				'order'   => 'DESC',
			)
		);

		return self::get_action_data( $actions );
	}

	/**
	 * Show notices to connect to woocommerce.com for unconnected store in the plugin list.
	 *
	 * @return void
	 */
	public static function maybe_show_connect_notice_in_plugin_list() {
		if ( 'woocommerce_page_wc-settings' !== get_current_screen()->id ) {
			return;
		}

		$notice_type = WC_Helper_Updater::get_woo_connect_notice_type();

		if ( 'none' === $notice_type ) {
			return;
		}

		$notice_string = '';

		if ( 'long' === $notice_type ) {
			$notice_string .= __( 'Your store might be at risk as you are running old versions of WooCommerce plugins.', 'woocommerce' );
			$notice_string .= ' ';
		}

		$connect_page_url = add_query_arg(
			array(
				'page' => 'wc-admin',
				'tab'  => 'my-subscriptions',
				'path' => rawurlencode( '/extensions' ),
			),
			admin_url( 'admin.php' )
		);

		$notice_string .= sprintf(
			/* translators: %s: Connect page URL */
			__( '<a id="woo-connect-notice-url" href="%s">Connect your store</a> to WooCommerce.com to get updates and streamlined support for your subscriptions.', 'woocommerce' ),
			esc_url( $connect_page_url )
		);

		echo '<div class="woo-connect-notice notice notice-error is-dismissible">
	    		<p class="widefat">' . wp_kses_post( $notice_string ) . '</p>
	    	</div>';
	}

	/**
	 * Enqueue scripts for connect notice in WooCommerce settings page.
	 *
	 * @return void
	 */
	public static function maybe_enqueue_scripts_for_connect_notice() {
		if ( 'woocommerce_page_wc-settings' !== get_current_screen()->id ) {
			return;
		}

		$notice_type = WC_Helper_Updater::get_woo_connect_notice_type();

		if ( 'none' === $notice_type ) {
			return;
		}

		WCAdminAssets::register_script( 'wp-admin-scripts', 'woo-connect-notice' );
		wp_enqueue_script( 'woo-connect-notice' );
	}

<<<<<<< HEAD
	public static function maybe_show_missing_payment_method_notice(){

		if ( ! WC_Helper::is_site_connected() ) {
			return;
		}

		if ( 'woocommerce_page_wc-settings' !== get_current_screen()->id ) {
			return;
		}

		$message = self::get_missing_payment_method_notice();

		if ( !empty( $message ) ) {
			echo '<div id="woo-subscription-missing-payment-method" class="woo-subscription-missing-payment-method woo-subscription-notices notice notice-error is-dismissible">
	    		<p class="widefat">' . wp_kses_post( $message ) . '</p>
	    	</div>';
		}
	}

	/**
	 * Retrieves the missing payment method notice.
	 *
	 * @return string The missing payment method notice message.
	 */
	public static function get_missing_payment_method_notice() {
		if ( ! self::should_show_notice( self::DISMISS_MISSING_PAYMENT_MATHOD_NOTICE ) ) {
			return '';
		}

		$notices = WC_Helper::get_notices();
		$message = '';
		if ( ! empty( $notices['missing_payment_method_notice'] ) ) {

			$message = sprintf(
			/* translators: %s: Add card page URL */
				__( 'Your WooCommerce extension subscriptions are missing a payment method for renewal. <a href="%s">Add a payment method</a> to ensure you continue receiving updates and streamlined support.', 'woocommerce' ),
				esc_url( 'https://woocommerce.com/my-account/add-payment-method/' )
			);
		}

		return $message;
	}

	/**
	 * Determine whether a specific notice should be shown to the current user.
	 *
	 * @param string $type The type of notice to check for.
	 * @return bool True if the notice should be shown, false otherwise.
	 */
	public static function should_show_notice( $dismiss_notice_meta ) {
		// Get the current user ID.
		$user_id = get_current_user_id();

		// Get the timestamp when the notice was dismissed.
		$dismissed_timestamp = get_user_meta( $user_id, $dismiss_notice_meta, true );

		// If the notice was dismissed within the last month, do not show it.
		if ( !empty( $dismissed_timestamp ) && ( time() - $dismissed_timestamp ) < 30 * DAY_IN_SECONDS ) {
			return false;
		}

		// If the notice was dismissed more than a month ago, delete the meta value and show the notice.
		if ( !empty( $dismissed_timestamp ) ) {
			delete_user_meta( $user_id, $dismiss_notice_meta );
		}

		return true;
	}

=======
	/**
	 * Enqueue scripts for notices in plugin list page.
	 *
	 * @return void
	 */
	public static function maybe_enqueue_scripts_for_notices_in_plugins() {
		if ( 'plugins' !== get_current_screen()->id ) {
			return;
		}

		WCAdminAssets::register_script( 'wp-admin-scripts', 'woo-plugin-update-connect-notice' );
		WCAdminAssets::register_script( 'wp-admin-scripts', 'woo-enable-autorenew' );
		WCAdminAssets::register_script( 'wp-admin-scripts', 'woo-renew-subscription' );
		wp_enqueue_script( 'woo-plugin-update-connect-notice' );
		wp_enqueue_script( 'woo-enable-autorenew' );
		wp_enqueue_script( 'woo-renew-subscription' );
	}
>>>>>>> c6424c09
}<|MERGE_RESOLUTION|>--- conflicted
+++ resolved
@@ -607,77 +607,6 @@
 		wp_enqueue_script( 'woo-connect-notice' );
 	}
 
-<<<<<<< HEAD
-	public static function maybe_show_missing_payment_method_notice(){
-
-		if ( ! WC_Helper::is_site_connected() ) {
-			return;
-		}
-
-		if ( 'woocommerce_page_wc-settings' !== get_current_screen()->id ) {
-			return;
-		}
-
-		$message = self::get_missing_payment_method_notice();
-
-		if ( !empty( $message ) ) {
-			echo '<div id="woo-subscription-missing-payment-method" class="woo-subscription-missing-payment-method woo-subscription-notices notice notice-error is-dismissible">
-	    		<p class="widefat">' . wp_kses_post( $message ) . '</p>
-	    	</div>';
-		}
-	}
-
-	/**
-	 * Retrieves the missing payment method notice.
-	 *
-	 * @return string The missing payment method notice message.
-	 */
-	public static function get_missing_payment_method_notice() {
-		if ( ! self::should_show_notice( self::DISMISS_MISSING_PAYMENT_MATHOD_NOTICE ) ) {
-			return '';
-		}
-
-		$notices = WC_Helper::get_notices();
-		$message = '';
-		if ( ! empty( $notices['missing_payment_method_notice'] ) ) {
-
-			$message = sprintf(
-			/* translators: %s: Add card page URL */
-				__( 'Your WooCommerce extension subscriptions are missing a payment method for renewal. <a href="%s">Add a payment method</a> to ensure you continue receiving updates and streamlined support.', 'woocommerce' ),
-				esc_url( 'https://woocommerce.com/my-account/add-payment-method/' )
-			);
-		}
-
-		return $message;
-	}
-
-	/**
-	 * Determine whether a specific notice should be shown to the current user.
-	 *
-	 * @param string $type The type of notice to check for.
-	 * @return bool True if the notice should be shown, false otherwise.
-	 */
-	public static function should_show_notice( $dismiss_notice_meta ) {
-		// Get the current user ID.
-		$user_id = get_current_user_id();
-
-		// Get the timestamp when the notice was dismissed.
-		$dismissed_timestamp = get_user_meta( $user_id, $dismiss_notice_meta, true );
-
-		// If the notice was dismissed within the last month, do not show it.
-		if ( !empty( $dismissed_timestamp ) && ( time() - $dismissed_timestamp ) < 30 * DAY_IN_SECONDS ) {
-			return false;
-		}
-
-		// If the notice was dismissed more than a month ago, delete the meta value and show the notice.
-		if ( !empty( $dismissed_timestamp ) ) {
-			delete_user_meta( $user_id, $dismiss_notice_meta );
-		}
-
-		return true;
-	}
-
-=======
 	/**
 	 * Enqueue scripts for notices in plugin list page.
 	 *
@@ -695,5 +624,73 @@
 		wp_enqueue_script( 'woo-enable-autorenew' );
 		wp_enqueue_script( 'woo-renew-subscription' );
 	}
->>>>>>> c6424c09
+
+	public static function maybe_show_missing_payment_method_notice(){
+		if ( ! WC_Helper::is_site_connected() ) {
+			return;
+		}
+
+		if ( 'woocommerce_page_wc-settings' !== get_current_screen()->id ) {
+			return;
+		}
+
+		$message = self::get_missing_payment_method_notice();
+
+		if ( !empty( $message ) ) {
+			echo '<div id="woo-subscription-missing-payment-method" class="woo-subscription-missing-payment-method woo-subscription-notices notice notice-error is-dismissible">
+				<p class="widefat">' . wp_kses_post( $message ) . '</p>
+			</div>';
+		}
+	}
+
+	/**
+	 * Retrieves the missing payment method notice.
+	 *
+	 * @return string The missing payment method notice message.
+	 */
+	public static function get_missing_payment_method_notice() {
+		if ( ! self::should_show_notice( self::DISMISS_MISSING_PAYMENT_MATHOD_NOTICE ) ) {
+			return '';
+		}
+
+		$notices = WC_Helper::get_notices();
+		$message = '';
+		if ( ! empty( $notices['missing_payment_method_notice'] ) ) {
+
+			$message = sprintf(
+			/* translators: %s: Add card page URL */
+				__( 'Your WooCommerce extension subscriptions are missing a payment method for renewal. <a href="%s">Add a payment method</a> to ensure you continue receiving updates and streamlined support.', 'woocommerce' ),
+				esc_url( 'https://woocommerce.com/my-account/add-payment-method/' )
+			);
+		}
+
+		return $message;
+	}
+
+	/**
+	 * Determine whether a specific notice should be shown to the current user.
+	 *
+	 * @param string $type The type of notice to check for.
+	 * @return bool True if the notice should be shown, false otherwise.
+	 */
+	public static function should_show_notice( $dismiss_notice_meta ) {
+		// Get the current user ID.
+		$user_id = get_current_user_id();
+
+		// Get the timestamp when the notice was dismissed.
+		$dismissed_timestamp = get_user_meta( $user_id, $dismiss_notice_meta, true );
+
+		// If the notice was dismissed within the last month, do not show it.
+		if ( !empty( $dismissed_timestamp ) && ( time() - $dismissed_timestamp ) < 30 * DAY_IN_SECONDS ) {
+			return false;
+		}
+
+		// If the notice was dismissed more than a month ago, delete the meta value and show the notice.
+		if ( !empty( $dismissed_timestamp ) ) {
+			delete_user_meta( $user_id, $dismiss_notice_meta );
+		}
+
+		return true;
+	}
+
 }