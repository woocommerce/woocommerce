<?php
/**
 * PluginsHelper
 *
 * Helper class for the site's plugins.
 */

namespace Automattic\WooCommerce\Admin;

use ActionScheduler;
use ActionScheduler_DBStore;
use ActionScheduler_QueueRunner;
use Automatic_Upgrader_Skin;
use Automattic\WooCommerce\Admin\PluginsInstallLoggers\AsyncPluginsInstallLogger;
use Automattic\WooCommerce\Admin\PluginsInstallLoggers\PluginsInstallLogger;
use Automattic\WooCommerce\Internal\Admin\WCAdminAssets;
use Plugin_Upgrader;
use WC_Helper;
use WC_Helper_Updater;
use WP_Error;
use WP_Upgrader;

defined( 'ABSPATH' ) || exit;

if ( ! function_exists( 'get_plugins' ) ) {
	require_once ABSPATH . 'wp-admin/includes/plugin.php';
}

/**
 * Class PluginsHelper
 */
class PluginsHelper {

	/**
	 * Indicates whether the expiration notice for subscriptions can be displayed.
	 *
	 * @var bool
	 */
	public static $can_show_expiring_subs_notice = true;

	/**
	 * The URL for the WooCommerce subscription page.
	 */
	const WOO_SUBSCRIPTION_PAGE_URL = 'https://woocommerce.com/my-account/my-subscriptions/';

	/**
	 * Meta key for dismissing expired subscription notices.
	 */
	const DISMISS_EXPIRED_SUBS_NOTICE = 'woo_subscription_expired_notice_dismiss';

	/**
	 * Meta key for dismissing expiring subscription notices
	 */
	const DISMISS_EXPIRING_SUBS_NOTICE = 'woo_subscription_expiring_notice_dismiss';

	/**
	 * Initialize hooks.
	 */
	public static function init() {
		add_action( 'woocommerce_plugins_install_callback', array( __CLASS__, 'install_plugins' ), 10, 2 );
		add_action( 'woocommerce_plugins_install_and_activate_async_callback', array( __CLASS__, 'install_and_activate_plugins_async_callback' ), 10, 2 );
		add_action( 'woocommerce_plugins_activate_callback', array( __CLASS__, 'activate_plugins' ), 10, 2 );
		add_action( 'admin_notices', array( __CLASS__, 'maybe_show_connect_notice_in_plugin_list' ) );
		add_action( 'admin_notices', array( __CLASS__, 'maybe_show_expired_subscriptions_notice' ), 10 );
		add_action( 'admin_notices', array( __CLASS__, 'maybe_show_expiring_subscriptions_notice' ), 11 );
		add_action( 'admin_enqueue_scripts', array( __CLASS__, 'maybe_enqueue_scripts_for_connect_notice' ) );
<<<<<<< HEAD
		add_action( 'admin_enqueue_scripts', array( __CLASS__, 'maybe_enqueue_scripts_for_subscription_notice' ) );
		add_action( 'rest_api_init', array( __CLASS__, 'woo_subscriptions_notice_dismiss_api' ) );
=======
		add_action( 'admin_enqueue_scripts', array( __CLASS__, 'maybe_enqueue_scripts_for_connect_notice_in_plugins' ) );
>>>>>>> 931bfed5
	}

	/**
	 * Get the path to the plugin file relative to the plugins directory from the plugin slug.
	 *
	 * E.g. 'woocommerce' returns 'woocommerce/woocommerce.php'
	 *
	 * @param string $slug Plugin slug to get path for.
	 *
	 * @return string|false
	 */
	public static function get_plugin_path_from_slug( $slug ) {
		$plugins = get_plugins();

		if ( strstr( $slug, '/' ) ) {
			// The slug is already a plugin path.
			return $slug;
		}

		foreach ( $plugins as $plugin_path => $data ) {
			$path_parts = explode( '/', $plugin_path );
			if ( $path_parts[0] === $slug ) {
				return $plugin_path;
			}
		}

		return false;
	}

	/**
	 * Get an array of installed plugin slugs.
	 *
	 * @return array
	 */
	public static function get_installed_plugin_slugs() {
		return array_map(
			function ( $plugin_path ) {
				$path_parts = explode( '/', $plugin_path );

				return $path_parts[0];
			},
			array_keys( get_plugins() )
		);
	}

	/**
	 * Get an array of installed plugins with their file paths as a key value pair.
	 *
	 * @return array
	 */
	public static function get_installed_plugins_paths() {
		$plugins           = get_plugins();
		$installed_plugins = array();

		foreach ( $plugins as $path => $plugin ) {
			$path_parts                 = explode( '/', $path );
			$slug                       = $path_parts[0];
			$installed_plugins[ $slug ] = $path;
		}

		return $installed_plugins;
	}

	/**
	 * Get an array of active plugin slugs.
	 *
	 * @return array
	 */
	public static function get_active_plugin_slugs() {
		return array_map(
			function ( $plugin_path ) {
				$path_parts = explode( '/', $plugin_path );

				return $path_parts[0];
			},
			get_option( 'active_plugins', array() )
		);
	}

	/**
	 * Checks if a plugin is installed.
	 *
	 * @param string $plugin Path to the plugin file relative to the plugins directory or the plugin directory name.
	 *
	 * @return bool
	 */
	public static function is_plugin_installed( $plugin ) {
		$plugin_path = self::get_plugin_path_from_slug( $plugin );

		return $plugin_path ? array_key_exists( $plugin_path, get_plugins() ) : false;
	}

	/**
	 * Checks if a plugin is active.
	 *
	 * @param string $plugin Path to the plugin file relative to the plugins directory or the plugin directory name.
	 *
	 * @return bool
	 */
	public static function is_plugin_active( $plugin ) {
		$plugin_path = self::get_plugin_path_from_slug( $plugin );

		return $plugin_path ? in_array( $plugin_path, get_option( 'active_plugins', array() ), true ) : false;
	}

	/**
	 * Get plugin data.
	 *
	 * @param string $plugin Path to the plugin file relative to the plugins directory or the plugin directory name.
	 *
	 * @return array|false
	 */
	public static function get_plugin_data( $plugin ) {
		$plugin_path = self::get_plugin_path_from_slug( $plugin );
		$plugins     = get_plugins();

		return isset( $plugins[ $plugin_path ] ) ? $plugins[ $plugin_path ] : false;
	}

	/**
	 * Install an array of plugins.
	 *
	 * @param array                     $plugins Plugins to install.
	 * @param PluginsInstallLogger|null $logger an optional logger.
	 *
	 * @return array
	 */
	public static function install_plugins( $plugins, PluginsInstallLogger $logger = null ) {
		/**
		 * Filter the list of plugins to install.
		 *
		 * @param array $plugins A list of the plugins to install.
		 *
		 * @since 6.4.0
		 */
		$plugins = apply_filters( 'woocommerce_admin_plugins_pre_install', $plugins );

		if ( empty( $plugins ) || ! is_array( $plugins ) ) {
			return new WP_Error(
				'woocommerce_plugins_invalid_plugins',
				__( 'Plugins must be a non-empty array.', 'woocommerce' )
			);
		}

		require_once ABSPATH . 'wp-admin/includes/plugin.php';
		include_once ABSPATH . '/wp-admin/includes/admin.php';
		include_once ABSPATH . '/wp-admin/includes/plugin-install.php';
		include_once ABSPATH . '/wp-admin/includes/plugin.php';
		include_once ABSPATH . '/wp-admin/includes/class-wp-upgrader.php';
		include_once ABSPATH . '/wp-admin/includes/class-plugin-upgrader.php';

		$existing_plugins   = self::get_installed_plugins_paths();
		$installed_plugins  = array();
		$results            = array();
		$time               = array();
		$errors             = new WP_Error();
		$install_start_time = time();

		foreach ( $plugins as $plugin ) {
			$slug = sanitize_key( $plugin );
			$logger && $logger->install_requested( $plugin );

			if ( isset( $existing_plugins[ $slug ] ) ) {
				$installed_plugins[] = $plugin;
				$logger && $logger->installed( $plugin, 0 );
				continue;
			}

			$start_time = microtime( true );

			$api = plugins_api(
				'plugin_information',
				array(
					'slug'   => $slug,
					'fields' => array(
						'sections' => false,
					),
				)
			);

			if ( is_wp_error( $api ) ) {
				$properties = array(
					'error_message'     => sprintf(
						// translators: %s: plugin slug (example: woocommerce-services).
						__(
							'The requested plugin `%s` could not be installed. Plugin API call failed.',
							'woocommerce'
						),
						$slug
					),
					'api_error_message' => $api->get_error_message(),
					'slug'              => $slug,
				);
				wc_admin_record_tracks_event( 'install_plugin_error', $properties );

				/**
				 * Action triggered when a plugin API call failed.
				 *
				 * @param string $slug The plugin slug.
				 * @param WP_Error $api The API response.
				 *
				 * @since 6.4.0
				 */
				do_action( 'woocommerce_plugins_install_api_error', $slug, $api );

				$error_message = sprintf(
				/* translators: %s: plugin slug (example: woocommerce-services) */
					__( 'The requested plugin `%s` could not be installed. Plugin API call failed.', 'woocommerce' ),
					$slug
				);

				$errors->add( $plugin, $error_message );
				$logger && $logger->add_error( $plugin, $error_message );

				continue;
			}

			$upgrader = new Plugin_Upgrader( new Automatic_Upgrader_Skin() );
			$result   = $upgrader->install( $api->download_link );
			// result can be false or WP_Error.
			$results[ $plugin ] = $result;
			$time[ $plugin ]    = round( ( microtime( true ) - $start_time ) * 1000 );

			if ( is_wp_error( $result ) || is_null( $result ) ) {
				$properties = array(
					'error_message'         => sprintf(
						/* translators: %s: plugin slug (example: woocommerce-services) */
						__(
							'The requested plugin `%s` could not be installed.',
							'woocommerce'
						),
						$slug
					),
					'slug'                  => $slug,
					'api_version'           => $api->version,
					'api_download_link'     => $api->download_link,
					'upgrader_skin_message' => implode( ',', $upgrader->skin->get_upgrade_messages() ),
					'result'                => is_wp_error( $result ) ? $result->get_error_message() : 'null',
				);
				wc_admin_record_tracks_event( 'install_plugin_error', $properties );

				/**
				 * Action triggered when a plugin installation fails.
				 *
				 * @param string $slug The plugin slug.
				 * @param object $api The plugin API object.
				 * @param WP_Error|null $result The result of the plugin installation.
				 * @param Plugin_Upgrader $upgrader The plugin upgrader.
				 *
				 * @since 6.4.0
				 */
				do_action( 'woocommerce_plugins_install_error', $slug, $api, $result, $upgrader );

				$install_error_message = sprintf(
				/* translators: %s: plugin slug (example: woocommerce-services) */
					__( 'The requested plugin `%s` could not be installed. Upgrader install failed.', 'woocommerce' ),
					$slug
				);
				$errors->add(
					$plugin,
					$install_error_message
				);
				$logger && $logger->add_error( $plugin, $install_error_message );

				continue;
			}

			$installed_plugins[] = $plugin;
			$logger && $logger->installed( $plugin, $time[ $plugin ] );
		}

		$data = array(
			'installed' => $installed_plugins,
			'results'   => $results,
			'errors'    => $errors,
			'time'      => $time,
		);

		$logger && $logger->complete( array_merge( $data, array( 'start_time' => $install_start_time ) ) );

		return $data;
	}

	/**
	 * Callback regsitered by OnboardingPlugins::install_and_activate_async.
	 *
	 * It is used to call install_plugins and activate_plugins with a custom logger.
	 *
	 * @param array  $plugins A list of plugins to install.
	 * @param string $job_id An unique job I.D.
	 * @return bool
	 */
	public static function install_and_activate_plugins_async_callback( array $plugins, string $job_id ) {
		$option_name = 'woocommerce_onboarding_plugins_install_and_activate_async_' . $job_id;
		$logger      = new AsyncPluginsInstallLogger( $option_name );
		self::install_plugins( $plugins, $logger );
		self::activate_plugins( $plugins, $logger );
		return true;
	}

	/**
	 * Schedule plugin installation.
	 *
	 * @param array $plugins Plugins to install.
	 *
	 * @return string Job ID.
	 */
	public static function schedule_install_plugins( $plugins ) {
		if ( empty( $plugins ) || ! is_array( $plugins ) ) {
			return new WP_Error(
				'woocommerce_plugins_invalid_plugins',
				__( 'Plugins must be a non-empty array.', 'woocommerce' ),
				404
			);
		}

		$job_id = uniqid();
		WC()->queue()->schedule_single( time() + 5, 'woocommerce_plugins_install_callback', array( $plugins ) );

		return $job_id;
	}

	/**
	 * Activate the requested plugins.
	 *
	 * @param array                     $plugins Plugins.
	 * @param PluginsInstallLogger|null $logger Logger.
	 *
	 * @return WP_Error|array Plugin Status
	 */
	public static function activate_plugins( $plugins, PluginsInstallLogger $logger = null ) {
		if ( empty( $plugins ) || ! is_array( $plugins ) ) {
			return new WP_Error(
				'woocommerce_plugins_invalid_plugins',
				__( 'Plugins must be a non-empty array.', 'woocommerce' ),
				404
			);
		}

		require_once ABSPATH . 'wp-admin/includes/plugin.php';

		// the mollie-payments-for-woocommerce plugin calls `WP_Filesystem()` during it's activation hook, which crashes without this include.
		require_once ABSPATH . 'wp-admin/includes/file.php';

		/**
		 * Filter the list of plugins to activate.
		 *
		 * @param array $plugins A list of the plugins to activate.
		 *
		 * @since 6.4.0
		 */
		$plugins = apply_filters( 'woocommerce_admin_plugins_pre_activate', $plugins );

		$plugin_paths      = self::get_installed_plugins_paths();
		$errors            = new WP_Error();
		$activated_plugins = array();

		foreach ( $plugins as $plugin ) {
			$slug = $plugin;
			$path = isset( $plugin_paths[ $slug ] ) ? $plugin_paths[ $slug ] : false;

			if ( ! $path ) {
				/* translators: %s: plugin slug (example: woocommerce-services) */
				$message = sprintf( __( 'The requested plugin `%s`. is not yet installed.', 'woocommerce' ), $slug );
				$errors->add(
					$plugin,
					$message
				);
				$logger && $logger->add_error( $plugin, $message );
				continue;
			}

			$result = activate_plugin( $path );
			if ( ! is_plugin_active( $path ) ) {
				/**
				 * Action triggered when a plugin activation fails.
				 *
				 * @param string $slug The plugin slug.
				 * @param null|WP_Error $result The result of the plugin activation.
				 *
				 * @since 6.4.0
				 */
				do_action( 'woocommerce_plugins_activate_error', $slug, $result );

				/* translators: %s: plugin slug (example: woocommerce-services) */
				$message = sprintf( __( 'The requested plugin `%s` could not be activated.', 'woocommerce' ), $slug );
				$errors->add(
					$plugin,
					$message
				);
				$logger && $logger->add_error( $plugin, $message );

				continue;
			}

			$activated_plugins[] = $plugin;
			$logger && $logger->activated( $plugin );
		}

		$data = array(
			'activated' => $activated_plugins,
			'active'    => self::get_active_plugin_slugs(),
			'errors'    => $errors,
		);

		return $data;
	}

	/**
	 * Schedule plugin activation.
	 *
	 * @param array $plugins Plugins to activate.
	 *
	 * @return string Job ID.
	 */
	public static function schedule_activate_plugins( $plugins ) {
		if ( empty( $plugins ) || ! is_array( $plugins ) ) {
			return new WP_Error(
				'woocommerce_plugins_invalid_plugins',
				__( 'Plugins must be a non-empty array.', 'woocommerce' ),
				404
			);
		}

		$job_id = uniqid();
		WC()->queue()->schedule_single(
			time() + 5,
			'woocommerce_plugins_activate_callback',
			array( $plugins, $job_id )
		);

		return $job_id;
	}

	/**
	 * Installation status.
	 *
	 * @param int $job_id Job ID.
	 *
	 * @return array Job data.
	 */
	public static function get_installation_status( $job_id = null ) {
		$actions = WC()->queue()->search(
			array(
				'hook'    => 'woocommerce_plugins_install_callback',
				'search'  => $job_id,
				'orderby' => 'date',
				'order'   => 'DESC',
			)
		);

		return self::get_action_data( $actions );
	}

	/**
	 * Gets the plugin data for the first action.
	 *
	 * @param array $actions Array of AS actions.
	 *
	 * @return array Array of action data.
	 */
	public static function get_action_data( $actions ) {
		$data = array();

		foreach ( $actions as $action_id => $action ) {
			$store  = new ActionScheduler_DBStore();
			$args   = $action->get_args();
			$data[] = array(
				'job_id'  => $args[1],
				'plugins' => $args[0],
				'status'  => $store->get_status( $action_id ),
			);
		}

		return $data;
	}

	/**
	 * Activation status.
	 *
	 * @param int $job_id Job ID.
	 *
	 * @return array Array of action data.
	 */
	public static function get_activation_status( $job_id = null ) {
		$actions = WC()->queue()->search(
			array(
				'hook'    => 'woocommerce_plugins_activate_callback',
				'search'  => $job_id,
				'orderby' => 'date',
				'order'   => 'DESC',
			)
		);

		return self::get_action_data( $actions );
	}

	/**
	 * Show notices to connect to woocommerce.com for unconnected store in the plugin list.
	 *
	 * @return void
	 */
	public static function maybe_show_connect_notice_in_plugin_list() {
		if ( 'woocommerce_page_wc-settings' !== get_current_screen()->id ) {
			return;
		}

		$notice_type = WC_Helper_Updater::get_woo_connect_notice_type();

		if ( 'none' === $notice_type ) {
			return;
		}

		$notice_string = '';

		if ( 'long' === $notice_type ) {
			$notice_string .= __( 'Your store might be at risk as you are running old versions of WooCommerce plugins.', 'woocommerce' );
			$notice_string .= ' ';
		}

		$connect_page_url = add_query_arg(
			array(
				'page' => 'wc-admin',
				'tab'  => 'my-subscriptions',
				'path' => rawurlencode( '/extensions' ),
			),
			admin_url( 'admin.php' )
		);

		$notice_string .= sprintf(
			/* translators: %s: Connect page URL */
			__( '<a id="woo-connect-notice-url" href="%s">Connect your store</a> to WooCommerce.com to get updates and streamlined support for your subscriptions.', 'woocommerce' ),
			esc_url( $connect_page_url )
		);

		echo '<div class="woo-connect-notice notice notice-error is-dismissible">
	    		<p class="widefat">' . wp_kses_post( $notice_string ) . '</p>
	    	</div>';
	}

	/**
	 * Enqueue scripts for connect notice in WooCommerce settings page.
	 *
	 * @return void
	 */
	public static function maybe_enqueue_scripts_for_connect_notice() {
		if ( 'woocommerce_page_wc-settings' !== get_current_screen()->id ) {
			return;
		}

		$notice_type = WC_Helper_Updater::get_woo_connect_notice_type();

		if ( 'none' === $notice_type ) {
			return;
		}

		WCAdminAssets::register_script( 'wp-admin-scripts', 'woo-connect-notice' );
		wp_enqueue_script( 'woo-connect-notice' );
	}

	/**
<<<<<<< HEAD
	 * Show notice about to expired subscription on WC settings page.
	 *
	 * @return void
	 */
	public static function maybe_show_expired_subscriptions_notice() {

		if ( ! WC_Helper::is_site_connected() ) {
			return;
		}

		if ( 'woocommerce_page_wc-settings' !== get_current_screen()->id ) {
			return;
		}

		$notice = self::get_expired_subscription_notice();

		if ( isset( $notice['description'] ) ) {
			echo '<div id="woo-subscription-expired-notice" class="woo-subscription-expired-notice notice notice-error is-dismissible">
	    		<p class="widefat">' . wp_kses_post( $notice['description'] ) . '</p>
	    	</div>';
		}
	}

	/**
	 * Show notice about to expiring subscription on WC settings page.
	 *
	 * @return void
	 */
	public static function maybe_show_expiring_subscriptions_notice() {
		if ( ! WC_Helper::is_site_connected() ) {
			return;
		}

		if ( 'woocommerce_page_wc-settings' !== get_current_screen()->id ) {
			return;
		}

		$notice = self::get_expiring_subscription_notice();

		if ( isset( $notice['description'] ) ) {
			echo '<div id="woo-subscription-expiring-notice" class="woo-subscription-expiring-notice notice notice-error is-dismissible">
	    		<p class="widefat">' . wp_kses_post( $notice['description'] ) . '</p>
	    	</div>';
		}
	}

	/**
	 * Prepared a message based on user subscriptions data.
	 *
	 * @param array $all_subs all subscription data.
	 * @param array $subs_to_show filtered subscriptions as condition.
	 * @param int   $total total subscription count.
	 * @param array $messages message.
	 * @return string message to return.
	 */
	public static function get_subscriptions_message( array $all_subs, array $subs_to_show, int $total, array $messages ) {
		if ( 1 < $total ) {
			return sprintf(
				$messages['different_subscriptions'],
				esc_attr( $total ),
				esc_url( self::WOO_SUBSCRIPTION_PAGE_URL ),
				esc_attr( $total ),
			);
		}

		$subscription = reset( $subs_to_show );
		$product_id   = $subscription['product_id'];
		// check if $all_subs has multiple subs for this product.
		$has_multiple_subs_for_product = 1 < count(
			array_filter(
				$all_subs,
				function ( $sub ) use ( $product_id ) {
					return $product_id === $sub['product_id'];
				}
			)
		);

		$message_key = sprintf( '%s_manage', $has_multiple_subs_for_product ? 'multiple' : 'single' );
		$price       = $subscription['product_price'] ?? '';
		$expiry_date = date_i18n( 'F jS', $subscription['expires'] );

		if ( isset( $messages[ $message_key ] ) ) {
			return sprintf(
				$messages[ $message_key ],
				esc_attr( $subscription['product_name'] ),
				esc_attr( $expiry_date ),
				esc_url( self::WOO_SUBSCRIPTION_PAGE_URL ),
				esc_attr( $price ),
			);
		}

		return '';
	}

	/**
	 * Get formatted notice information for expiring subscription.
	 *
	 * @param boolean $allowed_link whether the notice description should include a link.
	 * @return array notice information.
	 */
	public static function get_expiring_subscription_notice( $allowed_link = true ) {
		if ( ! WC_Helper::is_site_connected() ) {
			return array();
		}

		if ( ! self::$can_show_expiring_subs_notice ) {
			return array();
		}

		$is_notice_dismiss = get_user_meta( get_current_user_id(), self::DISMISS_EXPIRING_SUBS_NOTICE, true );
		if ( ! empty( $is_notice_dismiss ) ) {
			return array();
		}

		$subscriptions          = WC_Helper::get_subscriptions();
		$expiring_subscriptions = array_filter(
			$subscriptions,
			function ( $sub ) {
				return $sub['expiring'] && ! $sub['autorenew'];
			},
		);

		if ( ! $expiring_subscriptions ) {
			return array();
		}

		$total_expiring_subscriptions = count( $expiring_subscriptions );

		$message = self::get_subscriptions_message(
			$subscriptions,
			$expiring_subscriptions,
			$total_expiring_subscriptions,
			array(
				/* translators: 1) product name 2) expiry date 3) URL to My Subscriptions page */
				'single_manage'           => __( 'Your subscription for <strong>%1$s</strong> expires on %2$s. <a href="%3$s">Enable auto-renewal</a> to continue receiving updates and streamlined support.', 'woocommerce' ),
				/* translators: 1) product name 2) expiry date 3) URL to My Subscriptions page */
				'multiple_manage'         => __( 'One of your subscriptions for <strong>%1$s</strong> expires on %2$s. <a href="%3$s">Enable auto-renewal</a> to continue receiving updates and streamlined support.', 'woocommerce' ),
				/* translators: 1) total expiring subscriptions 2) URL to My Subscriptions page */
				'different_subscriptions' => __( 'You have <strong>%1$s Woo extension subscriptions</strong> expiring soon. <a href="%2$s">Enable auto-renewal</a> to continue receiving updates and streamlined support.', 'woocommerce' ),
			)
		);

		return array(
			'description' => $allowed_link ? $message : preg_replace( '#<a.*?>(.*?)</a>#i', '\1', $message ),
			'button_text' => __( 'Enable auto-renewal', 'woocommerce' ),
			'button_link' => self::WOO_SUBSCRIPTION_PAGE_URL,
		);
	}

	/**
	 * Get formatted notice information for expired subscription.
	 *
	 * @param boolean $allowed_link whether the notice description should include a link.
	 * @return array notice information.
	 */
	public static function get_expired_subscription_notice( $allowed_link = true ) {
		if ( ! WC_Helper::is_site_connected() ) {
			return array();
		}

		$is_notice_dismiss = get_user_meta( get_current_user_id(), self::DISMISS_EXPIRED_SUBS_NOTICE, true );
		if ( ! empty( $is_notice_dismiss ) ) {
			return array();
		}

		$subscriptions         = WC_Helper::get_subscriptions();
		$expired_subscriptions = array_filter(
			$subscriptions,
			function ( $sub ) {
				return $sub['expired'] && ! $sub['lifetime'];
			},
		);

		if ( ! $expired_subscriptions ) {
			return array();
		}

		$total_expired_subscriptions         = count( $expired_subscriptions );
		self::$can_show_expiring_subs_notice = false;

		$message = self::get_subscriptions_message(
			$subscriptions,
			$expired_subscriptions,
			$total_expired_subscriptions,
			array(
				/* translators: 1) product name 2) URL to My Subscriptions page 3) Product price */
				'single_manage'           => __( 'Your subscription for <strong>%1$s</strong> expired. <a href="%3$s" >Renew for %4$s</a> to continue receiving updates and streamlined support', 'woocommerce' ),
				/* translators: 1) product name 2) URL to My Subscriptions page 3) Product price */
				'multiple_manage'         => __( 'One of your subscriptions for <strong>%1$s</strong> has expired. <a href="%3$s">Renew for %4$s.</a> to continue receiving updates and streamlined support', 'woocommerce' ),
				/* translators: 1) total expired subscriptions 2) URL to My Subscriptions page */
				'different_subscriptions' => __( 'You have <strong>%1$s Woo extension subscriptions</strong> that expired. <a href="%2$s">Renew</a> to continue receiving updates and streamlined support', 'woocommerce' ),
			),
		);

		return array(
			'description' => $allowed_link ? $message : preg_replace( '#<a.*?>(.*?)</a>#i', '\1', $message ),
			'button_text' => __( 'Renew', 'woocommerce' ),
			'button_link' => self::WOO_SUBSCRIPTION_PAGE_URL,
		);
	}

	/**
	 * Enqueue scripts for woo subscription notice.
	 *
	 * @return void
	 */
	public static function maybe_enqueue_scripts_for_subscription_notice() {
		if ( 'woocommerce_page_wc-settings' !== get_current_screen()->id ) {
			return;
		}

		WCAdminAssets::register_script( 'wp-admin-scripts', 'woo-subscriptions-notice' );
		wp_enqueue_script( 'woo-subscriptions-notice' );
	}

	/**
	 * Register the routes for  dismissal subscriptions notice.
	 */
	public static function woo_subscriptions_notice_dismiss_api() {
		register_rest_route(
			'wc-admin',
			'/woo_subscription_notice_dissmiss',
			array(
				array(
					'methods'             => 'POST',
					'callback'            => array( static::class, 'dismiss_woo_subscription_notice' ),
					'permission_callback' => array( static::class, 'get_permission' ),
				),
			)
		);
	}

	/**
	 * Save notice dismiss information in user meta.
	 *
	 * @param WP_REST_Request $request Request object.
	 * @return mixed
	 */
	public static function dismiss_woo_subscription_notice( $request ) {
		$notice_id = isset( $request['notice_id'] ) ? sanitize_text_field( wp_unslash( $request['notice_id'] ) ) : '';
		$dismissed = false;
		switch ( $notice_id ) {
			case 'woo-subscription-expired-notice':
				update_user_meta( get_current_user_id(), self::DISMISS_EXPIRED_SUBS_NOTICE, time() );
				$dismissed = true;
				break;
			case 'woo-subscription-expiring-notice':
				update_user_meta( get_current_user_id(), self::DISMISS_EXPIRING_SUBS_NOTICE, time() );
				$dismissed = true;
				break;
		}

		return rest_ensure_response(
			array(
				'success' => $dismissed,
			)
		);
	}

	/**
	 * Check user has the necessary permissions to perform this action.
	 *
	 * @return bool
	 */
	public static function get_permission(): bool {
		return current_user_can( 'manage_woocommerce' );
=======
	 * Enqueue scripts for connect notice in plugin list page.
	 *
	 * @return void
	 */
	public static function maybe_enqueue_scripts_for_connect_notice_in_plugins() {
		if ( 'plugins' !== get_current_screen()->id ) {
			return;
		}

		WCAdminAssets::register_script( 'wp-admin-scripts', 'woo-plugin-update-connect-notice' );
		wp_enqueue_script( 'woo-plugin-update-connect-notice' );
>>>>>>> 931bfed5
	}
}<|MERGE_RESOLUTION|>--- conflicted
+++ resolved
@@ -64,12 +64,9 @@
 		add_action( 'admin_notices', array( __CLASS__, 'maybe_show_expired_subscriptions_notice' ), 10 );
 		add_action( 'admin_notices', array( __CLASS__, 'maybe_show_expiring_subscriptions_notice' ), 11 );
 		add_action( 'admin_enqueue_scripts', array( __CLASS__, 'maybe_enqueue_scripts_for_connect_notice' ) );
-<<<<<<< HEAD
+		add_action( 'admin_enqueue_scripts', array( __CLASS__, 'maybe_enqueue_scripts_for_connect_notice_in_plugins' ) );
 		add_action( 'admin_enqueue_scripts', array( __CLASS__, 'maybe_enqueue_scripts_for_subscription_notice' ) );
 		add_action( 'rest_api_init', array( __CLASS__, 'woo_subscriptions_notice_dismiss_api' ) );
-=======
-		add_action( 'admin_enqueue_scripts', array( __CLASS__, 'maybe_enqueue_scripts_for_connect_notice_in_plugins' ) );
->>>>>>> 931bfed5
 	}
 
 	/**
@@ -631,7 +628,20 @@
 	}
 
 	/**
-<<<<<<< HEAD
+	 * Enqueue scripts for connect notice in plugin list page.
+	 *
+	 * @return void
+	 */
+	public static function maybe_enqueue_scripts_for_connect_notice_in_plugins() {
+		if ( 'plugins' !== get_current_screen()->id ) {
+			return;
+		}
+
+		WCAdminAssets::register_script( 'wp-admin-scripts', 'woo-plugin-update-connect-notice' );
+		wp_enqueue_script( 'woo-plugin-update-connect-notice' );
+	}
+
+	/**
 	 * Show notice about to expired subscription on WC settings page.
 	 *
 	 * @return void
@@ -898,18 +908,5 @@
 	 */
 	public static function get_permission(): bool {
 		return current_user_can( 'manage_woocommerce' );
-=======
-	 * Enqueue scripts for connect notice in plugin list page.
-	 *
-	 * @return void
-	 */
-	public static function maybe_enqueue_scripts_for_connect_notice_in_plugins() {
-		if ( 'plugins' !== get_current_screen()->id ) {
-			return;
-		}
-
-		WCAdminAssets::register_script( 'wp-admin-scripts', 'woo-plugin-update-connect-notice' );
-		wp_enqueue_script( 'woo-plugin-update-connect-notice' );
->>>>>>> 931bfed5
 	}
 }