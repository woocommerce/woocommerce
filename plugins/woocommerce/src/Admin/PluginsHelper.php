--- conflicted
+++ resolved
@@ -32,32 +32,31 @@
 class PluginsHelper {
 
 	/**
-<<<<<<< HEAD
+	 * Indicates whether the expiration notice for subscriptions can be displayed.
+	 *
+	 * @var bool
+	 */
+	public static $can_show_expiring_subs_notice = true;
+
+	/**
+	 * The URL for the WooCommerce subscription page.
+	 */
+	const WOO_SUBSCRIPTION_PAGE_URL = 'https://woocommerce.com/my-account/my-subscriptions/';
+
+	/**
+	 * Meta key for dismissing expired subscription notices.
+	 */
+	const DISMISS_EXPIRED_SUBS_NOTICE = 'woo_subscription_expired_notice_dismiss';
+
+	/**
+	 * Meta key for dismissing expiring subscription notices
+	 */
+	const DISMISS_EXPIRING_SUBS_NOTICE = 'woo_subscription_expiring_notice_dismiss';
+
+	/**
 	 * Meta key for dismissing missing payment method notice.
 	 */
 	const DISMISS_MISSING_PAYMENT_MATHOD_NOTICE = 'woo_missing_payment_method_notice_dismiss';
-=======
-	 * Indicates whether the expiration notice for subscriptions can be displayed.
-	 *
-	 * @var bool
-	 */
-	public static $can_show_expiring_subs_notice = true;
-
-	/**
-	 * The URL for the WooCommerce subscription page.
-	 */
-	const WOO_SUBSCRIPTION_PAGE_URL = 'https://woocommerce.com/my-account/my-subscriptions/';
-
-	/**
-	 * Meta key for dismissing expired subscription notices.
-	 */
-	const DISMISS_EXPIRED_SUBS_NOTICE = 'woo_subscription_expired_notice_dismiss';
-
-	/**
-	 * Meta key for dismissing expiring subscription notices
-	 */
-	const DISMISS_EXPIRING_SUBS_NOTICE = 'woo_subscription_expiring_notice_dismiss';
->>>>>>> a7ade5d2
 
 	/**
 	 * Initialize hooks.
@@ -67,12 +66,9 @@
 		add_action( 'woocommerce_plugins_install_and_activate_async_callback', array( __CLASS__, 'install_and_activate_plugins_async_callback' ), 10, 2 );
 		add_action( 'woocommerce_plugins_activate_callback', array( __CLASS__, 'activate_plugins' ), 10, 2 );
 		add_action( 'admin_notices', array( __CLASS__, 'maybe_show_connect_notice_in_plugin_list' ) );
-<<<<<<< HEAD
-		add_action( 'admin_notices', array( __CLASS__, 'maybe_show_missing_payment_method_notice' ) );
-=======
 		add_action( 'admin_notices', array( __CLASS__, 'maybe_show_expired_subscriptions_notice' ), 10 );
 		add_action( 'admin_notices', array( __CLASS__, 'maybe_show_expiring_subscriptions_notice' ), 11 );
->>>>>>> a7ade5d2
+		add_action( 'admin_notices', array( __CLASS__, 'maybe_show_missing_payment_method_notice' ) );
 		add_action( 'admin_enqueue_scripts', array( __CLASS__, 'maybe_enqueue_scripts_for_connect_notice' ) );
 		add_action( 'admin_enqueue_scripts', array( __CLASS__, 'maybe_enqueue_scripts_for_subscription_notice' ) );
 		add_action( 'admin_enqueue_scripts', array( __CLASS__, 'maybe_enqueue_scripts_for_notices_in_plugins' ) );
@@ -654,9 +650,6 @@
 		wp_enqueue_script( 'woo-renew-subscription' );
 	}
 
-<<<<<<< HEAD
-	public static function maybe_show_missing_payment_method_notice(){
-=======
 	/**
 	 * Show notice about to expired subscription on WC settings page.
 	 *
@@ -687,7 +680,6 @@
 	 * @return void
 	 */
 	public static function maybe_show_expiring_subscriptions_notice() {
->>>>>>> a7ade5d2
 		if ( ! WC_Helper::is_site_connected() ) {
 			return;
 		}
@@ -696,45 +688,30 @@
 			return;
 		}
 
-<<<<<<< HEAD
+		$notice = self::get_expiring_subscription_notice();
+
+		if ( isset( $notice['description'] ) ) {
+			echo '<div id="woo-subscription-expiring-notice" class="woo-subscription-expiring-notice woo-subscription-notices notice notice-error is-dismissible" data-dismissnonce="' . esc_attr( wp_create_nonce( 'dismiss_notice' ) ) . '">
+	    		<p class="widefat">' . wp_kses_post( $notice['description'] ) . '</p>
+	    	</div>';
+		}
+	}
+
+	public static function maybe_show_missing_payment_method_notice(){
+		if ( ! WC_Helper::is_site_connected() ) {
+			return;
+		}
+
+		if ( 'woocommerce_page_wc-settings' !== get_current_screen()->id ) {
+			return;
+		}
+
 		$message = self::get_missing_payment_method_notice();
 
 		if ( !empty( $message ) ) {
 			echo '<div id="woo-subscription-missing-payment-method" class="woo-subscription-missing-payment-method woo-subscription-notices notice notice-error is-dismissible">
 				<p class="widefat">' . wp_kses_post( $message ) . '</p>
 			</div>';
-		}
-	}
-
-	/**
-	 * Retrieves the missing payment method notice.
-	 *
-	 * @return string The missing payment method notice message.
-	 */
-	public static function get_missing_payment_method_notice() {
-		if ( ! self::should_show_notice( self::DISMISS_MISSING_PAYMENT_MATHOD_NOTICE ) ) {
-			return '';
-		}
-
-		$notices = WC_Helper::get_notices();
-		$message = '';
-		if ( ! empty( $notices['missing_payment_method_notice'] ) ) {
-
-			$message = sprintf(
-			/* translators: %s: Add card page URL */
-				__( 'Your WooCommerce extension subscriptions are missing a payment method for renewal. <a href="%s">Add a payment method</a> to ensure you continue receiving updates and streamlined support.', 'woocommerce' ),
-				esc_url( 'https://woocommerce.com/my-account/add-payment-method/' )
-			);
-		}
-
-		return $message;
-=======
-		$notice = self::get_expiring_subscription_notice();
-
-		if ( isset( $notice['description'] ) ) {
-			echo '<div id="woo-subscription-expiring-notice" class="woo-subscription-expiring-notice woo-subscription-notices notice notice-error is-dismissible" data-dismissnonce="' . esc_attr( wp_create_nonce( 'dismiss_notice' ) ) . '">
-	    		<p class="widefat">' . wp_kses_post( $notice['description'] ) . '</p>
-	    	</div>';
 		}
 	}
 
@@ -964,17 +941,36 @@
 			'button_text' => __( 'Renew', 'woocommerce' ),
 			'button_link' => $button_link,
 		);
->>>>>>> a7ade5d2
+	}
+
+	/**
+	 * Retrieves the missing payment method notice.
+	 *
+	 * @return string The missing payment method notice message.
+	 */
+	public static function get_missing_payment_method_notice() {
+		if ( ! self::should_show_notice( self::DISMISS_MISSING_PAYMENT_MATHOD_NOTICE ) ) {
+			return '';
+		}
+
+		$notices = WC_Helper::get_notices();
+		$message = '';
+		if ( ! empty( $notices['missing_payment_method_notice'] ) ) {
+
+			$message = sprintf(
+			/* translators: %s: Add card page URL */
+				__( 'Your WooCommerce extension subscriptions are missing a payment method for renewal. <a href="%s">Add a payment method</a> to ensure you continue receiving updates and streamlined support.', 'woocommerce' ),
+				esc_url( 'https://woocommerce.com/my-account/add-payment-method/' )
+			);
+		}
+
+		return $message;
 	}
 
 	/**
 	 * Determine whether a specific notice should be shown to the current user.
 	 *
-<<<<<<< HEAD
-	 * @param string $type The type of notice to check for.
-=======
 	 * @param string $dismiss_notice_meta User meta that includes the timestamp when a store notice was dismissed.
->>>>>>> a7ade5d2
 	 * @return bool True if the notice should be shown, false otherwise.
 	 */
 	public static function should_show_notice( $dismiss_notice_meta ) {
@@ -985,27 +981,15 @@
 		$dismissed_timestamp = get_user_meta( $user_id, $dismiss_notice_meta, true );
 
 		// If the notice was dismissed within the last month, do not show it.
-<<<<<<< HEAD
-		if ( !empty( $dismissed_timestamp ) && ( time() - $dismissed_timestamp ) < 30 * DAY_IN_SECONDS ) {
-=======
 		if ( ! empty( $dismissed_timestamp ) && ( time() - $dismissed_timestamp ) < 30 * DAY_IN_SECONDS ) {
->>>>>>> a7ade5d2
 			return false;
 		}
 
 		// If the notice was dismissed more than a month ago, delete the meta value and show the notice.
-<<<<<<< HEAD
-		if ( !empty( $dismissed_timestamp ) ) {
-=======
 		if ( ! empty( $dismissed_timestamp ) ) {
->>>>>>> a7ade5d2
 			delete_user_meta( $user_id, $dismiss_notice_meta );
 		}
 
 		return true;
 	}
-<<<<<<< HEAD
-
-=======
->>>>>>> a7ade5d2
 }