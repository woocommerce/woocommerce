<?php
namespace Automattic\WooCommerce\StoreApi;

use Automattic\WooCommerce\StoreApi\Routes\V1\AbstractRoute;

/**
 * RoutesController class.
 */
class RoutesController {
	/**
	 * Stores schema_controller.
	 *
	 * @var SchemaController
	 */
	protected $schema_controller;

	/**
	 * Stores routes.
	 *
	 * @var array
	 */
	protected $routes = [];

	/**
	 * Namespace for the API.
	 *
	 * @var string
	 */
	private static $api_namespace = 'wc/store';

	/**
	 * Constructor.
	 *
	 * @param SchemaController $schema_controller Schema controller class passed to each route.
	 */
	public function __construct( SchemaController $schema_controller ) {
		$this->schema_controller = $schema_controller;
		$this->routes            = [
			'v1'      => [
				Routes\V1\Batch::IDENTIFIER              => Routes\V1\Batch::class,
				Routes\V1\Cart::IDENTIFIER               => Routes\V1\Cart::class,
				Routes\V1\CartAddItem::IDENTIFIER        => Routes\V1\CartAddItem::class,
				Routes\V1\CartApplyCoupon::IDENTIFIER    => Routes\V1\CartApplyCoupon::class,
				Routes\V1\CartCoupons::IDENTIFIER        => Routes\V1\CartCoupons::class,
				Routes\V1\CartCouponsByCode::IDENTIFIER  => Routes\V1\CartCouponsByCode::class,
				Routes\V1\CartExtensions::IDENTIFIER     => Routes\V1\CartExtensions::class,
				Routes\V1\CartItems::IDENTIFIER          => Routes\V1\CartItems::class,
				Routes\V1\CartItemsByKey::IDENTIFIER     => Routes\V1\CartItemsByKey::class,
				Routes\V1\CartRemoveCoupon::IDENTIFIER   => Routes\V1\CartRemoveCoupon::class,
				Routes\V1\CartRemoveItem::IDENTIFIER     => Routes\V1\CartRemoveItem::class,
				Routes\V1\CartSelectShippingRate::IDENTIFIER => Routes\V1\CartSelectShippingRate::class,
				Routes\V1\CartUpdateItem::IDENTIFIER     => Routes\V1\CartUpdateItem::class,
				Routes\V1\CartUpdateCustomer::IDENTIFIER => Routes\V1\CartUpdateCustomer::class,
				Routes\V1\Checkout::IDENTIFIER           => Routes\V1\Checkout::class,
				Routes\V1\CheckoutOrder::IDENTIFIER      => Routes\V1\CheckoutOrder::class,
				Routes\V1\Order::IDENTIFIER              => Routes\V1\Order::class,
				Routes\V1\ProductAttributes::IDENTIFIER  => Routes\V1\ProductAttributes::class,
				Routes\V1\ProductAttributesById::IDENTIFIER => Routes\V1\ProductAttributesById::class,
				Routes\V1\ProductAttributeTerms::IDENTIFIER => Routes\V1\ProductAttributeTerms::class,
				Routes\V1\ProductCategories::IDENTIFIER  => Routes\V1\ProductCategories::class,
				Routes\V1\ProductCategoriesById::IDENTIFIER => Routes\V1\ProductCategoriesById::class,
				Routes\V1\ProductCollectionData::IDENTIFIER => Routes\V1\ProductCollectionData::class,
				Routes\V1\ProductReviews::IDENTIFIER     => Routes\V1\ProductReviews::class,
				Routes\V1\ProductTags::IDENTIFIER        => Routes\V1\ProductTags::class,
				Routes\V1\Products::IDENTIFIER           => Routes\V1\Products::class,
				Routes\V1\ProductsById::IDENTIFIER       => Routes\V1\ProductsById::class,
				Routes\V1\ProductsBySlug::IDENTIFIER     => Routes\V1\ProductsBySlug::class,
			],
			// @todo Migrate internal AI routes to WooCommerce Core codebase.
			'private' => [
<<<<<<< HEAD
				Routes\V1\AI\Product::IDENTIFIER   => Routes\V1\AI\Product::class,
				Routes\V1\AI\Products::IDENTIFIER  => Routes\V1\AI\Products::class,
				Routes\V1\Patterns::IDENTIFIER     => Routes\V1\Patterns::class,
=======
				Routes\V1\AI\Patterns::IDENTIFIER => Routes\V1\AI\Patterns::class,
				Routes\V1\AI\Product::IDENTIFIER  => Routes\V1\AI\Product::class,
				Routes\V1\AI\Products::IDENTIFIER => Routes\V1\AI\Products::class,
				Routes\V1\Patterns::IDENTIFIER    => Routes\V1\Patterns::class,
>>>>>>> 071af63f
			],
		];
	}

	/**
	 * Register all Store API routes. This includes routes under specific version namespaces.
	 */
	public function register_all_routes() {
		$this->register_routes( 'v1', self::$api_namespace );
		$this->register_routes( 'v1', self::$api_namespace . '/v1' );
		$this->register_routes( 'private', 'wc/private' );
	}

	/**
	 * Get a route class instance.
	 *
	 * Each route class is instantized with the SchemaController instance, and its main Schema Type.
	 *
	 * @throws \Exception If the schema does not exist.
	 * @param string $name Name of schema.
	 * @param string $version API Version being requested.
	 * @return AbstractRoute
	 */
	public function get( $name, $version = 'v1' ) {
		$route = $this->routes[ $version ][ $name ] ?? false;

		if ( ! $route ) {
			throw new \Exception( "{$name} {$version} route does not exist" );
		}

		return new $route(
			$this->schema_controller,
			$this->schema_controller->get( $route::SCHEMA_TYPE, $route::SCHEMA_VERSION )
		);
	}

	/**
	 * Get a route path without instantiating the corresponding RoutesController object.
	 *
	 * @throws \Exception If the schema does not exist.
	 *
	 * @param string $version API Version being requested.
	 * @param string $controller Whether to return controller name. If false, returns empty array. Note:
	 * When $controller param is true, the output should not be used directly in front-end code, to prevent class names from leaking. It's not a security issue necessarily, but it's not a good practice.
	 * When $controller param is false, it currently returns and empty array. But it can be modified in future to return include more details about the route info that can be used in frontend.
	 *
	 * @return string[] List of route paths.
	 */
	public function get_all_routes( $version = 'v1', $controller = false ) {
		$routes = array();

		foreach ( $this->routes[ $version ] as $key => $route_class ) {

			if ( ! method_exists( $route_class, 'get_path_regex' ) ) {
				throw new \Exception( esc_html( "{$route_class} route does not have a get_path_regex method" ) );
			}

			$route_path = '/' . trailingslashit( self::$api_namespace ) . $version . $route_class::get_path_regex();

			$routes[ $route_path ] = $controller ? $route_class : array();
		}

		return $routes;
	}

	/**
	 * Register defined list of routes with WordPress.
	 *
	 * @param string $version API Version being registered..
	 * @param string $namespace Overrides the default route namespace.
	 */
	protected function register_routes( $version = 'v1', $namespace = 'wc/store/v1' ) {
		if ( ! isset( $this->routes[ $version ] ) ) {
			return;
		}
		$route_identifiers = array_keys( $this->routes[ $version ] );
		foreach ( $route_identifiers as $route ) {
			$route_instance = $this->get( $route, $version );
			$route_instance->set_namespace( $namespace );

			register_rest_route(
				$route_instance->get_namespace(),
				$route_instance->get_path(),
				$route_instance->get_args()
			);
		}
	}
}<|MERGE_RESOLUTION|>--- conflicted
+++ resolved
@@ -68,16 +68,13 @@
 			],
 			// @todo Migrate internal AI routes to WooCommerce Core codebase.
 			'private' => [
-<<<<<<< HEAD
 				Routes\V1\AI\Product::IDENTIFIER   => Routes\V1\AI\Product::class,
 				Routes\V1\AI\Products::IDENTIFIER  => Routes\V1\AI\Products::class,
 				Routes\V1\Patterns::IDENTIFIER     => Routes\V1\Patterns::class,
-=======
 				Routes\V1\AI\Patterns::IDENTIFIER => Routes\V1\AI\Patterns::class,
 				Routes\V1\AI\Product::IDENTIFIER  => Routes\V1\AI\Product::class,
 				Routes\V1\AI\Products::IDENTIFIER => Routes\V1\AI\Products::class,
 				Routes\V1\Patterns::IDENTIFIER    => Routes\V1\Patterns::class,
->>>>>>> 071af63f
 			],
 		];
 	}
