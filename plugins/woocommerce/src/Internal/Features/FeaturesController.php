<?php
/**
 * FeaturesController class file
 */

namespace Automattic\WooCommerce\Internal\Features;

use Automattic\WooCommerce\Internal\Admin\Analytics;
use Automattic\WooCommerce\Admin\Features\Navigation\Init;
use Automattic\WooCommerce\Internal\Traits\AccessiblePrivateMethods;
use Automattic\WooCommerce\Proxies\LegacyProxy;
use Automattic\WooCommerce\Utilities\ArrayUtil;
use Automattic\WooCommerce\Utilities\PluginUtil;

defined( 'ABSPATH' ) || exit;

/**
 * Class to define the WooCommerce features that can be enabled and disabled by admin users,
 * provides also a mechanism for WooCommerce plugins to declare that they are compatible
 * (or incompatible) with a given feature.
 */
class FeaturesController {

	use AccessiblePrivateMethods;

	public const FEATURE_ENABLED_CHANGED_ACTION = 'woocommerce_feature_enabled_changed';

	/**
	 * The existing feature definitions.
	 *
	 * @var array[]
	 */
	private $features;

	/**
	 * The registered compatibility info for WooCommerce plugins, with plugin names as keys.
	 *
	 * @var array
	 */
	private $compatibility_info_by_plugin;

	/**
	 * Ids of the legacy features (they existed before the features engine was implemented).
	 *
	 * @var array
	 */
	private $legacy_feature_ids;

	/**
	 * The registered compatibility info for WooCommerce plugins, with feature ids as keys.
	 *
	 * @var array
	 */
	private $compatibility_info_by_feature;

	/**
	 * The LegacyProxy instance to use.
	 *
	 * @var LegacyProxy
	 */
	private $proxy;

	/**
	 * The PluginUtil instance to use.
	 *
	 * @var PluginUtil
	 */
	private $plugin_util;

	/**
	 * Flag indicating that features will be enableable from the settings page
	 * even when they are incompatible with active plugins.
	 *
	 * @var bool
	 */
	private $force_allow_enabling_features = false;

	/**
	 * Flag indicating that plugins will be activable from the plugins page
	 * even when they are incompatible with enabled features.
	 *
	 * @var bool
	 */
	private $force_allow_enabling_plugins = false;

	/**
	 * Creates a new instance of the class.
	 */
	public function __construct() {
		$features = array(
			'analytics'              => array(
				'name'               => __( 'Analytics', 'woocommerce' ),
				'description'        => __( 'Enables WooCommerce Analytics', 'woocommerce' ),
				'is_experimental'    => false,
				'enabled_by_default' => true,
			),
			'new_navigation'      => array(
				'name'            => __( 'Navigation', 'woocommerce' ),
				'description'     => __( 'Adds the new WooCommerce navigation experience to the dashboard', 'woocommerce' ),
				'is_experimental' => false,
			),
<<<<<<< HEAD
			'high_performance_order_storage' => array(
				'name'            => __( 'High performance order storage', 'woocommerce' ),
				'description'     => __( 'Enable the high performance order storage feature (still in development)', 'woocommerce' ),
=======
			'custom_order_tables' => array(
				'name'            => __( 'Custom order tables', 'woocommerce' ),
				'description'     => __( 'Enable the custom orders tables feature (still in development)', 'woocommerce' ),
>>>>>>> 0b5d7ab9
				'is_experimental' => true,
			),
		);

		$this->legacy_feature_ids = array( 'analytics', 'new_navigation' );

		$this->init_features( $features );

		self::add_filter( 'updated_option', array( $this, 'process_updated_option' ), 999, 3 );
		self::add_filter( 'added_option', array( $this, 'process_added_option' ), 999, 3 );
		self::add_filter( 'woocommerce_get_sections_advanced', array( $this, 'add_features_section' ), 10, 1 );
		self::add_filter( 'woocommerce_get_settings_advanced', array( $this, 'add_feature_settings' ), 10, 2 );
		self::add_filter( 'deactivated_plugin', array( $this, 'handle_plugin_deactivation' ), 10, 1 );
		self::add_filter( 'all_plugins', array( $this, 'filter_plugins_list' ), 10, 1 );
		self::add_action( 'admin_notices', array( $this, 'display_notice_in_plugins_page' ), 10, 0 );
		self::add_action( 'plugin_action_links', array( $this, 'handle_action_links' ), 10, 2 );
		self::add_action( 'after_plugin_row', array( $this, 'handle_plugin_list_rows' ), 10, 2 );
		self::add_action( 'current_screen', array( $this, 'enqueue_script_to_fix_plugin_list_html' ), 10, 1 );
		self::add_filter( 'views_plugins', array( $this, 'handle_plugins_page_views_list' ), 10, 1 );
	}

	/**
	 * Initialize the class according to the existing features.
	 *
	 * @param array $features Information about the existing features.
	 */
	private function init_features( array $features ) {
		$this->compatibility_info_by_plugin  = array();
		$this->compatibility_info_by_feature = array();

		$this->features = $features;

		foreach ( array_keys( $this->features ) as $feature_id ) {
			$this->compatibility_info_by_feature[ $feature_id ] = array(
				'compatible'   => array(),
				'incompatible' => array(),
			);
		}
	}

	/**
	 * Initialize the class instance.
	 *
	 * @internal
	 *
	 * @param LegacyProxy $proxy The instance of LegacyProxy to use.
	 * @param PluginUtil  $plugin_util The instance of PluginUtil to use.
	 */
	final public function init( LegacyProxy $proxy, PluginUtil $plugin_util ) {
		$this->proxy       = $proxy;
		$this->plugin_util = $plugin_util;
	}

	/**
	 * Get all the existing WooCommerce features.
	 *
	 * Returns an associative array where keys are unique feature ids
	 * and values are arrays with these keys:
	 *
	 * - name (string)
	 * - description (string)
	 * - is_experimental (bool)
	 * - is_enabled (bool) (only if $include_enabled_info is passed as true)
	 *
	 * @param bool $include_experimental Include also experimental/work in progress features in the list.
	 * @param bool $include_enabled_info True to include the 'is_enabled' field in the returned features info.
	 * @returns array An array of information about existing features.
	 */
	public function get_features( bool $include_experimental = false, bool $include_enabled_info = false ): array {
		$features = $this->features;

		if ( ! $include_experimental ) {
			$features = array_filter(
				$features,
				function( $feature ) {
					return ! $feature['is_experimental'];
				}
			);
		}

		if ( $include_enabled_info ) {
			foreach ( array_keys( $features ) as $feature_id ) {
				$is_enabled                            = $this->feature_is_enabled( $feature_id );
				$features[ $feature_id ]['is_enabled'] = $is_enabled;
			}
		}

		return $features;
	}

	/**
	 * Check if a given feature is currently enabled.
	 *
	 * @param  string $feature_id Unique feature id.
	 * @return bool True if the feature is enabled, false if not or if the feature doesn't exist.
	 */
	public function feature_is_enabled( string $feature_id ): bool {
		if ( ! $this->feature_exists( $feature_id ) ) {
			return false;
		}

		$default_value = $this->feature_is_enabled_by_default( $feature_id ) ? 'yes' : 'no';
		return 'yes' === get_option( $this->feature_enable_option_name( $feature_id ), $default_value );
	}

	/**
	 * Check if a given feature is enabled by default.
	 *
	 * @param string $feature_id Unique feature id.
	 * @return boolean TRUE if the feature is enabled by default, FALSE otherwise.
	 */
	private function feature_is_enabled_by_default( string $feature_id ): bool {
		return ! empty( $this->features[ $feature_id ]['enabled_by_default'] );
	}

	/**
	 * Change the enabled/disabled status of a feature.
	 *
	 * @param string $feature_id Unique feature id.
	 * @param bool   $enable True to enable the feature, false to disable it.
	 * @return bool True on success, false if feature doesn't exist or the new value is the same as the old value.
	 */
	public function change_feature_enable( string $feature_id, bool $enable ): bool {
		if ( ! $this->feature_exists( $feature_id ) ) {
			return false;
		}

		return update_option( $this->feature_enable_option_name( $feature_id ), $enable ? 'yes' : 'no' );
	}

	/**
	 * Declare (in)compatibility with a given feature for a given plugin.
	 *
	 * This method MUST be executed from inside a handler for the 'before_woocommerce_init' hook.
	 *
	 * The plugin name is expected to be in the form 'directory/file.php' and be one of the keys
	 * of the array returned by 'get_plugins', but this won't be checked. Plugins are expected to use
	 * FeaturesUtil::declare_compatibility instead, passing the full plugin file path instead of the plugin name.
	 *
	 * @param string $feature_id Unique feature id.
	 * @param string $plugin_name Plugin name, in the form 'directory/file.php'.
	 * @param bool   $positive_compatibility True if the plugin declares being compatible with the feature, false if it declares being incompatible.
	 * @return bool True on success, false on error (feature doesn't exist or not inside the required hook).
	 * @throws \Exception A plugin attempted to declare itself as compatible and incompatible with a given feature at the same time.
	 */
	public function declare_compatibility( string $feature_id, string $plugin_name, bool $positive_compatibility = true ): bool {
		if ( ! $this->proxy->call_function( 'doing_action', 'before_woocommerce_init' ) ) {
			$class_and_method = ( new \ReflectionClass( $this ) )->getShortName() . '::' . __FUNCTION__;
			/* translators: 1: class::method 2: before_woocommerce_init */
			$this->proxy->call_function( 'wc_doing_it_wrong', $class_and_method, sprintf( __( '%1$s should be called inside the %2$s action.', 'woocommerce' ), $class_and_method, 'before_woocommerce_init' ), '7.0' );
			return false;
		}

		if ( ! $this->feature_exists( $feature_id ) ) {
			return false;
		}

		$plugin_name = str_replace( '\\', '/', $plugin_name );

		// Register compatibility by plugin.

		ArrayUtil::ensure_key_is_array( $this->compatibility_info_by_plugin, $plugin_name );

		$key          = $positive_compatibility ? 'compatible' : 'incompatible';
		$opposite_key = $positive_compatibility ? 'incompatible' : 'compatible';
		ArrayUtil::ensure_key_is_array( $this->compatibility_info_by_plugin[ $plugin_name ], $key );
		ArrayUtil::ensure_key_is_array( $this->compatibility_info_by_plugin[ $plugin_name ], $opposite_key );

		if ( in_array( $feature_id, $this->compatibility_info_by_plugin[ $plugin_name ][ $opposite_key ], true ) ) {
			throw new \Exception( "Plugin $plugin_name is trying to declare itself as $key with the '$feature_id' feature, but it already declared itself as $opposite_key" );
		}

		if ( ! in_array( $feature_id, $this->compatibility_info_by_plugin[ $plugin_name ][ $key ], true ) ) {
			$this->compatibility_info_by_plugin[ $plugin_name ][ $key ][] = $feature_id;
		}

		// Register compatibility by feature.

		$key = $positive_compatibility ? 'compatible' : 'incompatible';

		if ( ! in_array( $plugin_name, $this->compatibility_info_by_feature[ $feature_id ][ $key ], true ) ) {
			$this->compatibility_info_by_feature[ $feature_id ][ $key ][] = $plugin_name;
		}

		return true;
	}

	/**
	 * Check whether a feature exists with a given id.
	 *
	 * @param string $feature_id The feature id to check.
	 * @return bool True if the feature exists.
	 */
	private function feature_exists( string $feature_id ): bool {
		return isset( $this->features[ $feature_id ] );
	}

	/**
	 * Get the ids of the features that a certain plugin has declared compatibility for.
	 *
	 * This method can't be called before the 'woocommerce_init' hook is fired.
	 *
	 * @param string $plugin_name Plugin name, in the form 'directory/file.php'.
	 * @param bool   $enabled_features_only True to return only names of enabled plugins.
	 * @return array An array having a 'compatible' and an 'incompatible' key, each holding an array of feature ids.
	 */
	public function get_compatible_features_for_plugin( string $plugin_name, bool $enabled_features_only = false ) : array {
		$this->verify_did_woocommerce_init( __FUNCTION__ );

		$features = $this->features;
		if ( $enabled_features_only ) {
			$features = array_filter(
				$features,
				array( $this, 'feature_is_enabled' ),
				ARRAY_FILTER_USE_KEY
			);
		}

		if ( ! isset( $this->compatibility_info_by_plugin[ $plugin_name ] ) ) {
			return array(
				'compatible'   => array(),
				'incompatible' => array(),
				'uncertain'    => array_keys( $features ),
			);
		}

		$info                 = $this->compatibility_info_by_plugin[ $plugin_name ];
		$info['compatible']   = array_values( array_intersect( array_keys( $features ), $info['compatible'] ) );
		$info['incompatible'] = array_values( array_intersect( array_keys( $features ), $info['incompatible'] ) );
		$info['uncertain']    = array_values( array_diff( array_keys( $features ), $info['compatible'], $info['incompatible'] ) );

		return $info;
	}

	/**
	 * Get the names of the plugins that have been declared compatible or incompatible with a given feature.
	 *
	 * @param string $feature_id Feature id.
	 * @param bool   $active_only True to return only active plugins.
	 * @return array An array having a 'compatible' and an 'incompatible' key, each holding an array of plugin names.
	 */
	public function get_compatible_plugins_for_feature( string $feature_id, bool $active_only = false ) : array {
		$this->verify_did_woocommerce_init( __FUNCTION__ );

		$woo_aware_plugins = $this->plugin_util->get_woocommerce_aware_plugins( $active_only );
		if ( ! $this->feature_exists( $feature_id ) ) {
			return array(
				'compatible'   => array(),
				'incompatible' => array(),
				'uncertain'    => $woo_aware_plugins,
			);
		}

		$info              = $this->compatibility_info_by_feature[ $feature_id ];
		$info['uncertain'] = array_values( array_diff( $woo_aware_plugins, $info['compatible'], $info['incompatible'] ) );

		return $info;
	}

	/**
	 * Check if the 'woocommerce_init' has run or is running, do a 'wc_doing_it_wrong' if not.
	 *
	 * @param string|null $function Name of the invoking method, if not null, 'wc_doing_it_wrong' will be invoked if 'woocommerce_init' has not run and is not running.
	 * @return bool True if 'woocommerce_init' has run or is running, false otherwise.
	 */
	private function verify_did_woocommerce_init( string $function = null ): bool {
		if ( ! $this->proxy->call_function( 'did_action', 'woocommerce_init' ) &&
			! $this->proxy->call_function( 'doing_action', 'woocommerce_init' ) ) {
			if ( ! is_null( $function ) ) {
				$class_and_method = ( new \ReflectionClass( $this ) )->getShortName() . '::' . $function;
				/* translators: 1: class::method 2: plugins_loaded */
				$this->proxy->call_function( 'wc_doing_it_wrong', $class_and_method, sprintf( __( '%1$s should not be called before the %2$s action.', 'woocommerce' ), $class_and_method, 'woocommerce_init' ), '7.0' );
			}
			return false;
		}

		return true;
	}

	/**
	 * Get the name of the option that enables/disables a given feature.
	 * Note that it doesn't check if the feature actually exists.
	 *
	 * @param string $feature_id The id of the feature.
	 * @return string The option that enables or disables the feature.
	 */
	public function feature_enable_option_name( string $feature_id ): string {
		if ( 'analytics' === $feature_id ) {
			return Analytics::TOGGLE_OPTION_NAME;
		} elseif ( 'new_navigation' === $feature_id ) {
			return Init::TOGGLE_OPTION_NAME;
		}

		return "woocommerce_feature_${feature_id}_enabled";
	}

	/**
	 * Checks whether a feature id corresponds to a legacy feature
	 * (a feature that existed prior to the implementation of the features engine).
	 *
	 * @param string $feature_id The feature id to check.
	 * @return bool True if the id corresponds to a legacy feature.
	 */
	public function is_legacy_feature( string $feature_id ): bool {
		return in_array( $feature_id, $this->legacy_feature_ids, true );
	}

	/**
	 * Sets a flag indicating that it's allowed to enable features for which incompatible plugins are active
	 * from the WooCommerce feature settings page.
	 */
	public function allow_enabling_features_with_incompatible_plugins(): void {
		$this->force_allow_enabling_features = true;
	}

	/**
	 * Sets a flag indicating that it's allowed to activate plugins for which incompatible features are enabled
	 * from the WordPress plugins page.
	 */
	public function allow_activating_plugins_with_incompatible_features(): void {
		$this->force_allow_enabling_plugins = true;
	}

	/**
	 * Handler for the 'added_option' hook.
	 *
	 * It fires FEATURE_ENABLED_CHANGED_ACTION when a feature is enabled or disabled.
	 *
	 * @param string $option The option that has been created.
	 * @param mixed  $value The value of the option.
	 */
	private function process_added_option( string $option, $value ) {
		$this->process_updated_option( $option, false, $value );
	}

	/**
	 * Handler for the 'updated_option' hook.
	 *
	 * It fires FEATURE_ENABLED_CHANGED_ACTION when a feature is enabled or disabled.
	 *
	 * @param string $option The option that has been modified.
	 * @param mixed  $old_value The old value of the option.
	 * @param mixed  $value The new value of the option.
	 */
	private function process_updated_option( string $option, $old_value, $value ) {
		$matches = array();
		$success = preg_match( '/^woocommerce_feature_([a-zA-Z0-9_]+)_enabled$/', $option, $matches );

		if ( ! $success && Analytics::TOGGLE_OPTION_NAME !== $option && Init::TOGGLE_OPTION_NAME !== $option ) {
			return;
		}

		if ( $value === $old_value ) {
			return;
		}

		if ( Analytics::TOGGLE_OPTION_NAME === $option ) {
			$feature_id = 'analytics';
		} elseif ( Init::TOGGLE_OPTION_NAME === $option ) {
			$feature_id = 'new_navigation';
		} else {
			$feature_id = $matches[1];
		}

		/**
		 * Action triggered when a feature is enabled or disabled (the value of the corresponding setting option is changed).
		 *
		 * @param string $feature_id The id of the feature.
		 * @param bool $enabled True if the feature has been enabled, false if it has been disabled.
		 *
		 * @since 7.0.0
		 */
		do_action( self::FEATURE_ENABLED_CHANGED_ACTION, $feature_id, 'yes' === $value );
	}

	/**
	 * Handler for the 'woocommerce_get_sections_advanced' hook,
	 * it adds the "Features" section to the advanced settings page.
	 *
	 * @param array $sections The original sections array.
	 * @return array The updated sections array.
	 */
	private function add_features_section( $sections ) {
		if ( ! isset( $sections['features'] ) ) {
			$sections['features'] = __( 'Features', 'woocommerce' );
		}
		return $sections;
	}

	/**
	 * Handler for the 'woocommerce_get_settings_advanced' hook,
	 * it adds the settings UI for all the existing features.
	 *
	 * Note that the settings added via the 'woocommerce_settings_features' hook will be
	 * displayed in the non-experimental features section.
	 *
	 * @param array  $settings The existing settings for the corresponding settings section.
	 * @param string $current_section The section to get the settings for.
	 * @return array The updated settings array.
	 */
	private function add_feature_settings( $settings, $current_section ): array {
		if ( 'features' !== $current_section ) {
			return $settings;
		}

		// phpcs:disable WooCommerce.Commenting.CommentHooks.MissingSinceComment
		/**
		 * Filter allowing WooCommerce Admin to be disabled.
		 *
		 * @param bool $disabled False.
		 */
		$admin_features_disabled = apply_filters( 'woocommerce_admin_disabled', false );
		// phpcs:enable WooCommerce.Commenting.CommentHooks.MissingSinceComment

		$feature_settings =
			array(
				array(
					'title' => __( 'Features', 'woocommerce' ),
					'type'  => 'title',
					'desc'  => __( 'Start using new features that are being progressively rolled out to improve the store management experience.', 'woocommerce' ),
					'id'    => 'features_options',
				),
			);

		$features = $this->get_features( true );

		$feature_ids              = array_keys( $features );
		$experimental_feature_ids = array_filter(
			$feature_ids,
			function( $feature_id ) use ( $features ) {
				return $features[ $feature_id ]['is_experimental'];
			}
		);
		$mature_feature_ids       = array_diff( $feature_ids, $experimental_feature_ids );
		$feature_ids              = array_merge( $mature_feature_ids, array( 'mature_features_end' ), $experimental_feature_ids );

		foreach ( $feature_ids as $id ) {
			if ( 'mature_features_end' === $id ) {
				// phpcs:disable WooCommerce.Commenting.CommentHooks.MissingSinceComment
				/**
				 * Filter allowing to add additional settings to the WooCommerce Advanced - Features settings page.
				 *
				 * @param bool $disabled False.
				 */
				$additional_features = apply_filters( 'woocommerce_settings_features', $features );
				// phpcs:enable WooCommerce.Commenting.CommentHooks.MissingSinceComment

				$feature_settings = array_merge( $feature_settings, $additional_features );

				if ( ! empty( $experimental_feature_ids ) ) {
					$feature_settings[] = array(
						'type' => 'sectionend',
						'id'   => 'features_options',
					);

					$feature_settings[] = array(
						'title' => __( 'Experimental features', 'woocommerce' ),
						'type'  => 'title',
						'desc'  => __( 'These features are either experimental or incomplete, enable them at your own risk!', 'woocommerce' ),
						'id'    => 'experimental_features_options',
					);
				}
				continue;
			}

			$feature_settings[] = $this->get_setting_for_feature( $id, $features[ $id ], $admin_features_disabled );
		}

		$feature_settings[] = array(
			'type' => 'sectionend',
			'id'   => empty( $experimental_feature_ids ) ? 'features_options' : 'experimental_features_options',
		);

		return $feature_settings;
	}

	/**
	 * Get the parameters to display the setting enable/disable UI for a given feature.
	 *
	 * @param string $feature_id The feature id.
	 * @param array  $feature The feature parameters, as returned by get_features.
	 * @param bool   $admin_features_disabled True if admin features have been disabled via 'woocommerce_admin_disabled' filter.
	 * @return array The parameters to add to the settings array.
	 */
	private function get_setting_for_feature( string $feature_id, array $feature, bool $admin_features_disabled ): array {
		$description = $feature['description'];
		$disabled    = false;
		$desc_tip    = '';

		if ( ( 'analytics' === $feature_id || 'new_navigation' === $feature_id ) && $admin_features_disabled ) {
			$disabled = true;
			$desc_tip = __( 'WooCommerce Admin has been disabled', 'woocommerce' );
		} elseif ( 'new_navigation' === $feature_id ) {
			$needs_update = version_compare( get_bloginfo( 'version' ), '5.6', '<' );
			if ( $needs_update && current_user_can( 'update_core' ) && current_user_can( 'update_php' ) ) {
				$update_text = sprintf(
				// translators: 1: line break tag, 2: open link to WordPress update link, 3: close link tag.
					__( '%1$s %2$sUpdate WordPress to enable the new navigation%3$s', 'woocommerce' ),
					'<br/>',
					'<a href="' . self_admin_url( 'update-core.php' ) . '" target="_blank">',
					'</a>'
				);
				$description .= $update_text;
				$disabled     = true;
			}
		}

		if ( ! $this->is_legacy_feature( $feature_id ) && ! $disabled && $this->verify_did_woocommerce_init() ) {
			$plugin_info_for_feature = $this->get_compatible_plugins_for_feature( $feature_id, true );
			$incompatibles           = array_merge( $plugin_info_for_feature['incompatible'], $plugin_info_for_feature['uncertain'] );
			$incompatibles           = array_filter( $incompatibles, 'is_plugin_active' );
			$incompatible_count      = count( $incompatibles );
			if ( $incompatible_count > 0 ) {
				if ( 1 === $incompatible_count ) {
					/* translators: %s = printable plugin name */
					$desc_tip = sprintf( __( "⚠ This feature shouldn't be enabled, the %s plugin is active and isn't compatible with it.", 'woocommerce' ), $this->plugin_util->get_plugin_name( $incompatibles[0] ) );
				} elseif ( 2 === $incompatible_count ) {
					/* translators: %1\$s, %2\$s = printable plugin names */
					$desc_tip = sprintf(
						__( "⚠ This feature shouldn't be enabled: the %1\$s and %2\$s plugins are active and aren't compatible with it.", 'woocommerce' ),
						$this->plugin_util->get_plugin_name( $incompatibles[0] ),
						$this->plugin_util->get_plugin_name( $incompatibles[1] )
					);
				} else {
					/* translators: %1\$s, %2\$s = printable plugin names, %3\$d = plugins count */
					$desc_tip = sprintf(
						__( "⚠ This feature shouldn't be enabled: %1\$s, %2\$s and %3\$d more active plugins aren't compatible with it.", 'woocommerce' ),
						$this->plugin_util->get_plugin_name( $incompatibles[0] ),
						$this->plugin_util->get_plugin_name( $incompatibles[1] ),
						$incompatible_count - 2
					);
				}

				$incompatible_plugins_url = add_query_arg(
					array(
						'plugin_status' => 'incompatible_with_feature',
						'feature_id'    => $feature_id,
					),
					admin_url( 'plugins.php' )
				);
				/* translators: %s = URL of the plugins page */
				$extra_desc_tip = sprintf( __( " <a href='%s'>Manage incompatible plugins</a>", 'woocommerce' ), $incompatible_plugins_url );

				$desc_tip .= $extra_desc_tip;

				$disabled = ! $this->feature_is_enabled( $feature_id );
			}
		}

		return array(
			'title'    => $feature['name'],
			'desc'     => $description,
			'type'     => 'checkbox',
			'id'       => $this->feature_enable_option_name( $feature_id ),
			'disabled' => $disabled && ! $this->force_allow_enabling_features,
			'desc_tip' => $desc_tip,
			'default'  => $this->feature_is_enabled_by_default( $feature_id ) ? 'yes' : 'no',
		);
	}

	/**
	 * Handle the plugin deactivation hook.
	 *
	 * @param string $plugin_name Name of the plugin that has been deactivated.
	 */
	private function handle_plugin_deactivation( $plugin_name ): void {
		unset( $this->compatibility_info_by_plugin[ $plugin_name ] );

		foreach ( array_keys( $this->compatibility_info_by_feature ) as $feature ) {
			$compatibles = $this->compatibility_info_by_feature[ $feature ]['compatible'];
			$this->compatibility_info_by_feature[ $feature ]['compatible'] = array_diff( $compatibles, array( $plugin_name ) );

			$incompatibles = $this->compatibility_info_by_feature[ $feature ]['incompatible'];
			$this->compatibility_info_by_feature[ $feature ]['incompatible'] = array_diff( $incompatibles, array( $plugin_name ) );

		}
	}

	/**
	 * Handler for the all_plugins filter.
	 *
	 * Returns the list of plugins incompatible with a given plugin
	 * if we are in the plugins page and the query string of the current request
	 * looks like '?plugin_status=incompatible_with_feature&feature_id=<feature id>'.
	 *
	 * @param array $list The original list of plugins.
	 */
	private function filter_plugins_list( $list ): array {
		if ( ! $this->verify_did_woocommerce_init() ) {
			return $list;
		}

		// phpcs:disable WordPress.Security.NonceVerification
		if ( 'plugins' !== get_current_screen()->id || 'incompatible_with_feature' !== ArrayUtil::get_value_or_default( $_GET, 'plugin_status' ) ) {
			return $list;
		}

		$feature_id = ArrayUtil::get_value_or_default( $_GET, 'feature_id' );
		if ( is_null( $feature_id ) || ! $this->feature_exists( $feature_id ) ) {
			return $list;
		}
		// phpcs:enable WordPress.Security.NonceVerification

		$plugin_info_for_feature = $this->get_compatible_plugins_for_feature( $feature_id );
		$incompatibles           = array_merge( $plugin_info_for_feature['incompatible'], $plugin_info_for_feature['uncertain'] );
		if ( 0 === count( $incompatibles ) ) {
			return $list;
		}

		return array_intersect_key( $list, array_flip( $incompatibles ) );
	}

	/**
	 * Handler for the admin_notices action.
	 *
	 * Shows a "You are viewing the plugins that are incompatible with the X feature"
	 * if we are in the plugins page and the query string of the current request
	 * looks like '?plugin_status=incompatible_with_feature&feature_id=<feature id>'.
	 */
	private function display_notice_in_plugins_page(): void {
		if ( ! $this->verify_did_woocommerce_init() ) {
			return;
		}

		// phpcs:disable WordPress.Security.NonceVerification
		if ( 'plugins' !== get_current_screen()->id || 'incompatible_with_feature' !== ArrayUtil::get_value_or_default( $_GET, 'plugin_status' ) ) {
			return;
		}

		$feature_id = ArrayUtil::get_value_or_default( $_GET, 'feature_id' );
		if ( is_null( $feature_id ) || ! $this->feature_exists( $feature_id ) ) {
			return;
		}
		// phpcs:enable WordPress.Security.NonceVerification

		$plugins_page_url  = admin_url( 'plugins.php' );
		$plugin_name       = $this->features[ $feature_id ]['name'];
		$features_page_url = $this->get_features_page_url();
		$message           = sprintf(
			__( "You are viewing the plugins that are incompatible with the '%1\$s' feature. <a href='%2\$s'>View all plugins</a> - <a href='%3\$s'>Manage wooCommerce features</a>", 'woocommerce' ),
			$plugin_name,
			$plugins_page_url,
			$features_page_url
		);

		// phpcs:disable WordPress.Security.EscapeOutput.OutputNotEscaped
		?>
		<div class="notice notice-info">
			<p><?php echo $message; ?></p>
		</div>
		<?php
		// phpcs:enable WordPress.Security.EscapeOutput.OutputNotEscaped
	}

	/**
	 * Handler for the 'plugin_action_links' filter.
	 * Disables the 'Activate' link if the plugins has icnompatibilities with enabled features.
	 *
	 * @param array  $actions The action links to render.
	 * @param string $plugin_file The plugin file.
	 * @return array The actual action links to render.
	 */
	private function handle_action_links( $actions, $plugin_file ): array {
		if ( ! $this->verify_did_woocommerce_init() ) {
			return $actions;
		}

		if ( $this->force_allow_enabling_plugins ) {
			return $actions;
		}

		$is_woocommerce_aware = in_array( $plugin_file, $this->plugin_util->get_woocommerce_aware_plugins(), true );
		if ( ! $is_woocommerce_aware ) {
			return $actions;
		}

		$feature_info          = $this->get_compatible_features_for_plugin( $plugin_file, true );
		$incompatible_features = array_merge( $feature_info['incompatible'], $feature_info['uncertain'] );
		if ( count( $incompatible_features ) > 0 ) {
			if ( isset( $actions['activate'] ) ) {
				$actions['activate'] = '<span disabled>' . __( 'Activate', 'woocommerce' ) . '</span>';
			}
		}

		return $actions;
	}

	/**
	 * Handler for the 'after_plugin_row' action.
	 * Displays a "This plugin is incompatible with X features" notice if necessary.
	 *
	 * @param string $plugin_file The id of the plugin for which a row has been rendered in the plugins page.
	 * @param array  $plugin_data Plugin data, as returned by 'get_plugins'.
	 */
	private function handle_plugin_list_rows( $plugin_file, $plugin_data ) {
		global $wp_list_table;

		if ( is_null( $wp_list_table ) || ! $this->plugin_util->is_woocommerce_aware_plugin( $plugin_data ) ) {
			return;
		}

		$feature_compatibility_info = $this->get_compatible_features_for_plugin( $plugin_file, true );
		$incompatible_features      = array_merge( $feature_compatibility_info['incompatible'], $feature_compatibility_info['uncertain'] );
		$incompatible_features      = array_values(
			array_filter(
				$incompatible_features,
				function( $feature_id ) {
					return ! $this->is_legacy_feature( $feature_id );
				}
			)
		);

		$incompatible_features_count = count( $incompatible_features );
		if ( $incompatible_features_count > 0 ) {
			$columns_count      = $wp_list_table->get_column_count();
			$is_active          = $this->proxy->call_function( 'is_plugin_active', $plugin_file );
			$is_active_class    = $is_active ? 'active' : 'inactive';
			$is_active_td_style = $is_active ? " style='border-left: 4px solid #72aee6;'" : '';

			if ( 1 === $incompatible_features_count ) {
				$message = sprintf(
					/* translators: %s = printable plugin name */
					__( "⚠ This plugin is incompatible with the enabled WooCommerce feature '%s', it shouldn't be activated.", 'woocommerce' ),
					$this->features[ $incompatible_features[0] ]['name']
				);
			} elseif ( 2 === $incompatible_features_count ) {
				/* translators: %1\$s, %2\$s = printable plugin names */
				$message = sprintf(
					__( "⚠ This plugin is incompatible with the enabled WooCommerce features '%1\$s' and '%2\$s', it shouldn't be activated.", 'woocommerce' ),
					$this->features[ $incompatible_features[0] ]['name'],
					$this->features[ $incompatible_features[1] ]['name']
				);
			} else {
				/* translators: %1\$s, %2\$s = printable plugin names, %3\$d = plugins count */
				$message = sprintf(
					__( "⚠ This plugin is incompatible with the enabled WooCommerce features '%1\$s', '%2\$s' and %3\$d more, it shouldn't be activated.", 'woocommerce' ),
					$this->features[ $incompatible_features[0] ]['name'],
					$this->features[ $incompatible_features[1] ]['name'],
					$incompatible_features_count - 2
				);
			}

			$features_page_url       = $this->get_features_page_url();
			$manage_features_message = __( 'Manage WooCommerce features', 'woocommerce' );

			// phpcs:disable WordPress.Security.EscapeOutput.OutputNotEscaped
			?>
			<tr class='plugin-update-tr update <?php echo $is_active_class; ?>' data-plugin='<?php echo $plugin_file; ?>' data-plugin-row-type='feature-incomp-warn'>
				<td colspan='<?php echo $columns_count; ?>' class='plugin-update'<?php echo $is_active_td_style; ?>>
					<div class='notice inline notice-warning notice-alt'>
						<p>
							<?php echo $message; ?>
							<a href="<?php echo $features_page_url; ?>"><?php echo $manage_features_message; ?></a>
						</p>
					</div>
				</td>
			</tr>
			<?php
			// phpcs:enable WordPress.Security.EscapeOutput.OutputNotEscaped
		}
	}

	/**
	 * Get the URL of the features settings page.
	 *
	 * @return string
	 */
	private function get_features_page_url(): string {
		return admin_url( 'admin.php?page=wc-settings&tab=advanced&section=features' );
	}

	/**
	 * Fix for the HTML of the plugins list when there are feature-plugin incompatibility warnings.
	 *
	 * WordPress renders the plugin information rows in the plugins page in <tr> elements as follows:
	 *
	 * - If the plugin needs update, the <tr> will have an "update" class. This will prevent the lower
	 *   border line to be drawn. Later an additional <tr> with an "update available" warning will be rendered,
	 *   it will have a "plugin-update-tr" class which will draw the missing lower border line.
	 * - Otherwise, the <tr> will be already drawn with the lower border line.
	 *
	 * This is a problem for our rendering of the "plugin is incompatible with X features" warning:
	 *
	 * - If the plugin info <tr> has "update", our <tr> will render nicely right after it; but then
	 *   our own "plugin-update-tr" class will draw an additional line before the "needs update" warning.
	 * - If not, the plugin info <tr> will render its lower border line right before our compatibility info <tr>.
	 *
	 * This small script fixes this by adding the "update" class to the plugin info <tr> if it doesn't have it
	 * (so no extra line before our <tr>), or removing 'plugin-update-tr' from our <tr> otherwise
	 * (and then some extra manual tweaking of margins is needed).
	 *
	 * @param string $current_screen The current screen object.
	 */
	private function enqueue_script_to_fix_plugin_list_html( $current_screen ): void {
		if ( 'plugins' !== $current_screen->id ) {
			return;
		}

		wc_enqueue_js(
			"
	    const warningRows = document.querySelectorAll('tr[data-plugin-row-type=\"feature-incomp-warn\"]');
	    for(const warningRow of warningRows) {
	    	const pluginName = warningRow.getAttribute('data-plugin');
			const pluginInfoRow = document.querySelector('tr.active[data-plugin=\"' + pluginName + '\"]:not(.plugin-update-tr), tr.inactive[data-plugin=\"' + pluginName + '\"]:not(.plugin-update-tr)');
			if(pluginInfoRow.classList.contains('update')) {
				warningRow.classList.remove('plugin-update-tr');
				warningRow.querySelector('.notice').style.margin = '5px 10px 15px 30px';
			}
			else {
				pluginInfoRow.classList.add('update');
			}
	    }
		"
		);
	}

	/**
	 * Handler for the 'views_plugins' hook that shows the links to the different views in the plugins page.
	 * If we come from a "Manage incompatible plugins" in the features page we'll show just two views:
	 * "All" (so that it's easy to go back to a known state) and "Incompatible with X".
	 * We'll skip the rest of the views since the counts are wrong anyway, as we are modifying
	 * the plugins list via the 'all_plugins' filter.
	 *
	 * @param array $views An array of view ids => view links.
	 * @return string[] The actual views array to use.
	 */
	private function handle_plugins_page_views_list( $views ): array {
		// phpcs:disable WordPress.Security.NonceVerification
		if ( 'incompatible_with_feature' !== ArrayUtil::get_value_or_default( $_GET, 'plugin_status' ) ) {
			return $views;
		}

		$feature_id = ArrayUtil::get_value_or_default( $_GET, 'feature_id' );
		if ( is_null( $feature_id ) || ! $this->feature_exists( $feature_id ) ) {
			return $views;
		}
		// phpcs:enable WordPress.Security.NonceVerification

		$feature_compatibility_info = $this->get_compatible_plugins_for_feature( $feature_id, false );
		$incompatible_plugins_count = count( $feature_compatibility_info['incompatible'] ) + count( $feature_compatibility_info['uncertain'] );

		$feature_name = $this->features[ $feature_id ]['name'];
		/* translators: %s = name of a WooCommerce feature */
		$incompatible_text = sprintf( __( "Incompatible with '%s'", 'woocommerce' ), $feature_name );
		$incompatible_link = "<a href='plugins.php?plugin_status=incompatible_with_feature&feature_id={$feature_id}' class='current' aria-current='page'>{$incompatible_text} <span class='count'>({$incompatible_plugins_count})</span></a>";

		$all_plugins_count = count( get_plugins() );
		$all_text          = __( 'All', 'woocommerce' );
		$all_link          = "<a href='plugins.php?plugin_status=all'>{$all_text} <span class='count'>({$all_plugins_count})</span></a>";

		return array(
			'all'                       => $all_link,
			'incompatible_with_feature' => $incompatible_link,
		);
	}
}<|MERGE_RESOLUTION|>--- conflicted
+++ resolved
@@ -99,15 +99,9 @@
 				'description'     => __( 'Adds the new WooCommerce navigation experience to the dashboard', 'woocommerce' ),
 				'is_experimental' => false,
 			),
-<<<<<<< HEAD
 			'high_performance_order_storage' => array(
 				'name'            => __( 'High performance order storage', 'woocommerce' ),
 				'description'     => __( 'Enable the high performance order storage feature (still in development)', 'woocommerce' ),
-=======
-			'custom_order_tables' => array(
-				'name'            => __( 'Custom order tables', 'woocommerce' ),
-				'description'     => __( 'Enable the custom orders tables feature (still in development)', 'woocommerce' ),
->>>>>>> 0b5d7ab9
 				'is_experimental' => true,
 			),
 		);
