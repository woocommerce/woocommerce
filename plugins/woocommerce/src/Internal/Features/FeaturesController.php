<?php
/**
 * FeaturesController class file
 */

namespace Automattic\WooCommerce\Internal\Features;

use Automattic\WooCommerce\Internal\Admin\Analytics;
use Automattic\WooCommerce\Admin\Features\Navigation\Init;
use Automattic\WooCommerce\Caches\OrderCacheController;
use Automattic\WooCommerce\Internal\Traits\AccessiblePrivateMethods;
use Automattic\WooCommerce\Proxies\LegacyProxy;
use Automattic\WooCommerce\Utilities\ArrayUtil;
use Automattic\WooCommerce\Utilities\PluginUtil;

defined( 'ABSPATH' ) || exit;

/**
 * Class to define the WooCommerce features that can be enabled and disabled by admin users,
 * provides also a mechanism for WooCommerce plugins to declare that they are compatible
 * (or incompatible) with a given feature.
 */
class FeaturesController {

	use AccessiblePrivateMethods;

	public const FEATURE_ENABLED_CHANGED_ACTION = 'woocommerce_feature_enabled_changed';

	/**
	 * The existing feature definitions.
	 *
	 * @var array[]
	 */
	private $features;

	/**
	 * The registered compatibility info for WooCommerce plugins, with plugin names as keys.
	 *
	 * @var array
	 */
	private $compatibility_info_by_plugin;

	/**
	 * Ids of the legacy features (they existed before the features engine was implemented).
	 *
	 * @var array
	 */
	private $legacy_feature_ids;

	/**
	 * The registered compatibility info for WooCommerce plugins, with feature ids as keys.
	 *
	 * @var array
	 */
	private $compatibility_info_by_feature;

	/**
	 * The LegacyProxy instance to use.
	 *
	 * @var LegacyProxy
	 */
	private $proxy;

	/**
	 * The PluginUtil instance to use.
	 *
	 * @var PluginUtil
	 */
	private $plugin_util;

	/**
	 * Flag indicating that features will be enableable from the settings page
	 * even when they are incompatible with active plugins.
	 *
	 * @var bool
	 */
	private $force_allow_enabling_features = false;

	/**
	 * Flag indicating that plugins will be activable from the plugins page
	 * even when they are incompatible with enabled features.
	 *
	 * @var bool
	 */
	private $force_allow_enabling_plugins = false;

	/**
	 * Creates a new instance of the class.
	 */
	public function __construct() {
		$features = array(
<<<<<<< HEAD
			'analytics'                      => array(
				'name'            => __( 'Analytics', 'woocommerce' ),
				'description'     => __( 'Enables WooCommerce Analytics', 'woocommerce' ),
				'is_experimental' => false,
			),
			'new_navigation'                 => array(
=======
			'analytics'              => array(
				'name'               => __( 'Analytics', 'woocommerce' ),
				'description'        => __( 'Enables WooCommerce Analytics', 'woocommerce' ),
				'is_experimental'    => false,
				'enabled_by_default' => true,
			),
			'new_navigation'                   => array(
>>>>>>> 3f155c9a
				'name'            => __( 'Navigation', 'woocommerce' ),
				'description'     => __( 'Adds the new WooCommerce navigation experience to the dashboard', 'woocommerce' ),
				'is_experimental' => false,
			),
<<<<<<< HEAD
			'high_performance_order_storage' => array(
				'name'            => __( 'High performance order storage', 'woocommerce' ),
				'description'     => __( 'Enable the high performance order storage feature (still in development)', 'woocommerce' ),
=======
			'custom_order_tables'              => array(
				'name'            => __( 'Custom order tables', 'woocommerce' ),
				'description'     => __( 'Enable the custom orders tables feature (still in development)', 'woocommerce' ),
>>>>>>> 3f155c9a
				'is_experimental' => true,
			),
			OrderCacheController::FEATURE_NAME => array(
				'name'            => __( 'Orders cache', 'woocommerce' ),
				'description'     => __( 'Enable the usage of a cache for shop orders', 'woocommerce' ),
				'is_experimental' => true,
			),
		);

		$this->legacy_feature_ids = array( 'analytics', 'new_navigation' );

		$this->init_features( $features );

		self::add_filter( 'updated_option', array( $this, 'process_updated_option' ), 999, 3 );
		self::add_filter( 'added_option', array( $this, 'process_added_option' ), 999, 3 );
		self::add_filter( 'woocommerce_get_sections_advanced', array( $this, 'add_features_section' ), 10, 1 );
		self::add_filter( 'woocommerce_get_settings_advanced', array( $this, 'add_feature_settings' ), 10, 2 );
		self::add_filter( 'deactivated_plugin', array( $this, 'handle_plugin_deactivation' ), 10, 1 );
		self::add_filter( 'all_plugins', array( $this, 'filter_plugins_list' ), 10, 1 );
		self::add_action( 'admin_notices', array( $this, 'display_notice_in_plugins_page' ), 10, 0 );
		self::add_action( 'plugin_action_links', array( $this, 'handle_action_links' ), 10, 2 );
		self::add_action( 'after_plugin_row', array( $this, 'handle_plugin_list_rows' ), 10, 2 );
		self::add_action( 'current_screen', array( $this, 'enqueue_script_to_fix_plugin_list_html' ), 10, 1 );
		self::add_filter( 'views_plugins', array( $this, 'handle_plugins_page_views_list' ), 10, 1 );
	}

	/**
	 * Initialize the class according to the existing features.
	 *
	 * @param array $features Information about the existing features.
	 */
	private function init_features( array $features ) {
		$this->compatibility_info_by_plugin  = array();
		$this->compatibility_info_by_feature = array();

		$this->features = $features;

		foreach ( array_keys( $this->features ) as $feature_id ) {
			$this->compatibility_info_by_feature[ $feature_id ] = array(
				'compatible'   => array(),
				'incompatible' => array(),
			);
		}
	}

	/**
	 * Initialize the class instance.
	 *
	 * @internal
	 *
	 * @param LegacyProxy $proxy The instance of LegacyProxy to use.
	 * @param PluginUtil  $plugin_util The instance of PluginUtil to use.
	 */
	final public function init( LegacyProxy $proxy, PluginUtil $plugin_util ) {
		$this->proxy       = $proxy;
		$this->plugin_util = $plugin_util;
	}

	/**
	 * Get all the existing WooCommerce features.
	 *
	 * Returns an associative array where keys are unique feature ids
	 * and values are arrays with these keys:
	 *
	 * - name (string)
	 * - description (string)
	 * - is_experimental (bool)
	 * - is_enabled (bool) (only if $include_enabled_info is passed as true)
	 *
	 * @param bool $include_experimental Include also experimental/work in progress features in the list.
	 * @param bool $include_enabled_info True to include the 'is_enabled' field in the returned features info.
	 * @returns array An array of information about existing features.
	 */
	public function get_features( bool $include_experimental = false, bool $include_enabled_info = false ): array {
		$features = $this->features;

		if ( ! $include_experimental ) {
			$features = array_filter(
				$features,
				function( $feature ) {
					return ! $feature['is_experimental'];
				}
			);
		}

		if ( $include_enabled_info ) {
			foreach ( array_keys( $features ) as $feature_id ) {
				$is_enabled                            = $this->feature_is_enabled( $feature_id );
				$features[ $feature_id ]['is_enabled'] = $is_enabled;
			}
		}

		return $features;
	}

	/**
	 * Check if a given feature is currently enabled.
	 *
	 * @param  string $feature_id Unique feature id.
	 * @return bool True if the feature is enabled, false if not or if the feature doesn't exist.
	 */
	public function feature_is_enabled( string $feature_id ): bool {
		if ( ! $this->feature_exists( $feature_id ) ) {
			return false;
		}

		$default_value = $this->feature_is_enabled_by_default( $feature_id ) ? 'yes' : 'no';
		return 'yes' === get_option( $this->feature_enable_option_name( $feature_id ), $default_value );
	}

	/**
	 * Check if a given feature is enabled by default.
	 *
	 * @param string $feature_id Unique feature id.
	 * @return boolean TRUE if the feature is enabled by default, FALSE otherwise.
	 */
	private function feature_is_enabled_by_default( string $feature_id ): bool {
		return ! empty( $this->features[ $feature_id ]['enabled_by_default'] );
	}

	/**
	 * Change the enabled/disabled status of a feature.
	 *
	 * @param string $feature_id Unique feature id.
	 * @param bool   $enable True to enable the feature, false to disable it.
	 * @return bool True on success, false if feature doesn't exist or the new value is the same as the old value.
	 */
	public function change_feature_enable( string $feature_id, bool $enable ): bool {
		if ( ! $this->feature_exists( $feature_id ) ) {
			return false;
		}

		return update_option( $this->feature_enable_option_name( $feature_id ), $enable ? 'yes' : 'no' );
	}

	/**
	 * Declare (in)compatibility with a given feature for a given plugin.
	 *
	 * This method MUST be executed from inside a handler for the 'before_woocommerce_init' hook.
	 *
	 * The plugin name is expected to be in the form 'directory/file.php' and be one of the keys
	 * of the array returned by 'get_plugins', but this won't be checked. Plugins are expected to use
	 * FeaturesUtil::declare_compatibility instead, passing the full plugin file path instead of the plugin name.
	 *
	 * @param string $feature_id Unique feature id.
	 * @param string $plugin_name Plugin name, in the form 'directory/file.php'.
	 * @param bool   $positive_compatibility True if the plugin declares being compatible with the feature, false if it declares being incompatible.
	 * @return bool True on success, false on error (feature doesn't exist or not inside the required hook).
	 * @throws \Exception A plugin attempted to declare itself as compatible and incompatible with a given feature at the same time.
	 */
	public function declare_compatibility( string $feature_id, string $plugin_name, bool $positive_compatibility = true ): bool {
		if ( ! $this->proxy->call_function( 'doing_action', 'before_woocommerce_init' ) ) {
			$class_and_method = ( new \ReflectionClass( $this ) )->getShortName() . '::' . __FUNCTION__;
			/* translators: 1: class::method 2: before_woocommerce_init */
			$this->proxy->call_function( 'wc_doing_it_wrong', $class_and_method, sprintf( __( '%1$s should be called inside the %2$s action.', 'woocommerce' ), $class_and_method, 'before_woocommerce_init' ), '7.0' );
			return false;
		}

		if ( ! $this->feature_exists( $feature_id ) ) {
			return false;
		}

		$plugin_name = str_replace( '\\', '/', $plugin_name );

		// Register compatibility by plugin.

		ArrayUtil::ensure_key_is_array( $this->compatibility_info_by_plugin, $plugin_name );

		$key          = $positive_compatibility ? 'compatible' : 'incompatible';
		$opposite_key = $positive_compatibility ? 'incompatible' : 'compatible';
		ArrayUtil::ensure_key_is_array( $this->compatibility_info_by_plugin[ $plugin_name ], $key );
		ArrayUtil::ensure_key_is_array( $this->compatibility_info_by_plugin[ $plugin_name ], $opposite_key );

		if ( in_array( $feature_id, $this->compatibility_info_by_plugin[ $plugin_name ][ $opposite_key ], true ) ) {
			throw new \Exception( "Plugin $plugin_name is trying to declare itself as $key with the '$feature_id' feature, but it already declared itself as $opposite_key" );
		}

		if ( ! in_array( $feature_id, $this->compatibility_info_by_plugin[ $plugin_name ][ $key ], true ) ) {
			$this->compatibility_info_by_plugin[ $plugin_name ][ $key ][] = $feature_id;
		}

		// Register compatibility by feature.

		$key = $positive_compatibility ? 'compatible' : 'incompatible';

		if ( ! in_array( $plugin_name, $this->compatibility_info_by_feature[ $feature_id ][ $key ], true ) ) {
			$this->compatibility_info_by_feature[ $feature_id ][ $key ][] = $plugin_name;
		}

		return true;
	}

	/**
	 * Check whether a feature exists with a given id.
	 *
	 * @param string $feature_id The feature id to check.
	 * @return bool True if the feature exists.
	 */
	private function feature_exists( string $feature_id ): bool {
		return isset( $this->features[ $feature_id ] );
	}

	/**
	 * Get the ids of the features that a certain plugin has declared compatibility for.
	 *
	 * This method can't be called before the 'woocommerce_init' hook is fired.
	 *
	 * @param string $plugin_name Plugin name, in the form 'directory/file.php'.
	 * @param bool   $enabled_features_only True to return only names of enabled plugins.
	 * @return array An array having a 'compatible' and an 'incompatible' key, each holding an array of feature ids.
	 */
	public function get_compatible_features_for_plugin( string $plugin_name, bool $enabled_features_only = false ) : array {
		$this->verify_did_woocommerce_init( __FUNCTION__ );

		$features = $this->features;
		if ( $enabled_features_only ) {
			$features = array_filter(
				$features,
				array( $this, 'feature_is_enabled' ),
				ARRAY_FILTER_USE_KEY
			);
		}

		if ( ! isset( $this->compatibility_info_by_plugin[ $plugin_name ] ) ) {
			return array(
				'compatible'   => array(),
				'incompatible' => array(),
				'uncertain'    => array_keys( $features ),
			);
		}

		$info                 = $this->compatibility_info_by_plugin[ $plugin_name ];
		$info['compatible']   = array_values( array_intersect( array_keys( $features ), $info['compatible'] ) );
		$info['incompatible'] = array_values( array_intersect( array_keys( $features ), $info['incompatible'] ) );
		$info['uncertain']    = array_values( array_diff( array_keys( $features ), $info['compatible'], $info['incompatible'] ) );

		return $info;
	}

	/**
	 * Get the names of the plugins that have been declared compatible or incompatible with a given feature.
	 *
	 * @param string $feature_id Feature id.
	 * @param bool   $active_only True to return only active plugins.
	 * @return array An array having a 'compatible' and an 'incompatible' key, each holding an array of plugin names.
	 */
	public function get_compatible_plugins_for_feature( string $feature_id, bool $active_only = false ) : array {
		$this->verify_did_woocommerce_init( __FUNCTION__ );

		$woo_aware_plugins = $this->plugin_util->get_woocommerce_aware_plugins( $active_only );
		if ( ! $this->feature_exists( $feature_id ) ) {
			return array(
				'compatible'   => array(),
				'incompatible' => array(),
				'uncertain'    => $woo_aware_plugins,
			);
		}

		$info              = $this->compatibility_info_by_feature[ $feature_id ];
		$info['uncertain'] = array_values( array_diff( $woo_aware_plugins, $info['compatible'], $info['incompatible'] ) );

		return $info;
	}

	/**
	 * Check if the 'woocommerce_init' has run or is running, do a 'wc_doing_it_wrong' if not.
	 *
	 * @param string|null $function Name of the invoking method, if not null, 'wc_doing_it_wrong' will be invoked if 'woocommerce_init' has not run and is not running.
	 * @return bool True if 'woocommerce_init' has run or is running, false otherwise.
	 */
	private function verify_did_woocommerce_init( string $function = null ): bool {
		if ( ! $this->proxy->call_function( 'did_action', 'woocommerce_init' ) &&
			! $this->proxy->call_function( 'doing_action', 'woocommerce_init' ) ) {
			if ( ! is_null( $function ) ) {
				$class_and_method = ( new \ReflectionClass( $this ) )->getShortName() . '::' . $function;
				/* translators: 1: class::method 2: plugins_loaded */
				$this->proxy->call_function( 'wc_doing_it_wrong', $class_and_method, sprintf( __( '%1$s should not be called before the %2$s action.', 'woocommerce' ), $class_and_method, 'woocommerce_init' ), '7.0' );
			}
			return false;
		}

		return true;
	}

	/**
	 * Get the name of the option that enables/disables a given feature.
	 * Note that it doesn't check if the feature actually exists.
	 *
	 * @param string $feature_id The id of the feature.
	 * @return string The option that enables or disables the feature.
	 */
	public function feature_enable_option_name( string $feature_id ): string {
		if ( 'analytics' === $feature_id ) {
			return Analytics::TOGGLE_OPTION_NAME;
		} elseif ( 'new_navigation' === $feature_id ) {
			return Init::TOGGLE_OPTION_NAME;
		}

		return "woocommerce_feature_${feature_id}_enabled";
	}

	/**
	 * Checks whether a feature id corresponds to a legacy feature
	 * (a feature that existed prior to the implementation of the features engine).
	 *
	 * @param string $feature_id The feature id to check.
	 * @return bool True if the id corresponds to a legacy feature.
	 */
	public function is_legacy_feature( string $feature_id ): bool {
		return in_array( $feature_id, $this->legacy_feature_ids, true );
	}

	/**
	 * Sets a flag indicating that it's allowed to enable features for which incompatible plugins are active
	 * from the WooCommerce feature settings page.
	 */
	public function allow_enabling_features_with_incompatible_plugins(): void {
		$this->force_allow_enabling_features = true;
	}

	/**
	 * Sets a flag indicating that it's allowed to activate plugins for which incompatible features are enabled
	 * from the WordPress plugins page.
	 */
	public function allow_activating_plugins_with_incompatible_features(): void {
		$this->force_allow_enabling_plugins = true;
	}

	/**
	 * Handler for the 'added_option' hook.
	 *
	 * It fires FEATURE_ENABLED_CHANGED_ACTION when a feature is enabled or disabled.
	 *
	 * @param string $option The option that has been created.
	 * @param mixed  $value The value of the option.
	 */
	private function process_added_option( string $option, $value ) {
		$this->process_updated_option( $option, false, $value );
	}

	/**
	 * Handler for the 'updated_option' hook.
	 *
	 * It fires FEATURE_ENABLED_CHANGED_ACTION when a feature is enabled or disabled.
	 *
	 * @param string $option The option that has been modified.
	 * @param mixed  $old_value The old value of the option.
	 * @param mixed  $value The new value of the option.
	 */
	private function process_updated_option( string $option, $old_value, $value ) {
		$matches = array();
		$success = preg_match( '/^woocommerce_feature_([a-zA-Z0-9_]+)_enabled$/', $option, $matches );

		if ( ! $success && Analytics::TOGGLE_OPTION_NAME !== $option && Init::TOGGLE_OPTION_NAME !== $option ) {
			return;
		}

		if ( $value === $old_value ) {
			return;
		}

		if ( Analytics::TOGGLE_OPTION_NAME === $option ) {
			$feature_id = 'analytics';
		} elseif ( Init::TOGGLE_OPTION_NAME === $option ) {
			$feature_id = 'new_navigation';
		} else {
			$feature_id = $matches[1];
		}

		/**
		 * Action triggered when a feature is enabled or disabled (the value of the corresponding setting option is changed).
		 *
		 * @param string $feature_id The id of the feature.
		 * @param bool $enabled True if the feature has been enabled, false if it has been disabled.
		 *
		 * @since 7.0.0
		 */
		do_action( self::FEATURE_ENABLED_CHANGED_ACTION, $feature_id, 'yes' === $value );
	}

	/**
	 * Handler for the 'woocommerce_get_sections_advanced' hook,
	 * it adds the "Features" section to the advanced settings page.
	 *
	 * @param array $sections The original sections array.
	 * @return array The updated sections array.
	 */
	private function add_features_section( $sections ) {
		if ( ! isset( $sections['features'] ) ) {
			$sections['features'] = __( 'Features', 'woocommerce' );
		}
		return $sections;
	}

	/**
	 * Handler for the 'woocommerce_get_settings_advanced' hook,
	 * it adds the settings UI for all the existing features.
	 *
	 * Note that the settings added via the 'woocommerce_settings_features' hook will be
	 * displayed in the non-experimental features section.
	 *
	 * @param array  $settings The existing settings for the corresponding settings section.
	 * @param string $current_section The section to get the settings for.
	 * @return array The updated settings array.
	 */
	private function add_feature_settings( $settings, $current_section ): array {
		if ( 'features' !== $current_section ) {
			return $settings;
		}

		// phpcs:disable WooCommerce.Commenting.CommentHooks.MissingSinceComment
		/**
		 * Filter allowing WooCommerce Admin to be disabled.
		 *
		 * @param bool $disabled False.
		 */
		$admin_features_disabled = apply_filters( 'woocommerce_admin_disabled', false );
		// phpcs:enable WooCommerce.Commenting.CommentHooks.MissingSinceComment

		$feature_settings =
			array(
				array(
					'title' => __( 'Features', 'woocommerce' ),
					'type'  => 'title',
					'desc'  => __( 'Start using new features that are being progressively rolled out to improve the store management experience.', 'woocommerce' ),
					'id'    => 'features_options',
				),
			);

		$features = $this->get_features( true );

		$feature_ids              = array_keys( $features );
		$experimental_feature_ids = array_filter(
			$feature_ids,
			function( $feature_id ) use ( $features ) {
				return $features[ $feature_id ]['is_experimental'];
			}
		);
		$mature_feature_ids       = array_diff( $feature_ids, $experimental_feature_ids );
		$feature_ids              = array_merge( $mature_feature_ids, array( 'mature_features_end' ), $experimental_feature_ids );

		foreach ( $feature_ids as $id ) {
			if ( 'mature_features_end' === $id ) {
				// phpcs:disable WooCommerce.Commenting.CommentHooks.MissingSinceComment
				/**
				 * Filter allowing to add additional settings to the WooCommerce Advanced - Features settings page.
				 *
				 * @param bool $disabled False.
				 */
				$additional_features = apply_filters( 'woocommerce_settings_features', $features );
				// phpcs:enable WooCommerce.Commenting.CommentHooks.MissingSinceComment

				$feature_settings = array_merge( $feature_settings, $additional_features );

				if ( ! empty( $experimental_feature_ids ) ) {
					$feature_settings[] = array(
						'type' => 'sectionend',
						'id'   => 'features_options',
					);

					$feature_settings[] = array(
						'title' => __( 'Experimental features', 'woocommerce' ),
						'type'  => 'title',
						'desc'  => __( 'These features are either experimental or incomplete, enable them at your own risk!', 'woocommerce' ),
						'id'    => 'experimental_features_options',
					);
				}
				continue;
			}

			$feature_settings[] = $this->get_setting_for_feature( $id, $features[ $id ], $admin_features_disabled );
		}

		$feature_settings[] = array(
			'type' => 'sectionend',
			'id'   => empty( $experimental_feature_ids ) ? 'features_options' : 'experimental_features_options',
		);

		return $feature_settings;
	}

	/**
	 * Get the parameters to display the setting enable/disable UI for a given feature.
	 *
	 * @param string $feature_id The feature id.
	 * @param array  $feature The feature parameters, as returned by get_features.
	 * @param bool   $admin_features_disabled True if admin features have been disabled via 'woocommerce_admin_disabled' filter.
	 * @return array The parameters to add to the settings array.
	 */
	private function get_setting_for_feature( string $feature_id, array $feature, bool $admin_features_disabled ): array {
		$description = $feature['description'];
		$disabled    = false;
		$desc_tip    = '';

		if ( ( 'analytics' === $feature_id || 'new_navigation' === $feature_id ) && $admin_features_disabled ) {
			$disabled = true;
			$desc_tip = __( 'WooCommerce Admin has been disabled', 'woocommerce' );
		} elseif ( 'new_navigation' === $feature_id ) {
			$needs_update = version_compare( get_bloginfo( 'version' ), '5.6', '<' );
			if ( $needs_update && current_user_can( 'update_core' ) && current_user_can( 'update_php' ) ) {
				$update_text = sprintf(
				// translators: 1: line break tag, 2: open link to WordPress update link, 3: close link tag.
					__( '%1$s %2$sUpdate WordPress to enable the new navigation%3$s', 'woocommerce' ),
					'<br/>',
					'<a href="' . self_admin_url( 'update-core.php' ) . '" target="_blank">',
					'</a>'
				);
				$description .= $update_text;
				$disabled     = true;
			}
		}

		if ( ! $this->is_legacy_feature( $feature_id ) && ! $disabled && $this->verify_did_woocommerce_init() ) {
			$plugin_info_for_feature = $this->get_compatible_plugins_for_feature( $feature_id, true );
			$incompatibles           = array_merge( $plugin_info_for_feature['incompatible'], $plugin_info_for_feature['uncertain'] );
			$incompatibles           = array_filter( $incompatibles, 'is_plugin_active' );
			$incompatible_count      = count( $incompatibles );
			if ( $incompatible_count > 0 ) {
				if ( 1 === $incompatible_count ) {
					/* translators: %s = printable plugin name */
					$desc_tip = sprintf( __( "⚠ This feature shouldn't be enabled, the %s plugin is active and isn't compatible with it.", 'woocommerce' ), $this->plugin_util->get_plugin_name( $incompatibles[0] ) );
				} elseif ( 2 === $incompatible_count ) {
					/* translators: %1\$s, %2\$s = printable plugin names */
					$desc_tip = sprintf(
						__( "⚠ This feature shouldn't be enabled: the %1\$s and %2\$s plugins are active and aren't compatible with it.", 'woocommerce' ),
						$this->plugin_util->get_plugin_name( $incompatibles[0] ),
						$this->plugin_util->get_plugin_name( $incompatibles[1] )
					);
				} else {
					/* translators: %1\$s, %2\$s = printable plugin names, %3\$d = plugins count */
					$desc_tip = sprintf(
						__( "⚠ This feature shouldn't be enabled: %1\$s, %2\$s and %3\$d more active plugins aren't compatible with it.", 'woocommerce' ),
						$this->plugin_util->get_plugin_name( $incompatibles[0] ),
						$this->plugin_util->get_plugin_name( $incompatibles[1] ),
						$incompatible_count - 2
					);
				}

				$incompatible_plugins_url = add_query_arg(
					array(
						'plugin_status' => 'incompatible_with_feature',
						'feature_id'    => $feature_id,
					),
					admin_url( 'plugins.php' )
				);
				/* translators: %s = URL of the plugins page */
				$extra_desc_tip = sprintf( __( " <a href='%s'>Manage incompatible plugins</a>", 'woocommerce' ), $incompatible_plugins_url );

				$desc_tip .= $extra_desc_tip;

				$disabled = ! $this->feature_is_enabled( $feature_id );
			}
		}

		return array(
			'title'    => $feature['name'],
			'desc'     => $description,
			'type'     => 'checkbox',
			'id'       => $this->feature_enable_option_name( $feature_id ),
			'disabled' => $disabled && ! $this->force_allow_enabling_features,
			'desc_tip' => $desc_tip,
			'default'  => $this->feature_is_enabled_by_default( $feature_id ) ? 'yes' : 'no',
		);
	}

	/**
	 * Handle the plugin deactivation hook.
	 *
	 * @param string $plugin_name Name of the plugin that has been deactivated.
	 */
	private function handle_plugin_deactivation( $plugin_name ): void {
		unset( $this->compatibility_info_by_plugin[ $plugin_name ] );

		foreach ( array_keys( $this->compatibility_info_by_feature ) as $feature ) {
			$compatibles = $this->compatibility_info_by_feature[ $feature ]['compatible'];
			$this->compatibility_info_by_feature[ $feature ]['compatible'] = array_diff( $compatibles, array( $plugin_name ) );

			$incompatibles = $this->compatibility_info_by_feature[ $feature ]['incompatible'];
			$this->compatibility_info_by_feature[ $feature ]['incompatible'] = array_diff( $incompatibles, array( $plugin_name ) );

		}
	}

	/**
	 * Handler for the all_plugins filter.
	 *
	 * Returns the list of plugins incompatible with a given plugin
	 * if we are in the plugins page and the query string of the current request
	 * looks like '?plugin_status=incompatible_with_feature&feature_id=<feature id>'.
	 *
	 * @param array $list The original list of plugins.
	 */
	private function filter_plugins_list( $list ): array {
		if ( ! $this->verify_did_woocommerce_init() ) {
			return $list;
		}

		// phpcs:disable WordPress.Security.NonceVerification
		if ( 'plugins' !== get_current_screen()->id || 'incompatible_with_feature' !== ArrayUtil::get_value_or_default( $_GET, 'plugin_status' ) ) {
			return $list;
		}

		$feature_id = ArrayUtil::get_value_or_default( $_GET, 'feature_id' );
		if ( is_null( $feature_id ) || ! $this->feature_exists( $feature_id ) ) {
			return $list;
		}
		// phpcs:enable WordPress.Security.NonceVerification

		$plugin_info_for_feature = $this->get_compatible_plugins_for_feature( $feature_id );
		$incompatibles           = array_merge( $plugin_info_for_feature['incompatible'], $plugin_info_for_feature['uncertain'] );
		if ( 0 === count( $incompatibles ) ) {
			return $list;
		}

		return array_intersect_key( $list, array_flip( $incompatibles ) );
	}

	/**
	 * Handler for the admin_notices action.
	 *
	 * Shows a "You are viewing the plugins that are incompatible with the X feature"
	 * if we are in the plugins page and the query string of the current request
	 * looks like '?plugin_status=incompatible_with_feature&feature_id=<feature id>'.
	 */
	private function display_notice_in_plugins_page(): void {
		if ( ! $this->verify_did_woocommerce_init() ) {
			return;
		}

		// phpcs:disable WordPress.Security.NonceVerification
		if ( 'plugins' !== get_current_screen()->id || 'incompatible_with_feature' !== ArrayUtil::get_value_or_default( $_GET, 'plugin_status' ) ) {
			return;
		}

		$feature_id = ArrayUtil::get_value_or_default( $_GET, 'feature_id' );
		if ( is_null( $feature_id ) || ! $this->feature_exists( $feature_id ) ) {
			return;
		}
		// phpcs:enable WordPress.Security.NonceVerification

		$plugins_page_url  = admin_url( 'plugins.php' );
		$plugin_name       = $this->features[ $feature_id ]['name'];
		$features_page_url = $this->get_features_page_url();
		$message           = sprintf(
			__( "You are viewing the plugins that are incompatible with the '%1\$s' feature. <a href='%2\$s'>View all plugins</a> - <a href='%3\$s'>Manage wooCommerce features</a>", 'woocommerce' ),
			$plugin_name,
			$plugins_page_url,
			$features_page_url
		);

		// phpcs:disable WordPress.Security.EscapeOutput.OutputNotEscaped
		?>
		<div class="notice notice-info">
			<p><?php echo $message; ?></p>
		</div>
		<?php
		// phpcs:enable WordPress.Security.EscapeOutput.OutputNotEscaped
	}

	/**
	 * Handler for the 'plugin_action_links' filter.
	 * Disables the 'Activate' link if the plugins has icnompatibilities with enabled features.
	 *
	 * @param array  $actions The action links to render.
	 * @param string $plugin_file The plugin file.
	 * @return array The actual action links to render.
	 */
	private function handle_action_links( $actions, $plugin_file ): array {
		if ( ! $this->verify_did_woocommerce_init() ) {
			return $actions;
		}

		if ( $this->force_allow_enabling_plugins ) {
			return $actions;
		}

		$is_woocommerce_aware = in_array( $plugin_file, $this->plugin_util->get_woocommerce_aware_plugins(), true );
		if ( ! $is_woocommerce_aware ) {
			return $actions;
		}

		$feature_info          = $this->get_compatible_features_for_plugin( $plugin_file, true );
		$incompatible_features = array_merge( $feature_info['incompatible'], $feature_info['uncertain'] );
		if ( count( $incompatible_features ) > 0 ) {
			if ( isset( $actions['activate'] ) ) {
				$actions['activate'] = '<span disabled>' . __( 'Activate', 'woocommerce' ) . '</span>';
			}
		}

		return $actions;
	}

	/**
	 * Handler for the 'after_plugin_row' action.
	 * Displays a "This plugin is incompatible with X features" notice if necessary.
	 *
	 * @param string $plugin_file The id of the plugin for which a row has been rendered in the plugins page.
	 * @param array  $plugin_data Plugin data, as returned by 'get_plugins'.
	 */
	private function handle_plugin_list_rows( $plugin_file, $plugin_data ) {
		global $wp_list_table;

		if ( is_null( $wp_list_table ) || ! $this->plugin_util->is_woocommerce_aware_plugin( $plugin_data ) ) {
			return;
		}

		$feature_compatibility_info = $this->get_compatible_features_for_plugin( $plugin_file, true );
		$incompatible_features      = array_merge( $feature_compatibility_info['incompatible'], $feature_compatibility_info['uncertain'] );
		$incompatible_features      = array_values(
			array_filter(
				$incompatible_features,
				function( $feature_id ) {
					return ! $this->is_legacy_feature( $feature_id );
				}
			)
		);

		$incompatible_features_count = count( $incompatible_features );
		if ( $incompatible_features_count > 0 ) {
			$columns_count      = $wp_list_table->get_column_count();
			$is_active          = $this->proxy->call_function( 'is_plugin_active', $plugin_file );
			$is_active_class    = $is_active ? 'active' : 'inactive';
			$is_active_td_style = $is_active ? " style='border-left: 4px solid #72aee6;'" : '';

			if ( 1 === $incompatible_features_count ) {
				$message = sprintf(
					/* translators: %s = printable plugin name */
					__( "⚠ This plugin is incompatible with the active WooCommerce feature '%s', it shouldn't be activated.", 'woocommerce' ),
					$this->features[ $incompatible_features[0] ]['name']
				);
			} elseif ( 2 === $incompatible_features_count ) {
				/* translators: %1\$s, %2\$s = printable plugin names */
				$message = sprintf(
					__( "⚠ This plugin is incompatible with the active WooCommerce features '%1\$s' and '%2\$s', it shouldn't be activated.", 'woocommerce' ),
					$this->features[ $incompatible_features[0] ]['name'],
					$this->features[ $incompatible_features[1] ]['name']
				);
			} else {
				/* translators: %1\$s, %2\$s = printable plugin names, %3\$d = plugins count */
				$message = sprintf(
					__( "⚠ This plugin is incompatible with the active WooCommerce features '%1\$s', '%2\$s' and %3\$d more, it shouldn't be activated.", 'woocommerce' ),
					$this->features[ $incompatible_features[0] ]['name'],
					$this->features[ $incompatible_features[1] ]['name'],
					$incompatible_features_count - 2
				);
			}

			$features_page_url       = $this->get_features_page_url();
			$manage_features_message = __( 'Manage wooCommerce features', 'woocommerce' );

			// phpcs:disable WordPress.Security.EscapeOutput.OutputNotEscaped
			?>
			<tr class='plugin-update-tr update <?php echo $is_active_class; ?>' data-plugin='<?php echo $plugin_file; ?>' data-plugin-row-type='feature-incomp-warn'>
				<td colspan='<?php echo $columns_count; ?>' class='plugin-update'<?php echo $is_active_td_style; ?>>
					<div class='notice inline notice-warning notice-alt'>
						<p>
							<?php echo $message; ?>
							<a href="<?php echo $features_page_url; ?>"><?php echo $manage_features_message; ?></a>
						</p>
					</div>
				</td>
			</tr>
			<?php
			// phpcs:enable WordPress.Security.EscapeOutput.OutputNotEscaped
		}
	}

	/**
	 * Get the URL of the features settings page.
	 *
	 * @return string
	 */
	private function get_features_page_url(): string {
		return admin_url( 'admin.php?page=wc-settings&tab=advanced&section=features' );
	}

	/**
	 * Fix for the HTML of the plugins list when there are feature-plugin incompatibility warnings.
	 *
	 * WordPress renders the plugin information rows in the plugins page in <tr> elements as follows:
	 *
	 * - If the plugin needs update, the <tr> will have an "update" class. This will prevent the lower
	 *   border line to be drawn. Later an additional <tr> with an "update available" warning will be rendered,
	 *   it will have a "plugin-update-tr" class which will draw the missing lower border line.
	 * - Otherwise, the <tr> will be already drawn with the lower border line.
	 *
	 * This is a problem for our rendering of the "plugin is incompatible with X features" warning:
	 *
	 * - If the plugin info <tr> has "update", our <tr> will render nicely right after it; but then
	 *   our own "plugin-update-tr" class will draw an additional line before the "needs update" warning.
	 * - If not, the plugin info <tr> will render its lower border line right before our compatibility info <tr>.
	 *
	 * This small script fixes this by adding the "update" class to the plugin info <tr> if it doesn't have it
	 * (so no extra line before our <tr>), or removing 'plugin-update-tr' from our <tr> otherwise
	 * (and then some extra manual tweaking of margins is needed).
	 *
	 * @param string $current_screen The current screen object.
	 */
	private function enqueue_script_to_fix_plugin_list_html( $current_screen ): void {
		if ( 'plugins' !== $current_screen->id ) {
			return;
		}

		wc_enqueue_js(
			"
	    const warningRows = document.querySelectorAll('tr[data-plugin-row-type=\"feature-incomp-warn\"]');
	    for(const warningRow of warningRows) {
	    	const pluginName = warningRow.getAttribute('data-plugin');
			const pluginInfoRow = document.querySelector('tr.active[data-plugin=\"' + pluginName + '\"]:not(.plugin-update-tr), tr.inactive[data-plugin=\"' + pluginName + '\"]:not(.plugin-update-tr)');
			if(pluginInfoRow.classList.contains('update')) {
				warningRow.classList.remove('plugin-update-tr');
				warningRow.querySelector('.notice').style.margin = '5px 10px 15px 30px';
			}
			else {
				pluginInfoRow.classList.add('update');
			}
	    }
		"
		);
	}

	/**
	 * Handler for the 'views_plugins' hook that shows the links to the different views in the plugins page.
	 * If we come from a "Manage incompatible plugins" in the features page we'll show just two views:
	 * "All" (so that it's easy to go back to a known state) and "Incompatible with X".
	 * We'll skip the rest of the views since the counts are wrong anyway, as we are modifying
	 * the plugins list via the 'all_plugins' filter.
	 *
	 * @param array $views An array of view ids => view links.
	 * @return string[] The actual views array to use.
	 */
	private function handle_plugins_page_views_list( $views ): array {
		// phpcs:disable WordPress.Security.NonceVerification
		if ( 'incompatible_with_feature' !== ArrayUtil::get_value_or_default( $_GET, 'plugin_status' ) ) {
			return $views;
		}

		$feature_id = ArrayUtil::get_value_or_default( $_GET, 'feature_id' );
		if ( is_null( $feature_id ) || ! $this->feature_exists( $feature_id ) ) {
			return $views;
		}
		// phpcs:enable WordPress.Security.NonceVerification

		$feature_compatibility_info = $this->get_compatible_plugins_for_feature( $feature_id, false );
		$incompatible_plugins_count = count( $feature_compatibility_info['incompatible'] ) + count( $feature_compatibility_info['uncertain'] );

		$feature_name = $this->features[ $feature_id ]['name'];
		/* translators: %s = name of a WooCommerce feature */
		$incompatible_text = sprintf( __( "Incompatible with '%s'", 'woocommerce' ), $feature_name );
		$incompatible_link = "<a href='plugins.php?plugin_status=incompatible_with_feature&feature_id={$feature_id}' class='current' aria-current='page'>{$incompatible_text} <span class='count'>({$incompatible_plugins_count})</span></a>";

		$all_plugins_count = count( get_plugins() );
		$all_text          = __( 'All', 'woocommerce' );
		$all_link          = "<a href='plugins.php?plugin_status=all'>{$all_text} <span class='count'>({$all_plugins_count})</span></a>";

		return array(
			'all'                       => $all_link,
			'incompatible_with_feature' => $incompatible_link,
		);
	}
}<|MERGE_RESOLUTION|>--- conflicted
+++ resolved
@@ -89,14 +89,6 @@
 	 */
 	public function __construct() {
 		$features = array(
-<<<<<<< HEAD
-			'analytics'                      => array(
-				'name'            => __( 'Analytics', 'woocommerce' ),
-				'description'     => __( 'Enables WooCommerce Analytics', 'woocommerce' ),
-				'is_experimental' => false,
-			),
-			'new_navigation'                 => array(
-=======
 			'analytics'              => array(
 				'name'               => __( 'Analytics', 'woocommerce' ),
 				'description'        => __( 'Enables WooCommerce Analytics', 'woocommerce' ),
@@ -104,20 +96,13 @@
 				'enabled_by_default' => true,
 			),
 			'new_navigation'                   => array(
->>>>>>> 3f155c9a
 				'name'            => __( 'Navigation', 'woocommerce' ),
 				'description'     => __( 'Adds the new WooCommerce navigation experience to the dashboard', 'woocommerce' ),
 				'is_experimental' => false,
 			),
-<<<<<<< HEAD
 			'high_performance_order_storage' => array(
 				'name'            => __( 'High performance order storage', 'woocommerce' ),
 				'description'     => __( 'Enable the high performance order storage feature (still in development)', 'woocommerce' ),
-=======
-			'custom_order_tables'              => array(
-				'name'            => __( 'Custom order tables', 'woocommerce' ),
-				'description'     => __( 'Enable the custom orders tables feature (still in development)', 'woocommerce' ),
->>>>>>> 3f155c9a
 				'is_experimental' => true,
 			),
 			OrderCacheController::FEATURE_NAME => array(
