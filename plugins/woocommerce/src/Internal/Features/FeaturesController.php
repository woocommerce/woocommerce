--- conflicted
+++ resolved
@@ -173,22 +173,7 @@
 					'disable_ui'         => false,
 					'is_legacy'          => true,
 				),
-<<<<<<< HEAD
-				'new_navigation'         => array(
-					'name'            => __( 'Navigation', 'woocommerce' ),
-					'description'     => __(
-						'Add the new WooCommerce navigation experience to the dashboard',
-						'woocommerce'
-					),
-					'option_key'      => Init::TOGGLE_OPTION_NAME,
-					'is_experimental' => false,
-					'disable_ui'      => false,
-					'is_legacy'       => true,
-				),
-				'product_block_editor'   => array(
-=======
 				'product_block_editor' => array(
->>>>>>> 0468bdbe
 					'name'            => __( 'New product editor', 'woocommerce' ),
 					'description'     => __( 'Try the new product editor (Beta)', 'woocommerce' ),
 					'is_experimental' => true,
