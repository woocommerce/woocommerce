<?php
/**
 * DataRegenerator class file.
 */

namespace Automattic\WooCommerce\Internal\ProductAttributesLookup;

use Automattic\WooCommerce\Internal\Traits\AccessiblePrivateMethods;
use Automattic\WooCommerce\Internal\Utilities\DatabaseUtil;

defined( 'ABSPATH' ) || exit;

/**
 * This class handles the (re)generation of the product attributes lookup table.
 * It schedules the regeneration in small product batches by itself, so it can be used outside the
 * regular WooCommerce data regenerations mechanism.
 *
 * After the regeneration is completed a wp_wc_product_attributes_lookup table will exist with entries for
 * all the products that existed when initiate_regeneration was invoked; entries for products created after that
 * are supposed to be created/updated by the appropriate data store classes (or by the code that uses
 * the data store classes) whenever a product is created/updated.
 *
 * Additionally, after the regeneration is completed a 'woocommerce_attribute_lookup_enabled' option
 * with a value of 'yes' will have been created, thus effectively enabling the table usage
 * (with an exception: if the regeneration was manually aborted via deleting the
 * 'woocommerce_attribute_lookup_regeneration_in_progress' option) the option will be set to 'no'.
 *
 * This class also adds two entries to the Status - Tools menu: one for manually regenerating the table contents,
 * and another one for enabling or disabling the actual lookup table usage.
 */
class DataRegenerator {

	use AccessiblePrivateMethods;

	public const PRODUCTS_PER_GENERATION_STEP = 100;

	/**
	 * The data store to use.
	 *
	 * @var LookupDataStore
	 */
	private $data_store;

	/**
	 * The lookup table name.
	 *
	 * @var string
	 */
	private $lookup_table_name;

	/**
	 * DataRegenerator constructor.
	 */
	public function __construct() {
		global $wpdb;

		$this->lookup_table_name = $wpdb->prefix . 'wc_product_attributes_lookup';

		self::add_filter( 'woocommerce_debug_tools', array( $this, 'add_initiate_regeneration_entry_to_tools_array' ), 1, 999 );
		self::add_action( 'woocommerce_run_product_attribute_lookup_regeneration_callback', array( $this, 'run_regeneration_step_callback' ) );
		self::add_action( 'woocommerce_installed', array( $this, 'run_woocommerce_installed_callback' ) );
	}

	/**
	 * Class initialization, invoked by the DI container.
	 *
	 * @internal
	 * @param LookupDataStore $data_store The data store to use.
	 */
	final public function init( LookupDataStore $data_store ) {
		$this->data_store = $data_store;
	}

	/**
	 * Initialize the regeneration procedure:
	 * deletes the lookup table and related options if they exist,
	 * then it creates the table and runs the first step of the regeneration process.
	 *
	 * If $in_background is true, regeneration will continue in the background using scheduled actions.
	 * If $in_background is false, do_regeneration_step and finalize_regeneration must be invoked explicitly.
	 *
	 * This method is intended to be used as a callback for a db update in wc-update-functions
	 * and in the CLI commands, regeneration triggered from the tools page will use
	 * initiate_regeneration_from_tools_page instead.
	 *
	 * @param bool $in_background True if regeneration will continue in the background using scheduled actions.
	 * @return int Highest product id that will be processed.
	 */
	public function initiate_regeneration( bool $in_background = true ): int {
		$this->check_can_do_lookup_table_regeneration();

		$this->enable_or_disable_lookup_table_usage( false );

		$this->delete_all_attributes_lookup_data( true );
		$last_product_id = $this->initialize_table_and_data();
		if ( $last_product_id > 0 ) {
			$this->data_store->set_regeneration_in_progress_flag();
			if ( $in_background ) {
				$this->enqueue_regeneration_step_run();
			}
		} else {
			$this->finalize_regeneration( true );
		}
		return $last_product_id;
	}

	/**
	 * Delete all the existing data related to the lookup table, optionally including the table itself.
	 *
	 * @param bool $truncate_table True to truncate the lookup table too.
	 */
	private function delete_all_attributes_lookup_data( bool $truncate_table ) {
		global $wpdb;

		delete_option( 'woocommerce_attribute_lookup_enabled' );
		delete_option( 'woocommerce_attribute_lookup_last_product_id_to_process' );
		delete_option( 'woocommerce_attribute_lookup_processed_count' );
		$this->data_store->unset_regeneration_in_progress_flag();
		$this->data_store->unset_regeneration_aborted_flag();

		if ( $truncate_table && $this->data_store->check_lookup_table_exists() ) {
<<<<<<< HEAD
			$this->truncate_lookup_table();
=======
			$wpdb->query( "TRUNCATE TABLE {$this->lookup_table_name}" ); // phpcs:disable WordPress.DB.PreparedSQL.InterpolatedNotPrepared
>>>>>>> 0139bd1b
		}
	}

	/**
	 * Delete all the data from the lookup table.
	 */
	public function truncate_lookup_table() {
		global $wpdb;

		$wpdb->query( "TRUNCATE TABLE {$this->lookup_table_name}" ); // phpcs:disable WordPress.DB.PreparedSQL.InterpolatedNotPrepared
	}

	/**
	 * Create the lookup table and initialize the options that will be temporarily used
	 * while the regeneration is in progress.
	 *
	 * @return int Id of the last product id that will be processed.
	 */
	private function initialize_table_and_data(): int {
		$database_util = wc_get_container()->get( DatabaseUtil::class );
		$database_util->dbdelta( $this->get_table_creation_sql() );

		$last_existing_product_id = $this->get_last_existing_product_id();
		if ( ! $last_existing_product_id ) {
			// No products exist, nothing to (re)generate.
			return 0;
		}

		update_option( 'woocommerce_attribute_lookup_last_product_id_to_process', $last_existing_product_id );
		update_option( 'woocommerce_attribute_lookup_processed_count', 0 );

		return $last_existing_product_id;
	}

	/**
	 * Get the highest existing product id.
	 *
	 * @return int|null Highest existing product id, or null if no products exist at all.
	 */
	private function get_last_existing_product_id(): ?int {
		$last_existing_product_id_array =
			WC()->call_function(
				'wc_get_products',
				array(
					'return'  => 'ids',
					'limit'   => 1,
					'orderby' => array(
						'ID' => 'DESC',
					),
				)
			);

		return empty( $last_existing_product_id_array ) ? null : current( $last_existing_product_id_array );
	}

	/**
	 * Action scheduler callback, performs one regeneration step and then
	 * schedules the next step if necessary.
	 */
	private function run_regeneration_step_callback() {
		if ( ! $this->data_store->regeneration_is_in_progress() ) {
			// No regeneration in progress at this point means that the regeneration process
			// was manually aborted via deleting the 'woocommerce_attribute_lookup_regeneration_in_progress' option.
			$this->data_store->set_regeneration_aborted_flag();
			$this->finalize_regeneration( false );
			return;
		}

		$result = $this->do_regeneration_step( null, $this->data_store->optimized_data_access_is_enabled() );
		if ( $result ) {
			$this->enqueue_regeneration_step_run();
		} else {
			$this->finalize_regeneration( true );
		}
	}

	/**
	 * Enqueue one regeneration step in action scheduler.
	 */
	private function enqueue_regeneration_step_run() {
		$queue = WC()->get_instance_of( \WC_Queue::class );
		$queue->schedule_single(
			WC()->call_function( 'time' ) + 1,
			'woocommerce_run_product_attribute_lookup_regeneration_callback',
			array(),
			'woocommerce-db-updates'
		);
	}

	/**
	 * Perform one regeneration step: grabs a chunk of products and creates
	 * the appropriate entries for them in the lookup table.
	 *
	 * @param int|null $step_size How many products to process, by default PRODUCTS_PER_GENERATION_STEP will be used.
<<<<<<< HEAD
	 * @param bool     $use_optimized_db_access Use direct database access for data retrieval if possible.
	 * @return bool True if more steps need to be run, false otherwise.
	 */
	public function do_regeneration_step( ?int $step_size = null, bool $use_optimized_db_access = false ) {
=======
	 * @return bool True if more steps need to be run, false otherwise.
	 */
	public function do_regeneration_step( ?int $step_size = self::PRODUCTS_PER_GENERATION_STEP ) {
>>>>>>> 0139bd1b
		/**
		 * Filter to alter the count of products that will be processed in each step of the product attributes lookup table regeneration process.
		 *
		 * @since 6.3
		 * @param int $count Default processing step size.
		 */
<<<<<<< HEAD
		$products_per_generation_step = apply_filters( 'woocommerce_attribute_lookup_regeneration_step_size', $step_size ?? self::PRODUCTS_PER_GENERATION_STEP );
=======
		$products_per_generation_step = apply_filters( 'woocommerce_attribute_lookup_regeneration_step_size', $step_size );
>>>>>>> 0139bd1b

		$products_already_processed = get_option( 'woocommerce_attribute_lookup_processed_count', 0 );

		$product_ids = WC()->call_function(
			'wc_get_products',
			array(
				'limit'   => $products_per_generation_step,
				'offset'  => $products_already_processed,
				'orderby' => array(
					'ID' => 'ASC',
				),
				'return'  => 'ids',
			)
		);

		if ( ! is_array( $product_ids ) || empty( $product_ids ) ) {
			return false;
		}

		foreach ( $product_ids as $id ) {
			$this->data_store->create_data_for_product( $id, $use_optimized_db_access );
		}

		$products_already_processed += count( $product_ids );
		update_option( 'woocommerce_attribute_lookup_processed_count', $products_already_processed );

		$last_product_id_to_process = get_option( 'woocommerce_attribute_lookup_last_product_id_to_process', PHP_INT_MAX );
		return end( $product_ids ) < $last_product_id_to_process;
	}

	/**
	 * Cleanup/final option setup after the regeneration has been completed.
	 *
	 * @param bool $enable_usage Whether the table usage should be enabled or not.
	 */
	public function finalize_regeneration( bool $enable_usage ) {
		$this->cancel_regeneration_scheduled_action();
		$this->delete_all_attributes_lookup_data( false );
		update_option( 'woocommerce_attribute_lookup_enabled', $enable_usage ? 'yes' : 'no' );
	}

	/**
	 * Add a 'Regenerate product attributes lookup table' entry to the Status - Tools page.
	 *
	 * @param array $tools_array The tool definitions array that is passed ro the woocommerce_debug_tools filter.
	 * @return array The tools array with the entry added.
	 */
	private function add_initiate_regeneration_entry_to_tools_array( array $tools_array ) {
		if ( ! $this->data_store->check_lookup_table_exists() ) {
			return $tools_array;
		}

		$generation_is_in_progress = $this->data_store->regeneration_is_in_progress();
		$generation_was_aborted    = $this->data_store->regeneration_was_aborted();

		$entry = array(
			'name'             => __( 'Regenerate the product attributes lookup table', 'woocommerce' ),
			'desc'             => __( 'This tool will regenerate the product attributes lookup table data from existing product(s) data. This process may take a while.', 'woocommerce' ),
			'requires_refresh' => true,
			'callback'         => function () {
				$this->initiate_regeneration_from_tools_page();
				return __( 'Product attributes lookup table data is regenerating', 'woocommerce' );
			},
			'selector'         => array(
				'description'   => __( 'Select a product to regenerate the data for, or leave empty for a full table regeneration:', 'woocommerce' ),
				'class'         => 'wc-product-search',
				'search_action' => 'woocommerce_json_search_products',
				'name'          => 'regenerate_product_attribute_lookup_data_product_id',
				'placeholder'   => esc_attr__( 'Search for a product&hellip;', 'woocommerce' ),
			),
		);

		if ( $generation_is_in_progress ) {
			$entry['button'] = sprintf(
				/* translators: %d: How many products have been processed so far. */
				__( 'Filling in progress (%d)', 'woocommerce' ),
				get_option( 'woocommerce_attribute_lookup_processed_count', 0 )
			);
			$entry['disabled'] = true;
		} else {
			$entry['button'] = __( 'Regenerate', 'woocommerce' );
		}

		$tools_array['regenerate_product_attributes_lookup_table'] = $entry;

		if ( $generation_is_in_progress ) {
			$entry = array(
				'name'             => __( 'Abort the product attributes lookup table regeneration', 'woocommerce' ),
				'desc'             => __( 'This tool will abort the regenerate product attributes lookup table regeneration. After this is done the process can be either started over, or resumed to continue where it stopped.', 'woocommerce' ),
				'requires_refresh' => true,
				'callback'         => function () {
					$this->abort_regeneration( true );
					return __( 'Product attributes lookup table regeneration process has been aborted.', 'woocommerce' );
				},
				'button'           => __( 'Abort', 'woocommerce' ),
			);
			$tools_array['abort_product_attributes_lookup_table_regeneration'] = $entry;
		} elseif ( $generation_was_aborted ) {
			$processed_count = get_option( 'woocommerce_attribute_lookup_processed_count', 0 );
			$entry           = array(
				'name'             => __( 'Resume the product attributes lookup table regeneration', 'woocommerce' ),
				'desc'             =>
					sprintf(
						/* translators: %1$s = count of products already processed. */
						__( 'This tool will resume the product attributes lookup table regeneration at the point in which it was aborted (%1$s products were already processed).', 'woocommerce' ),
						$processed_count
					),
				'requires_refresh' => true,
				'callback'         => function () {
					$this->resume_regeneration( true );
					return __( 'Product attributes lookup table regeneration process has been resumed.', 'woocommerce' );
				},
				'button'           => __( 'Resume', 'woocommerce' ),
			);
			$tools_array['resume_product_attributes_lookup_table_regeneration'] = $entry;
		}

		return $tools_array;
	}

	/**
	 * Callback to initiate the regeneration process from the Status - Tools page.
	 *
	 * @throws \Exception The regeneration is already in progress.
	 */
	private function initiate_regeneration_from_tools_page() {
		$this->verify_tool_execution_nonce();

		//phpcs:disable WordPress.Security.NonceVerification.Recommended
		if ( isset( $_REQUEST['regenerate_product_attribute_lookup_data_product_id'] ) ) {
			$product_id = (int) $_REQUEST['regenerate_product_attribute_lookup_data_product_id'];
			$this->check_can_do_lookup_table_regeneration( $product_id );
			$this->data_store->create_data_for_product( $product_id, $this->data_store->optimized_data_access_is_enabled() );
		} else {
			$this->initiate_regeneration();
		}
		//phpcs:enable WordPress.Security.NonceVerification.Recommended
	}

	/**
	 * Enable or disable the actual lookup table usage.
	 *
	 * @param bool $enable True to enable, false to disable.
	 * @throws \Exception A lookup table regeneration is currently in progress.
	 */
	private function enable_or_disable_lookup_table_usage( $enable ) {
		if ( $this->data_store->regeneration_is_in_progress() ) {
			throw new \Exception( "Can't enable or disable the attributes lookup table usage while it's regenerating." );
		}

		update_option( 'woocommerce_attribute_lookup_enabled', $enable ? 'yes' : 'no' );
	}

	/**
	 * Check if everything is good to go to perform a complete or per product lookup table data regeneration
	 * and throw an exception if not.
	 *
	 * @param mixed $product_id The product id to check the regeneration viability for, or null to check if a complete regeneration is possible.
	 * @throws \Exception Something prevents the regeneration from starting.
	 */
	public function check_can_do_lookup_table_regeneration( $product_id = null ) {
		if ( $product_id && ! $this->data_store->check_lookup_table_exists() ) {
			throw new \Exception( "Can't do product attribute lookup data regeneration: lookup table doesn't exist" );
		}
		if ( $this->data_store->regeneration_is_in_progress() ) {
			throw new \Exception( "Can't do product attribute lookup data regeneration: regeneration is already in progress" );
		}
		if ( $product_id && ! wc_get_product( $product_id ) ) {
			throw new \Exception( "Can't do product attribute lookup data regeneration: product doesn't exist" );
		}
	}

	/**
	 * Callback to abort the regeneration process from the Status - Tools page or from CLI.
	 *
	 * @param bool $verify_nonce True to perform nonce verification (needed when running the tool from the tools page).
	 * @throws \Exception The lookup table doesn't exist, or there's no regeneration process in progress to abort.
	 */
	public function abort_regeneration( bool $verify_nonce ) {
		if ( $verify_nonce ) {
			$this->verify_tool_execution_nonce();
		}

		if ( ! $this->data_store->check_lookup_table_exists() ) {
			throw new \Exception( "Can't abort the product attribute lookup data regeneration process: lookup table doesn't exist" );
		}
		if ( ! $this->data_store->regeneration_is_in_progress() ) {
			throw new \Exception( "Can't abort the product attribute lookup data regeneration process since it's not currently in progress" );
		}

		$this->cancel_regeneration_scheduled_action();
		$this->data_store->unset_regeneration_in_progress_flag();
		$this->data_store->set_regeneration_aborted_flag();
		$this->enable_or_disable_lookup_table_usage( false );

		// Note that we are NOT deleting the options that track the regeneration progress (processed count, last product id to process).
		// This is on purpose so that the regeneration can be resumed where it stopped.
	}

	/**
	 * Cancel any existing regeneration step scheduled action.
	 */
	public function cancel_regeneration_scheduled_action() {
		$queue = WC()->get_instance_of( \WC_Queue::class );
		$queue->cancel_all( 'woocommerce_run_product_attribute_lookup_regeneration_callback' );
	}

	/**
	 * Check if any pending regeneration step scheduled action exists.
	 *
	 * @return bool True if any pending regeneration step scheduled action exists.
	 */
	public function has_scheduled_action_for_regeneration_step(): bool {
		$queue   = WC()->get_instance_of( \WC_Queue::class );
		$actions = $queue->search(
			array(
				'hook'   => 'woocommerce_run_product_attribute_lookup_regeneration_callback',
				'status' => \ActionScheduler_Store::STATUS_PENDING,
			),
			'ids'
		);
		return ! empty( $actions );
	}

	/**
	 * Callback to resume the regeneration process from the Status - Tools page or from CLI.
	 *
	 * @param bool $verify_nonce True to perform nonce verification (needed when running the tool from the tools page).
	 * @throws \Exception The lookup table doesn't exist, or a regeneration process is already in place or hasn't been aborted.
	 */
	public function resume_regeneration( bool $verify_nonce ) {
		if ( $verify_nonce ) {
			$this->verify_tool_execution_nonce();
		}

		if ( ! $this->data_store->check_lookup_table_exists() ) {
			throw new \Exception( "Can't resume the product attribute lookup data regeneration process: lookup table doesn't exist" );
		}
		if ( $this->data_store->regeneration_is_in_progress() ) {
			throw new \Exception( "Can't resume the product attribute lookup data regeneration process: regeneration is already in progress" );
		}
		if ( ! $this->data_store->regeneration_was_aborted() ) {
<<<<<<< HEAD
			throw new \Exception( "Can't resume the product attribute lookup data regeneration process: regeneration hasn't been aborted" );
=======
			throw new \Exception( "Can't resume the product attribute lookup data regeneration process: no aborted regeneration process exists" );
>>>>>>> 0139bd1b
		}

		$this->data_store->unset_regeneration_aborted_flag();
		$this->data_store->set_regeneration_in_progress_flag();
		$this->enqueue_regeneration_step_run();
	}

	/**
	 * Verify the validity of the nonce received when executing a tool from the Status - Tools page.
	 *
	 * @throws \Exception Missing or invalid nonce received.
	 */
	private function verify_tool_execution_nonce() {
		// phpcs:ignore WordPress.Security.ValidatedSanitizedInput
		if ( ! isset( $_REQUEST['_wpnonce'] ) || wp_verify_nonce( $_REQUEST['_wpnonce'], 'debug_action' ) === false ) {
			throw new \Exception( 'Invalid nonce' );
		}
	}

	/**
	 * Get the name of the product attributes lookup table.
	 *
	 * @return string
	 */
	public function get_lookup_table_name() {
		return $this->lookup_table_name;
	}

	/**
	 * Get the SQL statement that creates the product attributes lookup table, including the indices.
	 *
	 * @return string
	 */
	public function get_table_creation_sql() {
		global $wpdb;

		$collate = $wpdb->has_cap( 'collation' ) ? $wpdb->get_charset_collate() : '';

		return "CREATE TABLE {$this->lookup_table_name} (
 product_id bigint(20) NOT NULL,
 product_or_parent_id bigint(20) NOT NULL,
 taxonomy varchar(32) NOT NULL,
 term_id bigint(20) NOT NULL,
 is_variation_attribute tinyint(1) NOT NULL,
 in_stock tinyint(1) NOT NULL,
 INDEX is_variation_attribute_term_id (is_variation_attribute, term_id),
 PRIMARY KEY  ( `product_or_parent_id`, `term_id`, `product_id`, `taxonomy` )
) $collate;";
	}

	/**
	 * Create the primary key for the table if it doesn't exist already.
	 * It also deletes the product_or_parent_id_term_id index if it exists, since it's now redundant.
	 *
	 * @return void
	 */
	public function create_table_primary_index() {
		$database_util = wc_get_container()->get( DatabaseUtil::class );
		$database_util->create_primary_key( $this->lookup_table_name, array( 'product_or_parent_id', 'term_id', 'product_id', 'taxonomy' ) );
		$database_util->drop_table_index( $this->lookup_table_name, 'product_or_parent_id_term_id' );

		if ( empty( $database_util->get_index_columns( $this->lookup_table_name ) ) ) {
			wc_get_logger()->error( "The creation of the primary key for the {$this->lookup_table_name} table failed" );
		}

		if ( ! empty( $database_util->get_index_columns( $this->lookup_table_name, 'product_or_parent_id_term_id' ) ) ) {
			wc_get_logger()->error( "Dropping the product_or_parent_id_term_id index from the {$this->lookup_table_name} table failed" );
		}
	}

	/**
	 * Run additional setup needed after a WooCommerce install or update finishes.
	 */
	private function run_woocommerce_installed_callback() {
		// The table must exist at this point (created via dbDelta), but we check just in case.
		if ( ! $this->data_store->check_lookup_table_exists() ) {
			return;
		}

		// If a table regeneration is in progress, leave it alone.
		if ( $this->data_store->regeneration_is_in_progress() ) {
			return;
		}

		// If the lookup table has data, or if it's empty because there are no products yet, we're good.
		// Otherwise (lookup table is empty but products exist) we need to initiate a regeneration if one isn't already in progress.
		if ( $this->data_store->lookup_table_has_data() || ! $this->get_last_existing_product_id() ) {
			$must_enable = get_option( 'woocommerce_attribute_lookup_enabled' ) !== 'no';
			$this->delete_all_attributes_lookup_data( false );
			update_option( 'woocommerce_attribute_lookup_enabled', $must_enable ? 'yes' : 'no' );
		} else {
			$this->initiate_regeneration();
		}
	}
}<|MERGE_RESOLUTION|>--- conflicted
+++ resolved
@@ -119,11 +119,7 @@
 		$this->data_store->unset_regeneration_aborted_flag();
 
 		if ( $truncate_table && $this->data_store->check_lookup_table_exists() ) {
-<<<<<<< HEAD
 			$this->truncate_lookup_table();
-=======
-			$wpdb->query( "TRUNCATE TABLE {$this->lookup_table_name}" ); // phpcs:disable WordPress.DB.PreparedSQL.InterpolatedNotPrepared
->>>>>>> 0139bd1b
 		}
 	}
 
@@ -218,27 +214,17 @@
 	 * the appropriate entries for them in the lookup table.
 	 *
 	 * @param int|null $step_size How many products to process, by default PRODUCTS_PER_GENERATION_STEP will be used.
-<<<<<<< HEAD
 	 * @param bool     $use_optimized_db_access Use direct database access for data retrieval if possible.
 	 * @return bool True if more steps need to be run, false otherwise.
 	 */
 	public function do_regeneration_step( ?int $step_size = null, bool $use_optimized_db_access = false ) {
-=======
-	 * @return bool True if more steps need to be run, false otherwise.
-	 */
-	public function do_regeneration_step( ?int $step_size = self::PRODUCTS_PER_GENERATION_STEP ) {
->>>>>>> 0139bd1b
 		/**
 		 * Filter to alter the count of products that will be processed in each step of the product attributes lookup table regeneration process.
 		 *
 		 * @since 6.3
 		 * @param int $count Default processing step size.
 		 */
-<<<<<<< HEAD
 		$products_per_generation_step = apply_filters( 'woocommerce_attribute_lookup_regeneration_step_size', $step_size ?? self::PRODUCTS_PER_GENERATION_STEP );
-=======
-		$products_per_generation_step = apply_filters( 'woocommerce_attribute_lookup_regeneration_step_size', $step_size );
->>>>>>> 0139bd1b
 
 		$products_already_processed = get_option( 'woocommerce_attribute_lookup_processed_count', 0 );
 
@@ -481,11 +467,7 @@
 			throw new \Exception( "Can't resume the product attribute lookup data regeneration process: regeneration is already in progress" );
 		}
 		if ( ! $this->data_store->regeneration_was_aborted() ) {
-<<<<<<< HEAD
-			throw new \Exception( "Can't resume the product attribute lookup data regeneration process: regeneration hasn't been aborted" );
-=======
 			throw new \Exception( "Can't resume the product attribute lookup data regeneration process: no aborted regeneration process exists" );
->>>>>>> 0139bd1b
 		}
 
 		$this->data_store->unset_regeneration_aborted_flag();
