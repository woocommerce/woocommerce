--- conflicted
+++ resolved
@@ -545,15 +545,9 @@
 		// If the lookup table has data, or if it's empty because there are no products yet, we're good.
 		// Otherwise (lookup table is empty but products exist) we need to initiate a regeneration if one isn't already in progress.
 		if ( $this->data_store->lookup_table_has_data() || ! $this->get_last_existing_product_id() ) {
-<<<<<<< HEAD
-            $must_enable = get_option( 'woocommerce_attribute_lookup_enabled' ) !== 'no';
-            $this->delete_all_attributes_lookup_data( false );
-            update_option( 'woocommerce_attribute_lookup_enabled', $must_enable ? 'yes' : 'no' );
-=======
 			$must_enable = get_option( 'woocommerce_attribute_lookup_enabled' ) !== 'no';
 			$this->delete_all_attributes_lookup_data( false );
 			update_option( 'woocommerce_attribute_lookup_enabled', $must_enable ? 'yes' : 'no' );
->>>>>>> 800252b2
 		} else {
 			$this->initiate_regeneration();
 		}
