<?php
/**
 * Product > Reviews
 */

namespace Automattic\WooCommerce\Internal\Admin;

use WP_Comment;
use WP_Comments_List_Table;
use WP_List_Table;

/**
 * Handles the Product Reviews page.
 */
class ReviewsListTable extends WP_List_Table {

	/**
	 * Memoization flag to determine if the current user can edit the current review.
	 *
	 * @var bool
	 */
	private $current_user_can_edit = false;

	/**
	 * Prepares reviews for display.
	 *
	 * @return void
	 */
	public function prepare_items() {

		$comments = get_comments(
			[
				'post_type' => 'product',
			]
		);

		update_comment_cache( $comments );

		$this->items = $comments;
	}

	/**
	 * Render a single row HTML.
	 *
	 * @param WP_Comment $item Review or reply being rendered.
	 * @return void
	 */
	public function single_row( $item ) {
		global $post, $comment;

		// Overrides the comment global for properly rendering rows.
		$comment           = $item; // phpcs:ignore WordPress.WP.GlobalVariablesOverride.Prohibited
		$the_comment_class = (string) wp_get_comment_status( $comment->comment_ID );
		$the_comment_class = implode( ' ', get_comment_class( $the_comment_class, $comment->comment_ID, $comment->comment_post_ID ) );
		// Sets the post for the product in context.
		$post = get_post( $comment->comment_post_ID ); // phpcs:ignore WordPress.WP.GlobalVariablesOverride.Prohibited

		$this->current_user_can_edit = current_user_can( 'edit_comment', $comment->comment_ID );

		?>
		<tr id="comment-<?php echo esc_attr( $comment->comment_ID ); ?>" class="<?php echo esc_attr( $the_comment_class ); ?>">
			<?php $this->single_row_columns( $comment ); ?>
		</tr>
		<?php
	}

	/**
	 * Returns the columns for the table.
	 *
	 * @return array Table columns and their headings.
	 */
	public function get_columns() {
		return [
			'cb'       => '<input type="checkbox" />',
			'type'     => _x( 'Type', 'review type', 'woocommerce' ),
			'author'   => __( 'Author', 'woocommerce' ),
			'rating'   => __( 'Rating', 'woocommerce' ),
			'comment'  => _x( 'Review', 'column name', 'woocommerce' ),
			'response' => __( 'Product', 'woocommerce' ),
			'date'     => _x( 'Submitted on', 'column name', 'woocommerce' ),
		];
	}

	/**
	 * Gets the name of the default primary column.
	 *
	 * @return string Name of the primary colum.
	 */
	protected function get_primary_column_name() {
		return 'comment';
	}

	/**
	 * Renders the checkbox column.
	 *
	 * @param WP_Comment $item Review or reply being rendered.
	 */
	protected function column_cb( $item ) {
		// @TODO Implement in MWC-5335 {agibson 2022-04-12}
	}

	/**
	 * Renders the review column.
	 *
	 * @param object|array $item Review or reply being rendered.
	 */
	protected function column_comment( $item ) {
		// @TODO Implement in MWC-5339 {agibson 2022-04-12}
	}

	/**
	 * Renders the author column.
	 *
	 * @see WP_Comments_List_Table::column_author() for consistency.
	 *
	 * @param WP_Comment $item Review or reply being rendered.
	 */
	protected function column_author( $item ) {
		global $comment_status;

		$author_url = $this->get_item_author_url();
		$author_url_display = $this->get_item_author_url_for_display( $author_url );

		if ( get_option( 'show_avatars' ) ) {
			$author_avatar = get_avatar( $item, 32, 'mystery' );
		} else {
			$author_avatar = '';
		}

		echo '<strong>' . $author_avatar; // phpcs:ignore WordPress.Security.EscapeOutput.OutputNotEscaped
		comment_author();
		echo '</strong><br>';

		if ( ! empty( $author_url ) ) :

			?>
			<a title="<?php echo esc_attr( $author_url ); ?>" href="<?php echo esc_url( $author_url ); ?>" rel="noopener noreferrer"><?php echo esc_html( $author_url_display ); ?></a>
			<br>
			<?php

		endif;

		if ( $this->current_user_can_edit ) :

			if ( ! empty( $item->comment_author_email ) ) :
				/** This filter is documented in wp-includes/comment-template.php */
				$email = apply_filters( 'comment_email', $item->comment_author_email, $item );

				if ( ! empty( $email ) && '@' !== $email ) {
					printf( '<a href="%1$s">%2$s</a><br />', esc_url( 'mailto:' . $email ), esc_html( $email ) );
				}
			endif;

			$link = add_query_arg(
				[
					's'    => urlencode( get_comment_author_IP( $item->comment_ID ) ),
					'page' => Reviews::MENU_SLUG,
					'mode' => 'detail',
				],
				'admin.php'
			);

			if ( 'spam' === $comment_status ) :
				$link = add_query_arg( [ 'comment_status' => 'spam' ], $link );
			endif;

			?>
			<a href="<?php echo esc_url( $link ); ?>"><?php comment_author_IP( $item->comment_ID ); ?></a>
			<?php

		endif;
	}

	/**
	 * Gets the item author URL.
	 *
	 * @return string
	 */
	private function get_item_author_url() : string {

		$author_url = get_comment_author_url();
		$protocols = [ 'https://', 'http://' ];

		if ( in_array( $author_url, $protocols ) ) {
			$author_url = '';
		}

		return $author_url;
	}

	/**
	 * Gets the item author URL for display.
	 *
	 * @param string $author_url The review or reply author URL (raw).
	 * @return string
	 */
	private function get_item_author_url_for_display( $author_url ) : string {

		$author_url_display = untrailingslashit( preg_replace( '|^http(s)?://(www\.)?|i', '', $author_url ) );

		if ( strlen( $author_url_display ) > 50 ) {
			$author_url_display = wp_html_excerpt( $author_url_display, 49, '&hellip;' );
		}

		return $author_url_display;
	}

	/**
	 * Renders the "submitted on" column.
	 *
	 * Note that the output is consistent with {@see WP_Comments_List_Table::column_date()}.
	 *
	 * @param WP_Comment $item Review or reply being rendered.
	 * @return void
	 */
	protected function column_date( $item ) {

		$submitted = sprintf(
			/* translators: 1 - Product review date, 2: Product review time. */
			__( '%1$s at %2$s', 'woocommerce' ),
			/* translators: Review date format. See https://www.php.net/manual/datetime.format.php */
			get_comment_date( __( 'Y/m/d', 'woocommerce' ), $item ),
			/* translators: Review time format. See https://www.php.net/manual/datetime.format.php */
			get_comment_date( __( 'g:i a', 'woocommerce' ), $item )
		);

		?>
		<div class="submitted-on">
			<?php

			if ( 'approved' === wp_get_comment_status( $item ) && ! empty( $item->comment_post_ID ) ) :
				printf(
					'<a href="%1$s">%2$s</a>',
					esc_url( get_comment_link( $item ) ),
					esc_html( $submitted )
				);
			else :
				echo esc_html( $submitted );
			endif;

			?>
		</div>
		<?php
	}

	/**
	 * Renders the product column.
	 *
	 * @param object|array $item Review or reply being rendered.
	 */
	protected function column_response( $item ) {
		// @TODO Implement in MWC-5337 {agibson 2022-04-12}
	}

	/**
	 * Renders the type column.
	 *
	 * @param WP_Comment $item Review or reply being rendered.
	 */
	protected function column_type( $item ) {
		echo esc_html(
			'review' === $item->comment_type ?
			'&#9734;&nbsp;' . __( 'Review', 'woocommerce' ) :
			__( 'Reply', 'woocommerce' )
		);
	}

	/**
	 * Renders the rating column.
	 *
	 * @param WP_Comment $item Review or reply being rendered.
	 */
	protected function column_rating( $item ) {
		$rating = get_comment_meta( $item->comment_ID, 'rating', true );

		if ( ! empty( $rating ) && is_numeric( $rating ) ) {
			$rating = (int) $rating;
			$accessibility_label = sprintf(
				/* translators: 1: number representing a rating */
				__( '%1$s out of 5', 'woocommerce' ),
				$rating
			);
			$stars = str_repeat( '&#9733;', $rating );
			$stars .= str_repeat( '&#9734;', 5 - $rating );
			?>
			<span aria-label="<?php echo esc_attr( $accessibility_label ); ?>"><?php echo esc_html( $stars ); ?></span>
			<?php
		}
	}

	/**
	 * Renders any custom columns.
	 *
	 * @param WP_Comment $item        Review or reply being rendered.
	 * @param string     $column_name Name of the column being rendered.
	 */
	protected function column_default( $item, $column_name ) {
		// @TODO Implement in MWC-5362 {agibson 2022-04-12}
	}

<<<<<<< HEAD
	/**
	 * Sets the `$comment_status` global based on the current request.
	 *
	 * @return void
	 */
	protected function set_review_status() {
		global $comment_status;

		$comment_status = sanitize_text_field( wp_unslash( $_REQUEST['comment_status'] ?? 'all' ) ); // phpcs:ignore WordPress.WP.GlobalVariablesOverride.Prohibited

		if ( ! in_array( $comment_status, [ 'all', 'moderated', 'approved', 'spam', 'trash' ], true ) ) {
			$comment_status = 'all'; // phpcs:ignore WordPress.WP.GlobalVariablesOverride.Prohibited
		}
	}

	/**
	 * Prepares reviews for display.
	 */
	public function prepare_items() {

		$this->set_review_status();

		$comments = get_comments(
			[
				'post_type' => 'product',
			]
		);

		update_comment_cache( $comments );

		$this->items = $comments;
	}

	/**
	 * Returns a list of available bulk actions.
	 *
	 * @global string $comment_status
	 *
	 * @return array
	 */
	protected function get_bulk_actions() {
		global $comment_status;

		$actions = [];

		if ( in_array( $comment_status, [ 'all', 'approved' ], true ) ) {
			$actions['unapprove'] = __( 'Unapprove', 'woocommerce' );
		}

		if ( in_array( $comment_status, [ 'all', 'moderated' ], true ) ) {
			$actions['approve'] = __( 'Approve', 'woocommerce' );
		}

		if ( in_array( $comment_status, [ 'all', 'moderated', 'approved', 'trash' ], true ) ) {
			$actions['spam'] = _x( 'Mark as spam', 'review', 'woocommerce' );
		}

		if ( 'trash' === $comment_status ) {
			$actions['untrash'] = __( 'Restore', 'woocommerce' );
		} elseif ( 'spam' === $comment_status ) {
			$actions['unspam'] = _x( 'Not spam', 'review', 'woocommerce' );
		}

		if ( in_array( $comment_status, [ 'trash', 'spam' ], true ) || ! EMPTY_TRASH_DAYS ) {
			$actions['delete'] = __( 'Delete permanently', 'woocommerce' );
		} else {
			$actions['trash'] = __( 'Move to Trash', 'woocommerce' );
		}

		return $actions;
	}

=======
>>>>>>> d161a94e
}<|MERGE_RESOLUTION|>--- conflicted
+++ resolved
@@ -22,11 +22,28 @@
 	private $current_user_can_edit = false;
 
 	/**
+	 * Sets the `$comment_status` global based on the current request.
+	 *
+	 * @return void
+	 */
+	protected function set_review_status() {
+		global $comment_status;
+
+		$comment_status = sanitize_text_field( wp_unslash( $_REQUEST['comment_status'] ?? 'all' ) ); // phpcs:ignore WordPress.WP.GlobalVariablesOverride.Prohibited
+
+		if ( ! in_array( $comment_status, [ 'all', 'moderated', 'approved', 'spam', 'trash' ], true ) ) {
+			$comment_status = 'all'; // phpcs:ignore WordPress.WP.GlobalVariablesOverride.Prohibited
+		}
+	}
+
+	/**
 	 * Prepares reviews for display.
 	 *
 	 * @return void
 	 */
 	public function prepare_items() {
+
+		$this->set_review_status();
 
 		$comments = get_comments(
 			[
@@ -37,6 +54,45 @@
 		update_comment_cache( $comments );
 
 		$this->items = $comments;
+	}
+
+	/**
+	 * Returns a list of available bulk actions.
+	 *
+	 * @global string $comment_status
+	 *
+	 * @return array
+	 */
+	protected function get_bulk_actions() {
+		global $comment_status;
+
+		$actions = [];
+
+		if ( in_array( $comment_status, [ 'all', 'approved' ], true ) ) {
+			$actions['unapprove'] = __( 'Unapprove', 'woocommerce' );
+		}
+
+		if ( in_array( $comment_status, [ 'all', 'moderated' ], true ) ) {
+			$actions['approve'] = __( 'Approve', 'woocommerce' );
+		}
+
+		if ( in_array( $comment_status, [ 'all', 'moderated', 'approved', 'trash' ], true ) ) {
+			$actions['spam'] = _x( 'Mark as spam', 'review', 'woocommerce' );
+		}
+
+		if ( 'trash' === $comment_status ) {
+			$actions['untrash'] = __( 'Restore', 'woocommerce' );
+		} elseif ( 'spam' === $comment_status ) {
+			$actions['unspam'] = _x( 'Not spam', 'review', 'woocommerce' );
+		}
+
+		if ( in_array( $comment_status, [ 'trash', 'spam' ], true ) || ! EMPTY_TRASH_DAYS ) {
+			$actions['delete'] = __( 'Delete permanently', 'woocommerce' );
+		} else {
+			$actions['trash'] = __( 'Move to Trash', 'woocommerce' );
+		}
+
+		return $actions;
 	}
 
 	/**
@@ -298,79 +354,4 @@
 		// @TODO Implement in MWC-5362 {agibson 2022-04-12}
 	}
 
-<<<<<<< HEAD
-	/**
-	 * Sets the `$comment_status` global based on the current request.
-	 *
-	 * @return void
-	 */
-	protected function set_review_status() {
-		global $comment_status;
-
-		$comment_status = sanitize_text_field( wp_unslash( $_REQUEST['comment_status'] ?? 'all' ) ); // phpcs:ignore WordPress.WP.GlobalVariablesOverride.Prohibited
-
-		if ( ! in_array( $comment_status, [ 'all', 'moderated', 'approved', 'spam', 'trash' ], true ) ) {
-			$comment_status = 'all'; // phpcs:ignore WordPress.WP.GlobalVariablesOverride.Prohibited
-		}
-	}
-
-	/**
-	 * Prepares reviews for display.
-	 */
-	public function prepare_items() {
-
-		$this->set_review_status();
-
-		$comments = get_comments(
-			[
-				'post_type' => 'product',
-			]
-		);
-
-		update_comment_cache( $comments );
-
-		$this->items = $comments;
-	}
-
-	/**
-	 * Returns a list of available bulk actions.
-	 *
-	 * @global string $comment_status
-	 *
-	 * @return array
-	 */
-	protected function get_bulk_actions() {
-		global $comment_status;
-
-		$actions = [];
-
-		if ( in_array( $comment_status, [ 'all', 'approved' ], true ) ) {
-			$actions['unapprove'] = __( 'Unapprove', 'woocommerce' );
-		}
-
-		if ( in_array( $comment_status, [ 'all', 'moderated' ], true ) ) {
-			$actions['approve'] = __( 'Approve', 'woocommerce' );
-		}
-
-		if ( in_array( $comment_status, [ 'all', 'moderated', 'approved', 'trash' ], true ) ) {
-			$actions['spam'] = _x( 'Mark as spam', 'review', 'woocommerce' );
-		}
-
-		if ( 'trash' === $comment_status ) {
-			$actions['untrash'] = __( 'Restore', 'woocommerce' );
-		} elseif ( 'spam' === $comment_status ) {
-			$actions['unspam'] = _x( 'Not spam', 'review', 'woocommerce' );
-		}
-
-		if ( in_array( $comment_status, [ 'trash', 'spam' ], true ) || ! EMPTY_TRASH_DAYS ) {
-			$actions['delete'] = __( 'Delete permanently', 'woocommerce' );
-		} else {
-			$actions['trash'] = __( 'Move to Trash', 'woocommerce' );
-		}
-
-		return $actions;
-	}
-
-=======
->>>>>>> d161a94e
 }