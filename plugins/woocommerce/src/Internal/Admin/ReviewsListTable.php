<?php
/**
 * Product > Reviews
 */

namespace Automattic\WooCommerce\Internal\Admin;

use WC_Product;
use WP_Comment;
use WP_Comments_List_Table;
use WP_List_Table;
use WP_Post;

/**
 * Handles the Product Reviews page.
 */
class ReviewsListTable extends WP_List_Table {

	/**
	 * Memoization flag to determine if the current user can edit the current review.
	 *
	 * @var bool
	 */
	private $current_user_can_edit_review = false;

	/**
	 * Memoization flag to determine if the current user can moderate reviews.
	 *
	 * @var bool
	 */
	private $current_user_can_moderate_reviews;

	/**
<<<<<<< HEAD
	 * Current product the reviews should be displayed for.
	 *
	 * @var WC_Product|null Product or null for all products.
	 */
	private $current_product_for_reviews;
=======
	 * Current rating of reviews to display.
	 *
	 * @var int
	 */
	private $current_reviews_rating = 0;
>>>>>>> a9677551

	/**
	 * Constructor.
	 *
	 * @param array|string $args Array or string of arguments.
	 */
	public function __construct( $args = [] ) {
		parent::__construct( $args );

		$this->current_user_can_moderate_reviews = current_user_can( 'moderate_comments' );
	}

	/**
	 * Prepares reviews for display.
	 *
	 * @return void
	 */
	public function prepare_items() {

<<<<<<< HEAD
		$this->set_review_product();
=======
		$this->current_reviews_rating = isset( $_REQUEST['review_rating'] ) ? absint( $_REQUEST['review_rating'] ) : 0;

>>>>>>> a9677551
		$this->set_review_status();
		$this->set_review_type();

		$args = [
			'post_type' => 'product',
		];

		// Include the order & orderby arguments.
		$args = wp_parse_args( $this->get_sort_arguments(), $args );
		// Handle the review item types filter.
		$args = wp_parse_args( $this->get_filter_type_arguments(), $args );
		// Handle the reviews rating filter.
		$args = wp_parse_args( $this->get_filter_rating_arguments(), $args );

		// Handle the review product filter.
		$args = wp_parse_args( $this->get_filter_product_arguments(), $args );

		$comments = get_comments( $args );

		update_comment_cache( $comments );

		$this->items = $comments;
	}

	/**
	 * Sets the product to filter reviews by.
	 *
	 * @return void
	 */
	protected function set_review_product() {

		$product_id = isset( $_REQUEST['product_id'] ) ? absint( $_REQUEST['product_id'] ) : null;
		$product = $product_id ? wc_get_product( $product_id ) : null;

		if ( $product instanceof WC_Product ) {
			$this->current_product_for_reviews = $product;
		}
	}

	/**
	 * Sets the `$comment_status` global based on the current request.
	 *
	 * @global string $comment_status
	 *
	 * @return void
	 */
	protected function set_review_status() {
		global $comment_status;

		$comment_status = sanitize_text_field( wp_unslash( $_REQUEST['comment_status'] ?? 'all' ) ); // phpcs:ignore WordPress.WP.GlobalVariablesOverride.Prohibited

		if ( ! in_array( $comment_status, [ 'all', 'moderated', 'approved', 'spam', 'trash' ], true ) ) {
			$comment_status = 'all'; // phpcs:ignore WordPress.WP.GlobalVariablesOverride.Prohibited
		}
	}

	/**
	 * Sets the `$comment_type` global based on the current request.
	 *
	 * @global string $comment_type
	 *
	 * @return void
	 */
	protected function set_review_type() {
		global $comment_type;

		$review_type = sanitize_text_field( wp_unslash( $_REQUEST['review_type'] ?? 'all' ) );

		if ( 'all' !== $review_type && ! empty( $review_type ) ) {
			$comment_type = $review_type; // phpcs:ignore WordPress.WP.GlobalVariablesOverride.Prohibited
		}
	}

	/**
	 * Builds the `orderby` and `order` arguments based on the current request.
	 *
	 * @return array
	 */
	protected function get_sort_arguments() : array {
		$orderby = sanitize_text_field( wp_unslash( $_REQUEST['orderby'] ?? '' ) );
		$order   = sanitize_text_field( wp_unslash( $_REQUEST['order'] ?? '' ) );

		$args = [];

		if ( ! in_array( $orderby, $this->get_sortable_columns(), true ) ) {
			$orderby = 'comment_date_gmt';
		}

		// If ordering by "rating", then we need to adjust to sort by meta value.
		if ( 'rating' === $orderby ) {
			$orderby          = 'meta_value_num';
			$args['meta_key'] = 'rating';
		}

		if ( ! in_array( strtolower( $order ), [ 'asc', 'desc' ], true ) ) {
			$order = 'desc';
		}

		return wp_parse_args(
			[
				'orderby' => $orderby,
				'order'   => strtolower( $order ),
			],
			$args
		);
	}

	/**
	 * Builds the `type` argument based on the current request.
	 *
	 * @return array
	 */
	protected function get_filter_type_arguments() : array {

		$args      = [];
		$item_type = isset( $_REQUEST['review_type'] ) ? sanitize_text_field( wp_unslash( $_REQUEST['review_type'] ) ) : 'all';

		if ( 'all' === $item_type ) {
			return $args;
		}

		$args['type'] = $item_type;

		return $args;
	}

	/**
	 * Builds the `meta_query` arguments based on the current request.
	 *
	 * @return array
	 */
	protected function get_filter_rating_arguments() : array {

		$args = [];

		if ( empty( $this->current_reviews_rating ) ) {
			return $args;
		}

		$args['meta_query'] = [
			[
				'key'     => 'rating',
				'value'   => (int) $this->current_reviews_rating,
				'compare' => '=',
				'type'    => 'NUMERIC',
			],
		];

		return $args;
	}

	/**
	 * Gets the `post_id` argument based on the current request.
	 *
	 * @return array
	 */
	public function get_filter_product_arguments() : array {

		$args = [];

		if ( $this->current_product_for_reviews instanceof WC_Product ) {
			$args['post_id'] = $this->current_product_for_reviews->get_id();
		}

		return $args;
	}

	/**
	 * Render a single row HTML.
	 *
	 * @global WP_Post $post
	 * @global WP_Comment $comment
	 *
	 * @param WP_Comment $item Review or reply being rendered.
	 * @return void
	 */
	public function single_row( $item ) {
		global $post, $comment;

		// Overrides the comment global for properly rendering rows.
		$comment           = $item; // phpcs:ignore WordPress.WP.GlobalVariablesOverride.Prohibited
		$the_comment_class = (string) wp_get_comment_status( $comment->comment_ID );
		$the_comment_class = implode( ' ', get_comment_class( $the_comment_class, $comment->comment_ID, $comment->comment_post_ID ) );
		// Sets the post for the product in context.
		$post = get_post( $comment->comment_post_ID ); // phpcs:ignore WordPress.WP.GlobalVariablesOverride.Prohibited

		$this->current_user_can_edit_review = current_user_can( 'edit_comment', $comment->comment_ID );

		?>
		<tr id="comment-<?php echo esc_attr( $comment->comment_ID ); ?>" class="<?php echo esc_attr( $the_comment_class ); ?>">
			<?php $this->single_row_columns( $comment ); ?>
		</tr>
		<?php
	}

	/**
	 * Gets the columns for the table.
	 *
	 * @return array Table columns and their headings.
	 */
	public function get_columns() {
		return [
			'cb'       => '<input type="checkbox" />',
			'type'     => _x( 'Type', 'review type', 'woocommerce' ),
			'author'   => __( 'Author', 'woocommerce' ),
			'rating'   => __( 'Rating', 'woocommerce' ),
			'comment'  => _x( 'Review', 'column name', 'woocommerce' ),
			'response' => __( 'Product', 'woocommerce' ),
			'date'     => _x( 'Submitted on', 'column name', 'woocommerce' ),
		];
	}

	/**
	 * Gets the name of the default primary column.
	 *
	 * @return string Name of the primary colum.
	 */
	protected function get_primary_column_name() {
		return 'comment';
	}

	/**
	 * Gets a list of sortable columns.
	 *
	 * Key is the column ID and value is which database column we perform the sorting on.
	 * The `rating` column uses a unique key instead, as that requires sorting by meta value.
	 *
	 * @return array
	 */
	protected function get_sortable_columns() {
		return [
			'author'   => 'comment_author',
			'response' => 'comment_post_ID',
			'date'     => 'comment_date_gmt',
			'type'     => 'comment_type',
			'rating'   => 'rating',
		];
	}

	/**
	 * Returns a list of available bulk actions.
	 *
	 * @global string $comment_status
	 *
	 * @return array
	 */
	protected function get_bulk_actions() {
		global $comment_status;

		$actions = [];

		if ( in_array( $comment_status, [ 'all', 'approved' ], true ) ) {
			$actions['unapprove'] = __( 'Unapprove', 'woocommerce' );
		}

		if ( in_array( $comment_status, [ 'all', 'moderated' ], true ) ) {
			$actions['approve'] = __( 'Approve', 'woocommerce' );
		}

		if ( in_array( $comment_status, [ 'all', 'moderated', 'approved', 'trash' ], true ) ) {
			$actions['spam'] = _x( 'Mark as spam', 'review', 'woocommerce' );
		}

		if ( 'trash' === $comment_status ) {
			$actions['untrash'] = __( 'Restore', 'woocommerce' );
		} elseif ( 'spam' === $comment_status ) {
			$actions['unspam'] = _x( 'Not spam', 'review', 'woocommerce' );
		}

		if ( in_array( $comment_status, [ 'trash', 'spam' ], true ) || ! EMPTY_TRASH_DAYS ) {
			$actions['delete'] = __( 'Delete permanently', 'woocommerce' );
		} else {
			$actions['trash'] = __( 'Move to Trash', 'woocommerce' );
		}

		return $actions;
	}

	/**
	 * Outputs the text to display when there are no reviews to display.
	 *
	 * @global string $comment_status
	 *
	 * @see WP_List_Table::no_items()
	 */
	public function no_items() {
		global $comment_status;

		if ( 'moderated' === $comment_status ) {
			esc_html_e( 'No reviews awaiting moderation.', 'woocommerce' );
		} else {
			esc_html_e( 'No reviews found.', 'woocommerce' );
		}
	}

	/**
	 * Renders the checkbox column.
	 *
	 * @param WP_Comment $item Review or reply being rendered.
	 */
	protected function column_cb( $item ) {
		if ( $this->current_user_can_edit_review ) {
			?>
			<label class="screen-reader-text" for="cb-select-<?php echo esc_attr( $item->comment_ID ); ?>"><?php esc_html_e( 'Select review', 'woocommerce' ); ?></label>
			<input
				id="cb-select-<?php echo esc_attr( $item->comment_ID ); ?>"
				type="checkbox"
				name="delete_comments[]"
				value="<?php echo esc_attr( $item->comment_ID ); ?>"
			/>
			<?php
		}
	}

	/**
	 * Renders the review column.
	 *
	 * @see WP_Comments_List_Table::column_comment() for consistency.
	 *
	 * @param WP_Comment $item Review or reply being rendered.
	 * @return void
	 */
	protected function column_comment( $item ) {
		$in_reply_to = $this->get_in_reply_to_review_text( $item );

		if ( $in_reply_to ) {
			echo $in_reply_to . '<br><br>'; // phpcs:ignore WordPress.Security.EscapeOutput.OutputNotEscaped
		}

		printf(
			'%1$s%2$s%3$s',
			'<div class="comment-text">',
			get_comment_text( $item->comment_ID ), // phpcs:ignore WordPress.Security.EscapeOutput.OutputNotEscaped
			'</div>'
		);
	}

	/**
	 * Gets the in-reply-to-review text.
	 *
	 * @param WP_Comment $reply Reply to review.
	 * @return string
	 */
	private function get_in_reply_to_review_text( $reply ) {

		$review = $reply->comment_parent ? get_comment( $reply->comment_parent ) : null;

		if ( ! $review ) {
			return '';
		}

		$parent_review_link = esc_url( get_comment_link( $review ) );
		$review_author_name = get_comment_author( $review );

		return sprintf(
			/* translators: %s: Parent review link with review author name. */
			ent2ncr( __( 'In reply to %s.', 'woocommerce' ) ),
			'<a href="' . esc_url( $parent_review_link ) . '">' . esc_html( $review_author_name ) . '</a>'
		);
	}

	/**
	 * Renders the author column.
	 *
	 * @see WP_Comments_List_Table::column_author() for consistency.
	 *
	 * @param WP_Comment $item Review or reply being rendered.
	 * @return void
	 */
	protected function column_author( $item ) {
		global $comment_status;

		$author_url = $this->get_item_author_url();
		$author_url_display = $this->get_item_author_url_for_display( $author_url );

		if ( get_option( 'show_avatars' ) ) {
			$author_avatar = get_avatar( $item, 32, 'mystery' );
		} else {
			$author_avatar = '';
		}

		echo '<strong>' . $author_avatar; // phpcs:ignore WordPress.Security.EscapeOutput.OutputNotEscaped
		comment_author();
		echo '</strong><br>';

		if ( ! empty( $author_url ) ) :

			?>
			<a title="<?php echo esc_attr( $author_url ); ?>" href="<?php echo esc_url( $author_url ); ?>" rel="noopener noreferrer"><?php echo esc_html( $author_url_display ); ?></a>
			<br>
			<?php

		endif;

		if ( $this->current_user_can_edit_review ) :

			if ( ! empty( $item->comment_author_email ) ) :
				/** This filter is documented in wp-includes/comment-template.php */
				$email = apply_filters( 'comment_email', $item->comment_author_email, $item );

				if ( ! empty( $email ) && '@' !== $email ) {
					printf( '<a href="%1$s">%2$s</a><br />', esc_url( 'mailto:' . $email ), esc_html( $email ) );
				}
			endif;

			$link = add_query_arg(
				[
					's'    => urlencode( get_comment_author_IP( $item->comment_ID ) ),
					'page' => Reviews::MENU_SLUG,
					'mode' => 'detail',
				],
				'admin.php'
			);

			if ( 'spam' === $comment_status ) :
				$link = add_query_arg( [ 'comment_status' => 'spam' ], $link );
			endif;

			?>
			<a href="<?php echo esc_url( $link ); ?>"><?php comment_author_IP( $item->comment_ID ); ?></a>
			<?php

		endif;
	}

	/**
	 * Gets the item author URL.
	 *
	 * @return string
	 */
	private function get_item_author_url() : string {

		$author_url = get_comment_author_url();
		$protocols = [ 'https://', 'http://' ];

		if ( in_array( $author_url, $protocols ) ) {
			$author_url = '';
		}

		return $author_url;
	}

	/**
	 * Gets the item author URL for display.
	 *
	 * @param string $author_url The review or reply author URL (raw).
	 * @return string
	 */
	private function get_item_author_url_for_display( $author_url ) : string {

		$author_url_display = untrailingslashit( preg_replace( '|^http(s)?://(www\.)?|i', '', $author_url ) );

		if ( strlen( $author_url_display ) > 50 ) {
			$author_url_display = wp_html_excerpt( $author_url_display, 49, '&hellip;' );
		}

		return $author_url_display;
	}

	/**
	 * Renders the "submitted on" column.
	 *
	 * Note that the output is consistent with {@see WP_Comments_List_Table::column_date()}.
	 *
	 * @param WP_Comment $item Review or reply being rendered.
	 * @return void
	 */
	protected function column_date( $item ) {

		$submitted = sprintf(
			/* translators: 1 - Product review date, 2: Product review time. */
			__( '%1$s at %2$s', 'woocommerce' ),
			/* translators: Review date format. See https://www.php.net/manual/datetime.format.php */
			get_comment_date( __( 'Y/m/d', 'woocommerce' ), $item ),
			/* translators: Review time format. See https://www.php.net/manual/datetime.format.php */
			get_comment_date( __( 'g:i a', 'woocommerce' ), $item )
		);

		?>
		<div class="submitted-on">
			<?php

			if ( 'approved' === wp_get_comment_status( $item ) && ! empty( $item->comment_post_ID ) ) :
				printf(
					'<a href="%1$s">%2$s</a>',
					esc_url( get_comment_link( $item ) ),
					esc_html( $submitted )
				);
			else :
				echo esc_html( $submitted );
			endif;

			?>
		</div>
		<?php
	}

	/**
	 * Renders the product column.
	 *
	 * @see WP_Comments_List_Table::column_response() for consistency.
	 *
	 * @return void
	 */
	protected function column_response() {
		$product_post = get_post();

		if ( ! $product_post ) {
			return;
		}

		?>
		<div class="response-links">
			<?php

			if ( current_user_can( 'edit_product', $product_post->ID ) ) :
				$post_link  = "<a href='" . esc_url( get_edit_post_link( $product_post->ID ) ) . "' class='comments-edit-item-link'>";
				$post_link .= esc_html( get_the_title( $product_post->ID ) ) . '</a>';
			else :
				$post_link = esc_html( get_the_title( $product_post->ID ) );
			endif;

			echo $post_link; // phpcs:ignore WordPress.Security.EscapeOutput.OutputNotEscaped

			$post_type_object = get_post_type_object( $product_post->post_type );

			?>
			<a href="<?php echo esc_url( get_permalink( $product_post->ID ) ); ?>" class="comments-view-item-link">
				<?php echo esc_html( $post_type_object->labels->view_item ); ?>
			</a>
			<span class="post-com-count-wrapper post-com-count-<?php echo esc_attr( $product_post->ID ); ?>">
				<?php $this->comments_bubble( $product_post->ID, get_pending_comments_num( $product_post->ID ) ); ?>
			</span>
		</div>
		<?php
	}

	/**
	 * Renders the type column.
	 *
	 * @param WP_Comment $item Review or reply being rendered.
	 */
	protected function column_type( $item ) {
		echo esc_html(
			'review' === $item->comment_type ?
			'&#9734;&nbsp;' . __( 'Review', 'woocommerce' ) :
			__( 'Reply', 'woocommerce' )
		);
	}

	/**
	 * Renders the rating column.
	 *
	 * @param WP_Comment $item Review or reply being rendered.
	 */
	protected function column_rating( $item ) {
		$rating = get_comment_meta( $item->comment_ID, 'rating', true );

		if ( ! empty( $rating ) && is_numeric( $rating ) ) {
			$rating = (int) $rating;
			$accessibility_label = sprintf(
				/* translators: 1: number representing a rating */
				__( '%1$s out of 5', 'woocommerce' ),
				$rating
			);
			$stars = str_repeat( '&#9733;', $rating );
			$stars .= str_repeat( '&#9734;', 5 - $rating );
			?>
			<span aria-label="<?php echo esc_attr( $accessibility_label ); ?>"><?php echo esc_html( $stars ); ?></span>
			<?php
		}
	}

	/**
	 * Renders any custom columns.
	 *
	 * @param WP_Comment $item        Review or reply being rendered.
	 * @param string     $column_name Name of the column being rendered.
	 */
	protected function column_default( $item, $column_name ) {
		// @TODO Implement in MWC-5362 {agibson 2022-04-12}
	}

	/**
	 * Renders the extra controls to be displayed between bulk actions and pagination.
	 *
	 * @global string $comment_status
	 * @global string $comment_type
	 *
	 * @param string $which Position (top or bottom).
	 */
	protected function extra_tablenav( $which ) {
		global $comment_status, $comment_type;

		echo '<div class="alignleft actions">';

		if ( 'top' === $which ) {

			ob_start();

			$this->review_type_dropdown( $comment_type );
<<<<<<< HEAD
			$this->product_search( $this->current_product_for_reviews );
=======
			$this->review_rating_dropdown( $this->current_reviews_rating );
>>>>>>> a9677551

			$output = ob_get_clean();

			if ( ! empty( $output ) && $this->has_items() ) {

				echo $output; // phpcs:ignore WordPress.Security.EscapeOutput.OutputNotEscaped

				submit_button( __( 'Filter', 'woocommerce' ), '', 'filter_action', false, [ 'id' => 'post-query-submit' ] );
			}
		}

		if ( ( 'spam' === $comment_status || 'trash' === $comment_status ) && $this->has_items() && $this->current_user_can_moderate_reviews ) {

			wp_nonce_field( 'bulk-destroy', '_destroy_nonce' );

			$title = 'spam' === $comment_status
				? esc_attr__( 'Empty Spam', 'woocommerce' )
				: esc_attr__( 'Empty Trash', 'woocommerce' );

			submit_button( $title, 'apply', 'delete_all', false );
		}

		echo '</div>';
	}

	/**
	 * Displays a review type drop-down for filtering reviews in the Product Reviews list table.
	 *
	 * @see WP_Comments_List_Table::comment_type_dropdown() for consistency.
	 *
	 * @param string $current_type The current comment item type slug.
	 * @return void
	 */
	protected function review_type_dropdown( $current_type ) {

		$item_types = [
			'all'     => __( 'All types', 'woocommerce' ),
			'comment' => __( 'Replies', 'woocommerce' ),
			'review'  => __( 'Reviews', 'woocommerce' ),
		];

		?>
		<label class="screen-reader-text" for="filter-by-review-type"><?php esc_html_e( 'Filter by review type', 'woocommerce' ); ?></label>
		<select id="filter-by-review-type" name="review_type">
			<?php foreach ( $item_types as $type => $label ) : ?>
				<option value="<?php echo esc_attr( $type ); ?>" <?php selected( $type, $current_type ); ?>><?php echo esc_html( $label ); ?></option>
			<?php endforeach; ?>
		</select>
		<?php
	}

	/**
	 * Displays a review rating drop-down for filtering reviews in the Product Reviews list table.
	 *
	 * @param int $current_rating Rating to display reviews for.
	 * @return void
	 */
	public function review_rating_dropdown( $current_rating ) {

		$rating_options = [
			'0' => __( 'All ratings', 'woocommerce' ),
			'1' => '&#9733;',
			'2' => '&#9733;&#9733;',
			'3' => '&#9733;&#9733;&#9733;',
			'4' => '&#9733;&#9733;&#9733;&#9733;',
			'5' => '&#9733;&#9733;&#9733;&#9733;&#9733;',
		];

		?>
		<label class="screen-reader-text" for="filter-by-review-rating"><?php esc_html_e( 'Filter by review rating', 'woocommerce' ); ?></label>
		<select id="filter-by-review-rating" name="review_rating">
			<?php foreach ( $rating_options as $rating => $label ) : ?>
				<?php

				$title = 0 === (int) $rating
					? $label
					: sprintf(
						/* translators: %s: Star rating (1-5). */
						__( '%s-star rating', 'woocommerce' ),
						$rating
					);

				?>
				<option value="<?php echo esc_attr( $rating ); ?>" <?php selected( $rating, (string) $current_rating ); ?> title="<?php echo esc_attr( $title ); ?>"><?php echo esc_html( $label ); ?></option>
			<?php endforeach; ?>
		</select>
		<?php
	}

	/**
	 * Displays a product search input for filtering reviews by product in the Product Reviews list table.
	 *
	 * @param WC_Product|null $current_product The current product (or null when displaying all reviews).
	 * @return void
	 */
	protected function product_search( $current_product ) {
		?>
		<label class="screen-reader-text" for="filter-by-product"><?php esc_html_e( 'Filter by product', 'woocommerce' ); ?></label>
		<select
			id="filter-by-product"
			class="wc-product-search"
			name="product_id"
			style="width: 200px;"
			data-placeholder="<?php esc_attr_e( 'Search for a product&hellip;', 'woocommerce' ); ?>"
			data-action="woocommerce_json_search_products"
			data-allow_clear="true">
			<?php if ( $current_product instanceof WC_Product ) : ?>
				<option value="<?php echo esc_attr( $current_product->get_id() ); ?>" selected="selected"><?php echo esc_html( $current_product->get_formatted_name() ); ?></option>
			<?php endif; ?>
		</select>
		<?php
	}

}<|MERGE_RESOLUTION|>--- conflicted
+++ resolved
@@ -31,19 +31,18 @@
 	private $current_user_can_moderate_reviews;
 
 	/**
-<<<<<<< HEAD
+	 * Current rating of reviews to display.
+	 *
+	 * @var int
+	 */
+	private $current_reviews_rating = 0;
+
+	/**
 	 * Current product the reviews should be displayed for.
 	 *
 	 * @var WC_Product|null Product or null for all products.
 	 */
 	private $current_product_for_reviews;
-=======
-	 * Current rating of reviews to display.
-	 *
-	 * @var int
-	 */
-	private $current_reviews_rating = 0;
->>>>>>> a9677551
 
 	/**
 	 * Constructor.
@@ -63,14 +62,10 @@
 	 */
 	public function prepare_items() {
 
-<<<<<<< HEAD
-		$this->set_review_product();
-=======
-		$this->current_reviews_rating = isset( $_REQUEST['review_rating'] ) ? absint( $_REQUEST['review_rating'] ) : 0;
-
->>>>>>> a9677551
 		$this->set_review_status();
 		$this->set_review_type();
+		$this->current_reviews_rating = isset( $_REQUEST['review_rating'] ) ? absint( $_REQUEST['review_rating'] ) : 0;
+		$this->set_review_product();
 
 		$args = [
 			'post_type' => 'product',
@@ -82,7 +77,6 @@
 		$args = wp_parse_args( $this->get_filter_type_arguments(), $args );
 		// Handle the reviews rating filter.
 		$args = wp_parse_args( $this->get_filter_rating_arguments(), $args );
-
 		// Handle the review product filter.
 		$args = wp_parse_args( $this->get_filter_product_arguments(), $args );
 
@@ -670,11 +664,8 @@
 			ob_start();
 
 			$this->review_type_dropdown( $comment_type );
-<<<<<<< HEAD
+			$this->review_rating_dropdown( $this->current_reviews_rating );
 			$this->product_search( $this->current_product_for_reviews );
-=======
-			$this->review_rating_dropdown( $this->current_reviews_rating );
->>>>>>> a9677551
 
 			$output = ob_get_clean();
 
