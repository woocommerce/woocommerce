--- conflicted
+++ resolved
@@ -218,7 +218,6 @@
 	}
 
 	/**
-<<<<<<< HEAD
 	 * Generate and display row actions links.
 	 *
 	 * @see WP_Comments_List_Table::handle_row_actions() for consistency.
@@ -418,10 +417,7 @@
 	}
 
 	/**
-	 * Returns the columns for the table.
-=======
 	 * Gets the columns for the table.
->>>>>>> a9677551
 	 *
 	 * @return array Table columns and their headings.
 	 */
