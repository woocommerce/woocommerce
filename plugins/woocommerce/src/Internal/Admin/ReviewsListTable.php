<?php
/**
 * Product > Reviews
 */

namespace Automattic\WooCommerce\Internal\Admin;

use WP_Comment;
use WP_Comments_List_Table;
use WP_List_Table;
use WP_Post;

/**
 * Handles the Product Reviews page.
 */
class ReviewsListTable extends WP_List_Table {

	/**
	 * Memoization flag to determine if the current user can edit the current review.
	 *
	 * @var bool
	 */
	private $current_user_can_edit_review = false;

	/**
	 * Memoization flag to determine if the current user can moderate reviews.
	 *
	 * @var bool
	 */
	private $current_user_can_moderate_reviews;

	/**
	 * Constructor.
	 *
	 * @param array|string $args Array or string of arguments.
	 */
	public function __construct( $args = [] ) {
		parent::__construct( $args );

		$this->current_user_can_moderate_reviews = current_user_can( 'moderate_comments' );
	}

	/**
	 * Sets the `$comment_status` global based on the current request.
	 *
	 * @global string $comment_status
	 *
	 * @return void
	 */
	protected function set_review_status() {
		global $comment_status;

		$comment_status = sanitize_text_field( wp_unslash( $_REQUEST['comment_status'] ?? 'all' ) ); // phpcs:ignore WordPress.WP.GlobalVariablesOverride.Prohibited

		if ( ! in_array( $comment_status, [ 'all', 'moderated', 'approved', 'spam', 'trash' ], true ) ) {
			$comment_status = 'all'; // phpcs:ignore WordPress.WP.GlobalVariablesOverride.Prohibited
		}
	}

	/**
	 * Prepares reviews for display.
	 *
	 * @return void
	 */
	public function prepare_items() {

		$this->set_review_status();

		$args = [
			'post_type' => 'product',
		];

		// Include the order & orderby arguments.
		$args = wp_parse_args( $this->get_sort_arguments(), $args );

		$comments = get_comments( $args );

		update_comment_cache( $comments );

		$this->items = $comments;
	}

	/**
	 * Returns a list of available bulk actions.
	 *
	 * @global string $comment_status
	 *
	 * @return array
	 */
	protected function get_bulk_actions() {
		global $comment_status;

		$actions = [];

		if ( in_array( $comment_status, [ 'all', 'approved' ], true ) ) {
			$actions['unapprove'] = __( 'Unapprove', 'woocommerce' );
		}

		if ( in_array( $comment_status, [ 'all', 'moderated' ], true ) ) {
			$actions['approve'] = __( 'Approve', 'woocommerce' );
		}

		if ( in_array( $comment_status, [ 'all', 'moderated', 'approved', 'trash' ], true ) ) {
			$actions['spam'] = _x( 'Mark as spam', 'review', 'woocommerce' );
		}

		if ( 'trash' === $comment_status ) {
			$actions['untrash'] = __( 'Restore', 'woocommerce' );
		} elseif ( 'spam' === $comment_status ) {
			$actions['unspam'] = _x( 'Not spam', 'review', 'woocommerce' );
		}

		if ( in_array( $comment_status, [ 'trash', 'spam' ], true ) || ! EMPTY_TRASH_DAYS ) {
			$actions['delete'] = __( 'Delete permanently', 'woocommerce' );
		} else {
			$actions['trash'] = __( 'Move to Trash', 'woocommerce' );
		}

		return $actions;
	}

	/**
	 * Render a single row HTML.
	 *
	 * @global WP_Post $post
	 * @global WP_Comment $comment
	 *
	 * @param WP_Comment $item Review or reply being rendered.
	 * @return void
	 */
	public function single_row( $item ) {
		global $post, $comment;

		// Overrides the comment global for properly rendering rows.
		$comment           = $item; // phpcs:ignore WordPress.WP.GlobalVariablesOverride.Prohibited
		$the_comment_class = (string) wp_get_comment_status( $comment->comment_ID );
		$the_comment_class = implode( ' ', get_comment_class( $the_comment_class, $comment->comment_ID, $comment->comment_post_ID ) );
		// Sets the post for the product in context.
		$post = get_post( $comment->comment_post_ID ); // phpcs:ignore WordPress.WP.GlobalVariablesOverride.Prohibited

		$this->current_user_can_edit_review = current_user_can( 'edit_comment', $comment->comment_ID );

		?>
		<tr id="comment-<?php echo esc_attr( $comment->comment_ID ); ?>" class="<?php echo esc_attr( $the_comment_class ); ?>">
			<?php $this->single_row_columns( $comment ); ?>
		</tr>
		<?php
	}

	/**
	 * Returns the columns for the table.
	 *
	 * @return array Table columns and their headings.
	 */
	public function get_columns() {
		return [
			'cb'       => '<input type="checkbox" />',
			'type'     => _x( 'Type', 'review type', 'woocommerce' ),
			'author'   => __( 'Author', 'woocommerce' ),
			'rating'   => __( 'Rating', 'woocommerce' ),
			'comment'  => _x( 'Review', 'column name', 'woocommerce' ),
			'response' => __( 'Product', 'woocommerce' ),
			'date'     => _x( 'Submitted on', 'column name', 'woocommerce' ),
		];
	}

	/**
	 * Returns a list of sortable columns. Key is the column ID and value is which database column
	 * we perform the sorting on. (`rating` uses a unique key instead, as that requires sorting
	 * by meta value.)
	 *
	 * @return array
	 */
	protected function get_sortable_columns() {
		return [
			'author'   => 'comment_author',
			'response' => 'comment_post_ID',
			'date'     => 'comment_date_gmt',
			'type'     => 'comment_type',
			'rating'   => 'rating',
		];
	}

	/**
	 * Builds the `orderby` and `order` arguments based on the current request.
	 *
	 * @return array
	 */
	protected function get_sort_arguments() : array {
		$orderby = sanitize_text_field( wp_unslash( $_REQUEST['orderby'] ?? '' ) );
		$order   = sanitize_text_field( wp_unslash( $_REQUEST['order'] ?? '' ) );

		$args = [];

		if ( ! in_array( $orderby, $this->get_sortable_columns(), true ) ) {
			$orderby = 'comment_date_gmt';
		}

		// If ordering by "rating", then we need to adjust to sort by meta value.
		if ( 'rating' === $orderby ) {
			$orderby          = 'meta_value_num';
			$args['meta_key'] = 'rating';
		}

		if ( ! in_array( strtolower( $order ), [ 'asc', 'desc' ], true ) ) {
			$order = 'desc';
		}

		return wp_parse_args(
			[
				'orderby' => $orderby,
				'order'   => strtolower( $order ),
			],
			$args
		);
	}

	/**
	 * Gets the name of the default primary column.
	 *
	 * @return string Name of the primary colum.
	 */
	protected function get_primary_column_name() {
		return 'comment';
	}

	/**
	 * The text to display when there are no reviews to display.
	 *
	 * @global string $comment_status
	 *
	 * @see WP_List_Table::no_items()
	 */
	public function no_items() {
		global $comment_status;

		if ( 'moderated' === $comment_status ) {
			esc_html_e( 'No reviews awaiting moderation.', 'woocommerce' );
		} else {
			esc_html_e( 'No reviews found.', 'woocommerce' );
		}
	}

	/**
	 * Renders the checkbox column.
	 *
	 * @param WP_Comment $item Review or reply being rendered.
	 */
	protected function column_cb( $item ) {
		if ( $this->current_user_can_edit_review ) {
			?>
			<label class="screen-reader-text" for="cb-select-<?php echo esc_attr( $item->comment_ID ); ?>"><?php esc_html_e( 'Select review', 'woocommerce' ); ?></label>
			<input
				id="cb-select-<?php echo esc_attr( $item->comment_ID ); ?>"
				type="checkbox"
				name="delete_comments[]"
				value="<?php echo esc_attr( $item->comment_ID ); ?>"
			/>
			<?php
		}
	}

	/**
	 * Renders the review column.
	 *
	 * @see WP_Comments_List_Table::column_comment() for consistency.
	 *
	 * @param WP_Comment $item Review or reply being rendered.
	 * @return void
	 */
	protected function column_comment( $item ) {
		$in_reply_to = $this->get_in_reply_to_review_text( $item );

		if ( $in_reply_to ) {
			echo $in_reply_to . '<br><br>'; // phpcs:ignore WordPress.Security.EscapeOutput.OutputNotEscaped
		}

		printf(
			'%1$s%2$s%3$s',
			'<div class="comment-text">',
			get_comment_text( $item->comment_ID ), // phpcs:ignore WordPress.Security.EscapeOutput.OutputNotEscaped
			'</div>'
		);
	}

	/**
	 * Gets the in-reply-to-review text.
	 *
	 * @param WP_Comment $reply Reply to review.
	 * @return string
	 */
	private function get_in_reply_to_review_text( $reply ) {

		$review = $reply->comment_parent ? get_comment( $reply->comment_parent ) : null;

		if ( ! $review ) {
			return '';
		}

		$parent_review_link = esc_url( get_comment_link( $review ) );
		$review_author_name = get_comment_author( $review );

		return sprintf(
			/* translators: %s: Parent review link with review author name. */
			ent2ncr( __( 'In reply to %s.', 'woocommerce' ) ),
			'<a href="' . esc_url( $parent_review_link ) . '">' . esc_html( $review_author_name ) . '</a>'
		);
	}

	/**
	 * Renders the author column.
	 *
	 * @see WP_Comments_List_Table::column_author() for consistency.
	 *
	 * @param WP_Comment $item Review or reply being rendered.
	 * @return void
	 */
	protected function column_author( $item ) {
		global $comment_status;

		$author_url = $this->get_item_author_url();
		$author_url_display = $this->get_item_author_url_for_display( $author_url );

		if ( get_option( 'show_avatars' ) ) {
			$author_avatar = get_avatar( $item, 32, 'mystery' );
		} else {
			$author_avatar = '';
		}

		echo '<strong>' . $author_avatar; // phpcs:ignore WordPress.Security.EscapeOutput.OutputNotEscaped
		comment_author();
		echo '</strong><br>';

		if ( ! empty( $author_url ) ) :

			?>
			<a title="<?php echo esc_attr( $author_url ); ?>" href="<?php echo esc_url( $author_url ); ?>" rel="noopener noreferrer"><?php echo esc_html( $author_url_display ); ?></a>
			<br>
			<?php

		endif;

		if ( $this->current_user_can_edit_review ) :

			if ( ! empty( $item->comment_author_email ) ) :
				/** This filter is documented in wp-includes/comment-template.php */
				$email = apply_filters( 'comment_email', $item->comment_author_email, $item );

				if ( ! empty( $email ) && '@' !== $email ) {
					printf( '<a href="%1$s">%2$s</a><br />', esc_url( 'mailto:' . $email ), esc_html( $email ) );
				}
			endif;

			$link = add_query_arg(
				[
					's'    => urlencode( get_comment_author_IP( $item->comment_ID ) ),
					'page' => Reviews::MENU_SLUG,
					'mode' => 'detail',
				],
				'admin.php'
			);

			if ( 'spam' === $comment_status ) :
				$link = add_query_arg( [ 'comment_status' => 'spam' ], $link );
			endif;

			?>
			<a href="<?php echo esc_url( $link ); ?>"><?php comment_author_IP( $item->comment_ID ); ?></a>
			<?php

		endif;
	}

	/**
	 * Gets the item author URL.
	 *
	 * @return string
	 */
	private function get_item_author_url() : string {

		$author_url = get_comment_author_url();
		$protocols = [ 'https://', 'http://' ];

		if ( in_array( $author_url, $protocols ) ) {
			$author_url = '';
		}

		return $author_url;
	}

	/**
	 * Gets the item author URL for display.
	 *
	 * @param string $author_url The review or reply author URL (raw).
	 * @return string
	 */
	private function get_item_author_url_for_display( $author_url ) : string {

		$author_url_display = untrailingslashit( preg_replace( '|^http(s)?://(www\.)?|i', '', $author_url ) );

		if ( strlen( $author_url_display ) > 50 ) {
			$author_url_display = wp_html_excerpt( $author_url_display, 49, '&hellip;' );
		}

		return $author_url_display;
	}

	/**
	 * Renders the "submitted on" column.
	 *
	 * Note that the output is consistent with {@see WP_Comments_List_Table::column_date()}.
	 *
	 * @param WP_Comment $item Review or reply being rendered.
	 * @return void
	 */
	protected function column_date( $item ) {

		$submitted = sprintf(
			/* translators: 1 - Product review date, 2: Product review time. */
			__( '%1$s at %2$s', 'woocommerce' ),
			/* translators: Review date format. See https://www.php.net/manual/datetime.format.php */
			get_comment_date( __( 'Y/m/d', 'woocommerce' ), $item ),
			/* translators: Review time format. See https://www.php.net/manual/datetime.format.php */
			get_comment_date( __( 'g:i a', 'woocommerce' ), $item )
		);

		?>
		<div class="submitted-on">
			<?php

			if ( 'approved' === wp_get_comment_status( $item ) && ! empty( $item->comment_post_ID ) ) :
				printf(
					'<a href="%1$s">%2$s</a>',
					esc_url( get_comment_link( $item ) ),
					esc_html( $submitted )
				);
			else :
				echo esc_html( $submitted );
			endif;

			?>
		</div>
		<?php
	}

	/**
	 * Renders the product column.
	 *
	 * @see WP_Comments_List_Table::column_response() for consistency.
	 *
	 * @return void
	 */
	protected function column_response() {
		$product_post = get_post();

		if ( ! $product_post ) {
			return;
		}

		?>
		<div class="response-links">
			<?php

			if ( current_user_can( 'edit_product', $product_post->ID ) ) :
				$post_link  = "<a href='" . esc_url( get_edit_post_link( $product_post->ID ) ) . "' class='comments-edit-item-link'>";
				$post_link .= esc_html( get_the_title( $product_post->ID ) ) . '</a>';
			else :
				$post_link = esc_html( get_the_title( $product_post->ID ) );
			endif;

			echo $post_link; // phpcs:ignore WordPress.Security.EscapeOutput.OutputNotEscaped

			$post_type_object = get_post_type_object( $product_post->post_type );

			?>
			<a href="<?php echo esc_url( get_permalink( $product_post->ID ) ); ?>" class="comments-view-item-link">
				<?php echo esc_html( $post_type_object->labels->view_item ); ?>
			</a>
			<span class="post-com-count-wrapper post-com-count-<?php echo esc_attr( $product_post->ID ); ?>">
				<?php $this->comments_bubble( $product_post->ID, get_pending_comments_num( $product_post->ID ) ); ?>
			</span>
		</div>
		<?php
	}

	/**
	 * Renders the type column.
	 *
	 * @param WP_Comment $item Review or reply being rendered.
	 */
	protected function column_type( $item ) {
		echo esc_html(
			'review' === $item->comment_type ?
			'&#9734;&nbsp;' . __( 'Review', 'woocommerce' ) :
			__( 'Reply', 'woocommerce' )
		);
	}

	/**
	 * Renders the rating column.
	 *
	 * @param WP_Comment $item Review or reply being rendered.
	 */
	protected function column_rating( $item ) {
		$rating = get_comment_meta( $item->comment_ID, 'rating', true );

		if ( ! empty( $rating ) && is_numeric( $rating ) ) {
			$rating = (int) $rating;
			$accessibility_label = sprintf(
				/* translators: 1: number representing a rating */
				__( '%1$s out of 5', 'woocommerce' ),
				$rating
			);
			$stars = str_repeat( '&#9733;', $rating );
			$stars .= str_repeat( '&#9734;', 5 - $rating );
			?>
			<span aria-label="<?php echo esc_attr( $accessibility_label ); ?>"><?php echo esc_html( $stars ); ?></span>
			<?php
		}
	}

	/**
	 * Renders any custom columns.
	 *
	 * @param WP_Comment $item        Review or reply being rendered.
	 * @param string     $column_name Name of the column being rendered.
	 */
	protected function column_default( $item, $column_name ) {
		// @TODO Implement in MWC-5362 {agibson 2022-04-12}
	}

	/**
<<<<<<< HEAD
	 * Returns an array of supported statuses and their labels.
	 *
	 * @return array
	 */
	protected function get_status_filters() : array {
		return [
			/* translators: %s: Number of reviews. */
			'all'       => _nx_noop(
				'All <span class="count">(%s)</span>',
				'All <span class="count">(%s)</span>',
				'product reviews',
				'woocommerce'
			),
			/* translators: %s: Number of reviews. */
			'moderated' => _nx_noop(
				'Pending <span class="count">(%s)</span>',
				'Pending <span class="count">(%s)</span>',
				'product reviews',
				'woocommerce'
			),
			/* translators: %s: Number of reviews. */
			'approved'  => _nx_noop(
				'Approved <span class="count">(%s)</span>',
				'Approved <span class="count">(%s)</span>',
				'product reviews',
				'woocommerce'
			),
			/* translators: %s: Number of reviews. */
			'spam'      => _nx_noop(
				'Spam <span class="count">(%s)</span>',
				'Spam <span class="count">(%s)</span>',
				'product reviews',
				'woocommerce'
			),
			/* translators: %s: Number of reviews. */
			'trash'     => _nx_noop(
				'Trash <span class="count">(%s)</span>',
				'Trash <span class="count">(%s)</span>',
				'product reviews',
				'woocommerce'
			),
		];
	}

	/**
	 * Returns the base URL for a view, excluding the status (that should be appended).
	 *
	 * @param string $comment_type Comment type filter.
	 * @param int    $post_id      Current post ID.
	 * @return string
	 */
	protected function get_view_url( $comment_type, $post_id ) : string {
		$link = add_query_arg(
			[
				'post_type' => 'product',
				'page'      => Reviews::MENU_SLUG,
			],
			admin_url( 'edit.php' )
		);

		if ( ! empty( $comment_type ) && 'all' !== $comment_type ) {
			$link = add_query_arg( 'comment_type', urlencode( $comment_type ), $link );
		}
		if ( ! empty( $post_id ) ) {
			$link = add_query_arg( 'p', absint( $post_id ), $link );
		}

		return $link;
	}

	/**
	 * Renders the available status filters.
	 *
	 * @see WP_Comments_List_Table::get_views() for consistency.
	 */
	protected function get_views() {
		global $post_id, $comment_status, $comment_type;

		$status_links = [];

		$status_labels = $this->get_status_filters();

		if ( ! EMPTY_TRASH_DAYS ) {
			unset( $status_labels['trash'] );
		}

		$link = $this->get_view_url( $comment_type, $post_id );

		foreach ( $status_labels as $status => $label ) {
			$current_link_attributes = '';

			if ( $status === $comment_status ) {
				$current_link_attributes = ' class="current" aria-current="page"';
			}

			$link = add_query_arg( 'comment_status', urlencode( $status ), $link );

			$number_reviews_for_status = $this->get_review_count( $status, (int) $post_id );

			$count_html = sprintf(
				'<span class="%s-count">%s</span>',
				( 'moderated' === $status ) ? 'pending' : $status,
				number_format_i18n( $number_reviews_for_status )
			);

			$status_links[ $status ] = '<a href="' . esc_url( $link ) . '"' . $current_link_attributes . '>' . sprintf( translate_nooped_plural( $label, $number_reviews_for_status ), $count_html ) . '</a>';
		}

		/** This filter is documented in wp-admin/includes/class-wp-comments-list-table.php */
		return apply_filters( 'comment_status_links', $status_links );
	}

	/**
	 * Returns the number of reviews (including review replies) for a given status.
	 *
	 * @param string $status     Status key from {@see ReviewsListTable::get_status_filters()}.
	 * @param int    $product_id ID of the product if we're filtering by product in this request. Otherwise `0` for
	 *                           no product filter.
	 * @return int
	 */
	protected function get_review_count( string $status, int $product_id ) : int {
		return (int) get_comments(
			[
				'type__in'  => [ 'review', 'comment' ],
				'status'    => $this->convert_status_to_query_value( $status ),
				'post_type' => 'product',
				'post_id'   => $product_id,
				'count'     => true,
			]
		);
	}

	/**
	 * Converts a status key into its equivalent `comment_approved` database column value.
	 *
	 * @param string $status Status key from {@see ReviewsListTable::get_status_filters()}.
	 * @return string
	 */
	protected function convert_status_to_query_value( string $status ) : string {
		// These keys exactly match the database column.
		if ( in_array( $status, [ 'spam', 'trash' ], true ) ) {
			return $status;
		}

		switch ( $status ) {
			case 'moderated':
				return '0';
			case 'approved':
				return '1';
			default:
				return 'all';
		}
	}

=======
	 * Renders the extra controls to be displayed between bulk actions and pagination.
	 *
	 * @global string $comment_status
	 * @global string $comment_type
	 *
	 * @param string $which Position (top or bottom).
	 */
	protected function extra_tablenav( $which ) {
		global $comment_status, $comment_type;

		echo '<div class="alignleft actions">';

		if ( 'top' === $which ) {
			ob_start();

			$this->comment_type_dropdown( $comment_type );

			$output = ob_get_clean();

			if ( ! empty( $output ) && $this->has_items() ) {
				echo $output; // phpcs:ignore WordPress.Security.EscapeOutput.OutputNotEscaped
				submit_button( __( 'Filter', 'woocommerce' ), '', 'filter_action', false, [ 'id' => 'post-query-submit' ] );
			}
		}

		if ( ( 'spam' === $comment_status || 'trash' === $comment_status ) && $this->has_items() && $this->current_user_can_moderate_reviews ) {
			wp_nonce_field( 'bulk-destroy', '_destroy_nonce' );
			$title = ( 'spam' === $comment_status ) ? esc_attr__( 'Empty Spam', 'woocommerce' ) : esc_attr__( 'Empty Trash', 'woocommerce' );
			submit_button( $title, 'apply', 'delete_all', false );
		}

		echo '</div>';
	}

	/**
	 * Displays a comment type drop-down for filtering on the Comments list table.
	 *
	 * @param string $comment_type The current comment type slug.
	 */
	protected function comment_type_dropdown( $comment_type ) {
		// @TODO Implement the Type filter - MWC-5343 {dmagalhaes 2022-04-13}
		echo '&nbsp;';
	}
>>>>>>> b6a57223
}<|MERGE_RESOLUTION|>--- conflicted
+++ resolved
@@ -530,7 +530,6 @@
 	}
 
 	/**
-<<<<<<< HEAD
 	 * Returns an array of supported statuses and their labels.
 	 *
 	 * @return array
@@ -685,7 +684,7 @@
 		}
 	}
 
-=======
+	/**
 	 * Renders the extra controls to be displayed between bulk actions and pagination.
 	 *
 	 * @global string $comment_status
@@ -729,5 +728,4 @@
 		// @TODO Implement the Type filter - MWC-5343 {dmagalhaes 2022-04-13}
 		echo '&nbsp;';
 	}
->>>>>>> b6a57223
 }