<?php
/**
 * Class WCPaymentGatewayPreInstallWCPayPromotion
 *
 * @package WooCommerce\Admin
 */

namespace Automattic\WooCommerce\Internal\Admin\WCPayPromotion;

if ( ! defined( 'ABSPATH' ) ) {
	exit;
}

/**
<<<<<<< HEAD
 * A Pseudo WCPay gateway class.
=======
 * A pseudo WCPay gateway class.
>>>>>>> db962339
 *
 * @extends \WC_Payment_Gateway
 */
class WCPaymentGatewayPreInstallWCPayPromotion extends \WC_Payment_Gateway {

	const GATEWAY_ID = 'pre_install_woocommerce_payments_promotion';

	/**
	 * Constructor
	 */
	public function __construct() {
		$wc_pay_spec = Init::get_wc_pay_promotion_spec();
		if ( ! $wc_pay_spec ) {
			return;
		}
		$this->id           = static::GATEWAY_ID;
		$this->method_title = $wc_pay_spec->title;
		if ( property_exists( $wc_pay_spec, 'sub_title' ) ) {
			$this->title = sprintf( '<span class="gateway-subtitle" >%s</span>', $wc_pay_spec->sub_title );
		}
		$this->method_description = $wc_pay_spec->content;
		$this->has_fields         = false;

		// Set the promotion pseudo-gateway support features.
		// If the promotion spec provides the supports property, use it.
		if ( property_exists( $wc_pay_spec, 'supports' ) ) {
			$this->supports = $wc_pay_spec->supports;
		} else {
			// Otherwise, use the default supported features in line with WooPayments ones.
			// We include all features here, even if some of them are behind settings, since this is for info only.
			$this->supports = array(
				// Regular features.
				'products',
				'refunds',
				// Subscriptions features.
				'subscriptions',
				'multiple_subscriptions',
				'subscription_cancellation',
				'subscription_reactivation',
				'subscription_suspension',
				'subscription_amount_changes',
				'subscription_date_changes',
				'subscription_payment_method_change_admin',
				'subscription_payment_method_change_customer',
				'subscription_payment_method_change',
				// Saved cards features.
				'tokenization',
				'add_payment_method',
			);
		}

		// Get setting values.
		$this->enabled = false;

		// Load the settings.
		$this->init_form_fields();
		$this->init_settings();
	}

	/**
	 * Initialise Gateway Settings Form Fields.
	 */
	public function init_form_fields() {
		$this->form_fields = array(
			'is_dismissed' => array(
				'title'   => __( 'Dismiss', 'woocommerce' ),
				'type'    => 'checkbox',
				'label'   => __( 'Dismiss the gateway', 'woocommerce' ),
				'default' => 'no',
			),
		);
	}

	/**
	 * Check if the promotional gateway has been dismissed.
	 *
	 * @return bool
	 */
	public static function is_dismissed() {
		$settings = get_option( 'woocommerce_' . self::GATEWAY_ID . '_settings', array() );
		return isset( $settings['is_dismissed'] ) && 'yes' === $settings['is_dismissed'];
	}
}<|MERGE_RESOLUTION|>--- conflicted
+++ resolved
@@ -12,11 +12,7 @@
 }
 
 /**
-<<<<<<< HEAD
- * A Pseudo WCPay gateway class.
-=======
  * A pseudo WCPay gateway class.
->>>>>>> db962339
  *
  * @extends \WC_Payment_Gateway
  */
