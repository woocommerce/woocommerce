<?php

namespace Automattic\WooCommerce\Internal\Admin\Orders;

use Automattic\WooCommerce\Internal\DataStores\Orders\CustomOrdersTableController;
use Automattic\WooCommerce\Internal\DataStores\Orders\OrdersTableDataStore;
use Automattic\WooCommerce\RestApi\UnitTests\Helpers\ProductHelper;
use WC_Order;
use WP_List_Table;
use WP_Screen;

/**
 * Admin list table for orders as managed by the OrdersTableDataStore.
 */
class ListTable extends WP_List_Table {
	/**
	 * Contains the arguments to be used in the order query.
	 *
	 * @var array
	 */
	private $order_query_args = array();

	/**
<<<<<<< HEAD
	 * Tracks if a filter (ie, date or customer filter) has been applied.
	 *
	 * @var bool
	 */
	private $has_filter = false;

	/**
=======
>>>>>>> dd794e8e
	 * Sets up the admin list table for orders (specifically, for orders managed by the OrdersTableDataStore).
	 *
	 * @see WC_Admin_List_Table_Orders for the corresponding class used in relation to the traditional WP Post store.
	 */
	public function __construct() {
		parent::__construct(
			array(
				'singular' => 'order',
				'plural'   => 'orders',
				'ajax'     => false,
			)
		);
	}

	/**
	 * Performs setup work required before rendering the table.
	 *
	 * @return void
	 */
	public function setup(): void {
		add_action( 'admin_notices', array( $this, 'bulk_action_notices' ) );

		add_filter( 'manage_woocommerce_page_wc-orders_columns', array( $this, 'get_columns' ) );
		add_filter( 'set_screen_option_edit_orders_per_page', array( $this, 'set_items_per_page' ), 10, 3 );
		add_filter( 'default_hidden_columns', array( $this, 'default_hidden_columns' ), 10, 2 );

		$this->items_per_page();
		set_screen_options();
	}

	/**
	 * Sets up an items-per-page control.
	 */
	private function items_per_page(): void {
		add_screen_option(
			'per_page',
			array(
				'default' => 20,
				'option'  => 'edit_orders_per_page',
			)
		);
	}

	/**
	 * Saves the items-per-page setting.
	 *
	 * @param mixed  $default The default value.
	 * @param string $option  The option being configured.
	 * @param int    $value   The submitted option value.
	 *
	 * @return mixed
	 */
	public function set_items_per_page( $default, string $option, int $value ) {
		return 'edit_orders_per_page' === $option ? absint( $value ) : $default;
	}

	/**
	 * Render the table.
	 *
	 * @return void
	 */
	public function display() {
		$title   = esc_html__( 'Orders', 'woocommerce' );
		$add_new = esc_html__( 'Add Order', 'woocommerce' );

		// phpcs:ignore WordPress.Security.EscapeOutput.OutputNotEscaped
		echo "
			<div class='wrap'>
				<h1 class='wp-heading-inline'>{$title}</h1>
				<a href='/to-implement' class='page-title-action'>{$add_new}</a>
				<hr class='wp-header-end'>
		";

		if ( $this->has_items() || $this->has_filter ) {
			$this->views();

			echo '<form id="wc-orders-filter" method="get" action="' . esc_url( get_admin_url( null, 'admin.php' ) ) . '">';
			$this->print_hidden_form_fields();
			$this->search_box( esc_html__( 'Search orders', 'woocommerce' ), 'orders-search-input' );

			parent::display();
			echo '</form> </div>';
		} else {
			$this->render_blank_state();
		}
	}

	/**
	 * Renders advice in the event that no orders exist yet.
	 *
	 * @return void
	 */
	public function render_blank_state(): void {
		?>
			<div class="woocommerce-BlankState">

				<h2 class="woocommerce-BlankState-message">
					<?php esc_html_e( 'When you receive a new order, it will appear here.', 'woocommerce' ); ?>
				</h2>

				<div class="woocommerce-BlankState-buttons">
					<a class="woocommerce-BlankState-cta button-primary button" target="_blank" href="https://docs.woocommerce.com/document/managing-orders/?utm_source=blankslate&utm_medium=product&utm_content=ordersdoc&utm_campaign=woocommerceplugin"><?php esc_html_e( 'Learn more about orders', 'woocommerce' ); ?></a>
				</div>

			<?php
			/**
			 * Renders after the 'blank state' message for the order list table has rendered.
			 *
			 * @since 6.6.1
			 */
			do_action( 'wc_marketplace_suggestions_orders_empty_state' ); // phpcs:ignore WooCommerce.Commenting.CommentHooks.MissingSinceComment
			?>

			</div>
		<?php
	}

	/**
	 * Retrieves the list of bulk actions available for this table.
	 *
	 * @return array
	 */
	protected function get_bulk_actions() {
		$actions = array(
			'mark_processing' => __( 'Change status to processing', 'woocommerce' ),
			'mark_on-hold'    => __( 'Change status to on-hold', 'woocommerce' ),
			'mark_completed'  => __( 'Change status to completed', 'woocommerce' ),
			'mark_cancelled'  => __( 'Change status to cancelled', 'woocommerce' ),
		);

		if ( wc_string_to_bool( get_option( 'woocommerce_allow_bulk_remove_personal_data', 'no' ) ) ) {
			$actions['remove_personal_data'] = __( 'Remove personal data', 'woocommerce' );
		}

		return $actions;
	}

	/**
	 * Prepares the list of items for displaying.
	 */
	public function prepare_items() {
		$limit = $this->get_items_per_page( 'edit_orders_per_page' );

		$this->order_query_args = array(
			'limit'    => $limit,
			'page'     => $this->get_pagenum(),
			'paginate' => true,
			'status'   => sanitize_text_field( wp_unslash( $_REQUEST['status'] ?? 'any' ) ),
			'type'     => 'shop_order',
		);

		$this->set_order_args();
<<<<<<< HEAD
		$this->set_date_args();
		$this->set_customer_args();
=======
>>>>>>> dd794e8e

		/**
		 * Provides an opportunity to modify the query arguments used in the (Custom Order Table-powered) order list
		 * table.
		 *
<<<<<<< HEAD
		 * @since 6.8.0
=======
		 * @since 6.9.0
>>>>>>> dd794e8e
		 *
		 * @param array $query_args Arguments to be passed to `wc_get_orders()`.
		 */
		$orders      = wc_get_orders( (array) apply_filters( 'woocommerce_order_list_table_prepare_items_query_args', $this->order_query_args ) );
		$this->items = $orders->orders;

		$this->set_pagination_args(
			array(
				'total_items' => $orders->total ?? 0,
				'per_page'    => $limit,
			)
		);
	}

	/**
	 * Updates the WC Order Query arguments as needed to support orderable columns.
	 */
	private function set_order_args() {
		$sortable  = $this->get_sortable_columns();
		$field     = sanitize_text_field( wp_unslash( $_GET['orderby'] ?? '' ) );
<<<<<<< HEAD
		$direction = sanitize_text_field( wp_unslash( $_GET['order'] ?? '' ) );

		switch ( $direction ) {
			case 'asc':
			case 'desc':
				$direction = strtoupper( $direction );
				break;

			default:
				return;
		}
=======
		$direction = strtoupper( sanitize_text_field( wp_unslash( $_GET['order'] ?? '' ) ) );
>>>>>>> dd794e8e

		if ( ! in_array( $field, $sortable, true ) ) {
			return;
		}

<<<<<<< HEAD
		switch ( $field ) {
			// @todo Revise and replace once work on https://github.com/woocommerce/woocommerce/issues/33613 completes.
			//       This approach to sorting by order total works with the legacy data store, but will not work well
			//       with COT (however, we can do something clean and efficient once query support is added by #33613).
			case 'total':
				$this->order_query_args['meta_key'] = '_order_total';
				$this->order_query_args['orderby']  = 'meta_value_num';
				break;

			default:
				$this->order_query_args['orderby'] = $field;
		}

		$this->order_query_args['order']   = $direction;
	}

	/**
	 * Implements date (month-based) filtering.
	 */
	private function set_date_args() {
		$year_month = sanitize_text_field( wp_unslash( $_GET['m'] ?? '' ) );

		if ( empty( $year_month ) || ! preg_match( '/^[0-9]{6}$/', $year_month ) ) {
			return;
		}

		$year  = (int) substr( $year_month, 0, 4 );
		$month = (int) substr( $year_month, 4, 2 );

		if ( $month < 0 || $month > 12 ) {
			return;
		}

		$last_day_of_month                      = date_create( "$year-$month" )->format( 'Y-m-t' );
		$this->order_query_args['date_created'] = "$year-$month-01..." . $last_day_of_month;
	}

	/**
	 * Implements filtering of orders by customer.
	 */
	private function set_customer_args() {
		// phpcs:ignore WordPress.Security.ValidatedSanitizedInput.InputNotSanitized
		$customer = (int) wp_unslash( $_GET['_customer_user'] ?? '' );

		if ( $customer < 1 ) {
			return;
		}

		$this->order_query_args['customer'] = $customer;
=======
		$this->order_query_args['orderby'] = $field;
		$this->order_query_args['order']   = in_array( $direction, array( 'ASC', 'DESC' ), true ) ? $direction : 'ASC';
>>>>>>> dd794e8e
	}

	/**
	 * Get the list of views for this table (all orders, completed orders, etc, each with a count of the number of
	 * corresponding orders).
	 *
	 * @return array
	 */
	public function get_views() {
		$view_counts = array();
		$view_links  = array();
		$statuses    = wc_get_order_statuses();
		$current     = isset( $_GET['status'] ) ? sanitize_text_field( wp_unslash( $_REQUEST['status'] ?? '' ) ) : 'all';

		foreach ( $statuses as $slug => $name ) {
			$total_in_status = $this->count_orders_by_status( $slug );

			if ( $total_in_status > 0 ) {
				$view_counts[ $slug ] = $total_in_status;
			}
		}

		$all_count         = array_sum( $view_counts );
		$view_links['all'] = $this->get_view_link( 'all', __( 'All', 'woocommerce' ), $all_count, 'all' === $current );

		foreach ( $view_counts as $slug => $count ) {
			$view_links[ $slug ] = $this->get_view_link( $slug, $statuses[ $slug ], $count, $slug === $current );
		}

		return $view_links;
	}

	// phpcs:disable Generic.Commenting.Todo.CommentFound
	/**
	 * Count orders by status.
	 *
	 * @todo review and replace (probably not ideal to do this work here).
	 *
	 * @param string $status The order status we are interested in.
	 *
	 * @return int
	 */
	private function count_orders_by_status( string $status ): int {
		$orders = wc_get_orders(
			array(
				'limit'  => -1,
				'return' => 'ids',
				'status' => $status,
			)
		);

		return count( $orders );
	}

	/**
	 * Form a link to use in the list of table views.
	 *
	 * @param string $slug    Slug used to identify the view (usually the order status slug).
	 * @param string $name    Human-readable name of the view (usually the order status label).
	 * @param int    $count   Number of items in this view.
	 * @param bool   $current If this is the current view.
	 *
	 * @return string
	 */
	private function get_view_link( string $slug, string $name, int $count, bool $current ): string {
		$url   = esc_url( add_query_arg( 'status', $slug, get_admin_url( null, 'admin.php?page=wc-orders' ) ) );
		$name  = esc_html( $name );
		$count = absint( $count );
		$class = $current ? 'class="current"' : '';

		return "<a href='$url' $class>$name <span class='count'>($count)</span></a>";
	}

	/**
	 * Extra controls to be displayed between bulk actions and pagination.
	 *
	 * @param string $which Either 'top' or 'bottom'.
	 */
	protected function extra_tablenav( $which ) {
		echo '<div class="alignleft actions">';

		if ( 'top' === $which ) {
			$this->months_filter();
			$this->customers_filter();

			submit_button( __( 'Filter', 'woocommerce' ), '', 'filter_action', false, array( 'id' => 'order-query-submit' ) );
		}

		if ( $this->is_trash && $this->has_items() && current_user_can( 'edit_others_orders' ) ) {
			submit_button( __( 'Empty Trash', 'woocommerce' ), 'apply', 'delete_all', false );
		}

		echo '</div>';
	}

	/**
	 * Render the months filter dropdown.
	 *
	 * @todo [review] we may prefer to move this logic outside of the ListTable class
	 *
	 * @return void
	 */
	private function months_filter() {
		global $wp_locale;
		global $wpdb;

		$orders_table = esc_sql( OrdersTableDataStore::get_orders_table_name() );

		// phpcs:disable WordPress.DB.PreparedSQL.InterpolatedNotPrepared
		$order_dates = $wpdb->get_results(
			"
				SELECT DISTINCT YEAR( date_created_gmt ) AS year,
								MONTH( date_created_gmt ) AS month

				FROM $orders_table

				WHERE status NOT IN (
					'trash'
				)

				ORDER BY year DESC, month DESC;
			"
		);

		$m = isset( $_GET['m'] ) ? (int) $_GET['m'] : 0;
		echo '<select name="m" id="filter-by-date">';
		echo '<option ' . selected( $m, 0, false ) . ' value="0">' . esc_html__( 'All dates', 'woocommerce' ) . '</option>';

		foreach ( $order_dates as $date ) {
			$month           = zeroise( $date->month, 2 );
			$month_year_text = sprintf(
				/* translators: 1: Month name, 2: 4-digit year. */
				esc_html_x( '%1$s %2$d', 'order dates dropdown', 'woocommerce' ),
				$wp_locale->get_month( $month ),
				$date->year
			);

			printf(
				'<option %1$s value="%2$s">%3$s</option>\n',
				selected( $m, $date->year . $month, false ),
				esc_attr( $date->year . $month ),
				esc_html( $month_year_text )
			);
		}

		echo '</select>';
	}

	/**
	 * Render the customer filter dropdown.
	 *
	 * @return void
	 */
	public function customers_filter() {
		$user_string = '';
		$user_id     = '';

		// phpcs:disable WordPress.Security.NonceVerification.Recommended
		if ( ! empty( $_GET['_customer_user'] ) ) {
			$user_id = absint( $_GET['_customer_user'] );
			$user    = get_user_by( 'id', $user_id );

			$user_string = sprintf(
				/* translators: 1: user display name 2: user ID 3: user email */
				esc_html__( '%1$s (#%2$s &ndash; %3$s)', 'woocommerce' ),
				$user->display_name,
				absint( $user->ID ),
				$user->user_email
			);
		}

		// Note: use of htmlspecialchars (below) is to prevent XSS when rendered by selectWoo.
		?>
		<select class="wc-customer-search" name="_customer_user" data-placeholder="<?php esc_attr_e( 'Filter by registered customer', 'woocommerce' ); ?>" data-allow_clear="true">
			<option value="<?php echo esc_attr( $user_id ); ?>" selected="selected"><?php echo htmlspecialchars( wp_kses_post( $user_string ) ); // phpcs:ignore WordPress.Security.EscapeOutput.OutputNotEscaped ?></option>
		</select>
		<?php
	}

	/**
	 * Get list columns.
	 *
	 * @return array
	 */
	public function get_columns() {
		return array(
			'cb'               => '<input type="checkbox" />',
			'order_number'     => esc_html__( 'Order', 'woocommerce' ),
			'order_date'       => esc_html__( 'Date', 'woocommerce' ),
			'order_status'     => esc_html__( 'Status', 'woocommerce' ),
			'billing_address'  => esc_html__( 'Billing', 'woocommerce' ),
			'shipping_address' => esc_html__( 'Ship to', 'woocommerce' ),
			'order_total'      => esc_html__( 'Total', 'woocommerce' ),
			'wc_actions'       => esc_html__( 'Actions', 'woocommerce' ),
		);
	}

	/**
	 * Defines the default sortable columns.
	 *
	 * @return string[]
	 */
	public function get_sortable_columns() {
		return array(
			'order_number' => 'ID',
			'order_date'   => 'date',
<<<<<<< HEAD
			'order_total'  => 'total',
=======
			'order_total'  => 'order_total',
>>>>>>> dd794e8e
		);
	}

	/**
	 * Specify the columns we wish to hide by default.
	 *
	 * @param array     $hidden Columns set to be hidden.
	 * @param WP_Screen $screen Screen object.
	 *
	 * @return array
	 */
	public function default_hidden_columns( array $hidden, WP_Screen $screen ) {
		if ( isset( $screen->id ) && wc_get_page_screen_id( 'shop-order' ) === $screen->id ) {
			$hidden = array_merge(
				$hidden,
				array(
					'billing_address',
					'shipping_address',
					'wc_actions',
				)
			);
		}

		return $hidden;
	}

	/**
	 * Checklist column, used for selecting items for processing by a bulk action.
	 *
	 * @param WC_Order $item The order object for the current row.
	 *
	 * @return string
	 */
	public function column_cb( $item ) {
		return sprintf( '<input type="checkbox" name="%1$s[]" value="%2$s" />', esc_attr( $this->_args['singular'] ), esc_attr( $item->get_id() ) );
	}

	/**
	 * Renders the order number, customer name and provides a preview link.
	 *
	 * @param WC_Order $order The order object for the current row.
	 *
	 * @return void
	 */
	public function column_order_number( WC_Order $order ): void {
		$buyer = '';

		if ( $order->get_billing_first_name() || $order->get_billing_last_name() ) {
			/* translators: 1: first name 2: last name */
			$buyer = trim( sprintf( _x( '%1$s %2$s', 'full name', 'woocommerce' ), $order->get_billing_first_name(), $order->get_billing_last_name() ) );
		} elseif ( $order->get_billing_company() ) {
			$buyer = trim( $order->get_billing_company() );
		} elseif ( $order->get_customer_id() ) {
			$user  = get_user_by( 'id', $order->get_customer_id() );
			$buyer = ucwords( $user->display_name );
		}

		/**
		 * Filter buyer name in list table orders.
		 *
		 * @since 3.7.0
		 *
		 * @param string   $buyer Buyer name.
		 * @param WC_Order $order Order data.
		 */
		$buyer = apply_filters( 'woocommerce_admin_order_buyer_name', $buyer, $order );

		if ( $order->get_status() === 'trash' ) {
			echo '<strong>#' . esc_attr( $order->get_order_number() ) . ' ' . esc_html( $buyer ) . '</strong>';
		} else {
			echo '<a href="#" class="order-preview" data-order-id="' . absint( $order->get_id() ) . '" title="' . esc_attr( __( 'Preview', 'woocommerce' ) ) . '">' . esc_html( __( 'Preview', 'woocommerce' ) ) . '</a>';
			echo '<a href="' . esc_url( $this->get_order_edit_link( $order ) ) . '" class="order-view"><strong>#' . esc_attr( $order->get_order_number() ) . ' ' . esc_html( $buyer ) . '</strong></a>';
		}
	}

	/**
	 * Get the edit link for an order.
	 *
	 * @param WC_Order $order Order object.
	 *
	 * @return mixed|string Edit link for the order.
	 */
	private function get_order_edit_link( WC_Order $order ) {
		return wc_get_container()->get( CustomOrdersTableController::class )->custom_orders_table_usage_is_enabled() ?
			admin_url( 'admin.php?page=wc-orders&id=' . absint( $order->get_id() ) ) . '&action=edit' :
			admin_url( 'post.php?post=' . absint( $order->get_id() ) ) . '&action=edit';
	}

	/**
	 * Renders the order date.
	 *
	 * @param WC_Order $order The order object for the current row.
	 *
	 * @return void
	 */
	public function column_order_date( WC_Order $order ): void {
		$order_timestamp = $order->get_date_created() ? $order->get_date_created()->getTimestamp() : '';

		if ( ! $order_timestamp ) {
			echo '&ndash;';
			return;
		}

		// Check if the order was created within the last 24 hours, and not in the future.
		if ( $order_timestamp > strtotime( '-1 day', time() ) && $order_timestamp <= time() ) {
			$show_date = sprintf(
			/* translators: %s: human-readable time difference */
				_x( '%s ago', '%s = human-readable time difference', 'woocommerce' ),
				human_time_diff( $order->get_date_created()->getTimestamp(), time() )
			);
		} else {
			$show_date = $order->get_date_created()->date_i18n( apply_filters( 'woocommerce_admin_order_date_format', __( 'M j, Y', 'woocommerce' ) ) ); // phpcs:ignore WooCommerce.Commenting.CommentHooks.MissingHookComment
		}
		printf(
			'<time datetime="%1$s" title="%2$s">%3$s</time>',
			esc_attr( $order->get_date_created()->date( 'c' ) ),
			esc_html( $order->get_date_created()->date_i18n( get_option( 'date_format' ) . ' ' . get_option( 'time_format' ) ) ),
			esc_html( $show_date )
		);
	}

	/**
	 * Renders the order status.
	 *
	 * @param WC_Order $order The order object for the current row.
	 *
	 * @return void
	 */
	public function column_order_status( WC_Order $order ): void {
		$tooltip                 = '';
		$comment_count           = get_comment_count( $order->get_id() );
		$approved_comments_count = absint( $comment_count['approved'] );

		if ( $approved_comments_count ) {
			$latest_notes = wc_get_order_notes(
				array(
					'order_id' => $order->get_id(),
					'limit'    => 1,
					'orderby'  => 'date_created_gmt',
				)
			);

			$latest_note = current( $latest_notes );

			if ( isset( $latest_note->content ) && 1 === $approved_comments_count ) {
				$tooltip = wc_sanitize_tooltip( $latest_note->content );
			} elseif ( isset( $latest_note->content ) ) {
				/* translators: %d: notes count */
				$tooltip = wc_sanitize_tooltip( $latest_note->content . '<br/><small style="display:block">' . sprintf( _n( 'Plus %d other note', 'Plus %d other notes', ( $approved_comments_count - 1 ), 'woocommerce' ), $approved_comments_count - 1 ) . '</small>' );
			} else {
				/* translators: %d: notes count */
				$tooltip = wc_sanitize_tooltip( sprintf( _n( '%d note', '%d notes', $approved_comments_count, 'woocommerce' ), $approved_comments_count ) );
			}
		}

		if ( $tooltip ) {
			printf( '<mark class="order-status %s tips" data-tip="%s"><span>%s</span></mark>', esc_attr( sanitize_html_class( 'status-' . $order->get_status() ) ), wp_kses_post( $tooltip ), esc_html( wc_get_order_status_name( $order->get_status() ) ) );
		} else {
			printf( '<mark class="order-status %s"><span>%s</span></mark>', esc_attr( sanitize_html_class( 'status-' . $order->get_status() ) ), esc_html( wc_get_order_status_name( $order->get_status() ) ) );
		}
	}

	/**
	 * Renders order billing information.
	 *
	 * @param WC_Order $order The order object for the current row.
	 *
	 * @return void
	 */
	public function column_billing_address( WC_Order $order ): void {
		$address = $order->get_formatted_billing_address();

		if ( $address ) {
			echo esc_html( preg_replace( '#<br\s*/?>#i', ', ', $address ) );

			if ( $order->get_payment_method() ) {
				/* translators: %s: payment method */
				echo '<span class="description">' . sprintf( esc_html__( 'via %s', 'woocommerce' ), esc_html( $order->get_payment_method_title() ) ) . '</span>';
			}
		} else {
			echo '&ndash;';
		}
	}

	/**
	 * Renders order shipping information.
	 *
	 * @param WC_Order $order The order object for the current row.
	 *
	 * @return void
	 */
	public function column_shipping_address( WC_Order $order ): void {
		$address = $order->get_formatted_shipping_address();

		if ( $address ) {
			echo '<a target="_blank" href="' . esc_url( $order->get_shipping_address_map_url() ) . '">' . esc_html( preg_replace( '#<br\s*/?>#i', ', ', $address ) ) . '</a>';
			if ( $order->get_shipping_method() ) {
				/* translators: %s: shipping method */
				echo '<span class="description">' . sprintf( esc_html__( 'via %s', 'woocommerce' ), esc_html( $order->get_shipping_method() ) ) . '</span>';
			}
		} else {
			echo '&ndash;';
		}
	}

	/**
	 * Renders the order total.
	 *
	 * @param WC_Order $order The order object for the current row.
	 *
	 * @return void
	 */
	public function column_order_total( WC_Order $order ): void {
		if ( $order->get_payment_method_title() ) {
			/* translators: %s: method */
			echo '<span class="tips" data-tip="' . esc_attr( sprintf( __( 'via %s', 'woocommerce' ), $order->get_payment_method_title() ) ) . '">' . wp_kses_post( $order->get_formatted_order_total() ) . '</span>';
		} else {
			echo wp_kses_post( $order->get_formatted_order_total() );
		}
	}

	/**
	 * Renders order actions.
	 *
	 * @param WC_Order $order The order object for the current row.
	 *
	 * @return void
	 */
	public function column_wc_actions( WC_Order $order ): void {
		echo '<p>';

		/**
		 * Fires before the order action buttons (within the actions column for the order list table)
		 * are registered.
		 *
		 * @param WC_Order $order Current order object.
		 * @since 6.7.0
		 */
		do_action( 'woocommerce_admin_order_actions_start', $order );

		$actions = array();

		if ( $order->has_status( array( 'pending', 'on-hold' ) ) ) {
			$actions['processing'] = array(
				'url'    => wp_nonce_url( admin_url( 'admin-ajax.php?action=woocommerce_mark_order_status&status=processing&order_id=' . $order->get_id() ), 'woocommerce-mark-order-status' ),
				'name'   => __( 'Processing', 'woocommerce' ),
				'action' => 'processing',
			);
		}

		if ( $order->has_status( array( 'pending', 'on-hold', 'processing' ) ) ) {
			$actions['complete'] = array(
				'url'    => wp_nonce_url( admin_url( 'admin-ajax.php?action=woocommerce_mark_order_status&status=completed&order_id=' . $order->get_id() ), 'woocommerce-mark-order-status' ),
				'name'   => __( 'Complete', 'woocommerce' ),
				'action' => 'complete',
			);
		}

		/**
		 * Provides an opportunity to modify the action buttons within the order list table.
		 *
		 * @param array    $action Order actions.
		 * @param WC_Order $order  Current order object.
		 * @since 6.7.0
		 */
		$actions = apply_filters( 'woocommerce_admin_order_actions', $actions, $order );

		// phpcs:ignore WordPress.Security.EscapeOutput.OutputNotEscaped
		echo wc_render_action_buttons( $actions );

		/**
		 * Fires after the order action buttons (within the actions column for the order list table)
		 * are rendered.
		 *
		 * @param WC_Order $order Current order object.
		 * @since 6.7.0
		 */
		do_action( 'woocommerce_admin_order_actions_end', $order );

		echo '</p>';
	}

	/**
	 * Outputs hidden fields used to retain state when filtering.
	 *
	 * @return void
	 */
	private function print_hidden_form_fields(): void {
		echo '<input type="hidden" name="page" value="wc-orders" >';

		$state_params = array(
			'_customer_user',
			'm',
			'paged',
			'status',
		);

		foreach ( $state_params as $param ) {
			if ( ! isset( $_GET[ $param ] ) ) {
				continue;
			}

			echo '<input type="hidden" name="status" value="' . esc_attr( sanitize_text_field( wp_unslash( $_GET[ $param ] ) ) ) . '" >';
		}
	}

	/**
	 * Handle bulk actions.
	 */
	public function handle_bulk_actions() {
		$action = $this->current_action();

		if ( ! $action ) {
			return;
		}

		check_admin_referer( 'bulk-orders' );

		$redirect_to = remove_query_arg( array( 'deleted', 'ids' ), wp_get_referer() );
		$redirect_to = add_query_arg( 'paged', $this->get_pagenum(), $redirect_to );

		/**
		 * Allows 3rd parties to modify order IDs about to be affected by a bulk action.
		 *
		 * @param array Array of order IDs.
		 */
		$ids = apply_filters( // phpcs:ignore WooCommerce.Commenting.CommentHooks.MissingSinceComment
			'woocommerce_bulk_action_ids',
			isset( $_REQUEST['order'] ) ? array_reverse( array_map( 'absint', $_REQUEST['order'] ) ) : array(),
			$action,
			'order'
		);

		if ( ! $ids ) {
			wp_safe_redirect( $redirect_to );
			exit;
		}

		$report_action = '';
		$changed       = 0;

		if ( 'remove_personal_data' === $action ) {
			$report_action = 'removed_personal_data';
			$changed       = $this->do_bulk_action_remove_personal_data( $ids );
		} elseif ( false !== strpos( $action, 'mark_' ) ) {
			$order_statuses = wc_get_order_statuses();
			$new_status     = substr( $action, 5 );
			$report_action  = 'marked_' . $new_status;

			if ( isset( $order_statuses[ 'wc-' . $new_status ] ) ) {
				$changed = $this->do_bulk_action_mark_orders( $ids, $new_status );
			}
		}

		if ( $changed ) {
			$redirect_to = add_query_arg(
				array(
					'bulk_action' => $report_action,
					'changed'     => $changed,
					'ids'         => implode( ',', $ids ),
				),
				$redirect_to
			);
		}

		wp_safe_redirect( $redirect_to );
		exit;
	}

	/**
	 * Implements the "remove personal data" bulk action.
	 *
	 * @param array $order_ids The Order IDs.
	 * @return int Number of orders modified.
	 */
	private function do_bulk_action_remove_personal_data( $order_ids ): int {
		$changed = 0;

		foreach ( $order_ids as $id ) {
			$order = wc_get_order( $id );

			if ( ! $order ) {
				continue;
			}

			do_action( 'woocommerce_remove_order_personal_data', $order ); // phpcs:ignore WooCommerce.Commenting.CommentHooks.MissingHookComment
			$changed++;
		}

		return $changed;
	}

	/**
	 * Implements the "mark <status>" bulk action.
	 *
	 * @param array  $order_ids  The order IDs to change.
	 * @param string $new_status The new order status.
	 * @return int Number of orders modified.
	 */
	private function do_bulk_action_mark_orders( $order_ids, $new_status ): int {
		$changed = 0;

		// Initialize payment gateways in case order has hooked status transition actions.
		WC()->payment_gateways();

		foreach ( $order_ids as $id ) {
			$order = wc_get_order( $id );

			if ( ! $order ) {
				continue;
			}

			$order->update_status( $new_status, __( 'Order status changed by bulk edit.', 'woocommerce' ), true );
			do_action( 'woocommerce_order_edit_status', $id, $new_status ); // phpcs:ignore WooCommerce.Commenting.CommentHooks.MissingHookComment
			$changed++;
		}

		return $changed;
	}

	/**
	 * Show confirmation message that order status changed for number of orders.
	 */
	public function bulk_action_notices() {
		if ( empty( $_REQUEST['bulk_action'] ) ) {
			return;
		}

		$order_statuses = wc_get_order_statuses();
		$number         = absint( $_REQUEST['changed'] ?? 0 );
		$bulk_action    = wc_clean( wp_unslash( $_REQUEST['bulk_action'] ) );

		// Check if any status changes happened.
		foreach ( $order_statuses as $slug => $name ) {
			if ( 'marked_' . str_replace( 'wc-', '', $slug ) === $bulk_action ) { // WPCS: input var ok, CSRF ok.
				/* translators: %s: orders count */
				$message = sprintf( _n( '%s order status changed.', '%s order statuses changed.', $number, 'woocommerce' ), number_format_i18n( $number ) );
				echo '<div class="updated"><p>' . esc_html( $message ) . '</p></div>';
				break;
			}
		}

		if ( 'removed_personal_data' === $bulk_action ) { // WPCS: input var ok, CSRF ok.
			/* translators: %s: orders count */
			$message = sprintf( _n( 'Removed personal data from %s order.', 'Removed personal data from %s orders.', $number, 'woocommerce' ), number_format_i18n( $number ) );
			echo '<div class="updated"><p>' . esc_html( $message ) . '</p></div>';
		}
	}

}<|MERGE_RESOLUTION|>--- conflicted
+++ resolved
@@ -21,7 +21,6 @@
 	private $order_query_args = array();
 
 	/**
-<<<<<<< HEAD
 	 * Tracks if a filter (ie, date or customer filter) has been applied.
 	 *
 	 * @var bool
@@ -29,8 +28,7 @@
 	private $has_filter = false;
 
 	/**
-=======
->>>>>>> dd794e8e
+
 	 * Sets up the admin list table for orders (specifically, for orders managed by the OrdersTableDataStore).
 	 *
 	 * @see WC_Admin_List_Table_Orders for the corresponding class used in relation to the traditional WP Post store.
@@ -183,21 +181,14 @@
 		);
 
 		$this->set_order_args();
-<<<<<<< HEAD
 		$this->set_date_args();
 		$this->set_customer_args();
-=======
->>>>>>> dd794e8e
 
 		/**
 		 * Provides an opportunity to modify the query arguments used in the (Custom Order Table-powered) order list
 		 * table.
 		 *
-<<<<<<< HEAD
-		 * @since 6.8.0
-=======
 		 * @since 6.9.0
->>>>>>> dd794e8e
 		 *
 		 * @param array $query_args Arguments to be passed to `wc_get_orders()`.
 		 */
@@ -218,27 +209,22 @@
 	private function set_order_args() {
 		$sortable  = $this->get_sortable_columns();
 		$field     = sanitize_text_field( wp_unslash( $_GET['orderby'] ?? '' ) );
-<<<<<<< HEAD
-		$direction = sanitize_text_field( wp_unslash( $_GET['order'] ?? '' ) );
+		$direction = strtoupper( sanitize_text_field( wp_unslash( $_GET['order'] ?? '' ) ) );
 
 		switch ( $direction ) {
-			case 'asc':
-			case 'desc':
+			case 'ASC':
+			case 'DESC':
 				$direction = strtoupper( $direction );
 				break;
 
 			default:
 				return;
 		}
-=======
-		$direction = strtoupper( sanitize_text_field( wp_unslash( $_GET['order'] ?? '' ) ) );
->>>>>>> dd794e8e
 
 		if ( ! in_array( $field, $sortable, true ) ) {
 			return;
 		}
 
-<<<<<<< HEAD
 		switch ( $field ) {
 			// @todo Revise and replace once work on https://github.com/woocommerce/woocommerce/issues/33613 completes.
 			//       This approach to sorting by order total works with the legacy data store, but will not work well
@@ -252,7 +238,7 @@
 				$this->order_query_args['orderby'] = $field;
 		}
 
-		$this->order_query_args['order']   = $direction;
+		$this->order_query_args['order'] = $direction;
 	}
 
 	/**
@@ -288,10 +274,8 @@
 		}
 
 		$this->order_query_args['customer'] = $customer;
-=======
 		$this->order_query_args['orderby'] = $field;
 		$this->order_query_args['order']   = in_array( $direction, array( 'ASC', 'DESC' ), true ) ? $direction : 'ASC';
->>>>>>> dd794e8e
 	}
 
 	/**
@@ -498,11 +482,7 @@
 		return array(
 			'order_number' => 'ID',
 			'order_date'   => 'date',
-<<<<<<< HEAD
-			'order_total'  => 'total',
-=======
 			'order_total'  => 'order_total',
->>>>>>> dd794e8e
 		);
 	}
 
