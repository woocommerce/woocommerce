<?php
namespace Automattic\WooCommerce\Internal\Admin\Orders;

/**
 * Controls the different pages/screens associated to the "Orders" menu page.
 */
class PageController {

	/**
	 * Instance of the orders list table.
	 *
	 * @var ListTable
	 */
	private $orders_table;

	/**
	 * Instance of orders edit form.
	 *
	 * @var Edit
	 */
	private $order_edit_form;

	/**
	 * Current action.
	 *
	 * @var string
	 */
	private $current_action = '';

	/**
	 * Order object to be used in edit/new form.
	 *
	 * @var \WC_Order
	 */
	private $order;

	/**
	 * Verify that user has permission to edit order.e
	 *
	 * @return void
	 */
	private function verify_edit_permission() {
		if ( 'edit_order' === $this->current_action && ( ! isset( $this->order ) || ! $this->order ) ) {
			wp_die( esc_html__( 'You attempted to edit an order that does not exist. Perhaps it was deleted?', 'woocommerce' ) );
		}
		if ( ! current_user_can( 'edit_others_shop_orders' ) && ! current_user_can( 'manage_woocommerce' ) ) {
			wp_die( esc_html__( 'You do not have permission to edit this order', 'woocommerce' ) );
		}
	}

	/**
	 * Verify that user has permission to create order.
	 *
	 * @return void
	 */
	private function verify_create_permission() {
		if ( ! current_user_can( 'publish_shop_orders' ) && ! current_user_can( 'manage_woocommerce' ) ) {
			wp_die( esc_html__( 'You don\'t have permission to create a new order', 'woocommerce' ) );
		}
		if ( isset( $this->order ) ) {
			$this->verify_edit_permission();
		}
	}

	/**
	 * Sets up the page controller, including registering the menu item.
	 *
	 * @return void
	 */
	public function setup(): void {
		// Register menu.
		if ( 'admin_menu' === current_action() ) {
			$this->register_menu();
		} else {
			add_action( 'admin_menu', 'register_menu', 9 );
		}

		$this->set_action();

		// Perform initialization for the current action.
		add_action(
			'load-woocommerce_page_wc-orders',
			function() {
				if ( method_exists( $this, 'setup_action_' . $this->current_action ) ) {
					$this->{"setup_action_{$this->current_action}"}();
				}
			}
		);
	}

	/**
	 * Sets the current action based on querystring arguments. Defaults to 'list_orders'.
	 *
	 * @return void
	 */
	private function set_action(): void {
		switch ( isset( $_GET['action'] ) ? sanitize_text_field( wp_unslash( $_GET['action'] ) ) : '' ) {
			case 'edit':
				$this->current_action = 'edit_order';
				break;
			case 'new':
				$this->current_action = 'new_order';
				break;
			default:
				$this->current_action = 'list_orders';
				break;
		}
	}

	/**
	 * Registers the "Orders" menu.
	 *
	 * @return void
	 */
	public function register_menu(): void {
		add_submenu_page(
			'woocommerce',
			__( 'Orders', 'woocommerce' ),
			__( 'Orders', 'woocommerce' ),
			'edit_others_shop_orders',
			'wc-orders',
			array( $this, 'output' )
		);

		// In some cases (such as if the authoritative order store was changed earlier in the current request) we
		// need an extra step to remove the menu entry for the menu post type.
		add_action(
			'admin_init',
			function() {
				remove_submenu_page( 'woocommerce', 'edit.php?post_type=shop_order' );
			}
		);
	}

	/**
	 * Outputs content for the current orders screen.
	 *
	 * @return void
	 */
	public function output(): void {
		switch ( $this->current_action ) {
			case 'edit_order':
			case 'new_order':
				if ( ! isset( $this->order_edit_form ) ) {
					$this->order_edit_form = new Edit();
					$this->order_edit_form->setup( $this->order );
				}
				$this->order_edit_form->display();
				break;
			case 'list_orders':
			default:
				$this->orders_table->prepare_items();
				$this->orders_table->display();
				break;
		}
	}

	/**
	 * Handles initialization of the orders list table.
	 *
	 * @return void
	 */
	private function setup_action_list_orders(): void {
		$this->orders_table = new ListTable();
		$this->orders_table->setup();
		if ( $this->orders_table->current_action() ) {
			$this->orders_table->handle_bulk_actions();
		}
	}

	/**
	 * Handles initialization of the orders edit form.
	 *
	 * @return void
	 */
	private function setup_action_edit_order(): void {
		global $theorder;
<<<<<<< HEAD
		$this->order = wc_get_order( absint( isset( $_GET['id'] ) ? $_GET['id'] : 0 ) );
		$this->verify_edit_permission();
		$theorder = $this->order;
	}

	/**
	 * Handles initialization of the orders edit form with a new order.
	 *
	 * @return void
	 */
	private function setup_action_new_order(): void {
		global $theorder;
		$this->verify_create_permission();
		$this->order = new \WC_Order();
		$this->order->set_object_read( false );
		$this->order->set_status( 'auto-draft' );
		$this->order->save();
=======
		switch ( $this->current_action ) {
			case 'edit_order':
				$this->order = wc_get_order( absint( isset( $_GET['id'] ) ? $_GET['id'] : 0 ) );
				if ( 'edit_order' === $this->current_action && ( ! isset( $this->order ) || ! $this->order ) ) {
					wp_die( esc_html__( 'You attempted to edit an item that does not exist. Perhaps it was deleted?', 'woocommerce' ) );
				}
				if ( ! current_user_can( 'edit_others_shop_orders' ) && ! current_user_can( 'manage_woocommerce' ) ) {
					wp_die( esc_html__( 'You do not have permission to edit this order', 'woocommerce' ) );
				}
				break;
			case 'new_order':
				$this->order = new \WC_Order();
				if ( ! current_user_can( 'publish_shop_orders' ) && ! current_user_can( 'manage_woocommerce' ) ) {
					wp_die( esc_html__( 'You don\'t have permission to create a new order', 'woocommerce' ) );
				}
				break;
			default:
				wp_safe_redirect( admin_url( 'admin.php?page=wc-orders' ) );
				exit;
		}
>>>>>>> be89ba6e
		$theorder = $this->order;
	}

}<|MERGE_RESOLUTION|>--- conflicted
+++ resolved
@@ -175,25 +175,6 @@
 	 */
 	private function setup_action_edit_order(): void {
 		global $theorder;
-<<<<<<< HEAD
-		$this->order = wc_get_order( absint( isset( $_GET['id'] ) ? $_GET['id'] : 0 ) );
-		$this->verify_edit_permission();
-		$theorder = $this->order;
-	}
-
-	/**
-	 * Handles initialization of the orders edit form with a new order.
-	 *
-	 * @return void
-	 */
-	private function setup_action_new_order(): void {
-		global $theorder;
-		$this->verify_create_permission();
-		$this->order = new \WC_Order();
-		$this->order->set_object_read( false );
-		$this->order->set_status( 'auto-draft' );
-		$this->order->save();
-=======
 		switch ( $this->current_action ) {
 			case 'edit_order':
 				$this->order = wc_get_order( absint( isset( $_GET['id'] ) ? $_GET['id'] : 0 ) );
@@ -214,7 +195,6 @@
 				wp_safe_redirect( admin_url( 'admin.php?page=wc-orders' ) );
 				exit;
 		}
->>>>>>> be89ba6e
 		$theorder = $this->order;
 	}
 
