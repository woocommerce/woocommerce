--- conflicted
+++ resolved
@@ -63,8 +63,6 @@
 	}
 
 	/**
-=======
->>>>>>> trunk
 	 * Sets up the page controller, including registering the menu item.
 	 *
 	 * @return void
@@ -173,8 +171,7 @@
 	}
 
 	/**
-<<<<<<< HEAD
-	 * Perform a redirect to remove teh `_wp_http_referer` string if present (see also wp-admin/edit.php where a similar
+	 * Perform a redirect to remove the `_wp_http_referer` string if present (see also wp-admin/edit.php where a similar
 	 * process takes place), otherwise the size of this field builds to an unmanageable length over time.
 	 */
 	private function strip_http_referer() {
@@ -185,7 +182,8 @@
 			exit;
 		}
 	}
-=======
+
+  /**
 	 * Handles initialization of the orders edit form.
 	 *
 	 * @return void
@@ -211,6 +209,4 @@
 		$this->order->save();
 		$theorder = $this->order;
 	}
-
->>>>>>> dd794e8e
 }