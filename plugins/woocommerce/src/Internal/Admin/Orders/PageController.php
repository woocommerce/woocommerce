<?php
namespace Automattic\WooCommerce\Internal\Admin\Orders;

/**
 * Controls the different pages/screens associated to the "Orders" menu page.
 */
class PageController {

	/**
	 * Instance of the orders list table.
	 *
	 * @var ListTable
	 */
	private $orders_table;

	/**
	 * Instance of orders edit form.
	 *
	 * @var Edit
	 */
	private $order_edit_form;

	/**
	 * Current action.
	 *
	 * @var string
	 */
	private $current_action = '';

	/**
<<<<<<< HEAD
	 * Order object to be used in edit/new form.
	 *
	 * @var \WC_Order
	 */
	private $order;
=======
	 * Verify that user has permission to edit order.e
	 *
	 * @return void
	 */
	private function verify_edit_permission() {
		if ( 'edit_order' === $this->current_action && ( ! isset( $this->order ) || ! $this->order ) ) {
			wp_die( esc_html__( 'You attempted to edit an order that does not exist. Perhaps it was deleted?', 'woocommerce' ) );
		}
		if ( ! current_user_can( 'edit_others_shop_orders' ) && ! current_user_can( 'manage_woocommerce' ) ) {
			wp_die( esc_html__( 'You do not have permission to edit this order', 'woocommerce' ) );
		}
	}

	/**
	 * Verify that user has permission to create order.
	 *
	 * @return void
	 */
	private function verify_create_permission() {
		if ( ! current_user_can( 'publish_shop_orders' ) && ! current_user_can( 'manage_woocommerce' ) ) {
			wp_die( esc_html__( 'You don\'t have permission to create a new order', 'woocommerce' ) );
		}
		if ( isset( $this->order ) ) {
			$this->verify_edit_permission();
		}
	}
>>>>>>> ecfe32e1

	/**
	 * Sets up the page controller, including registering the menu item.
	 *
	 * @return void
	 */
	public function setup(): void {
		// Register menu.
		if ( 'admin_menu' === current_action() ) {
			$this->register_menu();
		} else {
			add_action( 'admin_menu', 'register_menu', 9 );
		}

		$this->set_action();

		// Perform initialization for the current action.
		add_action(
			'load-woocommerce_page_wc-orders',
			function() {
				if ( method_exists( $this, 'setup_action_' . $this->current_action ) ) {
					$this->{"setup_action_{$this->current_action}"}();
				}
			}
		);
	}

	/**
	 * Sets the current action based on querystring arguments. Defaults to 'list_orders'.
	 *
	 * @return void
	 */
	private function set_action(): void {
		switch ( isset( $_GET['action'] ) ? sanitize_text_field( wp_unslash( $_GET['action'] ) ) : '' ) {
			case 'edit':
				$this->current_action = 'edit_order';
				break;
			case 'new':
				$this->current_action = 'new_order';
				break;
			default:
				$this->current_action = 'list_orders';
				break;
		}
	}

	/**
	 * Registers the "Orders" menu.
	 *
	 * @return void
	 */
	public function register_menu(): void {
		add_submenu_page(
			'woocommerce',
			__( 'Orders', 'woocommerce' ),
			__( 'Orders', 'woocommerce' ),
			'edit_others_shop_orders',
			'wc-orders',
			array( $this, 'output' )
		);

		// In some cases (such as if the authoritative order store was changed earlier in the current request) we
		// need an extra step to remove the menu entry for the menu post type.
		add_action(
			'admin_init',
			function() {
				remove_submenu_page( 'woocommerce', 'edit.php?post_type=shop_order' );
			}
		);
	}

	/**
	 * Outputs content for the current orders screen.
	 *
	 * @return void
	 */
	public function output(): void {
		switch ( $this->current_action ) {
			case 'edit_order':
			case 'new_order':
				if ( ! isset( $this->order_edit_form ) ) {
					$this->order_edit_form = new Edit();
					$this->order_edit_form->setup( $this->order );
				}
				$this->order_edit_form->display();
				break;
			case 'list_orders':
			default:
				$this->orders_table->prepare_items();
				$this->orders_table->display();
				break;
		}
	}

	/**
	 * Handles initialization of the orders list table.
	 *
	 * @return void
	 */
	private function setup_action_list_orders(): void {
		$this->orders_table = new ListTable();
		$this->orders_table->setup();
		if ( $this->orders_table->current_action() ) {
			$this->orders_table->handle_bulk_actions();
		}
	}

	/**
	 * Handles initialization of the orders edit form.
	 *
	 * @return void
	 */
	private function setup_action_edit_order(): void {
		global $theorder;
		$this->order = wc_get_order( absint( isset( $_GET['id'] ) ? $_GET['id'] : 0 ) );
<<<<<<< HEAD
		if ( 'edit_order' === $this->current_action && ( ! isset( $this->order ) || ! $this->order ) ) {
			wp_die( esc_html__( 'You attempted to edit an item that does not exist. Perhaps it was deleted?', 'woocommerce' ) );
		}
		if ( ! current_user_can( 'edit_others_shop_orders' ) && ! current_user_can( 'manage_woocommerce' ) ) {
			wp_die( esc_html__( 'You do not have permission to edit this order', 'woocommerce' ) );
		}
=======
		$this->verify_edit_permission();
>>>>>>> ecfe32e1
		$theorder = $this->order;
	}

	/**
	 * Handles initialization of the orders edit form with a new order.
	 *
	 * @return void
	 */
	private function setup_action_new_order(): void {
		global $theorder;
<<<<<<< HEAD
		if ( ! current_user_can( 'publish_shop_orders' ) && ! current_user_can( 'manage_woocommerce' ) ) {
			wp_die( esc_html__( 'You don\'t have permission to create a new order', 'woocommerce' ) );
		}
		$this->order = new \WC_Order();
		$this->order->set_object_read( false );
=======
		$this->verify_create_permission();
		$this->order = new \WC_Order();
>>>>>>> ecfe32e1
		$this->order->set_status( 'auto-draft' );
		$this->order->save();
		$theorder = $this->order;
	}

}<|MERGE_RESOLUTION|>--- conflicted
+++ resolved
@@ -28,13 +28,13 @@
 	private $current_action = '';
 
 	/**
-<<<<<<< HEAD
 	 * Order object to be used in edit/new form.
 	 *
 	 * @var \WC_Order
 	 */
 	private $order;
-=======
+
+	/**
 	 * Verify that user has permission to edit order.e
 	 *
 	 * @return void
@@ -61,7 +61,6 @@
 			$this->verify_edit_permission();
 		}
 	}
->>>>>>> ecfe32e1
 
 	/**
 	 * Sets up the page controller, including registering the menu item.
@@ -177,16 +176,7 @@
 	private function setup_action_edit_order(): void {
 		global $theorder;
 		$this->order = wc_get_order( absint( isset( $_GET['id'] ) ? $_GET['id'] : 0 ) );
-<<<<<<< HEAD
-		if ( 'edit_order' === $this->current_action && ( ! isset( $this->order ) || ! $this->order ) ) {
-			wp_die( esc_html__( 'You attempted to edit an item that does not exist. Perhaps it was deleted?', 'woocommerce' ) );
-		}
-		if ( ! current_user_can( 'edit_others_shop_orders' ) && ! current_user_can( 'manage_woocommerce' ) ) {
-			wp_die( esc_html__( 'You do not have permission to edit this order', 'woocommerce' ) );
-		}
-=======
 		$this->verify_edit_permission();
->>>>>>> ecfe32e1
 		$theorder = $this->order;
 	}
 
@@ -197,16 +187,9 @@
 	 */
 	private function setup_action_new_order(): void {
 		global $theorder;
-<<<<<<< HEAD
-		if ( ! current_user_can( 'publish_shop_orders' ) && ! current_user_can( 'manage_woocommerce' ) ) {
-			wp_die( esc_html__( 'You don\'t have permission to create a new order', 'woocommerce' ) );
-		}
+		$this->verify_create_permission();
 		$this->order = new \WC_Order();
 		$this->order->set_object_read( false );
-=======
-		$this->verify_create_permission();
-		$this->order = new \WC_Order();
->>>>>>> ecfe32e1
 		$this->order->set_status( 'auto-draft' );
 		$this->order->save();
 		$theorder = $this->order;
