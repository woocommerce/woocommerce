<?php
/**
 * Register the scripts, styles, and includes needed for pieces of the WooCommerce Admin experience.
 */

namespace Automattic\WooCommerce\Internal\Admin;

use Automattic\WooCommerce\Admin\Features\Features;
use Automattic\WooCommerce\Admin\PageController;
use Automattic\WooCommerce\Admin\PluginsHelper;
use Automattic\WooCommerce\Internal\Admin\ProductReviews\Reviews;
use Automattic\WooCommerce\Internal\Admin\ProductReviews\ReviewsCommentsOverrides;
use Automattic\WooCommerce\Internal\Admin\Settings;

/**
 * Loader Class.
 */
class Loader {
	/**
	 * Class instance.
	 *
	 * @var Loader instance
	 */
	protected static $instance = null;

	/**
	 * An array of classes to load from the includes folder.
	 *
	 * @var array
	 */
	protected static $classes = array();

	/**
	 * WordPress capability required to use analytics features.
	 *
	 * @var string
	 */
	protected static $required_capability = null;

	/**
	 * An array of dependencies that have been preloaded (to avoid duplicates).
	 *
	 * @var array
	 */
	protected $preloaded_dependencies = array(
		'script' => array(),
		'style'  => array(),
	);

	/**
	 * Get class instance.
	 */
	public static function get_instance() {
		if ( ! self::$instance ) {
			self::$instance = new self();
		}
		return self::$instance;
	}

	/**
	 * Constructor.
	 * Hooks added here should be removed in `wc_admin_initialize` via the feature plugin.
	 */
	public function __construct() {
		Features::get_instance();
		WCAdminSharedSettings::get_instance();
		Translations::get_instance();
		WCAdminUser::get_instance();
		Settings::get_instance();
		SiteHealth::get_instance();
		SystemStatusReport::get_instance();

		wc_get_container()->get( Reviews::class );
		wc_get_container()->get( ReviewsCommentsOverrides::class );

		add_filter( 'admin_body_class', array( __CLASS__, 'add_admin_body_classes' ) );
		add_filter( 'admin_title', array( __CLASS__, 'update_admin_title' ) );
		add_action( 'in_admin_header', array( __CLASS__, 'embed_page_header' ) );
		add_action( 'admin_head', array( __CLASS__, 'remove_notices' ) );
		add_action( 'admin_head', array( __CLASS__, 'smart_app_banner' ) );
		add_action( 'admin_notices', array( __CLASS__, 'inject_before_notices' ), -9999 );
		add_action( 'admin_notices', array( __CLASS__, 'inject_after_notices' ), PHP_INT_MAX );

		// Added this hook to delete the field woocommerce_onboarding_homepage_post_id when deleting the homepage.
		add_action( 'trashed_post', array( __CLASS__, 'delete_homepage' ) );

		/*
		* Remove the emoji script as it always defaults to replacing emojis with Twemoji images.
		* Gutenberg has also disabled emojis. More on that here -> https://github.com/WordPress/gutenberg/pull/6151
		*/
		remove_action( 'admin_print_scripts', 'print_emoji_detection_script' );

		add_action( 'load-themes.php', array( __CLASS__, 'add_appearance_theme_view_tracks_event' ) );
	}

	/**
	 * Returns breadcrumbs for the current page.
	 */
	private static function get_embed_breadcrumbs() {
		return wc_admin_get_breadcrumbs();
	}

	/**
	 * Outputs breadcrumbs via PHP for the initial load of an embedded page.
	 *
	 * @param array $section Section to create breadcrumb from.
	 */
	private static function output_heading( $section ) {
		echo esc_html( $section );
	}

	/**
	 * Set up a div for the header embed to render into.
	 * The initial contents here are meant as a place loader for when the PHP page initially loads.
	 */
	public static function embed_page_header() {
		if ( ! PageController::is_admin_page() && ! PageController::is_embed_page() ) {
			return;
		}

		if ( ! PageController::is_embed_page() ) {
			return;
		}

		$sections = self::get_embed_breadcrumbs();
		$sections = is_array( $sections ) ? $sections : array( $sections );

		$page_title      = '';
<<<<<<< HEAD
		$pages_with_tabs = array( 'Settings', 'Reports (deprecated)', 'Status' );
=======
		$pages_with_tabs = array(
			'admin.php?page=wc-settings',
			'admin.php?page=wc-reports',
			'admin.php?page=wc-status',
		);
>>>>>>> bef65063

		if (
			count( $sections ) > 2 &&
			is_array( $sections[1] ) &&
			in_array( $sections[1][0], $pages_with_tabs, true )
		) {
			$page_title = $sections[1][1];
		} else {
			$page_title = end( $sections );
		}
		?>
		<div id="woocommerce-embedded-root" class="is-embed-loading">
			<div class="woocommerce-layout">
				<div class="woocommerce-layout__header is-embed-loading">
					<h1 class="woocommerce-layout__header-heading">
						<?php self::output_heading( $page_title ); ?>
					</h1>
				</div>
			</div>
		</div>
		<?php
	}

	/**
	 * Adds body classes to the main wp-admin wrapper, allowing us to better target elements in specific scenarios.
	 *
	 * @param string $admin_body_class Body class to add.
	 */
	public static function add_admin_body_classes( $admin_body_class = '' ) {
		if ( ! PageController::is_admin_or_embed_page() ) {
			return $admin_body_class;
		}

		$classes   = explode( ' ', trim( $admin_body_class ) );
		$classes[] = 'woocommerce-admin-page';
		if ( PageController::is_embed_page() ) {
			$classes[] = 'woocommerce-embed-page';
		}

		/**
		 * Some routes or features like onboarding hide the wp-admin navigation and masterbar.
		 * Setting `woocommerce_admin_is_loading` to true allows us to premeptively hide these
		 * elements while the JS app loads.
		 * This class needs to be removed by those feature components (like <ProfileWizard />).
		 *
		 * @param bool $is_loading If WooCommerce Admin is loading a fullscreen view.
		 * @since 6.5.0
		 */
		$is_loading = apply_filters( 'woocommerce_admin_is_loading', false );

		if ( PageController::is_admin_page() && $is_loading ) {
			$classes[] = 'woocommerce-admin-is-loading';
		}

		$admin_body_class = implode( ' ', array_unique( $classes ) );
		return " $admin_body_class ";
	}

	/**
	 * Adds an iOS "Smart App Banner" for display on iOS Safari.
	 * See https://developer.apple.com/library/archive/documentation/AppleApplications/Reference/SafariWebContent/PromotingAppswithAppBanners/PromotingAppswithAppBanners.html
	 */
	public static function smart_app_banner() {
		$exclude_paths = array(
			'/customize-store',
			'/setup-wizard',
			'/launch-your-store',
		);

		/* phpcs:ignore */
		$path = $_GET['path'] ?? '';

		if ( PageController::is_admin_or_embed_page() && ! in_array( $path, $exclude_paths, true ) ) {
			echo "
				<meta name='apple-itunes-app' content='app-id=1389130815'>
			";
		}
	}


	/**
	 * Removes notices that should not be displayed on WC Admin pages.
	 */
	public static function remove_notices() {
		if ( ! PageController::is_admin_or_embed_page() ) {
			return;
		}

		// Hello Dolly.
		if ( function_exists( 'hello_dolly' ) ) {
			remove_action( 'admin_notices', 'hello_dolly' );
		}
	}

	/**
	 * Runs before admin notices action and hides them.
	 */
	public static function inject_before_notices() {
		if ( ! PageController::is_admin_or_embed_page() ) {
			return;
		}

		// The JITMs won't be shown in the Onboarding Wizard.
		$is_onboarding   = isset( $_GET['path'] ) && '/setup-wizard' === wc_clean( wp_unslash( $_GET['path'] ) ); // phpcs:ignore WordPress.Security.NonceVerification
		$maybe_hide_jitm = $is_onboarding ? '-hide' : '';

		echo '<div class="woocommerce-layout__jitm' . sanitize_html_class( $maybe_hide_jitm ) . '" id="jp-admin-notices"></div>';

		// Wrap the notices in a hidden div to prevent flickering before
		// they are moved elsewhere in the page by WordPress Core.
		echo '<div class="woocommerce-layout__notice-list-hide" id="wp__notice-list">';

		if ( PageController::is_admin_page() ) {
			// Capture all notices and hide them. WordPress Core looks for
			// `.wp-header-end` and appends notices after it if found.
			// https://github.com/WordPress/WordPress/blob/f6a37e7d39e2534d05b9e542045174498edfe536/wp-admin/js/common.js#L737 .
			echo '<div class="wp-header-end" id="woocommerce-layout__notice-catcher"></div>';
		}
	}

	/**
	 * Runs after admin notices and closes div.
	 */
	public static function inject_after_notices() {
		if ( ! PageController::is_admin_or_embed_page() ) {
			return;
		}

		// Close the hidden div used to prevent notices from flickering before
		// they are inserted elsewhere in the page.
		echo '</div>';
	}

	/**
	 * Edits Admin title based on section of wc-admin.
	 *
	 * @param string $admin_title Modifies admin title.
	 * @todo Can we do some URL rewriting so we can figure out which page they are on server side?
	 */
	public static function update_admin_title( $admin_title ) {
		if (
			! did_action( 'current_screen' ) ||
			! PageController::is_admin_page()
		) {
			return $admin_title;
		}

		$sections = self::get_embed_breadcrumbs();
		$pieces   = array();

		foreach ( $sections as $section ) {
			$pieces[] = is_array( $section ) ? $section[1] : $section;
		}

		$pieces = array_reverse( $pieces );
		$title  = implode( ' &lsaquo; ', $pieces );

		/* translators: %1$s: updated title, %2$s: blog info name */
		return sprintf( __( '%1$s &lsaquo; %2$s', 'woocommerce' ), $title, get_bloginfo( 'name' ) );
	}

	/**
	 * Set up a div for the app to render into.
	 */
	public static function page_wrapper() {
		?>
		<div class="wrap">
			<div id="root"></div>
		</div>
		<?php
	}

	/**
	 * Hooks extra necessary data into the component settings array already set in WooCommerce core.
	 *
	 * @param array $settings Array of component settings.
	 * @return array Array of component settings.
	 */
	public static function add_component_settings( $settings ) {
		if ( ! is_admin() ) {
			return $settings;
		}

		if ( ! function_exists( 'wc_blocks_container' ) ) {
			global $wp_locale;
			// inject data not available via older versions of wc_blocks/woo.
			$settings['orderStatuses'] = self::get_order_statuses( wc_get_order_statuses() );
			$settings['stockStatuses'] = self::get_order_statuses( wc_get_product_stock_status_options() );
			$settings['currency']      = self::get_currency_settings();
			$settings['locale']        = array(
				'siteLocale'    => isset( $settings['siteLocale'] )
					? $settings['siteLocale']
					: get_locale(),
				'userLocale'    => isset( $settings['l10n']['userLocale'] )
					? $settings['l10n']['userLocale']
					: get_user_locale(),
				'weekdaysShort' => isset( $settings['l10n']['weekdaysShort'] )
					? $settings['l10n']['weekdaysShort']
					: array_values( $wp_locale->weekday_abbrev ),
			);
		}

		/**
		 * The woocommerce_component_settings_preload_endpoints filter
		 *
		 * @since 6.5.0
		 */
		$preload_data_endpoints = apply_filters( 'woocommerce_component_settings_preload_endpoints', array() );

		$preload_data_endpoints['jetpackStatus'] = '/jetpack/v4/connection';
		if ( ! empty( $preload_data_endpoints ) ) {
			$preload_data = array_reduce(
				array_values( $preload_data_endpoints ),
				'rest_preload_api_request'
			);
		}

		/**
		 * The woocommerce_admin_preload_options filter
		 *
		 * @since 6.5.0
		 */
		$preload_options = apply_filters( 'woocommerce_admin_preload_options', array() );
		if ( ! empty( $preload_options ) ) {
			foreach ( $preload_options as $option ) {
				$settings['preloadOptions'][ $option ] = get_option( $option );
			}
		}

		/**
		 * The woocommerce_admin_preload_settings filter
		 *
		 * @since 6.5.0
		 */
		$preload_settings = apply_filters( 'woocommerce_admin_preload_settings', array() );
		if ( ! empty( $preload_settings ) ) {
			$setting_options = new \WC_REST_Setting_Options_V2_Controller();
			foreach ( $preload_settings as $group ) {
				$group_settings   = $setting_options->get_group_settings( $group );
				$preload_settings = array();
				foreach ( $group_settings as $option ) {
					if ( array_key_exists( 'id', $option ) && array_key_exists( 'value', $option ) ) {
						$preload_settings[ $option['id'] ] = $option['value'];
					}
				}
				$settings['preloadSettings'][ $group ] = $preload_settings;
			}
		}

		$user_controller = new \WP_REST_Users_Controller();
		$request         = new \WP_REST_Request();
		$request->set_query_params( array( 'context' => 'edit' ) );
		$user_response     = $user_controller->get_current_item( $request );
		$current_user_data = is_wp_error( $user_response ) ? (object) array() : $user_response->get_data();

		$settings['currentUserData']      = $current_user_data;
		$settings['reviewsEnabled']       = get_option( 'woocommerce_enable_reviews' );
		$settings['manageStock']          = get_option( 'woocommerce_manage_stock' );
		$settings['commentModeration']    = get_option( 'comment_moderation' );
		$settings['notifyLowStockAmount'] = get_option( 'woocommerce_notify_low_stock_amount' );
		// @todo On merge, once plugin images are added to core WooCommerce, `wcAdminAssetUrl` can be retired,
		// and `wcAssetUrl` can be used in its place throughout the codebase.
		$settings['wcAdminAssetUrl'] = WC_ADMIN_IMAGES_FOLDER_URL;
		$settings['wcVersion']       = WC_VERSION;
		$settings['siteUrl']         = site_url();
		$settings['shopUrl']         = get_permalink( wc_get_page_id( 'shop' ) );
		$settings['homeUrl']         = home_url();
		$settings['dateFormat']      = get_option( 'date_format' );
		$settings['timeZone']        = wc_timezone_string();
		$settings['plugins']         = array(
			'installedPlugins' => PluginsHelper::get_installed_plugin_slugs(),
			'activePlugins'    => Plugins::get_active_plugins(),
		);
		// Plugins that depend on changing the translation work on the server but not the client -
		// WooCommerce Branding is an example of this - so pass through the translation of
		// 'WooCommerce' to wcSettings.
		$settings['woocommerceTranslation'] = __( 'WooCommerce', 'woocommerce' );
		// We may have synced orders with a now-unregistered status.
		// E.g An extension that added statuses is now inactive or removed.
		$settings['unregisteredOrderStatuses'] = self::get_unregistered_order_statuses();
		// The separator used for attributes found in Variation titles.
		/* phpcs:ignore */
		$settings['variationTitleAttributesSeparator'] = apply_filters( 'woocommerce_product_variation_title_attributes_separator', ' - ', new \WC_Product() );

		if ( ! empty( $preload_data_endpoints ) ) {
			$settings['dataEndpoints'] = isset( $settings['dataEndpoints'] )
				? $settings['dataEndpoints']
				: array();
			foreach ( $preload_data_endpoints as $key => $endpoint ) {
				// Handle error case: rest_do_request() doesn't guarantee success.
				if ( empty( $preload_data[ $endpoint ] ) ) {
					$settings['dataEndpoints'][ $key ] = array();
				} else {
					$settings['dataEndpoints'][ $key ] = $preload_data[ $endpoint ]['body'];
				}
			}
		}
		$settings = self::get_custom_settings( $settings );
		if ( PageController::is_embed_page() ) {
			$settings['embedBreadcrumbs'] = self::get_embed_breadcrumbs();
		}

		$settings['allowMarketplaceSuggestions']      = WC_Marketplace_Suggestions::allow_suggestions();
		$settings['connectNonce']                     = wp_create_nonce( 'connect' );
		$settings['wcpay_welcome_page_connect_nonce'] = wp_create_nonce( 'wcpay-connect' );

		return $settings;
	}

	/**
	 * Format order statuses by removing a leading 'wc-' if present.
	 *
	 * @param array $statuses Order statuses.
	 * @return array formatted statuses.
	 */
	public static function get_order_statuses( $statuses ) {
		$formatted_statuses = array();
		foreach ( $statuses as $key => $value ) {
			$formatted_key                        = preg_replace( '/^wc-/', '', $key );
			$formatted_statuses[ $formatted_key ] = $value;
		}
		return $formatted_statuses;
	}

	/**
	 * Get all order statuses present in analytics tables that aren't registered.
	 *
	 * @return array Unregistered order statuses.
	 */
	public static function get_unregistered_order_statuses() {
		$registered_statuses   = wc_get_order_statuses();
		$all_synced_statuses   = OrdersDataStore::get_all_statuses();
		$unregistered_statuses = array_diff( $all_synced_statuses, array_keys( $registered_statuses ) );
		$formatted_status_keys = self::get_order_statuses( array_fill_keys( $unregistered_statuses, '' ) );
		$formatted_statuses    = array_keys( $formatted_status_keys );

		return array_combine( $formatted_statuses, $formatted_statuses );
	}

	/**
	 * Register the admin settings for use in the WC REST API
	 *
	 * @param array $groups Array of setting groups.
	 * @return array
	 */
	public static function add_settings_group( $groups ) {
		$groups[] = array(
			'id'          => 'wc_admin',
			'label'       => __( 'WooCommerce Admin', 'woocommerce' ),
			'description' => __( 'Settings for WooCommerce admin reporting.', 'woocommerce' ),
		);
		return $groups;
	}

	/**
	 * Add WC Admin specific settings
	 *
	 * @param array $settings Array of settings in wc admin group.
	 * @return array
	 */
	public static function add_settings( $settings ) {
		$unregistered_statuses = self::get_unregistered_order_statuses();
		$registered_statuses   = self::get_order_statuses( wc_get_order_statuses() );
		$all_statuses          = array_merge( $unregistered_statuses, $registered_statuses );

		$settings[] = array(
			'id'          => 'woocommerce_excluded_report_order_statuses',
			'option_key'  => 'woocommerce_excluded_report_order_statuses',
			'label'       => __( 'Excluded report order statuses', 'woocommerce' ),
			'description' => __( 'Statuses that should not be included when calculating report totals.', 'woocommerce' ),
			'default'     => array( 'pending', 'cancelled', 'failed' ),
			'type'        => 'multiselect',
			'options'     => $all_statuses,
		);
		$settings[] = array(
			'id'          => 'woocommerce_actionable_order_statuses',
			'option_key'  => 'woocommerce_actionable_order_statuses',
			'label'       => __( 'Actionable order statuses', 'woocommerce' ),
			'description' => __( 'Statuses that require extra action on behalf of the store admin.', 'woocommerce' ),
			'default'     => array( 'processing', 'on-hold' ),
			'type'        => 'multiselect',
			'options'     => $all_statuses,
		);
		$settings[] = array(
			'id'          => 'woocommerce_default_date_range',
			'option_key'  => 'woocommerce_default_date_range',
			'label'       => __( 'Default Date Range', 'woocommerce' ),
			'description' => __( 'Default Date Range', 'woocommerce' ),
			'default'     => 'period=month&compare=previous_year',
			'type'        => 'text',
		);
		return $settings;
	}

	/**
	 * Gets custom settings used for WC Admin.
	 *
	 * @param array $settings Array of settings to merge into.
	 * @return array
	 */
	public static function get_custom_settings( $settings ) {
		$wc_rest_settings_options_controller = new \WC_REST_Setting_Options_Controller();
		$wc_admin_group_settings             = $wc_rest_settings_options_controller->get_group_settings( 'wc_admin' );
		$settings['wcAdminSettings']         = array();

		foreach ( $wc_admin_group_settings as $setting ) {
			if ( ! empty( $setting['id'] ) ) {
				$settings['wcAdminSettings'][ $setting['id'] ] = $setting['value'];
			}
		}
		return $settings;
	}

	/**
	 * Return an object defining the currency options for the site's current currency
	 *
	 * @return  array  Settings for the current currency {
	 *     Array of settings.
	 *
	 *     @type string $code       Currency code.
	 *     @type string $precision  Number of decimals.
	 *     @type string $symbol     Symbol for currency.
	 * }
	 */
	public static function get_currency_settings() {
		$code = get_woocommerce_currency();

		/**
		 * The wc_currency_settings hook
		 *
		 * @since 6.5.0
		 */
		return apply_filters(
			'wc_currency_settings',
			array(
				'code'              => $code,
				'precision'         => wc_get_price_decimals(),
				'symbol'            => html_entity_decode( get_woocommerce_currency_symbol( $code ) ),
				'symbolPosition'    => get_option( 'woocommerce_currency_pos' ),
				'decimalSeparator'  => wc_get_price_decimal_separator(),
				'thousandSeparator' => wc_get_price_thousand_separator(),
				'priceFormat'       => html_entity_decode( get_woocommerce_price_format() ),
			)
		);
	}

	/**
	 * Delete woocommerce_onboarding_homepage_post_id field when the homepage is deleted
	 *
	 * @param int $post_id The deleted post id.
	 */
	public static function delete_homepage( $post_id ) {
		if ( 'page' !== get_post_type( $post_id ) ) {
			return;
		}
		$homepage_id = intval( get_option( 'woocommerce_onboarding_homepage_post_id', false ) );
		if ( $homepage_id === $post_id ) {
			delete_option( 'woocommerce_onboarding_homepage_post_id' );
		}
	}

	/**
	 * Adds the appearance_theme_view Tracks event.
	 */
	public static function add_appearance_theme_view_tracks_event() {
		wc_admin_record_tracks_event( 'appearance_theme_view', array() );
	}
}<|MERGE_RESOLUTION|>--- conflicted
+++ resolved
@@ -126,15 +126,11 @@
 		$sections = is_array( $sections ) ? $sections : array( $sections );
 
 		$page_title      = '';
-<<<<<<< HEAD
-		$pages_with_tabs = array( 'Settings', 'Reports (deprecated)', 'Status' );
-=======
 		$pages_with_tabs = array(
 			'admin.php?page=wc-settings',
 			'admin.php?page=wc-reports',
 			'admin.php?page=wc-status',
 		);
->>>>>>> bef65063
 
 		if (
 			count( $sections ) > 2 &&
