<?php
/**
 * OrdersDataStoreServiceProvider class file.
 */

namespace Automattic\WooCommerce\Internal\DependencyManagement\ServiceProviders;

use Automattic\Jetpack\Constants;
use Automattic\WooCommerce\Caches\OrderCache;
use Automattic\WooCommerce\Caching\TransientsEngine;
use Automattic\WooCommerce\DataBase\Migrations\CustomOrderTable\CLIRunner;
use Automattic\WooCommerce\Database\Migrations\CustomOrderTable\PostsToOrdersMigrationController;
use Automattic\WooCommerce\Internal\BatchProcessing\BatchProcessingController;
use Automattic\WooCommerce\Internal\DataStores\Orders\OrdersTableRefundDataStore;
use Automattic\WooCommerce\Internal\DependencyManagement\AbstractServiceProvider;
use Automattic\WooCommerce\Internal\DataStores\Orders\DataSynchronizer;
use Automattic\WooCommerce\Internal\DataStores\Orders\CustomOrdersTableController;
use Automattic\WooCommerce\Internal\DataStores\Orders\OrdersTableDataStore;
use Automattic\WooCommerce\Internal\DataStores\Orders\OrdersTableDataStoreMeta;
use Automattic\WooCommerce\Internal\Utilities\DatabaseUtil;

/**
 * Service provider for the classes in the Internal\DataStores\Orders namespace.
 */
class OrdersDataStoreServiceProvider extends AbstractServiceProvider {

	/**
	 * The classes/interfaces that are serviced by this service provider.
	 *
	 * @var array
	 */
	protected $provides = array(
		DataSynchronizer::class,
		CustomOrdersTableController::class,
		OrdersTableDataStore::class,
		CLIRunner::class,
		OrdersTableDataStoreMeta::class,
<<<<<<< HEAD
		OrderCache::class,
=======
		OrdersTableRefundDataStore::class,
>>>>>>> 83e191be
	);

	/**
	 * Register the classes.
	 */
	public function register() {
		$this->share( OrdersTableDataStoreMeta::class );

		$this->share( OrdersTableDataStore::class )->addArguments( array( OrdersTableDataStoreMeta::class, DatabaseUtil::class ) );
		$this->share( DataSynchronizer::class )->addArguments( array( OrdersTableDataStore::class, DatabaseUtil::class, PostsToOrdersMigrationController::class ) );
<<<<<<< HEAD
		$this->share( CustomOrdersTableController::class )->addArguments( array( OrdersTableDataStore::class, DataSynchronizer::class, BatchProcessingController::class, OrderCache::class ) );
		$this->share( OrdersTableDataStore::class );
		$this->share( OrderCache::class )->addArgument( TransientsEngine::class );
=======
		$this->share( OrdersTableRefundDataStore::class )->addArguments( array( OrdersTableDataStoreMeta::class, DatabaseUtil::class ) );
		$this->share( CustomOrdersTableController::class )->addArguments(
			array(
				OrdersTableDataStore::class,
				DataSynchronizer::class,
				OrdersTableRefundDataStore::class,
				BatchProcessingController::class,
			)
		);
>>>>>>> 83e191be
		if ( Constants::is_defined( 'WP_CLI' ) && WP_CLI ) {
			$this->share( CLIRunner::class )->addArguments( array( CustomOrdersTableController::class, DataSynchronizer::class, PostsToOrdersMigrationController::class ) );
		}
	}
}<|MERGE_RESOLUTION|>--- conflicted
+++ resolved
@@ -35,11 +35,8 @@
 		OrdersTableDataStore::class,
 		CLIRunner::class,
 		OrdersTableDataStoreMeta::class,
-<<<<<<< HEAD
+		OrdersTableRefundDataStore::class,
 		OrderCache::class,
-=======
-		OrdersTableRefundDataStore::class,
->>>>>>> 83e191be
 	);
 
 	/**
@@ -50,21 +47,17 @@
 
 		$this->share( OrdersTableDataStore::class )->addArguments( array( OrdersTableDataStoreMeta::class, DatabaseUtil::class ) );
 		$this->share( DataSynchronizer::class )->addArguments( array( OrdersTableDataStore::class, DatabaseUtil::class, PostsToOrdersMigrationController::class ) );
-<<<<<<< HEAD
-		$this->share( CustomOrdersTableController::class )->addArguments( array( OrdersTableDataStore::class, DataSynchronizer::class, BatchProcessingController::class, OrderCache::class ) );
-		$this->share( OrdersTableDataStore::class );
+		$this->share( OrdersTableRefundDataStore::class )->addArguments( array( OrdersTableDataStoreMeta::class, DatabaseUtil::class ) );
 		$this->share( OrderCache::class )->addArgument( TransientsEngine::class );
-=======
-		$this->share( OrdersTableRefundDataStore::class )->addArguments( array( OrdersTableDataStoreMeta::class, DatabaseUtil::class ) );
 		$this->share( CustomOrdersTableController::class )->addArguments(
 			array(
 				OrdersTableDataStore::class,
 				DataSynchronizer::class,
 				OrdersTableRefundDataStore::class,
 				BatchProcessingController::class,
+				OrderCache::class
 			)
 		);
->>>>>>> 83e191be
 		if ( Constants::is_defined( 'WP_CLI' ) && WP_CLI ) {
 			$this->share( CLIRunner::class )->addArguments( array( CustomOrdersTableController::class, DataSynchronizer::class, PostsToOrdersMigrationController::class ) );
 		}
