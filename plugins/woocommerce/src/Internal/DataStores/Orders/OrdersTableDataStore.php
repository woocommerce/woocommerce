<?php
/**
 * OrdersTableDataStore class file.
 */

namespace Automattic\WooCommerce\Internal\DataStores\Orders;

use Automattic\Jetpack\Constants;
use Automattic\WooCommerce\Internal\Utilities\DatabaseUtil;

defined( 'ABSPATH' ) || exit;

/**
 * This class is the standard data store to be used when the custom orders table is in use.
 */
class OrdersTableDataStore extends \Abstract_WC_Order_Data_Store_CPT implements \WC_Object_Data_Store_Interface, \WC_Order_Data_Store_Interface {

	/**
	 * Handles custom metadata in the wc_orders_meta table.
	 *
	 * @var OrdersTableDataStoreMeta
	 */
	protected $data_store_meta;

	/**
	 * The database util object to use.
	 *
	 * @var DatabaseUtil
	 */
	protected $database_util;


	/**
	 * Initialize the object.
	 *
	 * @internal
	 * @param OrdersTableDataStoreMeta $data_store_meta Metadata instance.
	 * @param DatabaseUtil             $database_util   The database util instance to use.
	 * @return void
	 */
	final public function init( OrdersTableDataStoreMeta $data_store_meta, DatabaseUtil $database_util ) {
		$this->data_store_meta = $data_store_meta;
		$this->database_util   = $database_util;
	}

	/**
	 * Get the custom orders table name.
	 *
	 * @return string The custom orders table name.
	 */
	public static function get_orders_table_name() {
		global $wpdb;

		return $wpdb->prefix . 'wc_orders';
	}

	/**
	 * Get the order addresses table name.
	 *
	 * @return string The order addresses table name.
	 */
	public static function get_addresses_table_name() {
		global $wpdb;

		return $wpdb->prefix . 'wc_order_addresses';
	}

	/**
	 * Get the orders operational data table name.
	 *
	 * @return string The orders operational data table name.
	 */
	public static function get_operational_data_table_name() {
		global $wpdb;

		return $wpdb->prefix . 'wc_order_operational_data';
	}

	/**
	 * Get the orders meta data table name.
	 *
	 * @return string Name of order meta data table.
	 */
	public static function get_meta_table_name() {
		global $wpdb;

		return $wpdb->prefix . 'wc_orders_meta';
	}

	/**
	 * Get the names of all the tables involved in the custom orders table feature.
	 *
	 * @return string[]
	 */
	public function get_all_table_names() {
		return array(
			$this->get_orders_table_name(),
			$this->get_addresses_table_name(),
			$this->get_operational_data_table_name(),
			$this->get_meta_table_name(),
		);
	}

	/**
	 * Table column to WC_Order mapping for wc_orders table.
	 *
	 * @var \string[][]
	 */
	protected $order_column_mapping = array(
		'id'                   => array(
			'type' => 'int',
			'name' => 'id',
		),
		'status'               => array(
			'type' => 'string',
			'name' => 'status',
		),
		'type'                 => array(
			'type' => 'string',
			'name' => 'type',
		),
		'currency'             => array(
			'type' => 'string',
			'name' => 'currency',
		),
		'tax_amount'           => array(
			'type' => 'decimal',
			'name' => 'cart_tax',
		),
		'total_amount'         => array(
			'type' => 'decimal',
			'name' => 'total',
		),
		'customer_id'          => array(
			'type' => 'int',
			'name' => 'customer_id',
		),
		'billing_email'        => array(
			'type' => 'string',
			'name' => 'billing_email',
		),
		'date_created_gmt'     => array(
			'type' => 'date',
			'name' => 'date_created',
		),
		'date_updated_gmt'     => array(
			'type' => 'date',
			'name' => 'date_modified',
		),
		'parent_order_id'      => array(
			'type' => 'int',
			'name' => 'parent_id',
		),
		'payment_method'       => array(
			'type' => 'string',
			'name' => 'payment_method',
		),
		'payment_method_title' => array(
			'type' => 'string',
			'name' => 'payment_method_title',
		),
		'ip_address'           => array(
			'type' => 'string',
			'name' => 'customer_ip_address',
		),
		'transaction_id'       => array(
			'type' => 'string',
			'name' => 'transaction_id',
		),
		'user_agent'           => array(
			'type' => 'string',
			'name' => 'customer_user_agent',
		),
	);

	/**
	 * Table column to WC_Order mapping for billing addresses in wc_address table.
	 *
	 * @var \string[][]
	 */
	protected $billing_address_column_mapping = array(
		'id'           => array( 'type' => 'int' ),
		'order_id'     => array( 'type' => 'int' ),
		'address_type' => array( 'type' => 'string' ),
		'first_name'   => array(
			'type' => 'string',
			'name' => 'billing_first_name',
		),
		'last_name'    => array(
			'type' => 'string',
			'name' => 'billing_last_name',
		),
		'company'      => array(
			'type' => 'string',
			'name' => 'billing_company',
		),
		'address_1'    => array(
			'type' => 'string',
			'name' => 'billing_address_1',
		),
		'address_2'    => array(
			'type' => 'string',
			'name' => 'billing_address_2',
		),
		'city'         => array(
			'type' => 'string',
			'name' => 'billing_city',
		),
		'state'        => array(
			'type' => 'string',
			'name' => 'billing_state',
		),
		'postcode'     => array(
			'type' => 'string',
			'name' => 'billing_postcode',
		),
		'country'      => array(
			'type' => 'string',
			'name' => 'billing_country',
		),
		'email'        => array(
			'type' => 'string',
			'name' => 'billing_email',
		),
		'phone'        => array(
			'type' => 'string',
			'name' => 'billing_phone',
		),
	);

	/**
	 * Table column to WC_Order mapping for shipping addresses in wc_address table.
	 *
	 * @var \string[][]
	 */
	protected $shipping_address_column_mapping = array(
		'id'           => array( 'type' => 'int' ),
		'order_id'     => array( 'type' => 'int' ),
		'address_type' => array( 'type' => 'string' ),
		'first_name'   => array(
			'type' => 'string',
			'name' => 'shipping_first_name',
		),
		'last_name'    => array(
			'type' => 'string',
			'name' => 'shipping_last_name',
		),
		'company'      => array(
			'type' => 'string',
			'name' => 'shipping_company',
		),
		'address_1'    => array(
			'type' => 'string',
			'name' => 'shipping_address_1',
		),
		'address_2'    => array(
			'type' => 'string',
			'name' => 'shipping_address_2',
		),
		'city'         => array(
			'type' => 'string',
			'name' => 'shipping_city',
		),
		'state'        => array(
			'type' => 'string',
			'name' => 'shipping_state',
		),
		'postcode'     => array(
			'type' => 'string',
			'name' => 'shipping_postcode',
		),
		'country'      => array(
			'type' => 'string',
			'name' => 'shipping_country',
		),
		'email'        => array( 'type' => 'string' ),
		'phone'        => array(
			'type' => 'string',
			'name' => 'shipping_phone',
		),
	);

	/**
	 * Table column to WC_Order mapping for wc_operational_data table.
	 *
	 * @var \string[][]
	 */
	protected $operational_data_column_mapping = array(
		'id'                          => array( 'type' => 'int' ),
		'order_id'                    => array( 'type' => 'int' ),
		'created_via'                 => array(
			'type' => 'string',
			'name' => 'created_via',
		),
		'woocommerce_version'         => array(
			'type' => 'string',
			'name' => 'version',
		),
		'prices_include_tax'          => array(
			'type' => 'bool',
			'name' => 'prices_include_tax',
		),
		'coupon_usages_are_counted'   => array(
			'type' => 'bool',
			'name' => 'recorded_coupon_usage_counts',
		),
		'download_permission_granted' => array(
			'type' => 'bool',
			'name' => 'download_permissions_granted',
		),
		'cart_hash'                   => array(
			'type' => 'string',
			'name' => 'cart_hash',
		),
		'new_order_email_sent'        => array(
			'type' => 'bool',
			'name' => 'new_order_email_sent',
		),
		'order_key'                   => array(
			'type' => 'string',
			'name' => 'order_key',
		),
		'order_stock_reduced'         => array(
			'type' => 'bool',
			'name' => 'order_stock_reduced',
		),
		'date_paid_gmt'               => array(
			'type' => 'date',
			'name' => 'date_paid',
		),
		'date_completed_gmt'          => array(
			'type' => 'date',
			'name' => 'date_completed',
		),
		'shipping_tax_amount'         => array(
			'type' => 'decimal',
			'name' => 'shipping_tax',
		),
		'shipping_total_amount'       => array(
			'type' => 'decimal',
			'name' => 'shipping_total',
		),
		'discount_tax_amount'         => array(
			'type' => 'decimal',
			'name' => 'discount_tax',
		),
		'discount_total_amount'       => array(
			'type' => 'decimal',
			'name' => 'discount_total',
		),
		'recorded_sales'              => array(
			'type' => 'bool',
			'name' => 'recorded_sales',
		),
	);

	/**
	 * Cache variable to store combined mapping.
	 *
	 * @var array[][][]
	 */
	private $all_order_column_mapping;

	/**
	 * Return combined mappings for all order tables.
	 *
	 * @return array|\array[][][] Return combined mapping.
	 */
	public function get_all_order_column_mappings() {
		if ( ! isset( $this->all_order_column_mapping ) ) {
			$this->all_order_column_mapping = array(
				'orders'           => $this->order_column_mapping,
				'billing_address'  => $this->billing_address_column_mapping,
				'shipping_address' => $this->shipping_address_column_mapping,
				'operational_data' => $this->operational_data_column_mapping,
			);
		}

		return $this->all_order_column_mapping;
	}

	/**
	 * Helper function to get alias for op table, this is used in select query.
	 *
	 * @return string Alias.
	 */
	private function get_op_table_alias() : string {
		return 'order_operational_data';
	}

	/**
	 * Helper function to get alias for address table, this is used in select query.
	 *
	 * @param string $type Address type.
	 *
	 * @return string Alias.
	 */
	private function get_address_table_alias( string $type ) : string {
		return "address_$type";
	}

	/**
	 * Returns data store object to use backfilling.
	 *
	 * @return \Abstract_WC_Order_Data_Store_CPT
	 */
	protected function get_post_data_store_for_backfill() {
		return new \WC_Order_Data_Store_CPT();
	}

	/**
	 * Backfills order details in to WP_Post DB. Uses WC_Order_Data_store_CPT.
	 *
	 * @param \WC_Order $order Order object to backfill.
	 */
	public function backfill_post_record( $order ) {
		$cpt_data_store = $this->get_post_data_store_for_backfill();
		if ( is_null( $cpt_data_store ) || ! method_exists( $cpt_data_store, 'update_order_from_object' ) ) {
			return;
		}

		$cpt_data_store->update_order_from_object( $order );
		foreach ( $cpt_data_store->get_internal_data_store_key_getters() as $key => $getter_name ) {
			if (
				is_callable( array( $cpt_data_store, "set_$getter_name" ) ) &&
				is_callable( array( $this, "get_$getter_name" ) )
			) {
				call_user_func_array(
					array(
						$cpt_data_store,
						"set_$getter_name",
					),
					array(
						$order,
						$this->{"get_$getter_name"}( $order ),
					)
				);
			}
		}
	}

	/**
	 * Get information about whether permissions are granted yet.
	 *
	 * @param \WC_Order $order Order object.
	 *
	 * @return bool Whether permissions are granted.
	 */
	public function get_download_permissions_granted( $order ) {
		return wc_string_to_bool( $order->get_meta( '_download_permissions_granted', true ) );
	}

	/**
	 * Stores information about whether permissions were generated yet.
	 *
	 * @param \WC_Order $order Order ID or order object.
	 * @param bool      $set True or false.
	 * @param bool      $save Whether to persist changes to db immediately or not.
	 */
	public function set_download_permissions_granted( $order, $set, $save = true ) {
		// XXX implement $save = true.
		return $order->update_meta_data( '_download_permissions_granted', wc_bool_to_string( $set ) );
	}

	/**
	 * Gets information about whether sales were recorded.
	 *
	 * @param \WC_Order $order Order object.
	 *
	 * @return bool Whether sales are recorded.
	 */
	public function get_recorded_sales( $order ) {
		return wc_string_to_bool( $order->get_meta( '_recorded_sales', true ) );
	}

	/**
	 * Stores information about whether sales were recorded.
	 *
	 * @param \WC_Order $order Order object.
	 * @param bool      $set True or false.
	 * @param bool      $save Whether to persist changes to db immediately or not.
	 */
	public function set_recorded_sales( $order, $set, $save = true ) {
		// XXX implement $save = true.
		return $order->update_meta_data( '_recorded_sales', wc_bool_to_string( $set ) );
	}

	/**
	 * Gets information about whether coupon counts were updated.
	 *
	 * @param \WC_Order $order Order object.
	 *
	 * @return bool Whether coupon counts were updated.
	 */
	public function get_recorded_coupon_usage_counts( $order ) {
		return wc_string_to_bool( $order->get_meta( '_recorded_coupon_usage_counts', true ) );
	}

	/**
	 * Stores information about whether coupon counts were updated.
	 *
	 * @param \WC_Order $order Order object.
	 * @param bool      $set True or false.
	 * @param bool      $save Whether to persist changes to db immediately or not.
	 */
	public function set_recorded_coupon_usage_counts( $order, $set, $save = true ) {
		return $order->update_meta_data( '_recorded_coupon_usage_counts', wc_bool_to_string( $set ) );
	}

	/**
	 * Whether email have been sent for this order.
	 *
	 * @param \WC_Order|int $order Order object.
	 *
	 * @return bool Whether email is sent.
	 */
	public function get_email_sent( $order ) {
		return wc_string_to_bool( $order->get_meta( '_new_order_email_sent', true ) );
	}

	/**
	 * Stores information about whether email was sent.
	 *
	 * @param \WC_Order $order Order object.
	 * @param bool      $set True or false.
	 * @param bool      $save Whether to persist changes to db immediately or not.
	 */
	public function set_email_sent( $order, $set, $save = true ) {
		// XXX implement $save = true.
		return $order->update_meta_data( '_new_order_email_sent', wc_bool_to_string( $set ) );
	}

	/**
	 * Helper setter for email_sent.
	 *
	 * @param \WC_Order $order Order object.
	 *
	 * @return bool Whether email was sent.
	 */
	private function get_new_order_email_sent( $order ) {
		return $this->get_email_sent( $order );
	}

	/**
	 * Helper setter for new order email sent.
	 *
	 * @param \WC_Order $order Order object.
	 * @param bool      $set True or false.
	 * @param bool      $save Whether to persist changes to db immediately or not.
	 * @return bool Whether email was sent.
	 */
	private function set_new_order_email_sent( $order, $set, $save = true ) {
		// XXX implement $save = true.
		return $this->set_email_sent( $order, $set );
	}

	/**
	 * Gets information about whether stock was reduced.
	 *
	 * @param \WC_Order $order Order object.
	 *
	 * @return bool Whether stock was reduced.
	 */
	public function get_stock_reduced( $order ) {
		$order = is_numeric( $order ) ? wc_get_order( $order ) : $order;
		return wc_string_to_bool( $order->get_meta( '_order_stock_reduced', true ) );
	}

	/**
	 * Stores information about whether stock was reduced.
	 *
	 * @param \WC_Order $order Order ID or order object.
	 * @param bool      $set True or false.
	 * @param bool      $save Whether to persist changes to db immediately or not.
	 */
	public function set_stock_reduced( $order, $set, $save = true ) {
		// XXX implement $save = true.
		$order = is_numeric( $order ) ? wc_get_order( $order ) : $order;
		return $order->update_meta_data( '_order_stock_reduced', wc_bool_to_string( $set ) );
	}

	/**
	 * Helper getter for `order_stock_reduced`.
	 *
	 * @param \WC_Order $order Order object.
	 * @return bool Whether stock was reduced.
	 */
	private function get_order_stock_reduced( $order ) {
		return $this->get_stock_reduced( $order );
	}

	/**
	 * Helper setter for `order_stock_reduced`.
	 *
	 * @param \WC_Order $order Order ID or order object.
	 * @param bool      $set Whether stock was reduced.
	 * @param bool      $save Whether to persist changes to db immediately or not.
	 */
	private function set_order_stock_reduced( $order, $set, $save = true ) {
		return $this->set_stock_reduced( $order, $set, $save );
	}

	/**
	 * Get amount already refunded.
	 *
	 * @param \WC_Order $order Order object.
	 *
	 * @return float Refunded amount.
	 */
	public function get_total_refunded( $order ) {
		global $wpdb;
		$order_table = self::get_orders_table_name();
		$total       = $wpdb->get_var(
			$wpdb->prepare(
			// phpcs:disable WordPress.DB.PreparedSQL.InterpolatedNotPrepared -- $order_table is hardcoded.
				"
SELECT SUM( total_amount ) FROM $order_table
WHERE
    type = %s AND
    parent_order_id = %d
;
",
				// phpcs:enable
				'shop_order_refund',
				$order->get_id()
			)
		);
		return -1 * ( isset( $total ) ? $total : 0 );
	}

	//phpcs:disable Squiz.Commenting, Generic.Commenting

	public function get_total_tax_refunded( $order ): int {
		// TODO: Implement get_total_tax_refunded() method.
		return 0;
	}

	public function get_total_shipping_refunded( $order ) {
		// TODO: Implement get_total_shipping_refunded() method.
		return 0;
	}

	public function get_order_id_by_order_key( $order_key ) {
		// TODO: Implement get_order_id_by_order_key() method.
		return 0;
	}

	public function get_order_count( $status ) {
		// TODO: Implement get_order_count() method.
		return 0;
	}

	public function get_unpaid_orders( $date ) {
		// TODO: Implement get_unpaid_orders() method.
		return array();
	}

	public function search_orders( $term ) {
		// TODO: Implement search_orders() method.
		return array();
	}

	//phpcs:enable Squiz.Commenting, Generic.Commenting

	/**
	 * Deprecated method for backward compatibility.
	 *
	 * @param array $args Args, same as wc_get_orders.
	 *
	 * @return array|\stdClass|\WC_Order[] Array of orders.
	 */
	public function get_orders( $args = array() ) {
		wc_deprecated_function( 'OrdersTableDataStore::get_orders', '3.1.0', 'Use wc_get_orders instead.' );
		return wc_get_orders( $args );
	}

	/**
	 * Get order type from DB.
	 *
	 * @param int $order_id Order ID.
	 *
	 * @return string Order type.
	 */
	public function get_order_type( $order_id ) {
		global $wpdb;
		if ( $order_id instanceof \WC_Order ) {
			return $order_id->get_type();
		}
		return $wpdb->get_var(
			$wpdb->prepare(
				// phpcs:disable WordPress.DB.PreparedSQL.InterpolatedNotPrepared -- $this->get_orders_table_name() is hardcoded.
				"
SELECT type FROM {$this->get_orders_table_name()} WHERE id = %d;
				",
				// phpcs:enable
				$order_id
			)
		);
	}

	/**
	 * Method to read an order from custom tables.
	 *
	 * @param \WC_Order $order Order object.
	 *
	 * @throws \Exception If passed order is invalid.
	 */
	public function read( &$order ) {
		$order->set_defaults();
		if ( ! $order->get_id() ) {
			throw new \Exception( __( 'ID must be set for an order to be read.', 'woocommerce' ) );
		}

		$order_data = $this->get_order_data_for_id( $order->get_id() );
		if ( ! $order_data ) {
			throw new \Exception( __( 'Invalid order.', 'woocommerce' ) );
		}

		$order->read_meta_data();
		$this->set_order_props_from_data( $order, $order_data );
		$order->set_object_read( true );
	}

	/**
	 * Reads multiple orders from custom tables in one pass.
	 *
	 * @since 6.9.0
	 * @param array[\WC_Order] $orders Order objects.
	 * @throws \Exception If passed an invalid order.
	 */
	public function read_multiple( &$orders ) {
		$order_ids = array_keys( $orders );
		$data      = $this->get_order_data_for_ids( $order_ids );

		if ( count( $data ) !== count( $order_ids ) ) {
			throw new \Exception( __( 'Invalid order IDs in call to read_multiple()', 'woocommerce' ) );
		}

		foreach ( $data as $order_data ) {
			$order_id = absint( $order_data->id );
			$order    = $orders[ $order_id ];

			$order->set_defaults();
			$order->set_id( $order_id );
			$order->read_meta_data();
			$this->set_order_props_from_data( $order, $order_data );
			$order->set_object_read( true );
		}
	}

	/**
	 * Sets order properties based on a row from the database.
	 *
	 * @param \WC_Order $order      The order object.
	 * @param object    $order_data A row of order data from the database.
	 */
	private function set_order_props_from_data( &$order, $order_data ) {
		foreach ( $this->get_all_order_column_mappings() as $table_name => $column_mapping ) {
			foreach ( $column_mapping as $column_name => $prop_details ) {
				if ( ! isset( $prop_details['name'] ) ) {
					continue;
				}
				$prop_setter_function_name = "set_{$prop_details['name']}";
				if ( is_callable( array( $order, $prop_setter_function_name ) ) ) {
					$order->{$prop_setter_function_name}( $order_data->{$prop_details['name']} );
				} elseif ( is_callable( array( $this, $prop_setter_function_name ) ) ) {
					$this->{$prop_setter_function_name}( $order, $order_data->{$prop_details['name']}, false );
				}
			}
		}
	}

	/**
	 * Return order data for a single order ID.
	 *
	 * @param int $id Order ID.
	 *
	 * @return object|\WP_Error DB order object or WP_Error.
	 */
	private function get_order_data_for_id( $id ) {
		$results = $this->get_order_data_for_ids( array( $id ) );

		return is_array( $results ) && count( $results ) > 0 ? $results[0] : $results;
	}

	/**
	 * Return order data for multiple IDs.
	 *
	 * @param array $ids List of order IDs.
	 *
	 * @return array|object|null DB Order objects or error.
	 */
	private function get_order_data_for_ids( $ids ) {
		if ( ! $ids ) {
			return array();
		}

		global $wpdb;
		if ( empty( $ids ) ) {
			return array();
		}
		$order_table_query = $this->get_order_table_select_statement();
		$id_placeholder    = implode( ', ', array_fill( 0, count( $ids ), '%d' ) );

		// phpcs:disable WordPress.DB.PreparedSQL.InterpolatedNotPrepared, WordPress.DB.PreparedSQLPlaceholders.UnfinishedPrepare -- $order_table_query is autogenerated and should already be prepared.
		return $wpdb->get_results(
			$wpdb->prepare(
				"$order_table_query WHERE wc_order.id in ( $id_placeholder )",
				$ids
			)
		);
		// phpcs:enable
	}

	/**
	 * Helper method to generate combined select statement.
	 *
	 * @return string Select SQL statement to fetch order.
	 */
	private function get_order_table_select_statement() {
		$order_table                  = $this::get_orders_table_name();
		$order_table_alias            = 'wc_order';
		$select_clause                = $this->generate_select_clause_for_props( $order_table_alias, $this->order_column_mapping );
		$billing_address_table_alias  = $this->get_address_table_alias( 'billing' );
		$shipping_address_table_alias = $this->get_address_table_alias( 'shipping' );
		$op_data_table_alias          = $this->get_op_table_alias();
		$billing_address_clauses      = $this->join_billing_address_table_to_order_query( $order_table_alias, $billing_address_table_alias );
		$shipping_address_clauses     = $this->join_shipping_address_table_to_order_query( $order_table_alias, $shipping_address_table_alias );
		$operational_data_clauses     = $this->join_operational_data_table_to_order_query( $order_table_alias, $op_data_table_alias );

		return "
SELECT $select_clause, {$billing_address_clauses['select']}, {$shipping_address_clauses['select']}, {$operational_data_clauses['select']}
FROM $order_table $order_table_alias
LEFT JOIN {$billing_address_clauses['join']}
LEFT JOIN {$shipping_address_clauses['join']}
LEFT JOIN {$operational_data_clauses['join']}
";
	}

	/**
	 * Helper method to generate join query for billing addresses in wc_address table.
	 *
	 * @param string $order_table_alias Alias for order table to use in join.
	 * @param string $address_table_alias Alias for address table to use in join.
	 *
	 * @return array Select and join statements for billing address table.
	 */
	private function join_billing_address_table_to_order_query( $order_table_alias, $address_table_alias ) {
		return $this->join_address_table_order_query( 'billing', $order_table_alias, $address_table_alias );
	}

	/**
	 * Helper method to generate join query for shipping addresses in wc_address table.
	 *
	 * @param string $order_table_alias Alias for order table to use in join.
	 * @param string $address_table_alias Alias for address table to use in join.
	 *
	 * @return array Select and join statements for shipping address table.
	 */
	private function join_shipping_address_table_to_order_query( $order_table_alias, $address_table_alias ) {
		return $this->join_address_table_order_query( 'shipping', $order_table_alias, $address_table_alias );
	}

	/**
	 * Helper method to generate join and select query for address table.
	 *
	 * @param string $address_type Type of address. Typically will be `billing` or `shipping`.
	 * @param string $order_table_alias Alias of order table to use.
	 * @param string $address_table_alias Alias for address table to use.
	 *
	 * @return array Select and join statements for address table.
	 */
	private function join_address_table_order_query( $address_type, $order_table_alias, $address_table_alias ) {
		global $wpdb;
		$address_table    = $this::get_addresses_table_name();
		$column_props_map = 'billing' === $address_type ? $this->billing_address_column_mapping : $this->shipping_address_column_mapping;
		$clauses          = $this->generate_select_and_join_clauses( $order_table_alias, $address_table, $address_table_alias, $column_props_map );
		// phpcs:disable WordPress.DB.PreparedSQL.InterpolatedNotPrepared -- $clauses['join'] and $address_table_alias are hardcoded.
		$clauses['join'] = $wpdb->prepare(
			"{$clauses['join']} AND $address_table_alias.address_type = %s",
			$address_type
		);

		// phpcs:enable
		return array(
			'select' => $clauses['select'],
			'join'   => $clauses['join'],
		);
	}

	/**
	 * Helper method to join order operational data table.
	 *
	 * @param string $order_table_alias Alias to use for order table.
	 * @param string $operational_table_alias Alias to use for operational data table.
	 *
	 * @return array Select and join queries for operational data table.
	 */
	private function join_operational_data_table_to_order_query( $order_table_alias, $operational_table_alias ) {
		$operational_data_table = $this::get_operational_data_table_name();

		return $this->generate_select_and_join_clauses(
			$order_table_alias,
			$operational_data_table,
			$operational_table_alias,
			$this->operational_data_column_mapping
		);
	}

	/**
	 * Helper method to generate join and select clauses.
	 *
	 * @param string  $order_table_alias Alias for order table.
	 * @param string  $table Table to join.
	 * @param string  $table_alias Alias for table to join.
	 * @param array[] $column_props_map Column to prop map for table to join.
	 *
	 * @return array Select and join queries.
	 */
	private function generate_select_and_join_clauses( $order_table_alias, $table, $table_alias, $column_props_map ) {
		// Add aliases to column names so they will be unique when fetching.
		$select_clause = $this->generate_select_clause_for_props( $table_alias, $column_props_map );
		$join_clause   = "$table $table_alias ON $table_alias.order_id = $order_table_alias.id";

		return array(
			'select' => $select_clause,
			'join'   => $join_clause,
		);
	}

	/**
	 * Helper method to generate select clause for props.
	 *
	 * @param string  $table_alias Alias for table.
	 * @param array[] $props Props to column mapping for table.
	 *
	 * @return string Select clause.
	 */
	private function generate_select_clause_for_props( $table_alias, $props ) {
		$select_clauses = array();
		foreach ( $props as $column_name => $prop_details ) {
			$select_clauses[] = isset( $prop_details['name'] ) ? "$table_alias.$column_name as {$prop_details['name']}" : "$table_alias.$column_name as {$table_alias}_$column_name";
		}

		return implode( ', ', $select_clauses );
	}

	/**
	 * Persists order changes to the database.
	 *
	 * @param \WC_Order $order        The order.
	 * @throws \Exception If order data is not valid.
	 *
	 * @since 6.8.0
	 */
	protected function persist_order_to_db( &$order ) {
		global $wpdb;

		$context   = ( 0 === absint( $order->get_id() ) ) ? 'create' : 'update';
		$data_sync = wc_get_container()->get( DataSynchronizer::class );

		if ( 'create' === $context ) {
			// XXX: do we want to add some backwards compat for 'woocommerce_new_order_data'?
			$post_id = wp_insert_post(
				array(
					'post_type'   => $data_sync->data_sync_is_enabled() ? $order->get_type() : $data_sync::PLACEHOLDER_ORDER_POST_TYPE,
					'post_status' => 'draft',
				)
			);

			if ( ! $post_id ) {
				throw new \Exception( __( 'Could not create order in posts table.', 'woocommerce' ) );
			}

			$order->set_id( $post_id );
		}

		// Figure out what needs to be updated in the database.
		$db_updates = $this->get_db_rows_for_order( $order, $context, ( 'update' === $context ) );

		// Persist changes.
		foreach ( $db_updates as $update ) {
			// Make sure 'data' and 'format' entries match before passing to $wpdb.
			ksort( $update['data'] );
			ksort( $update['format'] );

			$result = empty( $update['where'] )
					? $wpdb->insert( $update['table'], $update['data'], array_values( $update['format'] ) )
					: $wpdb->update( $update['table'], $update['data'], $update['where'], array_values( $update['format'] ), $update['where_format'] );

			if ( false === $result ) {
				// translators: %s is a table name.
				throw new \Exception( sprintf( __( 'Could not persist order to database table "%s".', 'woocommerce' ), $update['table'] ) );
			}
		}

		// Backfill post record.
		if ( $data_sync->data_sync_is_enabled() ) {
			$this->backfill_post_record( $order );
		}
	}

	/**
	 * Generates an array of rows with all the details required to insert or update an order in the database.
	 *
	 * @param \WC_Order $order        The order.
	 * @param string    $context      The context: 'create' or 'update'.
	 * @param boolean   $only_changes Whether to consider only changes in the order for generating the rows.
	 * @return array
	 * @throws \Exception When invalid data is found for the given context.
	 *
	 * @since 6.8.0
	 */
	protected function get_db_rows_for_order( $order, $context = 'create', $only_changes = false ): array {
		$result = array();

		$existing_order_row = $order->get_id() ? $this->get_order_data_for_id( $order->get_id() ) : array();

		$row = $this->get_db_row_from_order( $order, $this->order_column_mapping, $only_changes );
		if ( 'create' === $context && ! $row ) {
			throw new \Exception( 'No data for new record.' ); // This shouldn't occur.
		}

		if ( $row ) {
			$result[] = array(
				'table'        => self::get_orders_table_name(),
				'data'         => array_merge( $row['data'], array( 'id' => $order->get_id() ) ),
				'format'       => array_merge( $row['format'], array( 'id' => '%d' ) ),
				'where'        => 'update' === $context ? array( 'id' => $order->get_id() ) : null,
				'where_format' => 'update' === $context ? '%d' : null,
			);
		}

		// wc_order_operational_data.
		$row = $this->get_db_row_from_order( $order, $this->operational_data_column_mapping, $only_changes );
		if ( $row ) {
			$result[] = array(
				'table'        => self::get_operational_data_table_name(),
				'data'         => array_merge( $row['data'], array( 'order_id' => $order->get_id() ) ),
				'format'       => array_merge( $row['format'], array( 'order_id' => '%d' ) ),
				'where'        => isset( $existing_order_row->{"{$this->get_op_table_alias()}_id"} ) ? array( 'order_id' => $order->get_id() ) : null,
				'where_format' => isset( $existing_order_row->{"{$this->get_op_table_alias()}_id"} ) ? '%d' : null,
			);
		}

		// wc_order_addresses.
		foreach ( array( 'billing', 'shipping' ) as $address_type ) {
			$row = $this->get_db_row_from_order( $order, $this->{$address_type . '_address_column_mapping'}, $only_changes );

			if ( $row ) {
				$result[] = array(
					'table'        => self::get_addresses_table_name(),
					'data'         => array_merge(
						$row['data'],
						array(
							'order_id'     => $order->get_id(),
							'address_type' => $address_type,
						)
					),
					'format'       => array_merge(
						$row['format'],
						array(
							'order_id'     => '%d',
							'address_type' => '%s',
						)
					),
					'where'        => isset( $existing_order_row->{ $this->get_address_table_alias( $address_type ) . '_id' } )
									? array(
										'order_id'     => $order->get_id(),
										'address_type' => $address_type,
									)
									: null,
					'where_format' => isset( $existing_order_row->{ $this->get_address_table_alias( $address_type ) . '_id' } ) ? array( '%d', '%s' ) : null,
				);
			}
		}

		/**
		 * Allow third parties to include rows that need to be inserted/updated in custom tables when persisting an order.
		 *
		 * @since 6.8.0
		 *
		 * @param array      Array of rows to be inserted/updated when persisting an order. Each entry should be an array with
		 *                   keys 'table', 'data' (the row), 'format' (row format), 'where' and 'where_format'.
		 * @param \WC_Order  The order object.
		 * @param string     The context of the operation: 'create' or 'update'.
		 */
		$ext_rows = apply_filters( 'woocommerce_orders_table_datastore_extra_db_rows_for_order', array(), $order, $context );

		return array_merge( $result, $ext_rows );
	}

	/**
	 * Produces an array with keys 'row' and 'format' that can be passed to `$wpdb->update()` as the `$data` and
	 * `$format` parameters. Values are taken from the order changes array and properly formatted for inclusion in the
	 * database.
	 *
	 * @param \WC_Order $order          Order.
	 * @param array     $column_mapping Table column mapping.
	 * @param bool      $only_changes   Whether to consider only changes in the order object or all fields.
	 * @return array
	 *
	 * @since 6.8.0
	 */
	protected function get_db_row_from_order( $order, $column_mapping, $only_changes = false ) {
		$changes = $only_changes ? $order->get_changes() : array_merge( $order->get_data(), $order->get_changes() );

		// XXX: manually persist some of the properties until the datastore/property design is finalized.
		foreach ( $this->get_internal_data_store_keys() as $key ) {
			$changes[ $key ] = $this->{"get_$key"}( $order );
		}
		$changes['type'] = $order->get_type();

		// Make sure 'status' is correct.
		if ( array_key_exists( 'status', $column_mapping ) ) {
			$changes['status'] = $this->get_post_status( $order );
		}

		$row        = array();
		$row_format = array();

		foreach ( $column_mapping as $column => $details ) {
			if ( ! isset( $details['name'] ) || ! array_key_exists( $details['name'], $changes ) ) {
				continue;
			}

			$row[ $column ]        = $this->database_util->format_object_value_for_db( $changes[ $details['name'] ], $details['type'] );
			$row_format[ $column ] = $this->database_util->get_wpdb_format_for_type( $details['type'] );
		}

		if ( ! $row ) {
			return false;
		}

		return array(
			'data'   => $row,
			'format' => $row_format,
		);
	}


	//phpcs:disable Squiz.Commenting, Generic.Commenting

	/**
	 * Method to delete an order from the database.
	 *
	 * @param \WC_Order $order Order object.
	 * @param array     $args Array of args to pass to the delete method.
	 *
	 * @return void
	 */
	public function delete( &$order, $args = array() ) {
		$order_id = $order->get_id();

		if ( ! $order_id ) {
			return;
		}

		if ( ! empty( $args['force_delete'] ) ) {
			$this->delete_order_data_from_custom_order_tables( $order_id );
			$order->set_id( 0 );

			// If this datastore method is called while the posts table is authoritative, refrain from deleting post data.
			if ( ! is_a( $order->get_data_store(), self::class ) ) {
				return;
			}

			// Delete the associated post, which in turn deletes order items, etc. through {@see WC_Post_Data}.
			// Once we stop creating posts for orders, we should do the cleanup here instead.
			wp_delete_post( $order_id );

			do_action( 'woocommerce_delete_order', $order_id ); // phpcs:ignore WooCommerce.Commenting.CommentHooks.MissingHookComment
		} else {
			$this->trash_order( $order );

			do_action( 'woocommerce_trash_order', $order_id ); // phpcs:ignore WooCommerce.Commenting.CommentHooks.MissingHookComment
		}
	}

	/**
	 * Trashes an order.
	 *
	 * @param \WC_Order $order The order object
	 * @return void
	 */
	public function trash_order( &$order ) {
		global $wpdb;

		if ( 'trash' === $order->get_status( 'edit' ) ) {
			return;
		}

		$trash_metadata = array(
			'_wp_trash_meta_status' => $order->get_status( 'edit' ),
			'_wp_trash_meta_time'   => time(),
		);

		foreach ( $trash_metadata as $meta_key => $meta_value ) {
			$this->add_meta(
				$order,
				(object) array(
					'key'   => $meta_key,
					'value' => $meta_value,
				)
			);
		}

		$wpdb->update(
			self::get_orders_table_name(),
			array( 'status' => 'trash' ),
			array( 'id' => $order->get_id() ),
			array( '%s' ),
			array( '%d' )
		);

		$order->set_status( 'trash' );
	}

	/**
	 * Deletes order data from custom order tables.
	 *
	 * @param int $order_id The order ID.
	 * @return void
	 */
	public function delete_order_data_from_custom_order_tables( $order_id ) {
		global $wpdb;

		// Delete COT-specific data.
		foreach ( $this->get_all_table_names() as $table ) {
			$wpdb->delete(
				$table,
				( self::get_orders_table_name() === $table )
					? array( 'id' => $order_id )
					: array( 'order_id' => $order_id ),
				array( '%d' )
			);
		}
	}

	/**
	 * Method to create an order in the database.
	 *
	 * @param \WC_Order $order Order object.
	 */
	public function create( &$order ) {
		if ( '' === $order->get_order_key() ) {
			$order->set_order_key( wc_generate_order_key() );
		}

		$this->persist_save( $order );

		/**
		 * Fires when a new order is created.
		 *
		 * @since 2.7.0
		 *
		 * @param int       Order ID.
		 * @param \WC_Order Order object.
		 */
		do_action( 'woocommerce_new_order', $order->get_id(), $order );
	}

	/**
	 * Helper method responsible for persisting new data to order table.
	 *
	 * This should not contain and specific meta or actions, so that it can be used other order types safely.
	 *
	 * @param \WC_Order $order Order object.
	 *
	 * @return void
	 *
	 * @throws \Exception When unable to save data.
	 */
	protected function persist_save( &$order ) {
		$order->set_version( Constants::get_constant( 'WC_VERSION' ) );
		$order->set_currency( $order->get_currency() ? $order->get_currency() : get_woocommerce_currency() );

		if ( ! $order->get_date_created( 'edit' ) ) {
			$order->set_date_created( gmdate( 'Y-m-d H:i:s e' ) );
		}

		$this->update_post_meta( $order );

		$this->persist_order_to_db( $order );

		$order->save_meta_data();
		$order->apply_changes();

		$this->clear_caches( $order );
	}

	/**
	 * Method to update an order in the database.
	 *
	 * @param \WC_Order $order
	 */
	public function update( &$order ) {
		// Before updating, ensure date paid is set if missing.
		if (
			! $order->get_date_paid( 'edit' )
			&& version_compare( $order->get_version( 'edit' ), '3.0', '<' )
			&& $order->has_status( apply_filters( 'woocommerce_payment_complete_order_status', $order->needs_processing() ? 'processing' : 'completed', $order->get_id(), $order ) ) // phpcs:ignore WooCommerce.Commenting.CommentHooks.MissingHookComment
		) {
			$order->set_date_paid( $order->get_date_created( 'edit' ) );
		}

		if ( null === $order->get_date_created( 'edit' ) ) {
			$order->set_date_created( gmdate( 'Y-m-d H:i:s e' ) );
		}

		$order->set_version( Constants::get_constant( 'WC_VERSION' ) );

<<<<<<< HEAD
=======
		// Fetch changes.
		$changes = $order->get_changes();

		if ( ! isset( $changes['date_modified'] ) ) {
			$order->set_date_modified( time() );
		}

		$this->update_post_meta( $order );

		// Update with latest changes.
>>>>>>> c27565f4
		$changes = $order->get_changes();
		$this->persist_updates( $order );

		// Update download permissions if necessary.
		if ( array_key_exists( 'billing_email', $changes ) || array_key_exists( 'customer_id', $changes ) ) {
			$data_store = \WC_Data_Store::load( 'customer-download' );
			$data_store->update_user_by_order_id( $order->get_id(), $order->get_customer_id(), $order->get_billing_email() );
		}

		// Mark user account as active.
		if ( array_key_exists( 'customer_id', $changes ) ) {
			wc_update_user_last_active( $order->get_customer_id() );
		}

		$order->apply_changes();
		$this->clear_caches( $order );

		do_action( 'woocommerce_update_order', $order->get_id(), $order ); // phpcs:ignore WooCommerce.Commenting.CommentHooks.MissingHookComment
	}

	/**
	 * Helper method that is responsible for persisting order updates to the database.
	 *
	 * This is expected to be reused by other order types, and should not contain any specific metadata updates or actions.
	 *
	 * @param \WC_Order $order Order object.
	 *
	 * @return array $changes Array of changes.
	 *
	 * @throws \Exception When unable to persist order.
	 */
	protected function persist_updates( &$order ) {
		// Fetch changes.
		$changes = $order->get_changes();

		if ( ! isset( $changes['date_modified'] ) ) {
			$order->set_date_modified( gmdate( 'Y-m-d H:i:s' ) );
		}

		$this->update_post_meta( $order );

		// Update with latest changes.
		$changes = $order->get_changes();

		$this->persist_order_to_db( $order );
		$order->save_meta_data();

		return $changes;
	}

	/**
	 * Helper method that updates post meta based on an order object.
	 * Mostly used for backwards compatibility purposes in this datastore.
	 *
	 * @param \WC_Order $refund Order object.
	 *
	 * @since 3.0.0
	 */
	protected function update_post_meta( &$refund ) {
		$changes = $refund->get_changes();

		// If address changed, store concatenated version to make searches faster.
		foreach ( array( 'billing', 'shipping' ) as $address_type ) {
			if ( isset( $changes[ $address_type ] ) ) {
				$refund->update_meta_data( "_{$address_type}_address_index", implode( ' ', $refund->get_address( $address_type ) ) );
			}
		}

		// Sync some COT fields to meta keys for backwards compatibility.
		foreach ( $this->get_internal_data_store_keys() as $key ) {
			$this->{"set_$key"}( $refund, $this->{"get_$key"}( $refund ), false );
		}
	}

	public function get_coupon_held_keys( $order, $coupon_id = null ) {
		return array();
	}

	public function get_coupon_held_keys_for_users( $order, $coupon_id = null ) {
		return array();
	}

	public function set_coupon_held_keys( $order, $held_keys, $held_keys_for_user ) {
		throw new \Exception( 'Unimplemented' );
	}

	public function release_held_coupons( $order, $save = true ) {
		throw new \Exception( 'Unimplemented' );
	}

	public function query( $query_vars ) {
		if ( ! isset( $query_vars['paginate'] ) || ! $query_vars['paginate'] ) {
			$query_vars['no_found_rows'] = true;
		}

		if ( isset( $query_vars['anonymized'] ) ) {
			$query_vars['meta_query'] = $query_vars['meta_query'] ?? array(); // phpcs:ignore WordPress.DB.SlowDBQuery.slow_db_query_meta_query

			if ( $query_vars['anonymized'] ) {
				$query_vars['meta_query'][] = array(
					'key'   => '_anonymized',
					'value' => 'yes',
				);
			} else {
				$query_vars['meta_query'][] = array(
					'key'     => '_anonymized',
					'compare' => 'NOT EXISTS',
				);
			}
		}

		try {
			$query = new OrdersTableQuery( $query_vars );
		} catch ( \Exception $e ) {
			$query = (object) array(
				'orders'        => array(),
				'found_orders'  => 0,
				'max_num_pages' => 0,
			);
		}

		if ( isset( $query_vars['return'] ) && 'ids' === $query_vars['return'] ) {
			$orders = $query->orders;
		} else {
			$orders = WC()->order_factory->get_orders( $query->orders );
		}

		if ( isset( $query_vars['paginate'] ) && $query_vars['paginate'] ) {
			return (object) array(
				'orders'        => $orders,
				'total'         => $query->found_orders,
				'max_num_pages' => $query->max_num_pages,
			);
		}

		return $orders;
	}

	public function get_order_item_type( $order, $order_item_id ) {
		return 'line_item';
	}

	//phpcs:enable Squiz.Commenting, Generic.Commenting

	/**
	 * Get the SQL needed to create all the tables needed for the custom orders table feature.
	 *
	 * @return string
	 */
	public function get_database_schema() {
		global $wpdb;

		$collate = $wpdb->has_cap( 'collation' ) ? $wpdb->get_charset_collate() : '';

		$orders_table_name           = $this->get_orders_table_name();
		$addresses_table_name        = $this->get_addresses_table_name();
		$operational_data_table_name = $this->get_operational_data_table_name();
		$meta_table                  = $this->get_meta_table_name();

		$sql = "
CREATE TABLE $orders_table_name (
	id bigint(20) unsigned auto_increment,
	status varchar(20) null,
	currency varchar(10) null,
	type varchar(20) null,
	tax_amount decimal(26,8) null,
	total_amount decimal(26,8) null,
	customer_id bigint(20) unsigned null,
	billing_email varchar(320) null,
	date_created_gmt datetime null,
	date_updated_gmt datetime null,
	parent_order_id bigint(20) unsigned null,
	payment_method varchar(100) null,
	payment_method_title text null,
	transaction_id varchar(100) null,
	ip_address varchar(100) null,
	user_agent text null,
	PRIMARY KEY (id),
	KEY status (status),
	KEY date_created (date_created_gmt),
	KEY customer_id_billing_email (customer_id, billing_email)
) $collate;
CREATE TABLE $addresses_table_name (
	id bigint(20) unsigned auto_increment primary key,
	order_id bigint(20) unsigned NOT NULL,
	address_type varchar(20) null,
	first_name text null,
	last_name text null,
	company text null,
	address_1 text null,
	address_2 text null,
	city text null,
	state text null,
	postcode text null,
	country text null,
	email varchar(320) null,
	phone varchar(100) null,
	KEY order_id (order_id),
	UNIQUE KEY address_type_order_id (address_type, order_id)
) $collate;
CREATE TABLE $operational_data_table_name (
	id bigint(20) unsigned auto_increment primary key,
	order_id bigint(20) unsigned NULL,
	created_via varchar(100) NULL,
	woocommerce_version varchar(20) NULL,
	prices_include_tax tinyint(1) NULL,
	coupon_usages_are_counted tinyint(1) NULL,
	download_permission_granted tinyint(1) NULL,
	cart_hash varchar(100) NULL,
	new_order_email_sent tinyint(1) NULL,
	order_key varchar(100) NULL,
	order_stock_reduced tinyint(1) NULL,
	date_paid_gmt datetime NULL,
	date_completed_gmt datetime NULL,
	shipping_tax_amount decimal(26, 8) NULL,
	shipping_total_amount decimal(26, 8) NULL,
	discount_tax_amount decimal(26, 8) NULL,
	discount_total_amount decimal(26, 8) NULL,
	recorded_sales tinyint(1) NULL,
	UNIQUE KEY order_id (order_id),
	UNIQUE KEY order_key (order_key)
) $collate;
CREATE TABLE $meta_table (
	id bigint(20) unsigned auto_increment primary key,
	order_id bigint(20) unsigned null,
	meta_key varchar(255),
	meta_value text null,
	KEY meta_key_value (meta_key, meta_value(100))
) $collate;
";

		return $sql;
	}

	/**
	 * Returns an array of meta for an object.
	 *
	 * @param  WC_Data $object WC_Data object.
	 * @return array
	 */
	public function read_meta( &$object ) {
		return $this->data_store_meta->read_meta( $object );
	}

	/**
	 * Deletes meta based on meta ID.
	 *
	 * @param  WC_Data  $object WC_Data object.
	 * @param  stdClass $meta (containing at least ->id).
	 */
	public function delete_meta( &$object, $meta ) {
		return $this->data_store_meta->delete_meta( $object, $meta );
	}

	/**
	 * Add new piece of meta.
	 *
	 * @param  WC_Data  $object WC_Data object.
	 * @param  stdClass $meta (containing ->key and ->value).
	 * @return int meta ID
	 */
	public function add_meta( &$object, $meta ) {
		return $this->data_store_meta->add_meta( $object, $meta );
	}

	/**
	 * Update meta.
	 *
	 * @param  WC_Data  $object WC_Data object.
	 * @param  stdClass $meta (containing ->id, ->key and ->value).
	 */
	public function update_meta( &$object, $meta ) {
		return $this->data_store_meta->update_meta( $object, $meta );
	}

	/**
	 * Returns list of metadata that is considered "internal".
	 *
	 * @return array
	 */
	public function get_internal_meta_keys() {
		// XXX: This is mostly just to trick `WC_Data_Store_WP` for the time being.
		return array(
			'_customer_user',
			'_order_key',
			'_order_currency',
			'_billing_first_name',
			'_billing_last_name',
			'_billing_company',
			'_billing_address_1',
			'_billing_address_2',
			'_billing_city',
			'_billing_state',
			'_billing_postcode',
			'_billing_country',
			'_billing_email',
			'_billing_phone',
			'_shipping_first_name',
			'_shipping_last_name',
			'_shipping_company',
			'_shipping_address_1',
			'_shipping_address_2',
			'_shipping_city',
			'_shipping_state',
			'_shipping_postcode',
			'_shipping_country',
			'_shipping_phone',
			'_completed_date',
			'_paid_date',
			'_edit_lock',
			'_edit_last',
			'_cart_discount',
			'_cart_discount_tax',
			'_order_shipping',
			'_order_shipping_tax',
			'_order_tax',
			'_order_total',
			'_payment_method',
			'_payment_method_title',
			'_transaction_id',
			'_customer_ip_address',
			'_customer_user_agent',
			'_created_via',
			'_order_version',
			'_prices_include_tax',
			'_date_completed',
			'_date_paid',
			'_payment_tokens',
			'_billing_address_index',
			'_shipping_address_index',
			'_recorded_sales',
			'_recorded_coupon_usage_counts',
			'_download_permissions_granted',
			'_order_stock_reduced',
		);
	}

	/**
	 * Returns keys currently handled by this datastore manually (not available through order properties).
	 *
	 * @return array List of keys.
	 */
	protected function get_internal_data_store_keys() {
		// XXX: Finalize design -- will these be turned into props?
		return array(
			'order_stock_reduced',
			'download_permissions_granted',
			'new_order_email_sent',
			'recorded_sales',
			'recorded_coupon_usage_counts',
		);
	}

}<|MERGE_RESOLUTION|>--- conflicted
+++ resolved
@@ -1310,19 +1310,7 @@
 
 		$order->set_version( Constants::get_constant( 'WC_VERSION' ) );
 
-<<<<<<< HEAD
-=======
 		// Fetch changes.
-		$changes = $order->get_changes();
-
-		if ( ! isset( $changes['date_modified'] ) ) {
-			$order->set_date_modified( time() );
-		}
-
-		$this->update_post_meta( $order );
-
-		// Update with latest changes.
->>>>>>> c27565f4
 		$changes = $order->get_changes();
 		$this->persist_updates( $order );
 
