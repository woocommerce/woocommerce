--- conflicted
+++ resolved
@@ -1861,7 +1861,6 @@
 		if ( 'wc-' . $order->get_status() === $previous_status ) {
 			$order->delete_meta_data( '_wp_trash_meta_status' );
 			$order->delete_meta_data( '_wp_trash_meta_time' );
-<<<<<<< HEAD
 			$order->delete_meta_data( '_wp_trash_meta_comments_status' );
 			$order->save_meta_data();
 
@@ -1879,8 +1878,6 @@
 
 				wp_untrash_post( $id );
 			}
-=======
->>>>>>> 976e2f9e
 
 			return true;
 		}
