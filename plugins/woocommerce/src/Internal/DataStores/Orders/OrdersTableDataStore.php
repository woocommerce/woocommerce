--- conflicted
+++ resolved
@@ -7,13 +7,10 @@
 
 use Automattic\Jetpack\Constants;
 use Automattic\WooCommerce\Internal\Utilities\DatabaseUtil;
-<<<<<<< HEAD
 use Automattic\WooCommerce\Proxies\LegacyProxy;
 use Automattic\WooCommerce\Utilities\ArrayUtil;
-=======
 use WC_Data;
 use WC_Order;
->>>>>>> 57aa16d8
 
 defined( 'ABSPATH' ) || exit;
 
@@ -560,8 +557,6 @@
 	 * @param bool      $save Whether to persist changes to db immediately or not.
 	 */
 	public function set_download_permissions_granted( $order, $set, $save = true ) {
-<<<<<<< HEAD
-=======
 		if ( is_int( $order ) ) {
 			if ( ! $save ) {
 				_doing_it_wrong( __METHOD__, esc_html__( 'Passing an order_id but not saving is a no-op.', 'woocommerce' ), '7.0' );
@@ -569,7 +564,6 @@
 			}
 			$order = wc_get_order( $order );
 		}
->>>>>>> 57aa16d8
 		$order->set_download_permissions_granted( $set );
 		if ( $save ) {
 			$order->save();
@@ -595,8 +589,6 @@
 	 * @param bool      $save Whether to persist changes to db immediately or not.
 	 */
 	public function set_recorded_sales( $order, $set, $save = true ) {
-<<<<<<< HEAD
-=======
 		if ( is_int( $order ) ) {
 			if ( ! $save ) {
 				_doing_it_wrong( __METHOD__, esc_html__( 'Passing an order_id but not saving is a no-op.', 'woocommerce' ), '7.0' );
@@ -604,7 +596,6 @@
 			}
 			$order = wc_get_order( $order );
 		}
->>>>>>> 57aa16d8
 		$order->set_recorded_sales( $set );
 		if ( $save ) {
 			$order->save();
@@ -630,8 +621,6 @@
 	 * @param bool      $save Whether to persist changes to db immediately or not.
 	 */
 	public function set_recorded_coupon_usage_counts( $order, $set, $save = true ) {
-<<<<<<< HEAD
-=======
 		if ( is_int( $order ) ) {
 			if ( ! $save ) {
 				_doing_it_wrong( __METHOD__, esc_html__( 'Passing an order_id but not saving is a no-op.', 'woocommerce' ), '7.0' );
@@ -639,7 +628,6 @@
 			}
 			$order = wc_get_order( $order );
 		}
->>>>>>> 57aa16d8
 		$order->set_recorded_coupon_usage_counts( $set );
 		if ( $save ) {
 			$order->save();
@@ -665,8 +653,6 @@
 	 * @param bool      $save Whether to persist changes to db immediately or not.
 	 */
 	public function set_email_sent( $order, $set, $save = true ) {
-<<<<<<< HEAD
-=======
 		if ( is_int( $order ) ) {
 			if ( ! $save ) {
 				_doing_it_wrong( __METHOD__, esc_html__( 'Passing an order_id but not saving is a no-op.', 'woocommerce' ), '7.0' );
@@ -674,7 +660,6 @@
 			}
 			$order = wc_get_order( $order );
 		}
->>>>>>> 57aa16d8
 		$order->set_new_order_email_sent( $set );
 		if ( $save ) {
 			$order->save();
@@ -714,10 +699,7 @@
 	 * @return bool Whether stock was reduced.
 	 */
 	public function get_stock_reduced( $order ) {
-<<<<<<< HEAD
-=======
 		$order = is_int( $order ) ? wc_get_order( $order ) : $order;
->>>>>>> 57aa16d8
 		return $order->get_order_stock_reduced();
 	}
 
@@ -729,8 +711,6 @@
 	 * @param bool      $save Whether to persist changes to db immediately or not.
 	 */
 	public function set_stock_reduced( $order, $set, $save = true ) {
-<<<<<<< HEAD
-=======
 		if ( is_int( $order ) ) {
 			if ( ! $save ) {
 				_doing_it_wrong( __METHOD__, esc_html__( 'Passing an order_id but not saving is a no-op.', 'woocommerce' ), '7.0' );
@@ -738,7 +718,6 @@
 			}
 			$order = wc_get_order( $order );
 		}
->>>>>>> 57aa16d8
 		$order->set_order_stock_reduced( $set );
 		if ( $save ) {
 			$order->save();
@@ -1446,21 +1425,11 @@
 	 *
 	 * @since 6.8.0
 	 */
-<<<<<<< HEAD
 	protected function persist_order_to_db( \WC_Order &$order, bool $force_all_fields = false ) {
-		$this->update_order_meta( $order );
-
 		$context   = ( 0 === absint( $order->get_id() ) ) ? 'create' : 'update';
 		$data_sync = wc_get_container()->get( DataSynchronizer::class );
 
-		if ( $context === 'create' ) {
-=======
-	protected function persist_order_to_db( &$order ) {
-		$context   = ( 0 === absint( $order->get_id() ) ) ? 'create' : 'update';
-		$data_sync = wc_get_container()->get( DataSynchronizer::class );
-
 		if ( 'create' === $context ) {
->>>>>>> 57aa16d8
 			$post_id = wp_insert_post(
 				array(
 					'post_type'   => $data_sync->data_sync_is_enabled() ? $order->get_type() : $data_sync::PLACEHOLDER_ORDER_POST_TYPE,
@@ -2235,38 +2204,12 @@
 	}
 
 	/**
-<<<<<<< HEAD
-	 * Returns list of metadata that is considered "internal".
-	 *
-	 * @return array
-	 */
-	public function get_internal_meta_keys() {
-		return array(
-			'_billing_address_index',
-			'_shipping_address_index',
-		);
-	}
-
-	/**
-=======
->>>>>>> 57aa16d8
 	 * Returns keys currently handled by this datastore manually (not available through order properties).
 	 *
 	 * @return array List of keys.
 	 */
 	protected function get_internal_data_store_keys() {
-<<<<<<< HEAD
-		// Add keys here that don't have getter/setter in the order class, but are internal anyway.
-		return array(
-			'order_stock_reduced',
-			'download_permissions_granted',
-			'new_order_email_sent',
-			'recorded_sales',
-			'recorded_coupon_usage_counts',
-		);
-=======
 		return array();
->>>>>>> 57aa16d8
 	}
 
 }