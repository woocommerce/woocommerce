--- conflicted
+++ resolved
@@ -8,11 +8,8 @@
 use Automattic\WooCommerce\Caches\OrderCache;
 use Automattic\WooCommerce\Caches\OrderCacheController;
 use Automattic\WooCommerce\Internal\BatchProcessing\BatchProcessingController;
-<<<<<<< HEAD
+use Automattic\WooCommerce\Internal\Traits\AccessiblePrivateMethods;
 use Automattic\WooCommerce\Utilities\OrderUtil;
-=======
-use Automattic\WooCommerce\Internal\Traits\AccessiblePrivateMethods;
->>>>>>> 828f66a5
 
 defined( 'ABSPATH' ) || exit;
 
@@ -113,109 +110,6 @@
 	 * Initialize the hooks used by the class.
 	 */
 	private function init_hooks() {
-<<<<<<< HEAD
-		add_filter(
-			'woocommerce_order_data_store',
-			function ( $default_data_store ) {
-				return $this->get_data_store_instance( $default_data_store, 'order' );
-			},
-			999,
-			1
-		);
-
-		add_filter(
-			'woocommerce_order-refund_data_store',
-			function ( $default_data_store ) {
-				return $this->get_data_store_instance( $default_data_store, 'order_refund' );
-			},
-			999,
-			1
-		);
-
-		add_filter(
-			'woocommerce_debug_tools',
-			function( $tools ) {
-				return $this->add_initiate_regeneration_entry_to_tools_array( $tools );
-			},
-			999,
-			1
-		);
-
-		add_filter(
-			'woocommerce_get_sections_advanced',
-			function( $sections ) {
-				return $this->get_settings_sections( $sections );
-			},
-			999,
-			1
-		);
-
-		add_filter(
-			'woocommerce_get_settings_advanced',
-			function ( $settings, $section_id ) {
-				return $this->get_settings( $settings, $section_id );
-			},
-			999,
-			2
-		);
-
-		add_filter(
-			'updated_option',
-			function( $option, $old_value, $value ) {
-				$this->process_updated_option( $option, $old_value, $value );
-			},
-			999,
-			3
-		);
-
-		add_filter(
-			'pre_update_option',
-			function( $value, $option, $old_value ) {
-				return $this->process_pre_update_option( $option, $old_value, $value );
-			},
-			999,
-			3
-		);
-
-		add_filter(
-			DataSynchronizer::PENDING_SYNCHRONIZATION_FINISHED_ACTION,
-			function() {
-				$this->process_sync_finished();
-			}
-		);
-
-		add_action(
-			'woocommerce_update_options_advanced_custom_data_stores',
-			function() {
-				$this->process_options_updated();
-			}
-		);
-
-		add_action(
-			'woocommerce_after_register_post_type',
-			function() {
-				$this->register_post_type_for_order_placeholders();
-			}
-		);
-
-		add_action(
-			'woocommerce_delete_order',
-			function( $order_id ) {
-				$this->after_order_deleted_or_trashed( $order_id );
-			},
-			10,
-			1
-		);
-
-		add_action(
-			'woocommerce_trash_order',
-			function( $order_id ) {
-				$this->after_order_deleted_or_trashed( $order_id );
-			},
-			10,
-			1
-		);
-=======
 		self::add_filter( 'woocommerce_order_data_store', array( $this, 'get_orders_data_store' ), 999, 1 );
 		self::add_filter( 'woocommerce_order-refund_data_store', array( $this, 'get_refunds_data_store' ), 999, 1 );
 		self::add_filter( 'woocommerce_debug_tools', array( $this, 'add_initiate_regeneration_entry_to_tools_array' ), 999, 1 );
@@ -226,7 +120,8 @@
 		self::add_filter( DataSynchronizer::PENDING_SYNCHRONIZATION_FINISHED_ACTION, array( $this, 'process_sync_finished' ), 10, 0 );
 		self::add_action( 'woocommerce_update_options_advanced_custom_data_stores', array( $this, 'process_options_updated' ), 10, 0 );
 		self::add_action( 'woocommerce_after_register_post_type', array( $this, 'register_post_type_for_order_placeholders' ), 10, 0 );
->>>>>>> 828f66a5
+		self::add_action( 'woocommerce_delete_order', array( $this, 'after_order_deleted_or_trashed' ), 10, 1);
+		self::add_action( 'woocommerce_trash_order', array( $this, 'after_order_deleted_or_trashed' ), 10, 1);
 	}
 
 	/**
@@ -617,18 +512,13 @@
 	 *
 	 * @throws \Exception Attempt to change the authoritative orders table while orders sync is pending.
 	 */
-<<<<<<< HEAD
 	private function process_pre_update_option( $option, $old_value, $value ) {
-		if ( DataSynchronizer::ORDERS_DATA_SYNC_ENABLED_OPTION === $option && $value !== $old_value ) {
+		if ( $option === DataSynchronizer::ORDERS_DATA_SYNC_ENABLED_OPTION && $value !== $old_value ) {
 			$this->order_cache->flush();
 			return $value;
 		}
 
 		if ( self::CUSTOM_ORDERS_TABLE_USAGE_ENABLED_OPTION !== $option || $value === $old_value || false === $old_value ) {
-=======
-	private function process_pre_update_option( $value, $option, $old_value ) {
-		if ( $option !== self::CUSTOM_ORDERS_TABLE_USAGE_ENABLED_OPTION || $value === $old_value || $old_value === false ) {
->>>>>>> 828f66a5
 			return $value;
 		}
 
