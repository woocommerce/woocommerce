--- conflicted
+++ resolved
@@ -145,32 +145,9 @@
 		}
 
 		// Determine the origin based on source type and referrer.
-<<<<<<< HEAD
-		$source_type = $return['source_type'] ?? '';
-		switch ( $source_type ) {
-			case 'organic':
-				$origin = __( 'Organic search', 'woocommerce' );
-				break;
-
-			case 'referral':
-				$origin = __( 'Referral', 'woocommerce' );
-				break;
-
-			case 'typein':
-				$origin = __( 'Direct', 'woocommerce' );
-				break;
-
-			default:
-				$origin = __( 'Unknown', 'woocommerce' );
-				break;
-		}
-
-		$return['origin'] = $origin;
-=======
-		$source_type      = $return['type'] ?? '';
+		$source_type      = $return['source_type'] ?? '';
 		$source           = $return['utm_source'] ?? '';
 		$return['origin'] = $this->get_origin_label( $source_type, $source, true );
->>>>>>> 95c34a43
 
 		return $return;
 	}
@@ -280,14 +257,6 @@
 			$values['device_type'] = $this->get_device_type( $values );
 		}
 
-<<<<<<< HEAD
-		// Set the origin label.
-		if ( array_key_exists( 'source_type', $values ) && array_key_exists( 'utm_source', $values ) ) {
-			$values['origin'] = $this->get_origin_label( $values['source_type'], $values['utm_source'] );
-		}
-
-=======
->>>>>>> 95c34a43
 		return $values;
 	}
 
