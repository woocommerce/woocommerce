<?php
/**
 * A class of utilities for dealing with arrays.
 */

namespace Automattic\WooCommerce\Utilities;

/**
 * A class of utilities for dealing with arrays.
 */
class ArrayUtil {

	/**
	 * Automatic selector type for the 'select' method.
	 */
	public const SELECT_BY_AUTO = 0;

	/**
	 * Object method selector type for the 'select' method.
	 */
	public const SELECT_BY_OBJECT_METHOD = 1;

	/**
	 * Object property selector type for the 'select' method.
	 */
	public const SELECT_BY_OBJECT_PROPERTY = 2;

	/**
	 * Array key selector type for the 'select' method.
	 */
	public const SELECT_BY_ARRAY_KEY = 3;

	/**
	 * Get a value from an nested array by specifying the entire key hierarchy with '::' as separator.
	 *
	 * E.g. for [ 'foo' => [ 'bar' => [ 'fizz' => 'buzz' ] ] ] the value for key 'foo::bar::fizz' would be 'buzz'.
	 *
	 * @param array  $array The array to get the value from.
	 * @param string $key The complete key hierarchy, using '::' as separator.
	 * @param mixed  $default The value to return if the key doesn't exist in the array.
	 *
	 * @return mixed The retrieved value, or the supplied default value.
	 * @throws \Exception $array is not an array.
	 */
	public static function get_nested_value( array $array, string $key, $default = null ) {
		$key_stack = explode( '::', $key );
		$subkey    = array_shift( $key_stack );

		if ( isset( $array[ $subkey ] ) ) {
			$value = $array[ $subkey ];

			if ( count( $key_stack ) ) {
				foreach ( $key_stack as $subkey ) {
					if ( is_array( $value ) && isset( $value[ $subkey ] ) ) {
						$value = $value[ $subkey ];
					} else {
						$value = $default;
						break;
					}
				}
			}
		} else {
			$value = $default;
		}

		return $value;
	}

	/**
	 * Checks if a given key exists in an array and its value can be evaluated as 'true'.
	 *
	 * @param array  $array The array to check.
	 * @param string $key The key for the value to check.
	 * @return bool True if the key exists in the array and the value can be evaluated as 'true'.
	 */
	public static function is_truthy( array $array, string $key ) {
		return isset( $array[ $key ] ) && $array[ $key ];
	}

	/**
	 * Gets the value for a given key from an array, or a default value if the key doesn't exist in the array.
	 *
	 * @param array  $array The array to get the value from.
	 * @param string $key The key to use to retrieve the value.
	 * @param null   $default The default value to return if the key doesn't exist in the array.
	 * @return mixed|null The value for the key, or the default value passed.
	 */
	public static function get_value_or_default( array $array, string $key, $default = null ) {
		return isset( $array[ $key ] ) ? $array[ $key ] : $default;
	}

	/**
	 * Converts an array of numbers to a human-readable range, such as "1,2,3,5" to "1-3, 5". It also supports
	 * floating point numbers, however with some perhaps unexpected / undefined behaviour if used within a range.
	 * Source: https://stackoverflow.com/a/34254663/4574
	 *
	 * @param array     $items    An array (in any order, see $sort) of individual numbers.
	 * @param string    $item_separator  The string that separates sequential range groups.  Defaults to ', '.
	 * @param string    $range_separator The string that separates ranges.  Defaults to '-'.  A plausible example otherwise would be ' to '.
	 * @param bool|true $sort     Sort the array prior to iterating?  You'll likely always want to sort, but if not, you can set this to false.
	 *
	 * @return string
	 */
	public static function to_ranges_string( array $items, string $item_separator = ', ', string $range_separator = '-', bool $sort = true ): string {
		if ( $sort ) {
			sort( $items );
		}

		$point = null;
		$range = false;
		$str   = '';

		foreach ( $items as $i ) {
			if ( null === $point ) {
				$str .= $i;
			} elseif ( ( $point + 1 ) === $i ) {
				$range = true;
			} else {
				if ( $range ) {
					$str  .= $range_separator . $point;
					$range = false;
				}
				$str .= $item_separator . $i;
			}
			$point = $i;
		}

		if ( $range ) {
			$str .= $range_separator . $point;
		}

		return $str;
	}

	/**
	 * Helper function to generate a callback which can be executed on an array to select a value from each item.
	 *
	 * @param string $selector_name Field/property/method name to select.
	 * @param int    $selector_type Selector type.
	 *
	 * @return \Closure Callback to select the value.
	 */
	private static function get_selector_callback( string $selector_name, int $selector_type = self::SELECT_BY_AUTO ): \Closure {
		if ( self::SELECT_BY_OBJECT_METHOD === $selector_type ) {
			$callback = function( $item ) use ( $selector_name ) {
				return $item->$selector_name();
			};
		} elseif ( self::SELECT_BY_OBJECT_PROPERTY === $selector_type ) {
			$callback = function( $item ) use ( $selector_name ) {
				return $item->$selector_name;
			};
		} elseif ( self::SELECT_BY_ARRAY_KEY === $selector_type ) {
			$callback = function( $item ) use ( $selector_name ) {
				return $item[ $selector_name ];
			};
		} else {
			$callback = function( $item ) use ( $selector_name ) {
				if ( is_array( $item ) ) {
					return $item[ $selector_name ];
				} elseif ( method_exists( $item, $selector_name ) ) {
					return $item->$selector_name();
				} else {
					return $item->$selector_name;
				}
			};
		}
		return $callback;
	}

	/**
	 * Select one single value from all the items in an array of either arrays or objects based on a selector.
	 * For arrays, the selector is a key name; for objects, the selector can be either a method name or a property name.
	 *
	 * @param array  $items Items to apply the selection to.
	 * @param string $selector_name Key, method or property name to use as a selector.
	 * @param int    $selector_type Selector type, one of the SELECT_BY_* constants.
	 * @return array The selected values.
	 */
	public static function select( array $items, string $selector_name, int $selector_type = self::SELECT_BY_AUTO ): array {
		$callback = self::get_selector_callback( $selector_name, $selector_type );
		return array_map( $callback, $items );
	}

	/**
<<<<<<< HEAD
	 * Returns a new assoc array with format [ $key1 => $item1, $key2 => $item2, ... ] where $key is the value of the selector and items are original items passed.
	 *
	 * @param array  $items Items to use for conversion.
	 * @param string $selector_name Key, method or property name to use as a selector.
	 * @param int    $selector_type Selector type, one of the SELECT_BY_* constants.
	 *
	 * @return array The converted assoc array.
	 */
	public static function select_array_to_assoc( array $items, string $selector_name, int $selector_type = self::SELECT_BY_AUTO ): array {
		$selector_callback = self::get_selector_callback( $selector_name, $selector_type );
		$result            = array();
		foreach ( $items as $item ) {
			$key = $selector_callback( $item );
			if ( isset( $result[ $key ] ) ) {
				$result[ $key ][] = $item;
			} else {
				$result[ $key ] = array( $item );
			}
		}
		return $result;
	}

	/**
	 * Returns whether two assoc array are same. The comparison is done recursively by keys, and the functions returns on first difference found.
	 *
	 * @param array $array1 First array to compare.
	 * @param array $array2 Second array to compare.
	 * @param bool  $strict Whether to use strict comparison.
	 *
	 * @return bool Whether the arrays are different.
	 */
	public static function deep_compare_array_diff( array $array1, array $array2, bool $strict = true ) {
		return self::deep_compute_or_compare_array_diff( $array1, $array2, true, $strict );
	}

	/**
	 * Computes difference between two assoc arrays recursively. Similar to PHP's native assoc_array_diff, but also supports nested arrays.
	 *
	 * @param array $array1 First array.
	 * @param array $array2 Second array.
	 * @param bool  $strict Whether to also match type of values.
	 *
	 * @return array The difference between the two arrays.
	 */
	public static function deep_assoc_array_diff( array $array1, array $array2, bool $strict = true ): array {
		return self::deep_compute_or_compare_array_diff( $array1, $array2, false, $strict );
	}

	/**
	 * Helper method to compare to compute difference between two arrays. Comparison is done recursively.
	 *
	 * @param array $array1 First array.
	 * @param array $array2 Second array.
	 * @param bool  $compare Whether to compare the arrays. If true, then function will return false on first difference, in order to be slightly more efficient.
	 * @param bool  $strict Whether to do string comparison.
	 *
	 * @return array|bool The difference between the two arrays, or if array are same, depending upon $compare param.
	 */
	private static function deep_compute_or_compare_array_diff( array $array1, array $array2, bool $compare, bool $strict = true ) {
		$diff = array();
		foreach ( $array1 as $key => $value ) {
			if ( is_array( $value ) ) {
				if ( ! array_key_exists( $key, $array2 ) || ! is_array( $array2[ $key ] ) ) {
					if ( $compare ) {
						return true;
					}
					$diff[ $key ] = $value;
				}
				$new_diff = self::deep_assoc_array_diff( $value, $array2[ $key ], $strict );
				if ( ! empty( $new_diff ) ) {
					if ( $compare ) {
						return true;
					}
					$diff[ $key ] = $new_diff;
				}
			} elseif ( $strict ) {
				if ( ! array_key_exists( $key, $array2 ) || $value !== $array2[ $key ] ) {
					if ( $compare ) {
						return true;
					}
					$diff[ $key ] = $value;
				}
			} else {
				// phpcs:ignore WordPress.PHP.StrictComparisons.LooseComparison -- Intentional when $strict is false.
				if ( ! array_key_exists( $key, $array2 ) || $value != $array2[ $key ] ) {
					if ( $compare ) {
						return true;
					}
					$diff[ $key ] = $value;
				}
			}
		}
		return $compare ? false : $diff;
=======
	 * Push a value to an array, but only if the value isn't in the array already.
	 *
	 * @param array $array The array.
	 * @param mixed $value The value to maybe push.
	 * @return bool True if the value has been added to the array, false if the value was already in the array.
	 */
	public static function push_once( array &$array, $value ) : bool {
		if ( in_array( $value, $array, true ) ) {
			return false;
		}

		$array[] = $value;
		return true;
	}

	/**
	 * Ensure that an associative array has a given key, and if not, set the key to an empty array.
	 *
	 * @param array  $array The array to check.
	 * @param string $key The key to check.
	 * @param bool   $throw_if_existing_is_not_array If true, an exception will be thrown if the key already exists in the array but the value is not an array.
	 * @return bool True if the key has been added to the array, false if not (the key already existed).
	 * @throws \Exception The key already exists in the array but the value is not an array.
	 */
	public static function ensure_key_is_array( array &$array, string $key, bool $throw_if_existing_is_not_array = false ): bool {
		if ( ! isset( $array[ $key ] ) ) {
			$array[ $key ] = array();
			return true;
		}

		if ( $throw_if_existing_is_not_array && ! is_array( $array[ $key ] ) ) {
			$type = is_object( $array[ $key ] ) ? get_class( $array[ $key ] ) : gettype( $array[ $key ] );
			throw new \Exception( "Array key exists but it's not an array, it's a {$type}" );
		}

		return false;
>>>>>>> b8066f9b
	}
}
<|MERGE_RESOLUTION|>--- conflicted
+++ resolved
@@ -182,7 +182,6 @@
 	}
 
 	/**
-<<<<<<< HEAD
 	 * Returns a new assoc array with format [ $key1 => $item1, $key2 => $item2, ... ] where $key is the value of the selector and items are original items passed.
 	 *
 	 * @param array  $items Items to use for conversion.
@@ -275,8 +274,11 @@
 				}
 			}
 		}
+
 		return $compare ? false : $diff;
-=======
+	}
+
+	/**
 	 * Push a value to an array, but only if the value isn't in the array already.
 	 *
 	 * @param array $array The array.
@@ -313,6 +315,5 @@
 		}
 
 		return false;
->>>>>>> b8066f9b
 	}
 }
