--- conflicted
+++ resolved
@@ -138,11 +138,7 @@
 				'on_change' => 'woocommerce/collection-rating-filter::actions.onCheckboxChange',
 			)
 		) : Dropdown::render(
-<<<<<<< HEAD
-			$this->get_dropdown_props( $rating_counts, $selected_ratings_query_param, $show_counts, $attributes['selectType'] )
-=======
 			$this->get_dropdown_props( $rating_counts, $selected_ratings_query_param, $show_counts, $attributes['selectType'], $text_color )
->>>>>>> 9ce04dc8
 		);
 
 		return sprintf(
@@ -223,16 +219,10 @@
 	 * @param mixed  $selected_ratings_query The url query param for selected ratings.
 	 * @param bool   $show_counts Whether to show the counts.
 	 * @param string $select_type The select type. (single|multiple).
-<<<<<<< HEAD
-	 * @return array<array-key, array>
-	 */
-	private function get_dropdown_props( $rating_counts, $selected_ratings_query, $show_counts, $select_type ) {
-=======
 	 * @param string $text_color The text color.
 	 * @return array<array-key, array>
 	 */
 	private function get_dropdown_props( $rating_counts, $selected_ratings_query, $show_counts, $select_type, $text_color ) {
->>>>>>> 9ce04dc8
 		$ratings_array = explode( ',', $selected_ratings_query );
 
 		$selected_items = array_reduce(
@@ -270,10 +260,7 @@
 			'select_type'    => $select_type,
 			'selected_items' => $selected_items,
 			'action'         => 'woocommerce/collection-rating-filter::actions.onDropdownChange',
-<<<<<<< HEAD
-=======
 			'text_color'     => $text_color,
->>>>>>> 9ce04dc8
 		);
 	}
 }