--- conflicted
+++ resolved
@@ -197,10 +197,7 @@
 		ob_start();
 		?>
 			<div <?php echo $wrapper_attributes; // phpcs:ignore WordPress.Security.EscapeOutput.OutputNotEscaped ?>>
-<<<<<<< HEAD
-=======
 				<?php echo $content; // phpcs:ignore WordPress.Security.EscapeOutput.OutputNotEscaped ?>
->>>>>>> 9ce04dc8
 				<div data-wc-context="<?php echo esc_attr( wp_json_encode( $data ) ); ?>" >
 					<div
 						class="range"
