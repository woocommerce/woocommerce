--- conflicted
+++ resolved
@@ -163,12 +163,8 @@
 			$product = $this->add_is_descendent_of_single_product_block_hidden_input_to_product_form( $product, $is_descendent_of_single_product_block );
 		}
 
-<<<<<<< HEAD
-		$product = $is_stepper_style ? $this->add_classes_to_add_to_cart_form_input( $product, $attributes ) : $product;
-=======
+		$product            = $is_stepper_style ? $this->add_classes_to_add_to_cart_form_input( $product, $attributes ) : $product;
 		$classes_and_styles = StyleAttributesUtils::get_classes_and_styles_by_attributes( $attributes, array(), array( 'extra_classes' ) );
-		$product            = $this->add_classes_to_add_to_cart_form_input( $product, $attributes );
->>>>>>> 1e8b6d6b
 
 		$product_classname = $is_descendent_of_single_product_block ? 'product' : '';
 
