--- conflicted
+++ resolved
@@ -169,12 +169,8 @@
 			$product = $this->add_is_descendent_of_single_product_block_hidden_input_to_product_form( $product, $is_descendent_of_single_product_block );
 		}
 
-<<<<<<< HEAD
 		$product = $this->add_classes_to_add_to_cart_form_input( $product, $attributes );
 
-		$classname          = $attributes['className'] ?? '';
-=======
->>>>>>> 5b0d44b9
 		$classes_and_styles = StyleAttributesUtils::get_classes_and_styles_by_attributes( $attributes );
 		$product_classname  = $is_descendent_of_single_product_block ? 'product' : '';
 
@@ -185,6 +181,7 @@
 					'wp-block-add-to-cart-form wc-block-add-to-cart-form',
 					esc_attr( $classes_and_styles['classes'] ),
 					esc_attr( $product_classname ),
+					$is_stepper_style ? 'wc-block-add-to-cart-form--stepper' : 'wc-block-add-to-cart-form--input',
 				)
 			)
 		);
@@ -197,23 +194,14 @@
 		);
 
 		$form = sprintf(
-<<<<<<< HEAD
-			'<div class="wp-block-add-to-cart-form wp-block-woocommerce-add-to-cart-form wc-block-add-to-cart-form %1$s %2$s %3$s %4$s" %5$s style="%6$s">%7$s</div>',
-			esc_attr( $classes_and_styles['classes'] ),
-			esc_attr( $classname ),
-			esc_attr( $product_classname ),
-			$is_stepper_style ? 'wc-block-add-to-cart-form--stepper' : 'wc-block-add-to-cart-form--input',
+			'<div %1$s %2$s>%3$s</div>',
+			$wrapper_attributes,
 			$is_stepper_style ? 'data-wc-interactive=\'' . wp_json_encode(
 				array(
 					'namespace' => 'woocommerce/add-to-cart-form',
 				),
 				JSON_NUMERIC_CHECK | JSON_HEX_TAG | JSON_HEX_APOS | JSON_HEX_QUOT | JSON_HEX_AMP
 			) . '\'' : '',
-			esc_attr( $classes_and_styles['styles'] ),
-=======
-			'<div %1$s>%2$s</div>',
-			$wrapper_attributes,
->>>>>>> 5b0d44b9
 			$product
 		);
 
