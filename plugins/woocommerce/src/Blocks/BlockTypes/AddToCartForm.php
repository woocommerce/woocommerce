<?php
declare(strict_types=1);

namespace Automattic\WooCommerce\Blocks\BlockTypes;

use Automattic\WooCommerce\Blocks\Utils\StyleAttributesUtils;

/**
 * CatalogSorting class.
 */
class AddToCartForm extends AbstractBlock {
	/**
	 * Block name.
	 *
	 * @var string
	 */
	protected $block_name = 'add-to-cart-form';

	/**
	 * Initializes the AddToCartForm block and hooks into the `wc_add_to_cart_message_html` filter
	 * to prevent displaying the Cart Notice when the block is inside the Single Product block
	 * and the Add to Cart button is clicked.
	 *
	 * It also hooks into the `woocommerce_add_to_cart_redirect` filter to prevent redirecting
	 * to another page when the block is inside the Single Product block and the Add to Cart button
	 * is clicked.
	 *
	 * @return void
	 */
	protected function initialize() {
		parent::initialize();
		add_filter( 'wc_add_to_cart_message_html', array( $this, 'add_to_cart_message_html_filter' ), 10, 2 );
		add_filter( 'woocommerce_add_to_cart_redirect', array( $this, 'add_to_cart_redirect_filter' ), 10, 1 );
	}

	/**
	 * Get the block's attributes.
	 *
	 * @param array $attributes Block attributes. Default empty array.
	 * @return array  Block attributes merged with defaults.
	 */
	private function parse_attributes( $attributes ) {
		// These should match what's set in JS `registerBlockType`.
		$defaults = array(
			'isDescendentOfSingleProductBlock' => false,
			'quantitySelectorStyle'            => 'input',
		);

		return wp_parse_args( $attributes, $defaults );
	}


	/**
	 * Enqueue assets specific to this block.
	 * We enqueue frontend scripts only if the quantitySelectorStyle is set to 'stepper'.
	 *
	 * @param array    $attributes Block attributes.
	 * @param string   $content Block content.
	 * @param WP_Block $block Block instance.
	 */
	protected function enqueue_assets( $attributes, $content, $block ) {
		if ( 'stepper' !== $attributes['quantitySelectorStyle'] ) {
			return;
		}

		parent::enqueue_assets( $attributes, $content, $block );
	}

	/**
	 * Add increment and decrement buttons to the quantity input field.
	 *
	 * @param string $product add-to-cart form HTML.
	 * @return stringa add-to-cart form HTML with increment and decrement buttons.
	 */
	private function add_steppers( $product ) {
		// Regex pattern to match the <input> element with id starting with 'quantity_'.
		$pattern = '/(<input[^>]*id="quantity_[^"]*"[^>]*\/>)/';
		// Replacement string to add button BEFORE the matched <input> element.
		$minus_button = '<button type="button" data-wc-on--click="actions.removeQuantity" class="wc-block-components-quantity-selector__button wc-block-components-quantity-selector__button--minus">-</button>$1';
		// Replacement string to add button AFTER the matched <input> element.
		$plus_button = '$1<button type="button" data-wc-on--click="actions.addQuantity" class="wc-block-components-quantity-selector__button wc-block-components-quantity-selector__button--plus">+</button>';
		$new_html    = preg_replace( $pattern, $minus_button, $product );
		$new_html    = preg_replace( $pattern, $plus_button, $new_html );
		return $new_html;
	}

	/**
	 * Add classes to the Add to Cart form input.
	 *
	 * @param string $product The Add to Cart form HTML.
	 * @param array  $attributes Block attributes.
	 *
	 * @return string The Add to Cart form HTML with classes added.
	 */
	private function add_classes_to_add_to_cart_form_input( $product, $attributes ) {
		$is_stepper_style = 'stepper' === $attributes['quantitySelectorStyle'];

		$html = new \WP_HTML_Tag_Processor( $product );

		if ( $is_stepper_style ) {
			// Add classes to the form.
			while ( $html->next_tag( array( 'class_name' => 'quantity' ) ) ) {
				$html->add_class( 'wc-block-components-quantity-selector' );
			}

			$html = new \WP_HTML_Tag_Processor( $html->get_updated_html() );
			while ( $html->next_tag( array( 'class_name' => 'input-text' ) ) ) {
				$html->add_class( 'wc-block-components-quantity-selector__input' );
			}
		}

		return $html->get_updated_html();
	}


	/**
	 * Render the block.
	 *
	 * @param array    $attributes Block attributes.
	 * @param string   $content Block content.
	 * @param WP_Block $block Block instance.
	 *
	 * @return string | void Rendered block output.
	 */
	protected function render( $attributes, $content, $block ) {
		global $product;

		$post_id = $block->context['postId'];

		if ( ! isset( $post_id ) ) {
			return '';
		}

		$previous_product = $product;
		$product          = wc_get_product( $post_id );
		if ( ! $product instanceof \WC_Product ) {
			$product = $previous_product;

			return '';
		}

		$is_external_product_with_url = $product instanceof \WC_Product_External && $product->get_product_url();

		ob_start();

		/**
		 * Trigger the single product add to cart action for each product type.
		 *
		 * @since 9.7.0
		 */
		do_action( 'woocommerce_' . $product->get_type() . '_add_to_cart' );

		$product = ob_get_clean();

		if ( ! $product ) {
			$product = $previous_product;

			return '';
		}

		$is_stepper_style = 'stepper' === $attributes['quantitySelectorStyle'];

		$product = $is_stepper_style ? $this->add_steppers( $product ) : $product;

		$parsed_attributes                     = $this->parse_attributes( $attributes );
		$is_descendent_of_single_product_block = $parsed_attributes['isDescendentOfSingleProductBlock'];

		if ( ! $is_external_product_with_url ) {
			$product = $this->add_is_descendent_of_single_product_block_hidden_input_to_product_form( $product, $is_descendent_of_single_product_block );
		}

<<<<<<< HEAD
		$classes_and_styles = StyleAttributesUtils::get_classes_and_styles_by_attributes( $attributes, array(), array( 'extra_classes' ) );
=======
		$product = $this->add_classes_to_add_to_cart_form_input( $product, $attributes );

		$classes_and_styles = StyleAttributesUtils::get_classes_and_styles_by_attributes( $attributes );
>>>>>>> aeade9d9
		$product_classname  = $is_descendent_of_single_product_block ? 'product' : '';

		$classes = implode(
			' ',
			array_filter(
				array(
					'wp-block-add-to-cart-form wc-block-add-to-cart-form',
					esc_attr( $classes_and_styles['classes'] ),
					esc_attr( $product_classname ),
					$is_stepper_style ? 'wc-block-add-to-cart-form--stepper' : 'wc-block-add-to-cart-form--input',
				)
			)
		);

		$wrapper_attributes = get_block_wrapper_attributes(
			array(
				'class' => $classes,
				'style' => esc_attr( $classes_and_styles['styles'] ),
			)
		);

		$form = sprintf(
			'<div %1$s %2$s>%3$s</div>',
			$wrapper_attributes,
			$is_stepper_style ? 'data-wc-interactive=\'' . wp_json_encode(
				array(
					'namespace' => 'woocommerce/add-to-cart-form',
				),
				JSON_NUMERIC_CHECK | JSON_HEX_TAG | JSON_HEX_APOS | JSON_HEX_QUOT | JSON_HEX_AMP
			) . '\'' : '',
			$product
		);

		$product = $previous_product;

		return $form;
	}

	/**
	 * Add a hidden input to the Add to Cart form to indicate that it is a descendent of a Single Product block.
	 *
	 * @param string $product The Add to Cart Form HTML.
	 * @param string $is_descendent_of_single_product_block Indicates if block is descendent of Single Product block.
	 *
	 * @return string The Add to Cart Form HTML with the hidden input.
	 */
	protected function add_is_descendent_of_single_product_block_hidden_input_to_product_form( $product, $is_descendent_of_single_product_block ) {

		$hidden_is_descendent_of_single_product_block_input = sprintf(
			'<input type="hidden" name="is-descendent-of-single-product-block" value="%1$s">',
			$is_descendent_of_single_product_block ? 'true' : 'false'
		);
		$regex_pattern                                      = '/<button\s+type="submit"[^>]*>.*?<\/button>/i';

		preg_match( $regex_pattern, $product, $input_matches );

		if ( ! empty( $input_matches ) ) {
			$product = preg_replace( $regex_pattern, $hidden_is_descendent_of_single_product_block_input . $input_matches[0], $product );
		}

		return $product;
	}

	/**
	 * Filter the add to cart message to prevent the Notice from being displayed when the Add to Cart form is a descendent of a Single Product block
	 * and the Add to Cart button is clicked.
	 *
	 * @param string $message Message to be displayed when product is added to the cart.
	 */
	public function add_to_cart_message_html_filter( $message ) {
		// phpcs:ignore
		if ( isset( $_POST['is-descendent-of-single-product-block'] ) && 'true' === $_POST['is-descendent-of-single-product-block'] ) {
			return false;
		}
		return $message;
	}

	/**
	 * Hooks into the `woocommerce_add_to_cart_redirect` filter to prevent redirecting
	 * to another page when the block is inside the Single Product block and the Add to Cart button
	 * is clicked.
	 *
	 * @param string $url The URL to redirect to after the product is added to the cart.
	 * @return string The filtered redirect URL.
	 */
	public function add_to_cart_redirect_filter( $url ) {
		// phpcs:ignore
		if ( isset( $_POST['is-descendent-of-single-product-block'] ) && 'true' == $_POST['is-descendent-of-single-product-block'] ) {

			if ( 'yes' === get_option( 'woocommerce_cart_redirect_after_add' ) ) {
				return wc_get_cart_url();
			}

			return wp_validate_redirect( wp_get_referer(), $url );
		}

		return $url;
	}
}<|MERGE_RESOLUTION|>--- conflicted
+++ resolved
@@ -169,14 +169,10 @@
 			$product = $this->add_is_descendent_of_single_product_block_hidden_input_to_product_form( $product, $is_descendent_of_single_product_block );
 		}
 
-<<<<<<< HEAD
 		$classes_and_styles = StyleAttributesUtils::get_classes_and_styles_by_attributes( $attributes, array(), array( 'extra_classes' ) );
-=======
-		$product = $this->add_classes_to_add_to_cart_form_input( $product, $attributes );
-
-		$classes_and_styles = StyleAttributesUtils::get_classes_and_styles_by_attributes( $attributes );
->>>>>>> aeade9d9
-		$product_classname  = $is_descendent_of_single_product_block ? 'product' : '';
+		$product            = $this->add_classes_to_add_to_cart_form_input( $product, $attributes );
+
+		$product_classname = $is_descendent_of_single_product_block ? 'product' : '';
 
 		$classes = implode(
 			' ',
