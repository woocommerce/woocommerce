<?php
namespace Automattic\WooCommerce\Blocks\BlockTypes;

use Automattic\WooCommerce\StoreApi\Utilities\LocalPickupUtils;
use Automattic\WooCommerce\Blocks\Utils\CartCheckoutUtils;

/**
 * Checkout class.
 *
 * @internal
 */
class Checkout extends AbstractBlock {
	/**
	 * Block name.
	 *
	 * @var string
	 */
	protected $block_name = 'checkout';

	/**
	 * Chunks build folder.
	 *
	 * @var string
	 */
	protected $chunks_folder = 'checkout-blocks';

	/**
	 * Initialize this block type.
	 *
	 * - Hook into WP lifecycle.
	 * - Register the block with WordPress.
	 */
	protected function initialize() {
		parent::initialize();
		add_action( 'wp_loaded', array( $this, 'register_patterns' ) );
		// This prevents the page redirecting when the cart is empty. This is so the editor still loads the page preview.
		add_filter(
			'woocommerce_checkout_redirect_empty_cart',
			function( $return ) {
				// phpcs:ignore WordPress.Security.NonceVerification.Recommended
				return isset( $_GET['_wp-find-template'] ) ? false : $return;
			}
		);

		add_action( 'save_post', array( $this, 'update_local_pickup_title' ), 10, 2 );
	}

	/**
	 * Dequeues the scripts added by WC Core to the Checkout page.
	 *
	 * @return void
	 */
	public function dequeue_woocommerce_core_scripts() {
		wp_dequeue_script( 'wc-checkout' );
		wp_dequeue_script( 'wc-password-strength-meter' );
		wp_dequeue_script( 'selectWoo' );
		wp_dequeue_style( 'select2' );
	}

	/**
	 * Register block pattern for Empty Cart Message to make it translatable.
	 */
	public function register_patterns() {
		register_block_pattern(
			'woocommerce/checkout-heading',
			array(
				'title'    => '',
				'inserter' => false,
				'content'  => '<!-- wp:heading {"align":"wide", "level":1} --><h1 class="wp-block-heading alignwide">' . esc_html__( 'Checkout', 'woocommerce' ) . '</h1><!-- /wp:heading -->',
			)
		);
	}

	/**
	 * Get the editor script handle for this block type.
	 *
	 * @param string $key Data to get, or default to everything.
	 * @return array|string;
	 */
	protected function get_block_type_editor_script( $key = null ) {
		$script = [
			'handle'       => 'wc-' . $this->block_name . '-block',
			'path'         => $this->asset_api->get_block_asset_build_path( $this->block_name ),
			'dependencies' => [ 'wc-blocks' ],
		];
		return $key ? $script[ $key ] : $script;
	}

	/**
	 * Get the frontend script handle for this block type.
	 *
	 * @see $this->register_block_type()
	 * @param string $key Data to get, or default to everything.
	 * @return array|string
	 */
	protected function get_block_type_script( $key = null ) {
		$script = [
			'handle'       => 'wc-' . $this->block_name . '-block-frontend',
			'path'         => $this->asset_api->get_block_asset_build_path( $this->block_name . '-frontend' ),
			'dependencies' => [],
		];
		return $key ? $script[ $key ] : $script;
	}

	/**
	 * Get the frontend style handle for this block type.
	 *
	 * @return string[]
	 */
	protected function get_block_type_style() {
		return array_merge( parent::get_block_type_style(), [ 'wc-blocks-packages-style' ] );
	}

	/**
	 * Enqueue frontend assets for this block, just in time for rendering.
	 *
	 * @param array    $attributes  Any attributes that currently are available from the block.
	 * @param string   $content    The block content.
	 * @param WP_Block $block    The block object.
	 */
	protected function enqueue_assets( array $attributes, $content, $block ) {
		/**
		 * Fires before checkout block scripts are enqueued.
		 *
		 * @since 4.6.0
		 */
		do_action( 'woocommerce_blocks_enqueue_checkout_block_scripts_before' );
		parent::enqueue_assets( $attributes, $content, $block );
		/**
		 * Fires after checkout block scripts are enqueued.
		 *
		 * @since 4.6.0
		 */
		do_action( 'woocommerce_blocks_enqueue_checkout_block_scripts_after' );
	}

	/**
	 * Append frontend scripts when rendering the block.
	 *
	 * @param array    $attributes Block attributes.
	 * @param string   $content    Block content.
	 * @param WP_Block $block Block instance.
	 * @return string Rendered block type output.
	 */
	protected function render( $attributes, $content, $block ) {

		if ( $this->is_checkout_endpoint() ) {
			// Note: Currently the block only takes care of the main checkout form -- if an endpoint is set, refer to the
			// legacy shortcode instead and do not render block.
			return wc_current_theme_is_fse_theme() ? do_shortcode( '[woocommerce_checkout]' ) : '[woocommerce_checkout]';
		}

		// Dequeue the core scripts when rendering this block.
		add_action( 'wp_enqueue_scripts', array( $this, 'dequeue_woocommerce_core_scripts' ), 20 );

		/**
		 * We need to check if $content has any templates from prior iterations of the block, in order to update to the latest iteration.
		 * We test the iteration version by searching for new blocks brought in by it.
		 * The blocks used for testing should be always available in the block (not removable by the user).
		 * Checkout i1's content was returning an empty div, with no data-block-name attribute
		 */
		$regex_for_empty_block = '/<div class="[a-zA-Z0-9_\- ]*wp-block-woocommerce-checkout[a-zA-Z0-9_\- ]*"><\/div>/mi';
		$has_i1_template       = preg_match( $regex_for_empty_block, $content );

		if ( $has_i1_template ) {
			// This fallback needs to match the default templates defined in our Blocks.
			$inner_blocks_html = '
				<div data-block-name="woocommerce/checkout-fields-block" class="wp-block-woocommerce-checkout-fields-block">
					<div data-block-name="woocommerce/checkout-express-payment-block" class="wp-block-woocommerce-checkout-express-payment-block"></div>
					<div data-block-name="woocommerce/checkout-contact-information-block" class="wp-block-woocommerce-checkout-contact-information-block"></div>
					<div data-block-name="woocommerce/checkout-shipping-address-block" class="wp-block-woocommerce-checkout-shipping-address-block"></div>
					<div data-block-name="woocommerce/checkout-billing-address-block" class="wp-block-woocommerce-checkout-billing-address-block"></div>
					<div data-block-name="woocommerce/checkout-shipping-methods-block" class="wp-block-woocommerce-checkout-shipping-methods-block"></div>
					<div data-block-name="woocommerce/checkout-payment-block" class="wp-block-woocommerce-checkout-payment-block"></div>
					<div data-block-name="woocommerce/checkout-additional-information-block" class="wp-block-woocommerce-checkout-additional-information-block"></div>' .
					( isset( $attributes['showOrderNotes'] ) && false === $attributes['showOrderNotes'] ? '' : '<div data-block-name="woocommerce/checkout-order-note-block" class="wp-block-woocommerce-checkout-order-note-block"></div>' ) .
					( isset( $attributes['showPolicyLinks'] ) && false === $attributes['showPolicyLinks'] ? '' : '<div data-block-name="woocommerce/checkout-terms-block" class="wp-block-woocommerce-checkout-terms-block"></div>' ) .
					'<div data-block-name="woocommerce/checkout-actions-block" class="wp-block-woocommerce-checkout-actions-block"></div>
				</div>
				<div data-block-name="woocommerce/checkout-totals-block" class="wp-block-woocommerce-checkout-totals-block">
					<div data-block-name="woocommerce/checkout-order-summary-block" class="wp-block-woocommerce-checkout-order-summary-block"></div>
				</div>
			';

			$content = str_replace( '</div>', $inner_blocks_html . '</div>', $content );
		}

		/**
		 * Checkout i3 added inner blocks for Order summary.
		 * We need to add them to Checkout i2 templates.
		 * The order needs to match the order in which these blocks were registered.
		 */
		$order_summary_with_inner_blocks = '$0
			<div data-block-name="woocommerce/checkout-order-summary-cart-items-block" class="wp-block-woocommerce-checkout-order-summary-cart-items-block"></div>
			<div data-block-name="woocommerce/checkout-order-summary-subtotal-block" class="wp-block-woocommerce-checkout-order-summary-subtotal-block"></div>
			<div data-block-name="woocommerce/checkout-order-summary-fee-block" class="wp-block-woocommerce-checkout-order-summary-fee-block"></div>
			<div data-block-name="woocommerce/checkout-order-summary-discount-block" class="wp-block-woocommerce-checkout-order-summary-discount-block"></div>
			<div data-block-name="woocommerce/checkout-order-summary-coupon-form-block" class="wp-block-woocommerce-checkout-order-summary-coupon-form-block"></div>
			<div data-block-name="woocommerce/checkout-order-summary-shipping-block" class="wp-block-woocommerce-checkout-order-summary-shipping-block"></div>
			<div data-block-name="woocommerce/checkout-order-summary-taxes-block" class="wp-block-woocommerce-checkout-order-summary-taxes-block"></div>
		';
		// Order summary subtotal block was added in i3, so we search for it to see if we have a Checkout i2 template.
		$regex_for_order_summary_subtotal = '/<div[^<]*?data-block-name="woocommerce\/checkout-order-summary-subtotal-block"[^>]*?>/mi';
		$regex_for_order_summary          = '/<div[^<]*?data-block-name="woocommerce\/checkout-order-summary-block"[^>]*?>/mi';
		$has_i2_template                  = ! preg_match( $regex_for_order_summary_subtotal, $content );

		if ( $has_i2_template ) {
			$content = preg_replace( $regex_for_order_summary, $order_summary_with_inner_blocks, $content );
		}

		/**
		 * Add the Local Pickup toggle to checkouts missing this forced template.
		 */
		$local_pickup_inner_blocks = '<div data-block-name="woocommerce/checkout-shipping-method-block" class="wp-block-woocommerce-checkout-shipping-method-block"></div>' . PHP_EOL . PHP_EOL . '<div data-block-name="woocommerce/checkout-pickup-options-block" class="wp-block-woocommerce-checkout-pickup-options-block"></div>' . PHP_EOL . PHP_EOL . '$0';
		$has_local_pickup_regex    = '/<div[^<]*?data-block-name="woocommerce\/checkout-shipping-method-block"[^>]*?>/mi';
		$has_local_pickup          = preg_match( $has_local_pickup_regex, $content );

		if ( ! $has_local_pickup ) {
			$shipping_address_block_regex = '/<div[^<]*?data-block-name="woocommerce\/checkout-shipping-address-block" class="wp-block-woocommerce-checkout-shipping-address-block"[^>]*?><\/div>/mi';
			$content                      = preg_replace( $shipping_address_block_regex, $local_pickup_inner_blocks, $content );
		}

		/**
		 * Add the Additional Information block to checkouts missing it.
		 */
		$additional_information_inner_blocks = '$0' . PHP_EOL . PHP_EOL . '<div data-block-name="woocommerce/checkout-additional-information-block" class="wp-block-woocommerce-checkout-additional-information-block"></div>' . PHP_EOL . PHP_EOL;
		$has_additional_information_regex    = '/<div[^<]*?data-block-name="woocommerce\/checkout-additional-information-block"[^>]*?>/mi';
		$has_additional_information_block    = preg_match( $has_additional_information_regex, $content );

		if ( ! $has_additional_information_block ) {
			$payment_block_regex = '/<div[^<]*?data-block-name="woocommerce\/checkout-payment-block" class="wp-block-woocommerce-checkout-payment-block"[^>]*?><\/div>/mi';
			$content             = preg_replace( $payment_block_regex, $additional_information_inner_blocks, $content );
		}

		return $content;
	}

	/**
	 * Check if we're viewing a checkout page endpoint, rather than the main checkout page itself.
	 *
	 * @return boolean
	 */
	protected function is_checkout_endpoint() {
		return is_wc_endpoint_url( 'order-pay' ) || is_wc_endpoint_url( 'order-received' );
	}

	/**
	 * Update the local pickup title in WooCommerce Settings when the checkout page containing a Checkout block is saved.
	 *
	 * @param int      $post_id The post ID.
	 * @param \WP_Post $post    The post object.
	 * @return void
	 */
	public function update_local_pickup_title( $post_id, $post ) {

		// This is not a proper save action, maybe an autosave, so don't continue.
		if ( empty( $post->post_status ) || 'inherit' === $post->post_status ) {
			return;
		}

		// Check if we are editing the checkout page and that it contains a Checkout block.
		// Cast to string for Checkout page ID comparison because get_option can return it as a string, so better to compare both values as strings.
		if ( ! empty( $post->post_type ) && 'wp_template' !== $post->post_type && ( false === has_block( 'woocommerce/checkout', $post ) || (string) get_option( 'woocommerce_checkout_page_id' ) !== (string) $post_id ) ) {
			return;
		}

		if ( ( ! empty( $post->post_type ) && ! empty( $post->post_name ) && 'page-checkout' !== $post->post_name && 'wp_template' === $post->post_type ) || false === has_block( 'woocommerce/checkout', $post ) ) {
			return;
		}
		$pickup_location_settings = LocalPickupUtils::get_local_pickup_settings();

		if ( ! isset( $pickup_location_settings['title'] ) ) {
			return;
		}

		if ( empty( $post->post_content ) ) {
			return;
		}

		$post_blocks = parse_blocks( $post->post_content );
		$title       = $this->find_local_pickup_text_in_checkout_block( $post_blocks );

		if ( $title ) {
			$pickup_location_settings['title'] = $title;
			update_option( 'woocommerce_pickup_location_settings', $pickup_location_settings );
		}
	}

	/**
	 * Recurse through the blocks to find the shipping methods block, then get the value of the localPickupText attribute from it.
	 *
	 * @param array $blocks The block(s) to search for the local pickup text.
	 * @return null|string  The local pickup text if found, otherwise void.
	 */
	private function find_local_pickup_text_in_checkout_block( $blocks ) {
		if ( ! is_array( $blocks ) ) {
			return null;
		}
		foreach ( $blocks as $block ) {
			if ( ! empty( $block['blockName'] ) && 'woocommerce/checkout-shipping-method-block' === $block['blockName'] ) {
				if ( ! empty( $block['attrs']['localPickupText'] ) ) {
					return $block['attrs']['localPickupText'];
				}
			}
			if ( ! empty( $block['innerBlocks'] ) ) {
				$answer = $this->find_local_pickup_text_in_checkout_block( $block['innerBlocks'] );
				if ( $answer ) {
					return $answer;
				}
			}
		}
	}

	/**
	 * Extra data passed through from server to client for block.
	 *
	 * @param array $attributes  Any attributes that currently are available from the block.
	 *                           Note, this will be empty in the editor context when the block is
	 *                           not in the post content on editor load.
	 */
	protected function enqueue_data( array $attributes = [] ) {
		parent::enqueue_data( $attributes );

<<<<<<< HEAD
		$this->asset_data_registry->add( 'countryData', CartCheckoutUtils::get_country_data() );
		$this->asset_data_registry->add( 'baseLocation', wc_get_base_location() );
=======
		$country_data    = CartCheckoutUtils::get_country_data();
		$address_formats = WC()->countries->get_address_formats();

		// Move the address format into the 'countryData' setting.
		// We need to skip 'default' because that's not a valid country.
		foreach ( $address_formats as $country_code => $format ) {
			if ( 'default' === $country_code ) {
				continue;
			}
			$country_data[ $country_code ]['format'] = $format;
		}

		$this->asset_data_registry->add( 'countryData', $country_data, true );
		$this->asset_data_registry->add( 'defaultAddressFormat', $address_formats['default'], true );
		$this->asset_data_registry->add( 'baseLocation', wc_get_base_location(), true );
>>>>>>> 8507e061
		$this->asset_data_registry->add(
			'checkoutAllowsGuest',
			false === filter_var(
				wc()->checkout()->is_registration_required(),
				FILTER_VALIDATE_BOOLEAN
			)
		);
		$this->asset_data_registry->add(
			'checkoutAllowsSignup',
			filter_var(
				wc()->checkout()->is_registration_enabled(),
				FILTER_VALIDATE_BOOLEAN
			)
		);
		$this->asset_data_registry->add( 'checkoutShowLoginReminder', filter_var( get_option( 'woocommerce_enable_checkout_login_reminder' ), FILTER_VALIDATE_BOOLEAN ) );
		$this->asset_data_registry->add( 'displayCartPricesIncludingTax', 'incl' === get_option( 'woocommerce_tax_display_cart' ) );
		$this->asset_data_registry->add( 'displayItemizedTaxes', 'itemized' === get_option( 'woocommerce_tax_total_display' ) );
		$this->asset_data_registry->add( 'forcedBillingAddress', 'billing_only' === get_option( 'woocommerce_ship_to_destination' ) );
		$this->asset_data_registry->add( 'taxesEnabled', wc_tax_enabled() );
		$this->asset_data_registry->add( 'couponsEnabled', wc_coupons_enabled() );
		$this->asset_data_registry->add( 'shippingEnabled', wc_shipping_enabled() );
		$this->asset_data_registry->add( 'hasDarkEditorStyleSupport', current_theme_supports( 'dark-editor-style' ) );
		$this->asset_data_registry->register_page_id( isset( $attributes['cartPageId'] ) ? $attributes['cartPageId'] : 0 );
		$this->asset_data_registry->add( 'isBlockTheme', wc_current_theme_is_fse_theme() );

		$pickup_location_settings = LocalPickupUtils::get_local_pickup_settings();
		$this->asset_data_registry->add( 'localPickupEnabled', $pickup_location_settings['enabled'] );
		$this->asset_data_registry->add( 'localPickupText', $pickup_location_settings['title'] );

		$is_block_editor = $this->is_block_editor();

		// Hydrate the following data depending on admin or frontend context.
		if ( $is_block_editor && ! $this->asset_data_registry->exists( 'shippingMethodsExist' ) ) {
			$methods_exist = wc_get_shipping_method_count( false, true ) > 0;
			$this->asset_data_registry->add( 'shippingMethodsExist', $methods_exist );
		}

		if ( $is_block_editor && ! $this->asset_data_registry->exists( 'globalShippingMethods' ) ) {
			$shipping_methods           = WC()->shipping()->get_shipping_methods();
			$formatted_shipping_methods = array_reduce(
				$shipping_methods,
				function( $acc, $method ) {
					if ( in_array( $method->id, LocalPickupUtils::get_local_pickup_method_ids(), true ) ) {
						return $acc;
					}
					if ( $method->supports( 'settings' ) ) {
						$acc[] = [
							'id'          => $method->id,
							'title'       => $method->method_title,
							'description' => $method->method_description,
						];
					}
					return $acc;
				},
				[]
			);
			$this->asset_data_registry->add( 'globalShippingMethods', $formatted_shipping_methods );
		}

		if ( $is_block_editor && ! $this->asset_data_registry->exists( 'activeShippingZones' ) && class_exists( '\WC_Shipping_Zones' ) ) {
			$this->asset_data_registry->add( 'activeShippingZones', CartCheckoutUtils::get_shipping_zones() );
		}

		if ( $is_block_editor && ! $this->asset_data_registry->exists( 'globalPaymentMethods' ) ) {
			// These are used to show options in the sidebar. We want to get the full list of enabled payment methods,
			// not just the ones that are available for the current cart (which may not exist yet).
			$payment_methods           = $this->get_enabled_payment_gateways();
			$formatted_payment_methods = array_reduce(
				$payment_methods,
				function( $acc, $method ) {
					$acc[] = [
						'id'          => $method->id,
						'title'       => $method->method_title,
						'description' => $method->method_description,
					];
					return $acc;
				},
				[]
			);
			$this->asset_data_registry->add( 'globalPaymentMethods', $formatted_payment_methods );
		}

		if ( $is_block_editor && ! $this->asset_data_registry->exists( 'incompatibleExtensions' ) ) {
			if ( ! class_exists( '\Automattic\WooCommerce\Utilities\FeaturesUtil' ) || ! function_exists( 'get_plugins' ) ) {
				return;
			}

			$declared_extensions     = \Automattic\WooCommerce\Utilities\FeaturesUtil::get_compatible_plugins_for_feature( 'cart_checkout_blocks' );
			$all_plugins             = \get_plugins(); // Note that `get_compatible_plugins_for_feature` calls `get_plugins` internally, so this is already in cache.
			$incompatible_extensions = array_reduce(
				$declared_extensions['incompatible'],
				function( $acc, $item ) use ( $all_plugins ) {
					$plugin      = $all_plugins[ $item ] ?? null;
					$plugin_id   = $plugin['TextDomain'] ?? dirname( $item, 2 );
					$plugin_name = $plugin['Name'] ?? $plugin_id;
					$acc[]       = [
						'id'    => $plugin_id,
						'title' => $plugin_name,
					];
					return $acc;
				},
				[]
			);
			$this->asset_data_registry->add( 'incompatibleExtensions', $incompatible_extensions );
		}

		if ( ! is_admin() && ! WC()->is_rest_api_request() ) {
			$this->asset_data_registry->hydrate_api_request( '/wc/store/v1/cart' );
			$this->asset_data_registry->hydrate_data_from_api_request( 'checkoutData', '/wc/store/v1/checkout' );
			$this->hydrate_customer_payment_methods();
		}

		/**
		 * Fires after checkout block data is registered.
		 *
		 * @since 2.6.0
		 */
		do_action( 'woocommerce_blocks_checkout_enqueue_data' );
	}

	/**
	 * Get payment methods that are enabled in settings.
	 *
	 * @return array
	 */
	protected function get_enabled_payment_gateways() {
		$payment_gateways = WC()->payment_gateways->payment_gateways();
		return array_filter(
			$payment_gateways,
			function( $payment_gateway ) {
				return 'yes' === $payment_gateway->enabled;
			}
		);
	}

	/**
	 * Are we currently on the admin block editor screen?
	 */
	protected function is_block_editor() {
		if ( ! is_admin() || ! function_exists( 'get_current_screen' ) ) {
			return false;
		}
		$screen = get_current_screen();

		return $screen && $screen->is_block_editor();
	}

	/**
	 * Get saved customer payment methods for use in checkout.
	 */
	protected function hydrate_customer_payment_methods() {
		if ( ! is_user_logged_in() || $this->asset_data_registry->exists( 'customerPaymentMethods' ) ) {
			return;
		}
		add_filter( 'woocommerce_payment_methods_list_item', [ $this, 'include_token_id_with_payment_methods' ], 10, 2 );

		$payment_gateways = $this->get_enabled_payment_gateways();
		$payment_methods  = wc_get_customer_saved_methods_list( get_current_user_id() );

		// Filter out payment methods that are not enabled.
		foreach ( $payment_methods as $payment_method_group => $saved_payment_methods ) {
			$payment_methods[ $payment_method_group ] = array_values(
				array_filter(
					$saved_payment_methods,
					function( $saved_payment_method ) use ( $payment_gateways ) {
						return in_array( $saved_payment_method['method']['gateway'], array_keys( $payment_gateways ), true );
					}
				)
			);
		}

		$this->asset_data_registry->add(
			'customerPaymentMethods',
			$payment_methods
		);
		remove_filter( 'woocommerce_payment_methods_list_item', [ $this, 'include_token_id_with_payment_methods' ], 10, 2 );
	}

	/**
	 * Callback for woocommerce_payment_methods_list_item filter to add token id
	 * to the generated list.
	 *
	 * @param array     $list_item The current list item for the saved payment method.
	 * @param \WC_Token $token     The token for the current list item.
	 *
	 * @return array The list item with the token id added.
	 */
	public static function include_token_id_with_payment_methods( $list_item, $token ) {
		$list_item['tokenId'] = $token->get_id();
		$brand                = ! empty( $list_item['method']['brand'] ) ?
			strtolower( $list_item['method']['brand'] ) :
			'';
		// phpcs:ignore WordPress.WP.I18n.TextDomainMismatch -- need to match on translated value from core.
		if ( ! empty( $brand ) && esc_html__( 'Credit card', 'woocommerce' ) !== $brand ) {
			$list_item['method']['brand'] = wc_get_credit_card_type_label( $brand );
		}
		return $list_item;
	}
	/**
	 * Register script and style assets for the block type before it is registered.
	 *
	 * This registers the scripts; it does not enqueue them.
	 */
	protected function register_block_type_assets() {
		parent::register_block_type_assets();
		$chunks        = $this->get_chunks_paths( $this->chunks_folder );
		$vendor_chunks = $this->get_chunks_paths( 'vendors--checkout-blocks' );
		$shared_chunks = [ 'cart-blocks/cart-express-payment--checkout-blocks/express-payment-frontend' ];
		$this->register_chunk_translations( array_merge( $chunks, $vendor_chunks, $shared_chunks ) );
	}

	/**
	 * Get list of Checkout block & its inner-block types.
	 *
	 * @return array;
	 */
	public static function get_checkout_block_types() {
		return [
			'Checkout',
			'CheckoutActionsBlock',
			'CheckoutAdditionalInformationBlock',
			'CheckoutBillingAddressBlock',
			'CheckoutContactInformationBlock',
			'CheckoutExpressPaymentBlock',
			'CheckoutFieldsBlock',
			'CheckoutOrderNoteBlock',
			'CheckoutOrderSummaryBlock',
			'CheckoutOrderSummaryCartItemsBlock',
			'CheckoutOrderSummaryCouponFormBlock',
			'CheckoutOrderSummaryDiscountBlock',
			'CheckoutOrderSummaryFeeBlock',
			'CheckoutOrderSummaryShippingBlock',
			'CheckoutOrderSummarySubtotalBlock',
			'CheckoutOrderSummaryTaxesBlock',
			'CheckoutPaymentBlock',
			'CheckoutShippingAddressBlock',
			'CheckoutShippingMethodsBlock',
			'CheckoutShippingMethodBlock',
			'CheckoutPickupOptionsBlock',
			'CheckoutTermsBlock',
			'CheckoutTotalsBlock',
		];
	}
}<|MERGE_RESOLUTION|>--- conflicted
+++ resolved
@@ -321,10 +321,6 @@
 	protected function enqueue_data( array $attributes = [] ) {
 		parent::enqueue_data( $attributes );
 
-<<<<<<< HEAD
-		$this->asset_data_registry->add( 'countryData', CartCheckoutUtils::get_country_data() );
-		$this->asset_data_registry->add( 'baseLocation', wc_get_base_location() );
-=======
 		$country_data    = CartCheckoutUtils::get_country_data();
 		$address_formats = WC()->countries->get_address_formats();
 
@@ -337,10 +333,9 @@
 			$country_data[ $country_code ]['format'] = $format;
 		}
 
-		$this->asset_data_registry->add( 'countryData', $country_data, true );
-		$this->asset_data_registry->add( 'defaultAddressFormat', $address_formats['default'], true );
-		$this->asset_data_registry->add( 'baseLocation', wc_get_base_location(), true );
->>>>>>> 8507e061
+		$this->asset_data_registry->add( 'countryData', $country_data );
+		$this->asset_data_registry->add( 'defaultAddressFormat', $address_formats['default'] );
+		$this->asset_data_registry->add( 'baseLocation', wc_get_base_location() );
 		$this->asset_data_registry->add(
 			'checkoutAllowsGuest',
 			false === filter_var(
