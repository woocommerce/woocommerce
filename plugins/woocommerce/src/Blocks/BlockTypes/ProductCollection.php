--- conflicted
+++ resolved
@@ -84,74 +84,9 @@
 
 		// Disable client-side-navigation if incompatible blocks are detected.
 		add_filter( 'render_block_data', array( $this, 'disable_enhanced_pagination' ), 10, 1 );
-<<<<<<< HEAD
 
 		// Tracks.
 		add_action( 'save_post', array( $this, 'track_collection_instances' ), 10, 2 );
-	}
-
-	/**
-	 * Track feature usage of the Product Collection block within the site editor.
-	 *
-	 * @param int      $post_id
-	 * @param \WP_Post $post
-	 *
-	 * @return void
-	 */
-	public function track_collection_instances( $post_id, $post ) {
-
-		if ( ! defined( 'REST_REQUEST' ) || ! REST_REQUEST || ! wc_current_theme_is_fse_theme() ) {
-			return;
-		}
-
-		if ( ! $post instanceof \WP_Post ) {
-			return;
-		}
-
-		// Important: don't track revisions.
-		$post_type = $post->post_type;
-		if ( ! in_array( $post_type, array( 'post', 'page', 'wp_template', 'wp_template_part' ), true ) ) {
-			return;
-		}
-
-		if ( ! class_exists( 'WC_Tracks' ) || ! class_exists( 'WC_Site_Tracking' ) || ! \WC_Site_Tracking::is_tracking_enabled() ) {
-			return;
-		}
-
-		if ( ! has_block( $this->get_full_block_name(), $post ) ) {
-			return;
-		}
-
-		$blocks = parse_blocks( $post->post_content );
-		if ( empty( $blocks ) ) {
-			return;
-		}
-		// Count orders.
-		// Hint: Product count included in Track event. See WC_Tracks::get_blog_details().
-		$order_count = 0;
-		foreach ( wc_get_order_statuses() as $status_slug => $status_name ) {
-			$order_count += wc_orders_count( $status_slug );
-		}
-		$additional_data = array(
-			'editor_location' => ProductCollectionUtils::parse_editor_location_context( $post ),
-			'order_count'     => $order_count,
-		);
-		$instances       = ProductCollectionUtils::parse_blocks_track_data( $blocks );
-
-		foreach ( $instances as $instance ) {
-
-			$event_properties = array_merge(
-				$additional_data,
-				$instance
-			);
-
-			\WC_Tracks::record_event(
-				'product_collection_instance',
-				$event_properties
-			);
-		}
-=======
->>>>>>> 9a1f9873
 	}
 
 	/**
@@ -227,6 +162,68 @@
 		}
 
 		return $block_content;
+	}
+
+	/**
+	 * Track feature usage of the Product Collection block within the site editor.
+	 *
+	 * @param int      $post_id
+	 * @param \WP_Post $post
+	 *
+	 * @return void
+	 */
+	public function track_collection_instances( $post_id, $post ) {
+
+		if ( ! defined( 'REST_REQUEST' ) || ! REST_REQUEST || ! wc_current_theme_is_fse_theme() ) {
+			return;
+		}
+
+		if ( ! $post instanceof \WP_Post ) {
+			return;
+		}
+
+		// Important: don't track revisions.
+		$post_type = $post->post_type;
+		if ( ! in_array( $post_type, array( 'post', 'page', 'wp_template', 'wp_template_part' ), true ) ) {
+			return;
+		}
+
+		if ( ! class_exists( 'WC_Tracks' ) || ! class_exists( 'WC_Site_Tracking' ) || ! \WC_Site_Tracking::is_tracking_enabled() ) {
+			return;
+		}
+
+		if ( ! has_block( $this->get_full_block_name(), $post ) ) {
+			return;
+		}
+
+		$blocks = parse_blocks( $post->post_content );
+		if ( empty( $blocks ) ) {
+			return;
+		}
+		// Count orders.
+		// Hint: Product count included in Track event. See WC_Tracks::get_blog_details().
+		$order_count = 0;
+		foreach ( wc_get_order_statuses() as $status_slug => $status_name ) {
+			$order_count += wc_orders_count( $status_slug );
+		}
+		$additional_data = array(
+			'editor_location' => ProductCollectionUtils::parse_editor_location_context( $post ),
+			'order_count'     => $order_count,
+		);
+		$instances       = ProductCollectionUtils::parse_blocks_track_data( $blocks );
+
+		foreach ( $instances as $instance ) {
+
+			$event_properties = array_merge(
+				$additional_data,
+				$instance
+			);
+
+			\WC_Tracks::record_event(
+				'product_collection_instance',
+				$event_properties
+			);
+		}
 	}
 
 	/**
