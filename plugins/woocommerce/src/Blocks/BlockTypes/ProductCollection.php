<?php

namespace Automattic\WooCommerce\Blocks\BlockTypes;

use WP_Query;
use WC_Tax;

/**
 * ProductCollection class.
 */
class ProductCollection extends AbstractBlock {

	/**
	 * Block name.
	 *
	 * @var string
	 */
	protected $block_name = 'product-collection';

	/**
	 * The Block with its attributes before it gets rendered
	 *
	 * @var array
	 */
	protected $parsed_block;

	/**
	 * All query args from WP_Query.
	 *
	 * @var array
	 */
	protected $valid_query_vars;

	/**
	 * All the query args related to the filter by attributes block.
	 *
	 * @var array
	 */
	protected $attributes_filter_query_args = array();

	/**
	 * Orderby options not natively supported by WordPress REST API
	 *
	 * @var array
	 */
	protected $custom_order_opts = array( 'popularity', 'rating' );


	/**
	 * Initialize this block type.
	 *
	 * - Hook into WP lifecycle.
	 * - Register the block with WordPress.
	 * - Hook into pre_render_block to update the query.
	 */
	protected function initialize() {
		parent::initialize();
		// Update query for frontend rendering.
		add_filter(
			'query_loop_block_query_vars',
			array( $this, 'build_frontend_query' ),
			10,
			3
		);

		add_filter(
			'pre_render_block',
			array( $this, 'add_support_for_filter_blocks' ),
			10,
			2
		);

		// Update the query for Editor.
		add_filter( 'rest_product_query', array( $this, 'update_rest_query_in_editor' ), 10, 2 );

		// Extend allowed `collection_params` for the REST API.
		add_filter( 'rest_product_collection_params', array( $this, 'extend_rest_query_allowed_params' ), 10, 1 );

		// Interactivity API: Add navigation directives to the product collection block.
		add_filter( 'render_block_woocommerce/product-collection', array( $this, 'enhance_product_collection_with_interactivity' ), 10, 2 );
		add_filter( 'render_block_core/query-pagination', array( $this, 'add_navigation_link_directives' ), 10, 3 );

		add_filter( 'posts_clauses', array( $this, 'add_price_range_filter_posts_clauses' ), 10, 2 );
	}

	/**
	 * Enhances the Product Collection block with client-side pagination.
	 *
	 * This function identifies Product Collection blocks and adds necessary data attributes
	 * to enable client-side navigation and animation effects. It also enqueues the Interactivity API runtime.
	 *
	 * @param string $block_content The HTML content of the block.
	 * @param array  $block         Block details, including its attributes.
	 *
	 * @return string Updated block content with added interactivity attributes.
	 */
	public function enhance_product_collection_with_interactivity( $block_content, $block ) {
		$is_product_collection_block = $block['attrs']['query']['isProductCollectionBlock'] ?? false;
		if ( $is_product_collection_block ) {
			// Enqueue the Interactivity API runtime.
			wp_enqueue_script( 'wc-interactivity' );

			$p = new \WP_HTML_Tag_Processor( $block_content );

			// Add `data-wc-navigation-id to the product collection block.
			if ( $p->next_tag( array( 'class_name' => 'wp-block-woocommerce-product-collection' ) ) ) {
				$p->set_attribute(
					'data-wc-navigation-id',
					'wc-product-collection-' . $this->parsed_block['attrs']['queryId']
				);
				$p->set_attribute( 'data-wc-interactive', wp_json_encode( array( 'namespace' => 'woocommerce/product-collection' ) ) );
				$p->set_attribute(
					'data-wc-context',
					wp_json_encode(
						array(
							// The message to be announced by the screen reader when the page is loading or loaded.
							'accessibilityLoadingMessage'  => __( 'Loading page, please wait.', 'woocommerce' ),
							'accessibilityLoadedMessage'   => __( 'Page Loaded.', 'woocommerce' ),
							// We don't prefetch the links if user haven't clicked on pagination links yet.
							// This way we avoid prefetching when the page loads.
							'isPrefetchNextOrPreviousLink' => false,
						),
						JSON_HEX_TAG | JSON_HEX_APOS | JSON_HEX_AMP
					)
				);
				$block_content = $p->get_updated_html();
			}

<<<<<<< HEAD
			/**
			 * Add two div's:
			 * 1. Pagination animation for visual users.
			 * 2. Accessibility div for screen readers, to announce page load states.
			 */
			$last_tag_position                = strripos( $block_content, '</div>' );
			$accessibility_and_animation_html = '
				<div
					class="wc-block-product-collection__pagination-animation"
					data-wc-class--start-animation="state.startAnimation"
					data-wc-class--finish-animation="state.finishAnimation">
				</div>
				<div
					class="screen-reader-text"
					aria-live="polite"
					data-wc-text="context.accessibilityMessage">
				</div>
			';
			$block_content                    = substr_replace(
				$block_content,
				$accessibility_and_animation_html,
=======
			// Add animation div to the block content.
			$last_tag_position = strripos( $block_content, '</div>' );
			$block_content     = substr_replace(
				$block_content,
				'<div
					data-wc-interactive="{&quot;namespace&quot;:&quot;woocommerce/product-collection&quot;}"
					class="wc-block-product-collection__pagination-animation"
					data-wc-class--start-animation="state.startAnimation"
					data-wc-class--finish-animation="state.finishAnimation">
				</div>',
>>>>>>> e210302e
				$last_tag_position,
				0
			);
		}

		return $block_content;
	}

	/**
	 * Add interactive links to all anchors inside the Query Pagination block.
	 * This enabled client-side navigation for the product collection block.
	 *
	 * @param string    $block_content The block content.
	 * @param array     $block         The full block, including name and attributes.
	 * @param \WP_Block $instance      The block instance.
	 */
	public function add_navigation_link_directives( $block_content, $block, $instance ) {
		$query_context               = $instance->context['query'] ?? array();
		$is_product_collection_block = $query_context['isProductCollectionBlock'] ?? false;
		$query_id                    = $instance->context['queryId'] ?? null;
		$parsed_query_id             = $this->parsed_block['attrs']['queryId'] ?? null;

		// Only proceed if the block is a product collection block and query IDs match.
		if ( $is_product_collection_block && $query_id === $parsed_query_id ) {
			$block_content = $this->process_pagination_links( $block_content );
		}

		return $block_content;
	}

	/**
	 * Process pagination links within the block content.
	 *
	 * @param string $block_content The block content.
	 * @return string The updated block content.
	 */
	private function process_pagination_links( $block_content ) {
		if ( ! $block_content ) {
			return $block_content;
		}

		$p = new \WP_HTML_Tag_Processor( $block_content );
		$p->next_tag( array( 'class_name' => 'wp-block-query-pagination' ) );

		// This will help us to find the start of the block content using the `seek` method.
		$p->set_bookmark( 'start' );

		$this->update_pagination_anchors( $p, 'page-numbers', 'product-collection-pagination-numbers' );
		$this->update_pagination_anchors( $p, 'wp-block-query-pagination-next', 'product-collection-pagination--next' );
		$this->update_pagination_anchors( $p, 'wp-block-query-pagination-previous', 'product-collection-pagination--previous' );

		return $p->get_updated_html();
	}

	/**
	 * Sets up data attributes required for interactivity and client-side navigation.
	 *
	 * @param \WP_HTML_Tag_Processor $processor The HTML tag processor.
	 * @param string                 $class_name The class name of the anchor tags.
	 * @param string                 $key_prefix The prefix for the data-wc-key attribute.
	 */
	private function update_pagination_anchors( $processor, $class_name, $key_prefix ) {
		// Start from the beginning of the block content.
		$processor->seek( 'start' );

		while ( $processor->next_tag(
			array(
				'tag_name'   => 'a',
				'class_name' => $class_name,
			)
		) ) {
			$processor->set_attribute( 'data-wc-interactive', wp_json_encode( array( 'namespace' => 'woocommerce/product-collection' ) ) );
			$processor->set_attribute( 'data-wc-on--click', 'actions.navigate' );
			$processor->set_attribute( 'data-wc-key', $key_prefix . '--' . esc_attr( wp_rand() ) );

			if ( in_array( $class_name, array( 'wp-block-query-pagination-next', 'wp-block-query-pagination-previous' ), true ) ) {
				$processor->set_attribute( 'data-wc-watch', 'callbacks.prefetch' );
				$processor->set_attribute( 'data-wc-on--mouseenter', 'actions.prefetchOnHover' );
			}
		}
	}

	/**
	 * Extra data passed through from server to client for block.
	 *
	 * @param array $attributes  Any attributes that currently are available from the block.
	 *                           Note, this will be empty in the editor context when the block is
	 *                           not in the post content on editor load.
	 */
	protected function enqueue_data( array $attributes = array() ) {
		parent::enqueue_data( $attributes );

		// The `loop_shop_per_page` filter can be found in WC_Query::product_query().
		// phpcs:ignore WooCommerce.Commenting.CommentHooks.MissingHookComment
		$this->asset_data_registry->add( 'loopShopPerPage', apply_filters( 'loop_shop_per_page', wc_get_default_products_per_row() * wc_get_default_product_rows_per_page() ), true );
	}

	/**
	 * Update the query for the product query block in Editor.
	 *
	 * @param array           $args    Query args.
	 * @param WP_REST_Request $request Request.
	 */
	public function update_rest_query_in_editor( $args, $request ): array {
		// Only update the query if this is a product collection block.
		$is_product_collection_block = $request->get_param( 'isProductCollectionBlock' );
		if ( ! $is_product_collection_block ) {
			return $args;
		}

		$orderby             = $request->get_param( 'orderBy' );
		$on_sale             = $request->get_param( 'woocommerceOnSale' ) === 'true';
		$stock_status        = $request->get_param( 'woocommerceStockStatus' );
		$product_attributes  = $request->get_param( 'woocommerceAttributes' );
		$handpicked_products = $request->get_param( 'woocommerceHandPickedProducts' );
		$featured            = $request->get_param( 'featured' );
		$time_frame          = $request->get_param( 'timeFrame' );
		$price_range         = $request->get_param( 'priceRange' );
		// This argument is required for the tests to PHP Unit Tests to run correctly.
		// Most likely this argument is being accessed in the test environment image.
		$args['author'] = '';

		return $this->get_final_query_args(
			$args,
			array(
				'orderby'             => $orderby,
				'on_sale'             => $on_sale,
				'stock_status'        => $stock_status,
				'product_attributes'  => $product_attributes,
				'handpicked_products' => $handpicked_products,
				'featured'            => $featured,
				'timeFrame'           => $time_frame,
				'priceRange'          => $price_range,
			)
		);
	}

	/**
	 * Add support for filter blocks:
	 * - Price filter block
	 * - Attributes filter block
	 * - Rating filter block
	 * - In stock filter block etc.
	 *
	 * @param array $pre_render   The pre-rendered block.
	 * @param array $parsed_block The parsed block.
	 */
	public function add_support_for_filter_blocks( $pre_render, $parsed_block ) {
		$is_product_collection_block = $parsed_block['attrs']['query']['isProductCollectionBlock'] ?? false;

		if ( ! $is_product_collection_block ) {
			return $pre_render;
		}

		$this->parsed_block = $parsed_block;
		$this->asset_data_registry->add( 'hasFilterableProducts', true, true );
		/**
		 * It enables the page to refresh when a filter is applied, ensuring that the product collection block,
		 * which is a server-side rendered (SSR) block, retrieves the products that match the filters.
		 */
		$this->asset_data_registry->add( 'isRenderingPhpTemplate', true, true );

		return $pre_render;
	}

	/**
	 * Return a custom query based on attributes, filters and global WP_Query.
	 *
	 * @param WP_Query $query The WordPress Query.
	 * @param WP_Block $block The block being rendered.
	 * @param int      $page  The page number.
	 *
	 * @return array
	 */
	public function build_frontend_query( $query, $block, $page ) {
		// If not in context of product collection block, return the query as is.
		$is_product_collection_block = $block->context['query']['isProductCollectionBlock'] ?? false;
		if ( ! $is_product_collection_block ) {
			return $query;
		}

		$block_context_query = $block->context['query'];
		// phpcs:ignore WordPress.DB.SlowDBQuery
		$block_context_query['tax_query'] = ! empty( $query['tax_query'] ) ? $query['tax_query'] : array();

		return $this->get_final_frontend_query( $block_context_query, $page );
	}


	/**
	 * Get the final query arguments for the frontend.
	 *
	 * @param array $query The query arguments.
	 * @param int   $page  The page number.
	 * @param bool  $is_exclude_applied_filters Whether to exclude the applied filters or not.
	 */
	private function get_final_frontend_query( $query, $page = 1, $is_exclude_applied_filters = false ) {
		$offset   = $query['offset'] ?? 0;
		$per_page = $query['perPage'] ?? 9;

		$common_query_values = array(
			// phpcs:ignore WordPress.DB.SlowDBQuery.slow_db_query_meta_query
			'meta_query'     => array(),
			'posts_per_page' => $query['perPage'],
			'order'          => $query['order'],
			'offset'         => ( $per_page * ( $page - 1 ) ) + $offset,
			'post__in'       => array(),
			'post_status'    => 'publish',
			'post_type'      => 'product',
			// phpcs:ignore WordPress.DB.SlowDBQuery.slow_db_query_tax_query
			'tax_query'      => array(),
			'paged'          => $page,
			's'              => $query['search'],
		);

		$is_on_sale          = $query['woocommerceOnSale'] ?? false;
		$product_attributes  = $query['woocommerceAttributes'] ?? array();
		$taxonomies_query    = $this->get_filter_by_taxonomies_query( $query['tax_query'] ?? array() );
		$handpicked_products = $query['woocommerceHandPickedProducts'] ?? array();
		$time_frame          = $query['timeFrame'] ?? null;
		$price_range         = $query['priceRange'] ?? null;

		$final_query = $this->get_final_query_args(
			$common_query_values,
			array(
				'on_sale'             => $is_on_sale,
				'stock_status'        => $query['woocommerceStockStatus'],
				'orderby'             => $query['orderBy'],
				'product_attributes'  => $product_attributes,
				'taxonomies_query'    => $taxonomies_query,
				'handpicked_products' => $handpicked_products,
				'featured'            => $query['featured'] ?? false,
				'timeFrame'           => $time_frame,
				'priceRange'          => $price_range,
			),
			$is_exclude_applied_filters
		);

		return $final_query;
	}

	/**
	 * Get final query args based on provided values
	 *
	 * @param array $common_query_values Common query values.
	 * @param array $query               Query from block context.
	 * @param bool  $is_exclude_applied_filters Whether to exclude the applied filters or not.
	 */
	private function get_final_query_args( $common_query_values, $query, $is_exclude_applied_filters = false ) {
		$handpicked_products = $query['handpicked_products'] ?? array();
		$orderby_query       = $query['orderby'] ? $this->get_custom_orderby_query( $query['orderby'] ) : array();
		$on_sale_query       = $this->get_on_sale_products_query( $query['on_sale'] );
		$stock_query         = $this->get_stock_status_query( $query['stock_status'] );
		$visibility_query    = is_array( $query['stock_status'] ) ? $this->get_product_visibility_query( $stock_query, $query['stock_status'] ) : array();
		$featured_query      = $this->get_featured_query( $query['featured'] ?? false );
		$attributes_query    = $this->get_product_attributes_query( $query['product_attributes'] );
		$taxonomies_query    = $query['taxonomies_query'] ?? array();
		$tax_query           = $this->merge_tax_queries( $visibility_query, $attributes_query, $taxonomies_query, $featured_query );
		$date_query          = $this->get_date_query( $query['timeFrame'] ?? array() );
		$price_query_args    = $this->get_price_range_query_args( $query['priceRange'] ?? array() );

		// We exclude applied filters to generate product ids for the filter blocks.
		$applied_filters_query = $is_exclude_applied_filters ? array() : $this->get_queries_by_applied_filters();

		$merged_query = $this->merge_queries( $common_query_values, $orderby_query, $on_sale_query, $stock_query, $tax_query, $applied_filters_query, $date_query, $price_query_args );

		$result = $this->filter_query_to_only_include_ids( $merged_query, $handpicked_products );

		return $result;
	}

	/**
	 * Extends allowed `collection_params` for the REST API
	 *
	 * By itself, the REST API doesn't accept custom `orderby` values,
	 * even if they are supported by a custom post type.
	 *
	 * @param array $params  A list of allowed `orderby` values.
	 *
	 * @return array
	 */
	public function extend_rest_query_allowed_params( $params ) {
		$original_enum             = isset( $params['orderby']['enum'] ) ? $params['orderby']['enum'] : array();
		$params['orderby']['enum'] = array_unique( array_merge( $original_enum, $this->custom_order_opts ) );
		return $params;
	}

	/**
	 * Merge in the first parameter the keys "post_in", "meta_query" and "tax_query" of the second parameter.
	 *
	 * @param array[] ...$queries Query arrays to be merged.
	 * @return array
	 */
	private function merge_queries( ...$queries ) {
		$merged_query = array_reduce(
			$queries,
			function ( $acc, $query ) {
				if ( ! is_array( $query ) ) {
					return $acc;
				}
				// If the $query doesn't contain any valid query keys, we unpack/spread it then merge.
				if ( empty( array_intersect( $this->get_valid_query_vars(), array_keys( $query ) ) ) ) {
					return $this->merge_queries( $acc, ...array_values( $query ) );
				}
				return $this->array_merge_recursive_replace_non_array_properties( $acc, $query );
			},
			array()
		);

		/**
		 * If there are duplicated items in post__in, it means that we need to
		 * use the intersection of the results, which in this case, are the
		 * duplicated items.
		 */
		if (
			! empty( $merged_query['post__in'] ) &&
			is_array( $merged_query['post__in'] ) &&
			count( $merged_query['post__in'] ) > count( array_unique( $merged_query['post__in'] ) )
		) {
			$merged_query['post__in'] = array_unique(
				array_diff(
					$merged_query['post__in'],
					array_unique( $merged_query['post__in'] )
				)
			);
		}

		return $merged_query;
	}

	/**
	 * Return query params to support custom sort values
	 *
	 * @param string $orderby  Sort order option.
	 *
	 * @return array
	 */
	private function get_custom_orderby_query( $orderby ) {
		if ( ! in_array( $orderby, $this->custom_order_opts, true ) ) {
			return array( 'orderby' => $orderby );
		}

		$meta_keys = array(
			'popularity' => 'total_sales',
			'rating'     => '_wc_average_rating',
		);

		return array(
			// phpcs:ignore WordPress.DB.SlowDBQuery.slow_db_query_meta_key
			'meta_key' => $meta_keys[ $orderby ],
			'orderby'  => 'meta_value_num',
		);
	}

	/**
	 * Return a query for on sale products.
	 *
	 * @param bool $is_on_sale Whether to query for on sale products.
	 *
	 * @return array
	 */
	private function get_on_sale_products_query( $is_on_sale ) {
		if ( ! $is_on_sale ) {
			return array();
		}

		return array(
			'post__in' => wc_get_product_ids_on_sale(),
		);
	}

	/**
	 * Return or initialize $valid_query_vars.
	 *
	 * @return array
	 */
	private function get_valid_query_vars() {
		if ( ! empty( $this->valid_query_vars ) ) {
			return $this->valid_query_vars;
		}

		$valid_query_vars       = array_keys( ( new WP_Query() )->fill_query_vars( array() ) );
		$this->valid_query_vars = array_merge(
			$valid_query_vars,
			// fill_query_vars doesn't include these vars so we need to add them manually.
			array(
				'date_query',
				'exact',
				'ignore_sticky_posts',
				'lazy_load_term_meta',
				'meta_compare_key',
				'meta_compare',
				'meta_query',
				'meta_type_key',
				'meta_type',
				'nopaging',
				'offset',
				'order',
				'orderby',
				'page',
				'post_type',
				'posts_per_page',
				'suppress_filters',
				'tax_query',
				'isProductCollection',
				'priceRange',
			)
		);

		return $this->valid_query_vars;
	}

	/**
	 * Merge two array recursively but replace the non-array values instead of
	 * merging them. The merging strategy:
	 *
	 * - If keys from merge array doesn't exist in the base array, create them.
	 * - For array items with numeric keys, we merge them as normal.
	 * - For array items with string keys:
	 *
	 *   - If the value isn't array, we'll use the value comming from the merge array.
	 *     $base = ['orderby' => 'date']
	 *     $new  = ['orderby' => 'meta_value_num']
	 *     Result: ['orderby' => 'meta_value_num']
	 *
	 *   - If the value is array, we'll use recursion to merge each key.
	 *     $base = ['meta_query' => [
	 *       [
	 *         'key'     => '_stock_status',
	 *         'compare' => 'IN'
	 *         'value'   =>  ['instock', 'onbackorder']
	 *       ]
	 *     ]]
	 *     $new  = ['meta_query' => [
	 *       [
	 *         'relation' => 'AND',
	 *         [...<max_price_query>],
	 *         [...<min_price_query>],
	 *       ]
	 *     ]]
	 *     Result: ['meta_query' => [
	 *       [
	 *         'key'     => '_stock_status',
	 *         'compare' => 'IN'
	 *         'value'   =>  ['instock', 'onbackorder']
	 *       ],
	 *       [
	 *         'relation' => 'AND',
	 *         [...<max_price_query>],
	 *         [...<min_price_query>],
	 *       ]
	 *     ]]
	 *
	 *     $base = ['post__in' => [1, 2, 3, 4, 5]]
	 *     $new  = ['post__in' => [3, 4, 5, 6, 7]]
	 *     Result: ['post__in' => [1, 2, 3, 4, 5, 3, 4, 5, 6, 7]]
	 *
	 * @param array $base First array.
	 * @param array $new  Second array.
	 */
	private function array_merge_recursive_replace_non_array_properties( $base, $new ) {
		foreach ( $new as $key => $value ) {
			if ( is_numeric( $key ) ) {
				$base[] = $value;
			} elseif ( is_array( $value ) ) {
				if ( ! isset( $base[ $key ] ) ) {
					$base[ $key ] = array();
				}
					$base[ $key ] = $this->array_merge_recursive_replace_non_array_properties( $base[ $key ], $value );
			} else {
				$base[ $key ] = $value;
			}
		}

		return $base;
	}

	/**
	 * Return a query for products depending on their stock status.
	 *
	 * @param array $stock_statuses An array of acceptable stock statuses.
	 * @return array
	 */
	private function get_stock_status_query( $stock_statuses ) {
		if ( ! is_array( $stock_statuses ) ) {
			return array();
		}

		$stock_status_options = array_keys( wc_get_product_stock_status_options() );

		/**
		 * If all available stock status are selected, we don't need to add the
		 * meta query for stock status.
		 */
		if (
			count( $stock_statuses ) === count( $stock_status_options ) &&
			array_diff( $stock_statuses, $stock_status_options ) === array_diff( $stock_status_options, $stock_statuses )
		) {
			return array();
		}

		/**
		 * If all stock statuses are selected except 'outofstock', we use the
		 * product visibility query to filter out out of stock products.
		 *
		 * @see get_product_visibility_query()
		 */
		$diff = array_diff( $stock_status_options, $stock_statuses );
		if ( count( $diff ) === 1 && in_array( 'outofstock', $diff, true ) ) {
			return array();
		}

		return array(
			// phpcs:ignore WordPress.DB.SlowDBQuery.slow_db_query_meta_query
			'meta_query' => array(
				array(
					'key'     => '_stock_status',
					'value'   => (array) $stock_statuses,
					'compare' => 'IN',
				),
			),
		);
	}

	/**
	 * Return a query for product visibility depending on their stock status.
	 *
	 * @param array $stock_query  Stock status query.
	 * @param array $stock_status Selected stock status.
	 *
	 * @return array Tax query for product visibility.
	 */
	private function get_product_visibility_query( $stock_query, $stock_status ) {
		$product_visibility_terms  = wc_get_product_visibility_term_ids();
		$product_visibility_not_in = array( is_search() ? $product_visibility_terms['exclude-from-search'] : $product_visibility_terms['exclude-from-catalog'] );

		// Hide out of stock products.
		if ( empty( $stock_query ) && ! in_array( 'outofstock', $stock_status, true ) ) {
			$product_visibility_not_in[] = $product_visibility_terms['outofstock'];
		}

		return array(
			// phpcs:ignore WordPress.DB.SlowDBQuery.slow_db_query_tax_query
			'tax_query' => array(
				array(
					'taxonomy' => 'product_visibility',
					'field'    => 'term_taxonomy_id',
					'terms'    => $product_visibility_not_in,
					'operator' => 'NOT IN',
				),
			),
		);
	}

	/**
	 * Generates a tax query to filter products based on their "featured" status.
	 * If the `$featured` parameter is true, the function will return a tax query
	 * that filters products to only those marked as featured.
	 * If `$featured` is false, an empty array is returned, meaning no filtering will be applied.
	 *
	 * @param bool $featured A flag indicating whether to filter products based on featured status.
	 *
	 * @return array A tax query for fetching featured products if `$featured` is true; otherwise, an empty array.
	 */
	private function get_featured_query( $featured ) {
		if ( true !== $featured && 'true' !== $featured ) {
			return array();
		}

		return array(
			// phpcs:ignore WordPress.DB.SlowDBQuery.slow_db_query_tax_query
			'tax_query' => array(
				array(
					'taxonomy' => 'product_visibility',
					'field'    => 'name',
					'terms'    => 'featured',
					'operator' => 'IN',
				),
			),
		);
	}


	/**
	 * Merge tax_queries from various queries.
	 *
	 * @param array ...$queries Query arrays to be merged.
	 * @return array
	 */
	private function merge_tax_queries( ...$queries ) {
		$tax_query = array();
		foreach ( $queries as $query ) {
			if ( ! empty( $query['tax_query'] ) ) {
				$tax_query = array_merge( $tax_query, $query['tax_query'] );
			}
		}
		// phpcs:ignore WordPress.DB.SlowDBQuery.slow_db_query_tax_query
		return array( 'tax_query' => $tax_query );
	}

	/**
	 * Return the `tax_query` for the requested attributes
	 *
	 * @param array $attributes  Attributes and their terms.
	 *
	 * @return array
	 */
	private function get_product_attributes_query( $attributes = array() ) {
		if ( empty( $attributes ) ) {
			return array();
		}

		$grouped_attributes = array_reduce(
			$attributes,
			function ( $carry, $item ) {
				$taxonomy = sanitize_title( $item['taxonomy'] );

				if ( ! key_exists( $taxonomy, $carry ) ) {
					$carry[ $taxonomy ] = array(
						'field'    => 'term_id',
						'operator' => 'IN',
						'taxonomy' => $taxonomy,
						'terms'    => array( $item['termId'] ),
					);
				} else {
					$carry[ $taxonomy ]['terms'][] = $item['termId'];
				}

				return $carry;
			},
			array()
		);

		return array(
			// phpcs:ignore WordPress.DB.SlowDBQuery.slow_db_query_tax_query
			'tax_query' => array_values( $grouped_attributes ),
		);
	}

	/**
	 * Return a query to filter products by taxonomies (product categories, product tags, etc.)
	 *
	 * For example:
	 * User could provide "Product Categories" using "Filters" ToolsPanel available in Inspector Controls.
	 * We use this function to extract its query from $tax_query.
	 *
	 * For example, this is how the query for product categories will look like in $tax_query array:
	 * Array
	 *    (
	 *        [taxonomy] => product_cat
	 *        [terms] => Array
	 *            (
	 *                [0] => 36
	 *            )
	 *    )
	 *
	 * For product tags, taxonomy would be "product_tag"
	 *
	 * @param array $tax_query Query to filter products by taxonomies.
	 * @return array Query to filter products by taxonomies.
	 */
	private function get_filter_by_taxonomies_query( $tax_query ): array {
		if ( ! is_array( $tax_query ) ) {
			return array();
		}

		/**
		 * Get an array of taxonomy names associated with the "product" post type because
		 * we also want to include custom taxonomies associated with the "product" post type.
		 */
		$product_taxonomies = array_diff( get_object_taxonomies( 'product', 'names' ), array( 'product_visibility', 'product_shipping_class' ) );
		$result             = array_filter(
			$tax_query,
			function ( $item ) use ( $product_taxonomies ) {
				return isset( $item['taxonomy'] ) && in_array( $item['taxonomy'], $product_taxonomies, true );
			}
		);

		// phpcs:ignore WordPress.DB.SlowDBQuery
		return ! empty( $result ) ? array( 'tax_query' => $result ) : array();
	}

	/**
	 * Apply the query only to a subset of products
	 *
	 * @param array $query  The query.
	 * @param array $ids  Array of selected product ids.
	 *
	 * @return array
	 */
	private function filter_query_to_only_include_ids( $query, $ids ) {
		if ( ! empty( $ids ) ) {
			$query['post__in'] = empty( $query['post__in'] ) ?
				$ids : array_intersect( $ids, $query['post__in'] );
		}

		return $query;
	}

	/**
	 * Return queries that are generated by query args.
	 *
	 * @return array
	 */
	private function get_queries_by_applied_filters() {
		return array(
			'price_filter'        => $this->get_filter_by_price_query(),
			'attributes_filter'   => $this->get_filter_by_attributes_query(),
			'stock_status_filter' => $this->get_filter_by_stock_status_query(),
			'rating_filter'       => $this->get_filter_by_rating_query(),
		);
	}

	/**
	 * Return a query that filters products by price.
	 *
	 * @return array
	 */
	private function get_filter_by_price_query() {
		$min_price = get_query_var( PriceFilter::MIN_PRICE_QUERY_VAR );
		$max_price = get_query_var( PriceFilter::MAX_PRICE_QUERY_VAR );

		$max_price_query = empty( $max_price ) ? array() : array(
			'key'     => '_price',
			'value'   => $max_price,
			'compare' => '<',
			'type'    => 'numeric',
		);

		$min_price_query = empty( $min_price ) ? array() : array(
			'key'     => '_price',
			'value'   => $min_price,
			'compare' => '>=',
			'type'    => 'numeric',
		);

		if ( empty( $min_price_query ) && empty( $max_price_query ) ) {
			return array();
		}

		return array(
			// phpcs:ignore WordPress.DB.SlowDBQuery.slow_db_query_meta_query
			'meta_query' => array(
				array(
					'relation' => 'AND',
					$max_price_query,
					$min_price_query,
				),
			),
		);
	}

	/**
	 * Return a query that filters products by attributes.
	 *
	 * @return array
	 */
	private function get_filter_by_attributes_query() {
		$attributes_filter_query_args = $this->get_filter_by_attributes_query_vars();

		$queries = array_reduce(
			$attributes_filter_query_args,
			function ( $acc, $query_args ) {
				$attribute_name       = $query_args['filter'];
				$attribute_query_type = $query_args['query_type'];

				$attribute_value = get_query_var( $attribute_name );
				$attribute_query = get_query_var( $attribute_query_type );

				if ( empty( $attribute_value ) ) {
					return $acc;
				}

				// It is necessary explode the value because $attribute_value can be a string with multiple values (e.g. "red,blue").
				$attribute_value = explode( ',', $attribute_value );

				$acc[] = array(
					'taxonomy' => str_replace( AttributeFilter::FILTER_QUERY_VAR_PREFIX, 'pa_', $attribute_name ),
					'field'    => 'slug',
					'terms'    => $attribute_value,
					'operator' => 'and' === $attribute_query ? 'AND' : 'IN',
				);

				return $acc;
			},
			array()
		);

		if ( empty( $queries ) ) {
			return array();
		}

		return array(
			// phpcs:ignore WordPress.DB.SlowDBQuery
			'tax_query' => array(
				array(
					'relation' => 'AND',
					$queries,
				),
			),
		);
	}

	/**
	 * Get all the query args related to the filter by attributes block.
	 *
	 * @return array
	 * [color] => Array
	 *   (
	 *        [filter] => filter_color
	 *        [query_type] => query_type_color
	 *    )
	 *
	 * [size] => Array
	 *    (
	 *        [filter] => filter_size
	 *        [query_type] => query_type_size
	 *    )
	 * )
	 */
	private function get_filter_by_attributes_query_vars() {
		if ( ! empty( $this->attributes_filter_query_args ) ) {
			return $this->attributes_filter_query_args;
		}

		$this->attributes_filter_query_args = array_reduce(
			wc_get_attribute_taxonomies(),
			function ( $acc, $attribute ) {
				$acc[ $attribute->attribute_name ] = array(
					'filter'     => AttributeFilter::FILTER_QUERY_VAR_PREFIX . $attribute->attribute_name,
					'query_type' => AttributeFilter::QUERY_TYPE_QUERY_VAR_PREFIX . $attribute->attribute_name,
				);
				return $acc;
			},
			array()
		);

		return $this->attributes_filter_query_args;
	}

	/**
	 * Return a query that filters products by stock status.
	 *
	 * @return array
	 */
	private function get_filter_by_stock_status_query() {
		$filter_stock_status_values = get_query_var( StockFilter::STOCK_STATUS_QUERY_VAR );

		if ( empty( $filter_stock_status_values ) ) {
			return array();
		}

		$filtered_stock_status_values = array_filter(
			explode( ',', $filter_stock_status_values ),
			function ( $stock_status ) {
				return in_array( $stock_status, StockFilter::get_stock_status_query_var_values(), true );
			}
		);

		if ( empty( $filtered_stock_status_values ) ) {
			return array();
		}

		return array(
			// Ignoring the warning of not using meta queries.
			// phpcs:ignore WordPress.DB.SlowDBQuery.slow_db_query_meta_query
			'meta_query' => array(
				array(
					'key'      => '_stock_status',
					'value'    => $filtered_stock_status_values,
					'operator' => 'IN',
				),
			),
		);
	}

	/**
	 * Return a query that filters products by rating.
	 *
	 * @return array
	 */
	private function get_filter_by_rating_query() {
		$filter_rating_values = get_query_var( RatingFilter::RATING_QUERY_VAR );
		if ( empty( $filter_rating_values ) ) {
			return array();
		}

		$parsed_filter_rating_values = explode( ',', $filter_rating_values );
		$product_visibility_terms    = wc_get_product_visibility_term_ids();

		if ( empty( $parsed_filter_rating_values ) || empty( $product_visibility_terms ) ) {
			return array();
		}

		$rating_terms = array_map(
			function ( $rating ) use ( $product_visibility_terms ) {
				return $product_visibility_terms[ 'rated-' . $rating ];
			},
			$parsed_filter_rating_values
		);

		return array(
			// phpcs:ignore WordPress.DB.SlowDBQuery
			'tax_query' => array(
				array(
					'field'         => 'term_taxonomy_id',
					'taxonomy'      => 'product_visibility',
					'terms'         => $rating_terms,
					'operator'      => 'IN',
					'rating_filter' => true,
				),
			),
		);
	}

	/**
	 * Constructs a date query for product filtering based on a specified time frame.
	 *
	 * @param array $time_frame {
	 *     Associative array with 'operator' (in or not-in) and 'value' (date string).
	 *
	 *     @type string $operator Determines the inclusion or exclusion of the date range.
	 *     @type string $value    The date around which the range is applied.
	 * }
	 * @return array Date query array; empty if parameters are invalid.
	 */
	private function get_date_query( array $time_frame ): array {
		// Validate time_frame elements.
		if ( empty( $time_frame['operator'] ) || empty( $time_frame['value'] ) ) {
			return array();
		}

		// Determine the query operator based on the 'operator' value.
		$query_operator = 'in' === $time_frame['operator'] ? 'after' : 'before';

		// Construct and return the date query.
		return array(
			'date_query' => array(
				array(
					'column'        => 'post_date_gmt',
					$query_operator => $time_frame['value'],
					'inclusive'     => true,
				),
			),
		);
	}

	/**
	 * Get query arguments for price range filter.
	 * We are adding these extra query arguments to be used in `posts_clauses`
	 * because there are 2 special edge cases we wanna handle for Price range filter:
	 * Case 1: Prices excluding tax are displayed including tax
	 * Case 2: Prices including tax are displayed excluding tax
	 *
	 * Both of these cases require us to modify SQL query to get the correct results.
	 *
	 * See add_price_range_filter_posts_clauses function in this file for more details.
	 *
	 * @param array $price_range Price range with min and max values.
	 * @return array Query arguments.
	 */
	public function get_price_range_query_args( $price_range ) {
		if ( empty( $price_range ) ) {
			return array();
		}

		return array(
			'isProductCollection' => true,
			'priceRange'          => $price_range,
		);
	}

	/**
	 * Add the `posts_clauses` filter to the main query.
	 *
	 * @param array    $clauses The query clauses.
	 * @param WP_Query $query   The WP_Query instance.
	 */
	public function add_price_range_filter_posts_clauses( $clauses, $query ) {
		$query_vars                  = $query->query_vars;
		$is_product_collection_block = $query_vars['isProductCollection'] ?? false;
		if ( ! $is_product_collection_block ) {
			return $clauses;
		}

		$price_range = $query_vars['priceRange'] ?? null;
		if ( empty( $price_range ) ) {
			return $clauses;
		}

		global $wpdb;
		$adjust_for_taxes = $this->should_adjust_price_range_for_taxes();
		$clauses['join']  = $this->append_product_sorting_table_join( $clauses['join'] );

		$min_price = $price_range['min'] ?? null;
		if ( $min_price ) {
			if ( $adjust_for_taxes ) {
				$clauses['where'] .= $this->get_price_filter_query_for_displayed_taxes( $min_price, 'min_price', '>=' );
			} else {
				$clauses['where'] .= $wpdb->prepare( ' AND wc_product_meta_lookup.min_price >= %f ', $min_price );
			}
		}

		$max_price = $price_range['max'] ?? null;
		if ( $max_price ) {
			if ( $adjust_for_taxes ) {
				$clauses['where'] .= $this->get_price_filter_query_for_displayed_taxes( $max_price, 'max_price', '<=' );
			} else {
				$clauses['where'] .= $wpdb->prepare( ' AND wc_product_meta_lookup.max_price <= %f ', $max_price );
			}
		}

		return $clauses;
	}

	/**
	 * Determines if price filters need adjustment based on the tax display settings.
	 *
	 * This function checks if there's a discrepancy between how prices are stored in the database
	 * and how they are displayed to the user, specifically with respect to tax inclusion or exclusion.
	 * It returns true if an adjustment is needed, indicating that the price filters should account for this
	 * discrepancy to display accurate prices.
	 *
	 * @return bool True if the price filters need to be adjusted for tax display settings, false otherwise.
	 */
	private function should_adjust_price_range_for_taxes() {
		$display_setting      = get_option( 'woocommerce_tax_display_shop' ); // Tax display setting ('incl' or 'excl').
		$price_storage_method = wc_prices_include_tax() ? 'incl' : 'excl';

		return $display_setting !== $price_storage_method;
	}

	/**
	 * Join wc_product_meta_lookup to posts if not already joined.
	 *
	 * @param string $sql SQL join.
	 * @return string
	 */
	protected function append_product_sorting_table_join( $sql ) {
		global $wpdb;

		if ( ! strstr( $sql, 'wc_product_meta_lookup' ) ) {
			$sql .= " LEFT JOIN {$wpdb->wc_product_meta_lookup} wc_product_meta_lookup ON $wpdb->posts.ID = wc_product_meta_lookup.product_id ";
		}
		return $sql;
	}

	/**
	 * Get query for price filters when dealing with displayed taxes.
	 *
	 * @param float  $price_filter Price filter to apply.
	 * @param string $column Price being filtered (min or max).
	 * @param string $operator Comparison operator for column.
	 * @return string Constructed query.
	 */
	protected function get_price_filter_query_for_displayed_taxes( $price_filter, $column = 'min_price', $operator = '>=' ) {
		global $wpdb;

		// Select only used tax classes to avoid unwanted calculations.
		$product_tax_classes = $wpdb->get_col( "SELECT DISTINCT tax_class FROM {$wpdb->wc_product_meta_lookup};" );

		if ( empty( $product_tax_classes ) ) {
			return '';
		}

		$or_queries = array();

		// We need to adjust the filter for each possible tax class and combine the queries into one.
		foreach ( $product_tax_classes as $tax_class ) {
			$adjusted_price_filter = $this->adjust_price_filter_for_tax_class( $price_filter, $tax_class );
			$or_queries[]          = $wpdb->prepare(
				'( wc_product_meta_lookup.tax_class = %s AND wc_product_meta_lookup.`' . esc_sql( $column ) . '` ' . esc_sql( $operator ) . ' %f )',
				$tax_class,
				$adjusted_price_filter
			);
		}

		// phpcs:disable WordPress.DB.PreparedSQL.InterpolatedNotPrepared, WordPress.DB.PreparedSQL.NotPrepared
		return $wpdb->prepare(
			' AND (
				wc_product_meta_lookup.tax_status = "taxable" AND ( 0=1 OR ' . implode( ' OR ', $or_queries ) . ')
				OR ( wc_product_meta_lookup.tax_status != "taxable" AND wc_product_meta_lookup.`' . esc_sql( $column ) . '` ' . esc_sql( $operator ) . ' %f )
			) ',
			$price_filter
		);
		// phpcs:enable WordPress.DB.PreparedSQL.InterpolatedNotPrepared, WordPress.DB.PreparedSQL.NotPrepared
	}

	/**
	 * Adjusts a price filter based on a tax class and whether or not the amount includes or excludes taxes.
	 *
	 * This calculation logic is based on `wc_get_price_excluding_tax` and `wc_get_price_including_tax` in core.
	 *
	 * @param float  $price_filter Price filter amount as entered.
	 * @param string $tax_class Tax class for adjustment.
	 * @return float
	 */
	protected function adjust_price_filter_for_tax_class( $price_filter, $tax_class ) {
		$tax_display    = get_option( 'woocommerce_tax_display_shop' );
		$tax_rates      = WC_Tax::get_rates( $tax_class );
		$base_tax_rates = WC_Tax::get_base_tax_rates( $tax_class );

		// If prices are shown incl. tax, we want to remove the taxes from the filter amount to match prices stored excl. tax.
		if ( 'incl' === $tax_display ) {
			/**
			 * Filters if taxes should be removed from locations outside the store base location.
			 *
			 * The woocommerce_adjust_non_base_location_prices filter can stop base taxes being taken off when dealing
			 * with out of base locations. e.g. If a product costs 10 including tax, all users will pay 10
			 * regardless of location and taxes.
			 *
			 * @since 2.6.0
			 *
			 * @internal Matches filter name in WooCommerce core.
			 *
			 * @param boolean $adjust_non_base_location_prices True by default.
			 * @return boolean
			 */
			$taxes = apply_filters( 'woocommerce_adjust_non_base_location_prices', true ) ? WC_Tax::calc_tax( $price_filter, $base_tax_rates, true ) : WC_Tax::calc_tax( $price_filter, $tax_rates, true );
			return $price_filter - array_sum( $taxes );
		}

		// If prices are shown excl. tax, add taxes to match the prices stored in the DB.
		$taxes = WC_Tax::calc_tax( $price_filter, $tax_rates, false );

		return $price_filter + array_sum( $taxes );
	}
}<|MERGE_RESOLUTION|>--- conflicted
+++ resolved
@@ -126,7 +126,6 @@
 				$block_content = $p->get_updated_html();
 			}
 
-<<<<<<< HEAD
 			/**
 			 * Add two div's:
 			 * 1. Pagination animation for visual users.
@@ -135,11 +134,13 @@
 			$last_tag_position                = strripos( $block_content, '</div>' );
 			$accessibility_and_animation_html = '
 				<div
+					data-wc-interactive="{&quot;namespace&quot;:&quot;woocommerce/product-collection&quot;}"
 					class="wc-block-product-collection__pagination-animation"
 					data-wc-class--start-animation="state.startAnimation"
 					data-wc-class--finish-animation="state.finishAnimation">
 				</div>
 				<div
+					data-wc-interactive="{&quot;namespace&quot;:&quot;woocommerce/product-collection&quot;}"
 					class="screen-reader-text"
 					aria-live="polite"
 					data-wc-text="context.accessibilityMessage">
@@ -148,18 +149,6 @@
 			$block_content                    = substr_replace(
 				$block_content,
 				$accessibility_and_animation_html,
-=======
-			// Add animation div to the block content.
-			$last_tag_position = strripos( $block_content, '</div>' );
-			$block_content     = substr_replace(
-				$block_content,
-				'<div
-					data-wc-interactive="{&quot;namespace&quot;:&quot;woocommerce/product-collection&quot;}"
-					class="wc-block-product-collection__pagination-animation"
-					data-wc-class--start-animation="state.startAnimation"
-					data-wc-class--finish-animation="state.finishAnimation">
-				</div>',
->>>>>>> e210302e
 				$last_tag_position,
 				0
 			);
