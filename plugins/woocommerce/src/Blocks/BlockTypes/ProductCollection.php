<?php

namespace Automattic\WooCommerce\Blocks\BlockTypes;

use Automattic\WooCommerce\Blocks\Utils\ProductCollectionUtils;
use WP_Query;
use WC_Tax;

/**
 * ProductCollection class.
 */
class ProductCollection extends AbstractBlock {

	/**
	 * Block name.
	 *
	 * @var string
	 */
	protected $block_name = 'product-collection';

	/**
	 * The Block with its attributes before it gets rendered
	 *
	 * @var array
	 */
	protected $parsed_block;

	/**
	 * All query args from WP_Query.
	 *
	 * @var array
	 */
	protected $valid_query_vars;

	/**
	 * All the query args related to the filter by attributes block.
	 *
	 * @var array
	 */
	protected $attributes_filter_query_args = array();

	/**
	 * Orderby options not natively supported by WordPress REST API
	 *
	 * @var array
	 */
	protected $custom_order_opts = array( 'popularity', 'rating' );


	/**
	 * Initialize this block type.
	 *
	 * - Hook into WP lifecycle.
	 * - Register the block with WordPress.
	 * - Hook into pre_render_block to update the query.
	 */
	protected function initialize() {
		parent::initialize();
		// Update query for frontend rendering.
		add_filter(
			'query_loop_block_query_vars',
			array( $this, 'build_frontend_query' ),
			10,
			3
		);

		add_filter(
			'pre_render_block',
			array( $this, 'add_support_for_filter_blocks' ),
			10,
			2
		);

		// Update the query for Editor.
		add_filter( 'rest_product_query', array( $this, 'update_rest_query_in_editor' ), 10, 2 );

		// Extend allowed `collection_params` for the REST API.
		add_filter( 'rest_product_collection_params', array( $this, 'extend_rest_query_allowed_params' ), 10, 1 );

		// Provide location context into block's context.
		add_filter( 'render_block_context', array( $this, 'provide_location_context_for_inner_blocks' ), 11, 1 );

		// Interactivity API: Add navigation directives to the product collection block.
		add_filter( 'render_block_woocommerce/product-collection', array( $this, 'enhance_product_collection_with_interactivity' ), 10, 2 );
		add_filter( 'render_block_core/query-pagination', array( $this, 'add_navigation_link_directives' ), 10, 3 );

		add_filter( 'posts_clauses', array( $this, 'add_price_range_filter_posts_clauses' ), 10, 2 );

		// Disable client-side-navigation if incompatible blocks are detected.
		add_filter( 'render_block_data', array( $this, 'disable_enhanced_pagination' ), 10, 1 );
	}

	/**
	 * Provides the location context to each inner block of the product collection block.
	 * Hint: Only blocks using the 'query' context will be affected.
	 *
	 * The sourceData structure depends on the context type as follows:
	 * - site:    [ ]
	 * - order:   [ 'orderId'    => int ]
	 * - cart:    [ 'productIds' => int[] ]
	 * - archive: [ 'taxonomy'   => string, 'termId' => int ]
	 * - product: [ 'productId'  => int ]
	 *
	 * @example array(
	 *   'type'       => 'product',
	 *   'sourceData' => array( 'productId' => 123 ),
	 * )
	 *
	 * @param array $context  The block context.
	 * @return array $context {
	 *     The block context including the product collection location context.
	 *
	 *     @type array $productCollectionLocation {
	 *         @type string  $type        The context type. Possible values are 'site', 'order', 'cart', 'archive', 'product'.
	 *         @type array   $sourceData  The context source data. Can be the product ID of the viewed product, the order ID of the current order viewed, etc. See structure above for more details.
	 *     }
	 * }
	 */
	public function provide_location_context_for_inner_blocks( $context ) {
		// Run only on frontend.
		// This is needed to avoid SSR renders while in editor. @see https://github.com/woocommerce/woocommerce/issues/45181.
		if ( is_admin() || \WC()->is_rest_api_request() ) {
			return $context;
		}

		// Target only product collection's inner blocks that use the 'query' context.
		if ( ! isset( $context['query'] ) || ! isset( $context['query']['isProductCollectionBlock'] ) || ! $context['query']['isProductCollectionBlock'] ) {
			return $context;
		}

		$is_in_single_product                 = isset( $context['singleProduct'] ) && ! empty( $context['postId'] );
		$context['productCollectionLocation'] = $is_in_single_product ? array(
			'type'       => 'product',
			'sourceData' => array(
				'productId' => absint( $context['postId'] ),
			),
		) : $this->get_location_context();

		return $context;
	}

	/**
	 * Get the global location context.
	 * Serve as a runtime cache for the location context.
	 *
	 * @see ProductCollectionUtils::parse_frontend_location_context()
	 *
	 * @return array The location context.
	 */
	private function get_location_context() {
		static $location_context = null;
		if ( null === $location_context ) {
			$location_context = ProductCollectionUtils::parse_frontend_location_context();
		}
		return $location_context;
	}

	/**
<<<<<<< HEAD
	 * Attach the init directive to Product Collection block.
	 *
	 * @param string $block_content The HTML content of the block.
	 *
	 * @return string Updated HTML content.
	 */
	private function add_init_directive( $block_content ) {
		$p = new \WP_HTML_Tag_Processor( $block_content );

		// Add `data-init to the product collection block so we trigger JS event on render.
		if ( $p->next_tag( array( 'class_name' => 'wp-block-woocommerce-product-collection' ) ) ) {
			$p->set_attribute(
				'data-wc-init',
				'callbacks.onRender'
			);
		}

		return $p->get_updated_html();
	}

=======
	 * Check if next tag is a PC block.
	 *
	 * @param WP_HTML_Tag_processor $p Initial tag processor.
	 *
	 * @return bool Answer if PC block is available.
	 */
	private function is_next_tag_product_collection( $p ) {
		return $p->next_tag( array( 'class_name' => 'wp-block-woocommerce-product-collection' ) );
	}

	/**
	 * Set PC block namespace for Interactivity API.
	 *
	 * @param WP_HTML_Tag_processor $p Initial tag processor.
	 */
	private function set_product_collection_namespace( $p ) {
		$p->set_attribute( 'data-wc-interactive', wp_json_encode( array( 'namespace' => 'woocommerce/product-collection' ), JSON_HEX_TAG | JSON_HEX_APOS | JSON_HEX_QUOT | JSON_HEX_AMP ) );
	}

	/**
	 * Attach the init directive to Product Collection block to call
	 * the onRender callback.
	 *
	 * @param string $block_content The HTML content of the block.
	 * @param string $collection Collection type.
	 *
	 * @return string Updated HTML content.
	 */
	private function add_rendering_callback( $block_content, $collection ) {
		$p = new \WP_HTML_Tag_Processor( $block_content );

		// Add `data-init to the product collection block so we trigger JS event on render.
		if ( $this->is_next_tag_product_collection( $p ) ) {
			$p->set_attribute(
				'data-wc-init',
				'callbacks.onRender'
			);
			if ( $collection ) {
				$p->set_attribute(
					'data-wc-context',
					wp_json_encode(
						array(
							'collection' => $collection,
						),
						JSON_HEX_TAG | JSON_HEX_APOS | JSON_HEX_QUOT | JSON_HEX_AMP
					)
				);
			}
		}

		return $p->get_updated_html();
	}

>>>>>>> 98aebdfc
	/**
	 * Attach all the Interactivity API directives responsible
	 * for client-side navigation.
	 *
	 * @param string $block_content The HTML content of the block.
	 *
	 * @return string Updated HTML content.
	 */
<<<<<<< HEAD
	private function enable_client_side_naviagation( $block_content ) {
		$p = new \WP_HTML_Tag_Processor( $block_content );

		// Add `data-wc-navigation-id to the product collection block.
		if ( $p->next_tag( array( 'class_name' => 'wp-block-woocommerce-product-collection' ) ) ) {
=======
	private function enable_client_side_navigation( $block_content ) {
		$p = new \WP_HTML_Tag_Processor( $block_content );

		// Add `data-wc-navigation-id to the product collection block.
		if ( $this->is_next_tag_product_collection( $p ) ) {
>>>>>>> 98aebdfc
			$p->set_attribute(
				'data-wc-navigation-id',
				'wc-product-collection-' . $this->parsed_block['attrs']['queryId']
			);
<<<<<<< HEAD
			$p->set_attribute( 'data-wc-interactive', wp_json_encode( array( 'namespace' => 'woocommerce/product-collection' ), JSON_HEX_TAG | JSON_HEX_APOS | JSON_HEX_QUOT | JSON_HEX_AMP ) );
=======
			$current_context = json_decode( $p->get_attribute( 'data-wc-context' ) ?? '{}', true );
>>>>>>> 98aebdfc
			$p->set_attribute(
				'data-wc-context',
				wp_json_encode(
					array(
<<<<<<< HEAD
=======
						...$current_context,
>>>>>>> 98aebdfc
						// The message to be announced by the screen reader when the page is loading or loaded.
						'accessibilityLoadingMessage'  => __( 'Loading page, please wait.', 'woocommerce' ),
						'accessibilityLoadedMessage'   => __( 'Page Loaded.', 'woocommerce' ),
						// We don't prefetch the links if user haven't clicked on pagination links yet.
						// This way we avoid prefetching when the page loads.
						'isPrefetchNextOrPreviousLink' => false,
					),
					JSON_HEX_TAG | JSON_HEX_APOS | JSON_HEX_QUOT | JSON_HEX_AMP
				)
			);
			$block_content = $p->get_updated_html();
		}

		/**
		 * Add two div's:
		 * 1. Pagination animation for visual users.
		 * 2. Accessibility div for screen readers, to announce page load states.
		 */
		$last_tag_position                = strripos( $block_content, '</div>' );
		$accessibility_and_animation_html = '
				<div
					data-wc-interactive="{&quot;namespace&quot;:&quot;woocommerce/product-collection&quot;}"
					class="wc-block-product-collection__pagination-animation"
					data-wc-class--start-animation="state.startAnimation"
					data-wc-class--finish-animation="state.finishAnimation">
				</div>
				<div
					data-wc-interactive="{&quot;namespace&quot;:&quot;woocommerce/product-collection&quot;}"
					class="screen-reader-text"
					aria-live="polite"
					data-wc-text="context.accessibilityMessage">
				</div>
			';
		return substr_replace(
			$block_content,
			$accessibility_and_animation_html,
			$last_tag_position,
			0
		);
	}

	/**
	 * Enhances the Product Collection block with client-side pagination.
	 *
	 * This function identifies Product Collection blocks and adds necessary data attributes
	 * to enable client-side navigation and animation effects. It also enqueues the Interactivity API runtime.
	 *
	 * @param string $block_content The HTML content of the block.
	 * @param array  $block         Block details, including its attributes.
	 *
	 * @return string Updated block content with added interactivity attributes.
	 */
	public function enhance_product_collection_with_interactivity( $block_content, $block ) {
		$is_product_collection_block = $block['attrs']['query']['isProductCollectionBlock'] ?? false;

		if ( $is_product_collection_block ) {
<<<<<<< HEAD
			// Enqueue the Interactivity API runtime.
			wp_enqueue_script( 'wc-interactivity' );

			$block_content = $this->add_init_directive( $block_content );

			$is_enhanced_pagination_enabled = ! ( $block['attrs']['forcePageReload'] ?? false );
			if ( $is_enhanced_pagination_enabled ) {
				$block_content = $this->enable_client_side_naviagation( $block_content );
=======
			// Enqueue the Interactivity API runtime and set the namespace.
			wp_enqueue_script( 'wc-interactivity' );
			$p = new \WP_HTML_Tag_Processor( $block_content );
			if ( $this->is_next_tag_product_collection( $p ) ) {
				$this->set_product_collection_namespace( $p );
			}
			$block_content = $p->get_updated_html();

			$collection    = $block['attrs']['collection'] ?? '';
			$block_content = $this->add_rendering_callback( $block_content, $collection );

			$is_enhanced_pagination_enabled = ! ( $block['attrs']['forcePageReload'] ?? false );
			if ( $is_enhanced_pagination_enabled ) {
				$block_content = $this->enable_client_side_navigation( $block_content );
>>>>>>> 98aebdfc
			}
		}

		return $block_content;
	}

	/**
	 * Add interactive links to all anchors inside the Query Pagination block.
	 * This enabled client-side navigation for the product collection block.
	 *
	 * @param string    $block_content The block content.
	 * @param array     $block         The full block, including name and attributes.
	 * @param \WP_Block $instance      The block instance.
	 */
	public function add_navigation_link_directives( $block_content, $block, $instance ) {
		$query_context                  = $instance->context['query'] ?? array();
		$is_product_collection_block    = $query_context['isProductCollectionBlock'] ?? false;
		$query_id                       = $instance->context['queryId'] ?? null;
		$parsed_query_id                = $this->parsed_block['attrs']['queryId'] ?? null;
		$is_enhanced_pagination_enabled = ! ( $this->parsed_block['attrs']['forcePageReload'] ?? false );

		// Only proceed if the block is a product collection block,
		// enhanced pagination is enabled and query IDs match.
		if ( $is_product_collection_block && $is_enhanced_pagination_enabled && $query_id === $parsed_query_id ) {
			$block_content = $this->process_pagination_links( $block_content );
		}

		return $block_content;
	}

	/**
	 * Process pagination links within the block content.
	 *
	 * @param string $block_content The block content.
	 * @return string The updated block content.
	 */
	private function process_pagination_links( $block_content ) {
		if ( ! $block_content ) {
			return $block_content;
		}

		$p = new \WP_HTML_Tag_Processor( $block_content );
		$p->next_tag( array( 'class_name' => 'wp-block-query-pagination' ) );

		// This will help us to find the start of the block content using the `seek` method.
		$p->set_bookmark( 'start' );

		$this->update_pagination_anchors( $p, 'page-numbers', 'product-collection-pagination-numbers' );
		$this->update_pagination_anchors( $p, 'wp-block-query-pagination-next', 'product-collection-pagination--next' );
		$this->update_pagination_anchors( $p, 'wp-block-query-pagination-previous', 'product-collection-pagination--previous' );

		return $p->get_updated_html();
	}

	/**
	 * Sets up data attributes required for interactivity and client-side navigation.
	 *
	 * @param \WP_HTML_Tag_Processor $processor The HTML tag processor.
	 * @param string                 $class_name The class name of the anchor tags.
	 * @param string                 $key_prefix The prefix for the data-wc-key attribute.
	 */
	private function update_pagination_anchors( $processor, $class_name, $key_prefix ) {
		// Start from the beginning of the block content.
		$processor->seek( 'start' );

		while ( $processor->next_tag(
			array(
				'tag_name'   => 'a',
				'class_name' => $class_name,
			)
		) ) {
			$this->set_product_collection_namespace( $processor );
			$processor->set_attribute( 'data-wc-on--click', 'actions.navigate' );
			$processor->set_attribute( 'data-wc-key', $key_prefix . '--' . esc_attr( wp_rand() ) );

			if ( in_array( $class_name, array( 'wp-block-query-pagination-next', 'wp-block-query-pagination-previous' ), true ) ) {
				$processor->set_attribute( 'data-wc-watch', 'callbacks.prefetch' );
				$processor->set_attribute( 'data-wc-on--mouseenter', 'actions.prefetchOnHover' );
			}
		}
	}

	/**
	 * Verifies if the inner block is compatible with Interactivity API.
	 *
	 * @param string $block_name Name of the block to verify.
	 * @return boolean
	 */
	private function is_block_compatible( $block_name ) {
		// Check for explicitly unsupported blocks.
		if (
			'core/post-content' === $block_name ||
			'woocommerce/mini-cart' === $block_name ||
			'woocommerce/featured-product' === $block_name
		) {
			return false;
		}

		// Check for supported prefixes.
		if (
			str_starts_with( $block_name, 'core/' ) ||
			str_starts_with( $block_name, 'woocommerce/' )
		) {
			return true;
		}

		// Otherwise block is unsupported.
		return false;
	}

	/**
	 * Check inner blocks of Product Collection block if there's one
	 * incompatible with the Interactivity API and if so, disable client-side
	 * navigation.
	 *
	 * @param array $parsed_block The block being rendered.
	 * @return string Returns the parsed block, unmodified.
	 */
	public function disable_enhanced_pagination( $parsed_block ) {
		static $enhanced_query_stack               = array();
		static $dirty_enhanced_queries             = array();
		static $render_product_collection_callback = null;

		$block_name                  = $parsed_block['blockName'];
		$is_product_collection_block = $parsed_block['attrs']['query']['isProductCollectionBlock'] ?? false;
		$force_page_reload_global    =
			$parsed_block['attrs']['forcePageReload'] ?? false &&
			isset( $block['attrs']['queryId'] );

		if (
			$is_product_collection_block &&
			'woocommerce/product-collection' === $block_name &&
			! $force_page_reload_global
		) {
			$enhanced_query_stack[] = $parsed_block['attrs']['queryId'];

			if ( ! isset( $render_product_collection_callback ) ) {
				/**
				 * Filter that disables the enhanced pagination feature during block
				 * rendering when a plugin block has been found inside. It does so
				 * by adding an attribute called `data-wp-navigation-disabled` which
				 * is later handled by the front-end logic.
				 *
				 * @param string   $content  The block content.
				 * @param array    $block    The full block, including name and attributes.
				 * @return string Returns the modified output of the query block.
				 */
				$render_product_collection_callback = static function ( $content, $block ) use ( &$enhanced_query_stack, &$dirty_enhanced_queries, &$render_product_collection_callback ) {
					$force_page_reload =
						$parsed_block['attrs']['forcePageReload'] ?? false &&
						isset( $block['attrs']['queryId'] );

					if ( $force_page_reload ) {
						return $content;
					}

					if ( isset( $dirty_enhanced_queries[ $block['attrs']['queryId'] ] ) ) {
						$p = new \WP_HTML_Tag_Processor( $content );
						if ( $p->next_tag() ) {
							$p->set_attribute( 'data-wc-navigation-disabled', 'true' );
						}
						$content = $p->get_updated_html();
						$dirty_enhanced_queries[ $block['attrs']['queryId'] ] = null;
					}

					array_pop( $enhanced_query_stack );

					if ( empty( $enhanced_query_stack ) ) {
						remove_filter( 'render_block_woocommerce/product-collection', $render_product_collection_callback );
						$render_product_collection_callback = null;
					}

					return $content;
				};

				add_filter( 'render_block_woocommerce/product-collection', $render_product_collection_callback, 10, 2 );
			}
		} elseif (
			! empty( $enhanced_query_stack ) &&
			isset( $block_name ) &&
			! $this->is_block_compatible( $block_name )
		) {
			foreach ( $enhanced_query_stack as $query_id ) {
				$dirty_enhanced_queries[ $query_id ] = true;
			}
		}

		return $parsed_block;
	}

	/**
	 * Extra data passed through from server to client for block.
	 *
	 * @param array $attributes  Any attributes that currently are available from the block.
	 *                           Note, this will be empty in the editor context when the block is
	 *                           not in the post content on editor load.
	 */
	protected function enqueue_data( array $attributes = array() ) {
		parent::enqueue_data( $attributes );

		// The `loop_shop_per_page` filter can be found in WC_Query::product_query().
		// phpcs:ignore WooCommerce.Commenting.CommentHooks.MissingHookComment
		$this->asset_data_registry->add( 'loopShopPerPage', apply_filters( 'loop_shop_per_page', wc_get_default_products_per_row() * wc_get_default_product_rows_per_page() ) );
	}

	/**
	 * Update the query for the product query block in Editor.
	 *
	 * @param array           $args    Query args.
	 * @param WP_REST_Request $request Request.
	 */
	public function update_rest_query_in_editor( $args, $request ): array {
		// Only update the query if this is a product collection block.
		$is_product_collection_block = $request->get_param( 'isProductCollectionBlock' );
		if ( ! $is_product_collection_block ) {
			return $args;
		}

		// Is this a preview mode request?
		// If yes, short-circuit the query and return the preview query args.
		$product_collection_query_context = $request->get_param( 'productCollectionQueryContext' );
		$is_preview                       = $product_collection_query_context['previewState']['isPreview'] ?? false;
		if ( 'true' === $is_preview ) {
			return $this->get_preview_query_args( $args, $request );
		}

		$orderby             = $request->get_param( 'orderBy' );
		$on_sale             = $request->get_param( 'woocommerceOnSale' ) === 'true';
		$stock_status        = $request->get_param( 'woocommerceStockStatus' );
		$product_attributes  = $request->get_param( 'woocommerceAttributes' );
		$handpicked_products = $request->get_param( 'woocommerceHandPickedProducts' );
		$featured            = $request->get_param( 'featured' );
		$time_frame          = $request->get_param( 'timeFrame' );
		$price_range         = $request->get_param( 'priceRange' );
		// This argument is required for the tests to PHP Unit Tests to run correctly.
		// Most likely this argument is being accessed in the test environment image.
		$args['author'] = '';

		return $this->get_final_query_args(
			$args,
			array(
				'orderby'             => $orderby,
				'on_sale'             => $on_sale,
				'stock_status'        => $stock_status,
				'product_attributes'  => $product_attributes,
				'handpicked_products' => $handpicked_products,
				'featured'            => $featured,
				'timeFrame'           => $time_frame,
				'priceRange'          => $price_range,
			)
		);
	}

	/**
	 * Add support for filter blocks:
	 * - Price filter block
	 * - Attributes filter block
	 * - Rating filter block
	 * - In stock filter block etc.
	 *
	 * @param array $pre_render   The pre-rendered block.
	 * @param array $parsed_block The parsed block.
	 */
	public function add_support_for_filter_blocks( $pre_render, $parsed_block ) {
		$is_product_collection_block = $parsed_block['attrs']['query']['isProductCollectionBlock'] ?? false;

		if ( ! $is_product_collection_block ) {
			return $pre_render;
		}

		$this->parsed_block = $parsed_block;
		$this->asset_data_registry->add( 'hasFilterableProducts', true );
		/**
		 * It enables the page to refresh when a filter is applied, ensuring that the product collection block,
		 * which is a server-side rendered (SSR) block, retrieves the products that match the filters.
		 */
		$this->asset_data_registry->add( 'isRenderingPhpTemplate', true );

		return $pre_render;
	}

	/**
	 * Return a custom query based on attributes, filters and global WP_Query.
	 *
	 * @param WP_Query $query The WordPress Query.
	 * @param WP_Block $block The block being rendered.
	 * @param int      $page  The page number.
	 *
	 * @return array
	 */
	public function build_frontend_query( $query, $block, $page ) {
		// If not in context of product collection block, return the query as is.
		$is_product_collection_block = $block->context['query']['isProductCollectionBlock'] ?? false;
		if ( ! $is_product_collection_block ) {
			return $query;
		}

		$block_context_query = $block->context['query'];

		// phpcs:ignore WordPress.DB.SlowDBQuery
		$block_context_query['tax_query'] = ! empty( $query['tax_query'] ) ? $query['tax_query'] : array();

		$inherit    = $block->context['query']['inherit'] ?? false;
		$filterable = $block->context['query']['filterable'] ?? false;

		$is_exclude_applied_filters = ! ( $inherit || $filterable );

		return $this->get_final_frontend_query( $block_context_query, $page, $is_exclude_applied_filters );
	}


	/**
	 * Get the final query arguments for the frontend.
	 *
	 * @param array $query The query arguments.
	 * @param int   $page  The page number.
	 * @param bool  $is_exclude_applied_filters Whether to exclude the applied filters or not.
	 */
	private function get_final_frontend_query( $query, $page = 1, $is_exclude_applied_filters = false ) {
		$offset   = $query['offset'] ?? 0;
		$per_page = $query['perPage'] ?? 9;

		$common_query_values = array(
			// phpcs:ignore WordPress.DB.SlowDBQuery.slow_db_query_meta_query
			'meta_query'     => array(),
			'posts_per_page' => $query['perPage'],
			'order'          => $query['order'],
			'offset'         => ( $per_page * ( $page - 1 ) ) + $offset,
			'post__in'       => array(),
			'post_status'    => 'publish',
			'post_type'      => 'product',
			// phpcs:ignore WordPress.DB.SlowDBQuery.slow_db_query_tax_query
			'tax_query'      => array(),
			'paged'          => $page,
			's'              => $query['search'],
		);

		$is_on_sale          = $query['woocommerceOnSale'] ?? false;
		$product_attributes  = $query['woocommerceAttributes'] ?? array();
		$taxonomies_query    = $this->get_filter_by_taxonomies_query( $query['tax_query'] ?? array() );
		$handpicked_products = $query['woocommerceHandPickedProducts'] ?? array();
		$time_frame          = $query['timeFrame'] ?? null;
		$price_range         = $query['priceRange'] ?? null;

		$final_query = $this->get_final_query_args(
			$common_query_values,
			array(
				'on_sale'             => $is_on_sale,
				'stock_status'        => $query['woocommerceStockStatus'],
				'orderby'             => $query['orderBy'],
				'product_attributes'  => $product_attributes,
				'taxonomies_query'    => $taxonomies_query,
				'handpicked_products' => $handpicked_products,
				'featured'            => $query['featured'] ?? false,
				'timeFrame'           => $time_frame,
				'priceRange'          => $price_range,
			),
			$is_exclude_applied_filters
		);

		return $final_query;
	}

	/**
	 * Get final query args based on provided values
	 *
	 * @param array $common_query_values Common query values.
	 * @param array $query               Query from block context.
	 * @param bool  $is_exclude_applied_filters Whether to exclude the applied filters or not.
	 */
	private function get_final_query_args( $common_query_values, $query, $is_exclude_applied_filters = false ) {
		$handpicked_products = $query['handpicked_products'] ?? array();
		$orderby_query       = $query['orderby'] ? $this->get_custom_orderby_query( $query['orderby'] ) : array();
		$on_sale_query       = $this->get_on_sale_products_query( $query['on_sale'] );
		$stock_query         = $this->get_stock_status_query( $query['stock_status'] );
		$visibility_query    = is_array( $query['stock_status'] ) ? $this->get_product_visibility_query( $stock_query, $query['stock_status'] ) : array();
		$featured_query      = $this->get_featured_query( $query['featured'] ?? false );
		$attributes_query    = $this->get_product_attributes_query( $query['product_attributes'] );
		$taxonomies_query    = $query['taxonomies_query'] ?? array();
		$tax_query           = $this->merge_tax_queries( $visibility_query, $attributes_query, $taxonomies_query, $featured_query );
		$date_query          = $this->get_date_query( $query['timeFrame'] ?? array() );
		$price_query_args    = $this->get_price_range_query_args( $query['priceRange'] ?? array() );

		// We exclude applied filters to generate product ids for the filter blocks.
		$applied_filters_query = $is_exclude_applied_filters ? array() : $this->get_queries_by_applied_filters();

		$merged_query = $this->merge_queries( $common_query_values, $orderby_query, $on_sale_query, $stock_query, $tax_query, $applied_filters_query, $date_query, $price_query_args );

		$result = $this->filter_query_to_only_include_ids( $merged_query, $handpicked_products );

		return $result;
	}

	/**
	 * Get query args for preview mode. These query args will be used with WP_Query to fetch the products.
	 *
	 * @param array           $args    Query args.
	 * @param WP_REST_Request $request Request.
	 */
	private function get_preview_query_args( $args, $request ) {
		$collection_query = array();

		/**
		 * In future, Here we will modify the preview query based on the collection name. For example:
		 *
		 * $product_collection_query_context = $request->get_param( 'productCollectionQueryContext' );
		 * $collection_name                  = $product_collection_query_context['collection'] ?? '';
		 * if ( 'woocommerce/product-collection/on-sale' === $collection_name ) {
		 *      $collection_query = $this->get_on_sale_products_query( true );
		 * }.
		 */

		$args = $this->merge_queries( $args, $collection_query );
		return $args;
	}

	/**
	 * Extends allowed `collection_params` for the REST API
	 *
	 * By itself, the REST API doesn't accept custom `orderby` values,
	 * even if they are supported by a custom post type.
	 *
	 * @param array $params  A list of allowed `orderby` values.
	 *
	 * @return array
	 */
	public function extend_rest_query_allowed_params( $params ) {
		$original_enum             = isset( $params['orderby']['enum'] ) ? $params['orderby']['enum'] : array();
		$params['orderby']['enum'] = array_unique( array_merge( $original_enum, $this->custom_order_opts ) );
		return $params;
	}

	/**
	 * Merge in the first parameter the keys "post_in", "meta_query" and "tax_query" of the second parameter.
	 *
	 * @param array[] ...$queries Query arrays to be merged.
	 * @return array
	 */
	private function merge_queries( ...$queries ) {
		$merged_query = array_reduce(
			$queries,
			function ( $acc, $query ) {
				if ( ! is_array( $query ) ) {
					return $acc;
				}
				// If the $query doesn't contain any valid query keys, we unpack/spread it then merge.
				if ( empty( array_intersect( $this->get_valid_query_vars(), array_keys( $query ) ) ) ) {
					return $this->merge_queries( $acc, ...array_values( $query ) );
				}
				return $this->array_merge_recursive_replace_non_array_properties( $acc, $query );
			},
			array()
		);

		/**
		 * If there are duplicated items in post__in, it means that we need to
		 * use the intersection of the results, which in this case, are the
		 * duplicated items.
		 */
		if (
			! empty( $merged_query['post__in'] ) &&
			is_array( $merged_query['post__in'] ) &&
			count( $merged_query['post__in'] ) > count( array_unique( $merged_query['post__in'] ) )
		) {
			$merged_query['post__in'] = array_unique(
				array_diff(
					$merged_query['post__in'],
					array_unique( $merged_query['post__in'] )
				)
			);
		}

		return $merged_query;
	}

	/**
	 * Return query params to support custom sort values
	 *
	 * @param string $orderby  Sort order option.
	 *
	 * @return array
	 */
	private function get_custom_orderby_query( $orderby ) {
		if ( ! in_array( $orderby, $this->custom_order_opts, true ) ) {
			return array( 'orderby' => $orderby );
		}

		$meta_keys = array(
			'popularity' => 'total_sales',
			'rating'     => '_wc_average_rating',
		);

		return array(
			// phpcs:ignore WordPress.DB.SlowDBQuery.slow_db_query_meta_key
			'meta_key' => $meta_keys[ $orderby ],
			'orderby'  => 'meta_value_num',
		);
	}

	/**
	 * Return a query for on sale products.
	 *
	 * @param bool $is_on_sale Whether to query for on sale products.
	 *
	 * @return array
	 */
	private function get_on_sale_products_query( $is_on_sale ) {
		if ( ! $is_on_sale ) {
			return array();
		}

		return array(
			'post__in' => wc_get_product_ids_on_sale(),
		);
	}

	/**
	 * Return or initialize $valid_query_vars.
	 *
	 * @return array
	 */
	private function get_valid_query_vars() {
		if ( ! empty( $this->valid_query_vars ) ) {
			return $this->valid_query_vars;
		}

		$valid_query_vars       = array_keys( ( new WP_Query() )->fill_query_vars( array() ) );
		$this->valid_query_vars = array_merge(
			$valid_query_vars,
			// fill_query_vars doesn't include these vars so we need to add them manually.
			array(
				'date_query',
				'exact',
				'ignore_sticky_posts',
				'lazy_load_term_meta',
				'meta_compare_key',
				'meta_compare',
				'meta_query',
				'meta_type_key',
				'meta_type',
				'nopaging',
				'offset',
				'order',
				'orderby',
				'page',
				'post_type',
				'posts_per_page',
				'suppress_filters',
				'tax_query',
				'isProductCollection',
				'priceRange',
			)
		);

		return $this->valid_query_vars;
	}

	/**
	 * Merge two array recursively but replace the non-array values instead of
	 * merging them. The merging strategy:
	 *
	 * - If keys from merge array doesn't exist in the base array, create them.
	 * - For array items with numeric keys, we merge them as normal.
	 * - For array items with string keys:
	 *
	 *   - If the value isn't array, we'll use the value coming from the merge array.
	 *     $base = ['orderby' => 'date']
	 *     $new  = ['orderby' => 'meta_value_num']
	 *     Result: ['orderby' => 'meta_value_num']
	 *
	 *   - If the value is array, we'll use recursion to merge each key.
	 *     $base = ['meta_query' => [
	 *       [
	 *         'key'     => '_stock_status',
	 *         'compare' => 'IN'
	 *         'value'   =>  ['instock', 'onbackorder']
	 *       ]
	 *     ]]
	 *     $new  = ['meta_query' => [
	 *       [
	 *         'relation' => 'AND',
	 *         [...<max_price_query>],
	 *         [...<min_price_query>],
	 *       ]
	 *     ]]
	 *     Result: ['meta_query' => [
	 *       [
	 *         'key'     => '_stock_status',
	 *         'compare' => 'IN'
	 *         'value'   =>  ['instock', 'onbackorder']
	 *       ],
	 *       [
	 *         'relation' => 'AND',
	 *         [...<max_price_query>],
	 *         [...<min_price_query>],
	 *       ]
	 *     ]]
	 *
	 *     $base = ['post__in' => [1, 2, 3, 4, 5]]
	 *     $new  = ['post__in' => [3, 4, 5, 6, 7]]
	 *     Result: ['post__in' => [1, 2, 3, 4, 5, 3, 4, 5, 6, 7]]
	 *
	 * @param array $base First array.
	 * @param array $new  Second array.
	 */
	private function array_merge_recursive_replace_non_array_properties( $base, $new ) {
		foreach ( $new as $key => $value ) {
			if ( is_numeric( $key ) ) {
				$base[] = $value;
			} elseif ( is_array( $value ) ) {
				if ( ! isset( $base[ $key ] ) ) {
					$base[ $key ] = array();
				}
				$base[ $key ] = $this->array_merge_recursive_replace_non_array_properties( $base[ $key ], $value );
			} else {
				$base[ $key ] = $value;
			}
		}

		return $base;
	}

	/**
	 * Return a query for products depending on their stock status.
	 *
	 * @param array $stock_statuses An array of acceptable stock statuses.
	 * @return array
	 */
	private function get_stock_status_query( $stock_statuses ) {
		if ( ! is_array( $stock_statuses ) ) {
			return array();
		}

		$stock_status_options = array_keys( wc_get_product_stock_status_options() );

		/**
		 * If all available stock status are selected, we don't need to add the
		 * meta query for stock status.
		 */
		if (
			count( $stock_statuses ) === count( $stock_status_options ) &&
			array_diff( $stock_statuses, $stock_status_options ) === array_diff( $stock_status_options, $stock_statuses )
		) {
			return array();
		}

		/**
		 * If all stock statuses are selected except 'outofstock', we use the
		 * product visibility query to filter out out of stock products.
		 *
		 * @see get_product_visibility_query()
		 */
		$diff = array_diff( $stock_status_options, $stock_statuses );
		if ( count( $diff ) === 1 && in_array( 'outofstock', $diff, true ) ) {
			return array();
		}

		return array(
			// phpcs:ignore WordPress.DB.SlowDBQuery.slow_db_query_meta_query
			'meta_query' => array(
				array(
					'key'     => '_stock_status',
					'value'   => (array) $stock_statuses,
					'compare' => 'IN',
				),
			),
		);
	}

	/**
	 * Return a query for product visibility depending on their stock status.
	 *
	 * @param array $stock_query  Stock status query.
	 * @param array $stock_status Selected stock status.
	 *
	 * @return array Tax query for product visibility.
	 */
	private function get_product_visibility_query( $stock_query, $stock_status ) {
		$product_visibility_terms  = wc_get_product_visibility_term_ids();
		$product_visibility_not_in = array( is_search() ? $product_visibility_terms['exclude-from-search'] : $product_visibility_terms['exclude-from-catalog'] );

		// Hide out of stock products.
		if ( empty( $stock_query ) && ! in_array( 'outofstock', $stock_status, true ) ) {
			$product_visibility_not_in[] = $product_visibility_terms['outofstock'];
		}

		return array(
			// phpcs:ignore WordPress.DB.SlowDBQuery.slow_db_query_tax_query
			'tax_query' => array(
				array(
					'taxonomy' => 'product_visibility',
					'field'    => 'term_taxonomy_id',
					'terms'    => $product_visibility_not_in,
					'operator' => 'NOT IN',
				),
			),
		);
	}

	/**
	 * Generates a tax query to filter products based on their "featured" status.
	 * If the `$featured` parameter is true, the function will return a tax query
	 * that filters products to only those marked as featured.
	 * If `$featured` is false, an empty array is returned, meaning no filtering will be applied.
	 *
	 * @param bool $featured A flag indicating whether to filter products based on featured status.
	 *
	 * @return array A tax query for fetching featured products if `$featured` is true; otherwise, an empty array.
	 */
	private function get_featured_query( $featured ) {
		if ( true !== $featured && 'true' !== $featured ) {
			return array();
		}

		return array(
			// phpcs:ignore WordPress.DB.SlowDBQuery.slow_db_query_tax_query
			'tax_query' => array(
				array(
					'taxonomy' => 'product_visibility',
					'field'    => 'name',
					'terms'    => 'featured',
					'operator' => 'IN',
				),
			),
		);
	}


	/**
	 * Merge tax_queries from various queries.
	 *
	 * @param array ...$queries Query arrays to be merged.
	 * @return array
	 */
	private function merge_tax_queries( ...$queries ) {
		$tax_query = array();
		foreach ( $queries as $query ) {
			if ( ! empty( $query['tax_query'] ) ) {
				$tax_query = array_merge( $tax_query, $query['tax_query'] );
			}
		}
		// phpcs:ignore WordPress.DB.SlowDBQuery.slow_db_query_tax_query
		return array( 'tax_query' => $tax_query );
	}

	/**
	 * Return the `tax_query` for the requested attributes
	 *
	 * @param array $attributes  Attributes and their terms.
	 *
	 * @return array
	 */
	private function get_product_attributes_query( $attributes = array() ) {
		if ( empty( $attributes ) ) {
			return array();
		}

		$grouped_attributes = array_reduce(
			$attributes,
			function ( $carry, $item ) {
				$taxonomy = sanitize_title( $item['taxonomy'] );

				if ( ! key_exists( $taxonomy, $carry ) ) {
					$carry[ $taxonomy ] = array(
						'field'    => 'term_id',
						'operator' => 'IN',
						'taxonomy' => $taxonomy,
						'terms'    => array( $item['termId'] ),
					);
				} else {
					$carry[ $taxonomy ]['terms'][] = $item['termId'];
				}

				return $carry;
			},
			array()
		);

		return array(
			// phpcs:ignore WordPress.DB.SlowDBQuery.slow_db_query_tax_query
			'tax_query' => array_values( $grouped_attributes ),
		);
	}

	/**
	 * Return a query to filter products by taxonomies (product categories, product tags, etc.)
	 *
	 * For example:
	 * User could provide "Product Categories" using "Filters" ToolsPanel available in Inspector Controls.
	 * We use this function to extract its query from $tax_query.
	 *
	 * For example, this is how the query for product categories will look like in $tax_query array:
	 * Array
	 *    (
	 *        [taxonomy] => product_cat
	 *        [terms] => Array
	 *            (
	 *                [0] => 36
	 *            )
	 *    )
	 *
	 * For product tags, taxonomy would be "product_tag"
	 *
	 * @param array $tax_query Query to filter products by taxonomies.
	 * @return array Query to filter products by taxonomies.
	 */
	private function get_filter_by_taxonomies_query( $tax_query ): array {
		if ( ! is_array( $tax_query ) ) {
			return array();
		}

		/**
		 * Get an array of taxonomy names associated with the "product" post type because
		 * we also want to include custom taxonomies associated with the "product" post type.
		 */
		$product_taxonomies = array_diff( get_object_taxonomies( 'product', 'names' ), array( 'product_visibility', 'product_shipping_class' ) );
		$result             = array_filter(
			$tax_query,
			function ( $item ) use ( $product_taxonomies ) {
				return isset( $item['taxonomy'] ) && in_array( $item['taxonomy'], $product_taxonomies, true );
			}
		);

		// phpcs:ignore WordPress.DB.SlowDBQuery
		return ! empty( $result ) ? array( 'tax_query' => $result ) : array();
	}

	/**
	 * Apply the query only to a subset of products
	 *
	 * @param array $query  The query.
	 * @param array $ids  Array of selected product ids.
	 *
	 * @return array
	 */
	private function filter_query_to_only_include_ids( $query, $ids ) {
		if ( ! empty( $ids ) ) {
			$query['post__in'] = empty( $query['post__in'] ) ?
				$ids : array_intersect( $ids, $query['post__in'] );
		}

		return $query;
	}

	/**
	 * Return queries that are generated by query args.
	 *
	 * @return array
	 */
	private function get_queries_by_applied_filters() {
		return array(
			'price_filter'        => $this->get_filter_by_price_query(),
			'attributes_filter'   => $this->get_filter_by_attributes_query(),
			'stock_status_filter' => $this->get_filter_by_stock_status_query(),
			'rating_filter'       => $this->get_filter_by_rating_query(),
		);
	}

	/**
	 * Return a query that filters products by price.
	 *
	 * @return array
	 */
	private function get_filter_by_price_query() {
		$min_price = get_query_var( PriceFilter::MIN_PRICE_QUERY_VAR );
		$max_price = get_query_var( PriceFilter::MAX_PRICE_QUERY_VAR );

		$max_price_query = empty( $max_price ) ? array() : array(
			'key'     => '_price',
			'value'   => $max_price,
			'compare' => '<=',
			'type'    => 'numeric',
		);

		$min_price_query = empty( $min_price ) ? array() : array(
			'key'     => '_price',
			'value'   => $min_price,
			'compare' => '>=',
			'type'    => 'numeric',
		);

		if ( empty( $min_price_query ) && empty( $max_price_query ) ) {
			return array();
		}

		return array(
			// phpcs:ignore WordPress.DB.SlowDBQuery.slow_db_query_meta_query
			'meta_query' => array(
				array(
					'relation' => 'AND',
					$max_price_query,
					$min_price_query,
				),
			),
		);
	}

	/**
	 * Return a query that filters products by attributes.
	 *
	 * @return array
	 */
	private function get_filter_by_attributes_query() {
		$attributes_filter_query_args = $this->get_filter_by_attributes_query_vars();

		$queries = array_reduce(
			$attributes_filter_query_args,
			function ( $acc, $query_args ) {
				$attribute_name       = $query_args['filter'];
				$attribute_query_type = $query_args['query_type'];

				$attribute_value = get_query_var( $attribute_name );
				$attribute_query = get_query_var( $attribute_query_type );

				if ( empty( $attribute_value ) ) {
					return $acc;
				}

				// It is necessary explode the value because $attribute_value can be a string with multiple values (e.g. "red,blue").
				$attribute_value = explode( ',', $attribute_value );

				$acc[] = array(
					'taxonomy' => str_replace( AttributeFilter::FILTER_QUERY_VAR_PREFIX, 'pa_', $attribute_name ),
					'field'    => 'slug',
					'terms'    => $attribute_value,
					'operator' => 'and' === $attribute_query ? 'AND' : 'IN',
				);

				return $acc;
			},
			array()
		);

		if ( empty( $queries ) ) {
			return array();
		}

		return array(
			// phpcs:ignore WordPress.DB.SlowDBQuery
			'tax_query' => array(
				array(
					'relation' => 'AND',
					$queries,
				),
			),
		);
	}

	/**
	 * Get all the query args related to the filter by attributes block.
	 *
	 * @return array
	 * [color] => Array
	 *   (
	 *        [filter] => filter_color
	 *        [query_type] => query_type_color
	 *    )
	 *
	 * [size] => Array
	 *    (
	 *        [filter] => filter_size
	 *        [query_type] => query_type_size
	 *    )
	 * )
	 */
	private function get_filter_by_attributes_query_vars() {
		if ( ! empty( $this->attributes_filter_query_args ) ) {
			return $this->attributes_filter_query_args;
		}

		$this->attributes_filter_query_args = array_reduce(
			wc_get_attribute_taxonomies(),
			function ( $acc, $attribute ) {
				$acc[ $attribute->attribute_name ] = array(
					'filter'     => AttributeFilter::FILTER_QUERY_VAR_PREFIX . $attribute->attribute_name,
					'query_type' => AttributeFilter::QUERY_TYPE_QUERY_VAR_PREFIX . $attribute->attribute_name,
				);
				return $acc;
			},
			array()
		);

		return $this->attributes_filter_query_args;
	}

	/**
	 * Return a query that filters products by stock status.
	 *
	 * @return array
	 */
	private function get_filter_by_stock_status_query() {
		$filter_stock_status_values = get_query_var( StockFilter::STOCK_STATUS_QUERY_VAR );

		if ( empty( $filter_stock_status_values ) ) {
			return array();
		}

		$filtered_stock_status_values = array_filter(
			explode( ',', $filter_stock_status_values ),
			function ( $stock_status ) {
				return in_array( $stock_status, StockFilter::get_stock_status_query_var_values(), true );
			}
		);

		if ( empty( $filtered_stock_status_values ) ) {
			return array();
		}

		return array(
			// Ignoring the warning of not using meta queries.
			// phpcs:ignore WordPress.DB.SlowDBQuery.slow_db_query_meta_query
			'meta_query' => array(
				array(
					'key'      => '_stock_status',
					'value'    => $filtered_stock_status_values,
					'operator' => 'IN',
				),
			),
		);
	}

	/**
	 * Return a query that filters products by rating.
	 *
	 * @return array
	 */
	private function get_filter_by_rating_query() {
		$filter_rating_values = get_query_var( RatingFilter::RATING_QUERY_VAR );
		if ( empty( $filter_rating_values ) ) {
			return array();
		}

		$parsed_filter_rating_values = explode( ',', $filter_rating_values );
		$product_visibility_terms    = wc_get_product_visibility_term_ids();

		if ( empty( $parsed_filter_rating_values ) || empty( $product_visibility_terms ) ) {
			return array();
		}

		$rating_terms = array_map(
			function ( $rating ) use ( $product_visibility_terms ) {
				return $product_visibility_terms[ 'rated-' . $rating ];
			},
			$parsed_filter_rating_values
		);

		return array(
			// phpcs:ignore WordPress.DB.SlowDBQuery
			'tax_query' => array(
				array(
					'field'         => 'term_taxonomy_id',
					'taxonomy'      => 'product_visibility',
					'terms'         => $rating_terms,
					'operator'      => 'IN',
					'rating_filter' => true,
				),
			),
		);
	}

	/**
	 * Constructs a date query for product filtering based on a specified time frame.
	 *
	 * @param array $time_frame {
	 *     Associative array with 'operator' (in or not-in) and 'value' (date string).
	 *
	 *     @type string $operator Determines the inclusion or exclusion of the date range.
	 *     @type string $value    The date around which the range is applied.
	 * }
	 * @return array Date query array; empty if parameters are invalid.
	 */
	private function get_date_query( array $time_frame ): array {
		// Validate time_frame elements.
		if ( empty( $time_frame['operator'] ) || empty( $time_frame['value'] ) ) {
			return array();
		}

		// Determine the query operator based on the 'operator' value.
		$query_operator = 'in' === $time_frame['operator'] ? 'after' : 'before';

		// Construct and return the date query.
		return array(
			'date_query' => array(
				array(
					'column'        => 'post_date_gmt',
					$query_operator => $time_frame['value'],
					'inclusive'     => true,
				),
			),
		);
	}

	/**
	 * Get query arguments for price range filter.
	 * We are adding these extra query arguments to be used in `posts_clauses`
	 * because there are 2 special edge cases we wanna handle for Price range filter:
	 * Case 1: Prices excluding tax are displayed including tax
	 * Case 2: Prices including tax are displayed excluding tax
	 *
	 * Both of these cases require us to modify SQL query to get the correct results.
	 *
	 * See add_price_range_filter_posts_clauses function in this file for more details.
	 *
	 * @param array $price_range Price range with min and max values.
	 * @return array Query arguments.
	 */
	public function get_price_range_query_args( $price_range ) {
		if ( empty( $price_range ) ) {
			return array();
		}

		return array(
			'isProductCollection' => true,
			'priceRange'          => $price_range,
		);
	}

	/**
	 * Add the `posts_clauses` filter to the main query.
	 *
	 * @param array    $clauses The query clauses.
	 * @param WP_Query $query   The WP_Query instance.
	 */
	public function add_price_range_filter_posts_clauses( $clauses, $query ) {
		$query_vars                  = $query->query_vars;
		$is_product_collection_block = $query_vars['isProductCollection'] ?? false;
		if ( ! $is_product_collection_block ) {
			return $clauses;
		}

		$price_range = $query_vars['priceRange'] ?? null;
		if ( empty( $price_range ) ) {
			return $clauses;
		}

		global $wpdb;
		$adjust_for_taxes = $this->should_adjust_price_range_for_taxes();
		$clauses['join']  = $this->append_product_sorting_table_join( $clauses['join'] );

		$min_price = $price_range['min'] ?? null;
		if ( $min_price ) {
			if ( $adjust_for_taxes ) {
				$clauses['where'] .= $this->get_price_filter_query_for_displayed_taxes( $min_price, 'min_price', '>=' );
			} else {
				$clauses['where'] .= $wpdb->prepare( ' AND wc_product_meta_lookup.min_price >= %f ', $min_price );
			}
		}

		$max_price = $price_range['max'] ?? null;
		if ( $max_price ) {
			if ( $adjust_for_taxes ) {
				$clauses['where'] .= $this->get_price_filter_query_for_displayed_taxes( $max_price, 'max_price', '<=' );
			} else {
				$clauses['where'] .= $wpdb->prepare( ' AND wc_product_meta_lookup.max_price <= %f ', $max_price );
			}
		}

		return $clauses;
	}

	/**
	 * Determines if price filters need adjustment based on the tax display settings.
	 *
	 * This function checks if there's a discrepancy between how prices are stored in the database
	 * and how they are displayed to the user, specifically with respect to tax inclusion or exclusion.
	 * It returns true if an adjustment is needed, indicating that the price filters should account for this
	 * discrepancy to display accurate prices.
	 *
	 * @return bool True if the price filters need to be adjusted for tax display settings, false otherwise.
	 */
	private function should_adjust_price_range_for_taxes() {
		$display_setting      = get_option( 'woocommerce_tax_display_shop' ); // Tax display setting ('incl' or 'excl').
		$price_storage_method = wc_prices_include_tax() ? 'incl' : 'excl';

		return $display_setting !== $price_storage_method;
	}

	/**
	 * Join wc_product_meta_lookup to posts if not already joined.
	 *
	 * @param string $sql SQL join.
	 * @return string
	 */
	protected function append_product_sorting_table_join( $sql ) {
		global $wpdb;

		if ( ! strstr( $sql, 'wc_product_meta_lookup' ) ) {
			$sql .= " LEFT JOIN {$wpdb->wc_product_meta_lookup} wc_product_meta_lookup ON $wpdb->posts.ID = wc_product_meta_lookup.product_id ";
		}
		return $sql;
	}

	/**
	 * Get query for price filters when dealing with displayed taxes.
	 *
	 * @param float  $price_filter Price filter to apply.
	 * @param string $column Price being filtered (min or max).
	 * @param string $operator Comparison operator for column.
	 * @return string Constructed query.
	 */
	protected function get_price_filter_query_for_displayed_taxes( $price_filter, $column = 'min_price', $operator = '>=' ) {
		global $wpdb;

		// Select only used tax classes to avoid unwanted calculations.
		$product_tax_classes = $wpdb->get_col( "SELECT DISTINCT tax_class FROM {$wpdb->wc_product_meta_lookup};" );

		if ( empty( $product_tax_classes ) ) {
			return '';
		}

		$or_queries = array();

		// We need to adjust the filter for each possible tax class and combine the queries into one.
		foreach ( $product_tax_classes as $tax_class ) {
			$adjusted_price_filter = $this->adjust_price_filter_for_tax_class( $price_filter, $tax_class );
			$or_queries[]          = $wpdb->prepare(
				'( wc_product_meta_lookup.tax_class = %s AND wc_product_meta_lookup.`' . esc_sql( $column ) . '` ' . esc_sql( $operator ) . ' %f )',
				$tax_class,
				$adjusted_price_filter
			);
		}

		// phpcs:disable WordPress.DB.PreparedSQL.InterpolatedNotPrepared, WordPress.DB.PreparedSQL.NotPrepared
		return $wpdb->prepare(
			' AND (
				wc_product_meta_lookup.tax_status = "taxable" AND ( 0=1 OR ' . implode( ' OR ', $or_queries ) . ')
				OR ( wc_product_meta_lookup.tax_status != "taxable" AND wc_product_meta_lookup.`' . esc_sql( $column ) . '` ' . esc_sql( $operator ) . ' %f )
			) ',
			$price_filter
		);
		// phpcs:enable WordPress.DB.PreparedSQL.InterpolatedNotPrepared, WordPress.DB.PreparedSQL.NotPrepared
	}

	/**
	 * Adjusts a price filter based on a tax class and whether or not the amount includes or excludes taxes.
	 *
	 * This calculation logic is based on `wc_get_price_excluding_tax` and `wc_get_price_including_tax` in core.
	 *
	 * @param float  $price_filter Price filter amount as entered.
	 * @param string $tax_class Tax class for adjustment.
	 * @return float
	 */
	protected function adjust_price_filter_for_tax_class( $price_filter, $tax_class ) {
		$tax_display    = get_option( 'woocommerce_tax_display_shop' );
		$tax_rates      = WC_Tax::get_rates( $tax_class );
		$base_tax_rates = WC_Tax::get_base_tax_rates( $tax_class );

		// If prices are shown incl. tax, we want to remove the taxes from the filter amount to match prices stored excl. tax.
		if ( 'incl' === $tax_display ) {
			/**
			 * Filters if taxes should be removed from locations outside the store base location.
			 *
			 * The woocommerce_adjust_non_base_location_prices filter can stop base taxes being taken off when dealing
			 * with out of base locations. e.g. If a product costs 10 including tax, all users will pay 10
			 * regardless of location and taxes.
			 *
			 * @since 2.6.0
			 *
			 * @internal Matches filter name in WooCommerce core.
			 *
			 * @param boolean $adjust_non_base_location_prices True by default.
			 * @return boolean
			 */
			$taxes = apply_filters( 'woocommerce_adjust_non_base_location_prices', true ) ? WC_Tax::calc_tax( $price_filter, $base_tax_rates, true ) : WC_Tax::calc_tax( $price_filter, $tax_rates, true );
			return $price_filter - array_sum( $taxes );
		}

		// If prices are shown excl. tax, add taxes to match the prices stored in the DB.
		$taxes = WC_Tax::calc_tax( $price_filter, $tax_rates, false );

		return $price_filter + array_sum( $taxes );
	}
}<|MERGE_RESOLUTION|>--- conflicted
+++ resolved
@@ -156,28 +156,6 @@
 	}
 
 	/**
-<<<<<<< HEAD
-	 * Attach the init directive to Product Collection block.
-	 *
-	 * @param string $block_content The HTML content of the block.
-	 *
-	 * @return string Updated HTML content.
-	 */
-	private function add_init_directive( $block_content ) {
-		$p = new \WP_HTML_Tag_Processor( $block_content );
-
-		// Add `data-init to the product collection block so we trigger JS event on render.
-		if ( $p->next_tag( array( 'class_name' => 'wp-block-woocommerce-product-collection' ) ) ) {
-			$p->set_attribute(
-				'data-wc-init',
-				'callbacks.onRender'
-			);
-		}
-
-		return $p->get_updated_html();
-	}
-
-=======
 	 * Check if next tag is a PC block.
 	 *
 	 * @param WP_HTML_Tag_processor $p Initial tag processor.
@@ -231,7 +209,6 @@
 		return $p->get_updated_html();
 	}
 
->>>>>>> 98aebdfc
 	/**
 	 * Attach all the Interactivity API directives responsible
 	 * for client-side navigation.
@@ -240,36 +217,21 @@
 	 *
 	 * @return string Updated HTML content.
 	 */
-<<<<<<< HEAD
-	private function enable_client_side_naviagation( $block_content ) {
-		$p = new \WP_HTML_Tag_Processor( $block_content );
-
-		// Add `data-wc-navigation-id to the product collection block.
-		if ( $p->next_tag( array( 'class_name' => 'wp-block-woocommerce-product-collection' ) ) ) {
-=======
 	private function enable_client_side_navigation( $block_content ) {
 		$p = new \WP_HTML_Tag_Processor( $block_content );
 
 		// Add `data-wc-navigation-id to the product collection block.
 		if ( $this->is_next_tag_product_collection( $p ) ) {
->>>>>>> 98aebdfc
 			$p->set_attribute(
 				'data-wc-navigation-id',
 				'wc-product-collection-' . $this->parsed_block['attrs']['queryId']
 			);
-<<<<<<< HEAD
-			$p->set_attribute( 'data-wc-interactive', wp_json_encode( array( 'namespace' => 'woocommerce/product-collection' ), JSON_HEX_TAG | JSON_HEX_APOS | JSON_HEX_QUOT | JSON_HEX_AMP ) );
-=======
 			$current_context = json_decode( $p->get_attribute( 'data-wc-context' ) ?? '{}', true );
->>>>>>> 98aebdfc
 			$p->set_attribute(
 				'data-wc-context',
 				wp_json_encode(
 					array(
-<<<<<<< HEAD
-=======
 						...$current_context,
->>>>>>> 98aebdfc
 						// The message to be announced by the screen reader when the page is loading or loaded.
 						'accessibilityLoadingMessage'  => __( 'Loading page, please wait.', 'woocommerce' ),
 						'accessibilityLoadedMessage'   => __( 'Page Loaded.', 'woocommerce' ),
@@ -326,16 +288,6 @@
 		$is_product_collection_block = $block['attrs']['query']['isProductCollectionBlock'] ?? false;
 
 		if ( $is_product_collection_block ) {
-<<<<<<< HEAD
-			// Enqueue the Interactivity API runtime.
-			wp_enqueue_script( 'wc-interactivity' );
-
-			$block_content = $this->add_init_directive( $block_content );
-
-			$is_enhanced_pagination_enabled = ! ( $block['attrs']['forcePageReload'] ?? false );
-			if ( $is_enhanced_pagination_enabled ) {
-				$block_content = $this->enable_client_side_naviagation( $block_content );
-=======
 			// Enqueue the Interactivity API runtime and set the namespace.
 			wp_enqueue_script( 'wc-interactivity' );
 			$p = new \WP_HTML_Tag_Processor( $block_content );
@@ -350,7 +302,6 @@
 			$is_enhanced_pagination_enabled = ! ( $block['attrs']['forcePageReload'] ?? false );
 			if ( $is_enhanced_pagination_enabled ) {
 				$block_content = $this->enable_client_side_navigation( $block_content );
->>>>>>> 98aebdfc
 			}
 		}
 
