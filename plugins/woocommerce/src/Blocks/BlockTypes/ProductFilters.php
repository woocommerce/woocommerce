<?php
namespace Automattic\WooCommerce\Blocks\BlockTypes;

/**
 * ProductFilters class.
 */
class ProductFilters extends AbstractBlock {
	/**
	 * Block name.
	 *
	 * @var string
	 */
	protected $block_name = 'product-filters';

	/**
	 * Register the context.
	 *
	 * @return string[]
	 */
	protected function get_block_type_uses_context() {
		return [ 'postId' ];
	}

	/**
	 * Get the frontend style handle for this block type.
	 *
	 * @return null
	 */
	protected function get_block_type_style() {
		return null;
	}

	/**
	 * Include and render the block.
	 *
	 * @param array    $attributes Block attributes. Default empty array.
	 * @param string   $content    Block content. Default empty string.
	 * @param WP_Block $block      Block instance.
	 * @return string Rendered block type output.
	 */
	protected function render( $attributes, $content, $block ) {
<<<<<<< HEAD
		ob_start();
		printf( '<div>%s</div>', esc_html__( 'Product Filters', 'woocommerce' ) );
		$html = ob_get_clean();

		return $html;
=======
		return $content;
>>>>>>> 5e997435
	}
}<|MERGE_RESOLUTION|>--- conflicted
+++ resolved
@@ -39,14 +39,6 @@
 	 * @return string Rendered block type output.
 	 */
 	protected function render( $attributes, $content, $block ) {
-<<<<<<< HEAD
-		ob_start();
-		printf( '<div>%s</div>', esc_html__( 'Product Filters', 'woocommerce' ) );
-		$html = ob_get_clean();
-
-		return $html;
-=======
-		return $content;
->>>>>>> 5e997435
+    return $content;
 	}
 }