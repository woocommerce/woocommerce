--- conflicted
+++ resolved
@@ -87,7 +87,6 @@
 											</svg>
 									</div>
 								<?php } ?>
-<<<<<<< HEAD
 							</div>
 						<?php } ?>						
 						<span class="wc-interactivity-dropdown__svg-container">
@@ -111,21 +110,6 @@
 								class="components-form-token-field__suggestion"
 								data-wc-bind--aria-selected="state.isSelected"
 								data-wc-context='<?php echo wp_json_encode( $context ); ?>'
-=======
-							<?php } ?>				
-							<input 
-								id="<?php echo esc_attr( $input_id ); ?>" 
-								readonly
-								type="text" 
-								autocomplete="off" 
-								data-wc-bind--placeholder="state.placeholderText" 
-								class="components-form-token-field__input" 
-								role="combobox" 
-								aria-expanded="false" 
-								aria-autocomplete="list" 
-								value="" 
-								data-wc-key="input"
->>>>>>> 89c82f00
 							>
 								<?php echo $item['label']; // phpcs:ignore WordPress.Security.EscapeOutput.OutputNotEscaped ?>
 							</div>
