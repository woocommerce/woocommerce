--- conflicted
+++ resolved
@@ -19,7 +19,6 @@
 		wp_enqueue_style( 'wc-interactivity-dropdown' );
 
 		$select_type = $props['select_type'] ?? 'single';
-<<<<<<< HEAD
 
 		$selected_items = $props['selected_items'] ?? array();
 
@@ -37,13 +36,6 @@
 
 		$action = $props['action'] ?? '';
 
-=======
-
-		$selected_items = $props['selected_items'] ?? array();
-
-		// Items should be an array of objects with a label and value property.
-		$items = $props['items'] ?? array();
-
 		$dropdown_context = array(
 			'selectedItems' => $selected_items,
 			'isOpen'        => false,
@@ -52,16 +44,16 @@
 
 		$action = $props['action'] ?? '';
 
->>>>>>> 3eeeddfd
 		$namespace = wp_json_encode( array( 'namespace' => 'woocommerce/interactivity-dropdown' ) );
 
 		$wrapper_class = 'multiple' === $select_type ? '' : 'single-selection';
 
-<<<<<<< HEAD
 		$input_id = wp_unique_id( 'wc-interactivity-dropdown-input-' );
 
-=======
->>>>>>> 3eeeddfd
+		$wrapper_class = 'multiple' === $select_type ? '' : 'single-selection';
+
+		$input_id = wp_unique_id( 'wc-interactivity-dropdown-input-' );
+
 		ob_start();
 		?>
 		<div data-wc-interactive='<?php echo esc_attr( $namespace ); ?>'>
@@ -82,10 +74,7 @@
 										<span
 											class="components-form-token-field__token-text"
 											data-wc-text="context.item.label"
-<<<<<<< HEAD
 											style="<?php echo esc_attr( $text_color_style ); ?>"
-=======
->>>>>>> 3eeeddfd
 										></span>
 										<button
 											type="button"
@@ -105,14 +94,10 @@
 										data-wc-key="<?php echo esc_attr( $selected['label'] ); ?>"
 										data-wc-each-child
 									>
-<<<<<<< HEAD
 										<span 
 											class="components-form-token-field__token-text"
 											style="<?php echo esc_attr( $text_color_style ); ?>"
 										>
-=======
-										<span class="components-form-token-field__token-text">
->>>>>>> 3eeeddfd
 											<?php echo esc_html( $selected['label'] ); ?>
 										</span>
 										<button
@@ -126,7 +111,6 @@
 									</span>
 								<?php } ?>
 							<?php } ?>
-<<<<<<< HEAD
 							<style>
 								#<?php echo esc_html( $input_id ); ?>::placeholder {
 									<?php echo esc_attr( $text_color_style ); ?>
@@ -145,9 +129,6 @@
 								value="" 
 								data-wc-key="input"
 							>
-=======
-							<input id="components-form-token-input-1" type="text" autocomplete="off" data-wc-bind--placeholder="state.placeholderText" class="components-form-token-field__input" role="combobox" aria-expanded="false" aria-autocomplete="list" aria-describedby="components-form-token-suggestions-howto-1" value="" data-wc-key="input">
->>>>>>> 3eeeddfd
 							<ul hidden data-wc-bind--hidden="!context.isOpen" class="components-form-token-field__suggestions-list" id="components-form-token-suggestions-1" role="listbox"  data-wc-key="ul">
 								<?php
 								foreach ( $items as $item ) :
@@ -161,10 +142,7 @@
 										class="components-form-token-field__suggestion"
 										data-wc-bind--aria-selected="state.isSelected"
 										data-wc-context='<?php echo wp_json_encode( $context ); ?>'
-<<<<<<< HEAD
 										style="<?php echo esc_attr( $text_color_style ); ?>"
-=======
->>>>>>> 3eeeddfd
 									>
 									<?php // This attribute supports HTML so should be sanitized by caller. ?>
 									<?php // phpcs:ignore WordPress.Security.EscapeOutput.OutputNotEscaped ?>
