--- conflicted
+++ resolved
@@ -18,16 +18,10 @@
 		wp_enqueue_script( 'wc-interactivity-dropdown' );
 		wp_enqueue_style( 'wc-interactivity-dropdown' );
 
-<<<<<<< HEAD
-		$select_type = $props['select_type'] ?? 'single';
-
-		$selected_items = $props['selected_items'] ?? array();
-=======
 		$select_type      = $props['select_type'] ?? 'single';
 		$selected_items   = $props['selected_items'] ?? array();
 		$text_color       = $props['text_color'] ?? 'inherit';
 		$text_color_style = "color: {$text_color};";
->>>>>>> 9ce04dc8
 
 		// Items should be an array of objects with a label and value property.
 		$items = $props['items'] ?? array();
@@ -38,11 +32,6 @@
 			'selectType'    => $select_type,
 		);
 
-<<<<<<< HEAD
-		$action = $props['action'] ?? '';
-
-		$namespace = wp_json_encode( array( 'namespace' => 'woocommerce/interactivity-dropdown' ) );
-=======
 		$action        = $props['action'] ?? '';
 		$namespace     = wp_json_encode( array( 'namespace' => 'woocommerce/interactivity-dropdown' ) );
 		$wrapper_class = 'multiple' === $select_type ? '' : 'single-selection';
@@ -54,7 +43,6 @@
 					$text_color_style
 			}"
 		);
->>>>>>> 9ce04dc8
 
 		$wrapper_class = 'multiple' === $select_type ? '' : 'single-selection';
 
@@ -78,10 +66,7 @@
 										<span
 											class="components-form-token-field__token-text"
 											data-wc-text="context.item.label"
-<<<<<<< HEAD
-=======
 											style="<?php echo esc_attr( $text_color_style ); ?>"
->>>>>>> 9ce04dc8
 										></span>
 										<button
 											type="button"
@@ -101,14 +86,10 @@
 										data-wc-key="<?php echo esc_attr( $selected['label'] ); ?>"
 										data-wc-each-child
 									>
-<<<<<<< HEAD
-										<span class="components-form-token-field__token-text">
-=======
 										<span 
 											class="components-form-token-field__token-text"
 											style="<?php echo esc_attr( $text_color_style ); ?>"
 										>
->>>>>>> 9ce04dc8
 											<?php echo esc_html( $selected['label'] ); ?>
 										</span>
 										<button
@@ -121,11 +102,7 @@
 										</button>
 									</span>
 								<?php } ?>
-<<<<<<< HEAD
-							<?php } ?>
-							<input id="components-form-token-input-1" type="text" autocomplete="off" data-wc-bind--placeholder="state.placeholderText" class="components-form-token-field__input" role="combobox" aria-expanded="false" aria-autocomplete="list" aria-describedby="components-form-token-suggestions-howto-1" value="" data-wc-key="input">
-=======
-							<?php } ?>							
+							<?php } ?>				
 							<input 
 								id="<?php echo esc_attr( $input_id ); ?>" 
 								readonly
@@ -139,7 +116,6 @@
 								value="" 
 								data-wc-key="input"
 							>
->>>>>>> 9ce04dc8
 							<ul hidden data-wc-bind--hidden="!context.isOpen" class="components-form-token-field__suggestions-list" id="components-form-token-suggestions-1" role="listbox"  data-wc-key="ul">
 								<?php
 								foreach ( $items as $item ) :
@@ -153,10 +129,7 @@
 										class="components-form-token-field__suggestion"
 										data-wc-bind--aria-selected="state.isSelected"
 										data-wc-context='<?php echo wp_json_encode( $context ); ?>'
-<<<<<<< HEAD
-=======
 										style="<?php echo esc_attr( $text_color_style ); ?>"
->>>>>>> 9ce04dc8
 									>
 									<?php // This attribute supports HTML so should be sanitized by caller. ?>
 									<?php // phpcs:ignore WordPress.Security.EscapeOutput.OutputNotEscaped ?>
