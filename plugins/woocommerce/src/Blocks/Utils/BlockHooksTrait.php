--- conflicted
+++ resolved
@@ -10,19 +10,11 @@
 	/**
 	 * Callback for `hooked_block_types` to auto-inject the mini-cart block into headers after navigation.
 	 *
-<<<<<<< HEAD
 	 * @param array                             $hooked_blocks An array of block slugs hooked into a given context.
 	 * @param string                            $position      Position of the block insertion point.
 	 * @param string                            $anchor_block  The block acting as the anchor for the inserted block.
 	 * @param array|\WP_Post|\WP_Block_Template $context       Where the block is embedded.
 	 * @since 8.5.0
-=======
-	 * @param array                    $hooked_blocks An array of block slugs hooked into a given context.
-	 * @param string                   $position      Position of the block insertion point.
-	 * @param string                   $anchor_block  The block acting as the anchor for the inserted block.
-	 * @param \WP_Block_Template|array $context       Where the block is embedded.
-	 * @since 8.6.0
->>>>>>> e4017f08
 	 * @return array An array of block slugs hooked into a given context.
 	 */
 	public function register_hooked_block( $hooked_blocks, $position, $anchor_block, $context ) {
@@ -41,16 +33,6 @@
 		}
 
 		/**
-<<<<<<< HEAD
-		 * A list of theme slugs to execute this with. This is a temporary
-		 * measure until improvements to the Block Hooks API allow for exposing
-		 * to all block themes.
-		 *
-		 * @since 8.5.0
-		 */
-		$theme_include_list = apply_filters( 'woocommerce_hooked_blocks_theme_include_list', array( 'Twenty Twenty-Four', 'Twenty Twenty-Three', 'Twenty Twenty-Two', 'Tsubaki', 'Zaino', 'Thriving Artist', 'Amulet', 'Tazza' ) );
-		if ( $context && in_array( $active_theme_name, $theme_include_list, true ) ) {
-=======
 		 * A list of pattern slugs to exclude from auto-insert (useful when
 		 * there are patterns that have a very specific location for the block)
 		 *
@@ -59,7 +41,6 @@
 		$pattern_exclude_list = apply_filters( 'woocommerce_hooked_blocks_pattern_exclude_list', array( 'twentytwentytwo/header-centered-logo', 'twentytwentytwo/header-stacked', 'blockbase/header-centered' ) );
 
 		if ( $context ) {
->>>>>>> e4017f08
 			foreach ( $this->hooked_block_placements as $placement ) {
 
 				if ( $placement['position'] === $position && $placement['anchor'] === $anchor_block ) {
@@ -98,10 +79,6 @@
 	 * Checks if the provided context contains a the block already.
 	 *
 	 * @param array|\WP_Block_Template $context Where the block is embedded.
-<<<<<<< HEAD
-	 * @since 8.5.0
-=======
->>>>>>> e4017f08
 	 * @return boolean
 	 */
 	protected function has_block_in_content( $context ) {
@@ -127,14 +104,9 @@
 	/**
 	 * Given a provided context, returns whether the context refers to header content.
 	 *
-<<<<<<< HEAD
 	 * @param array|\WP_Post|\WP_Block_Template $context Where the block is embedded.
 	 * @param string                            $area The area to check against before inserting.
 	 * @since 8.5.0
-=======
-	 * @param array|\WP_Block_Template $context Where the block is embedded.
-	 * @param string                   $area The area to check against before inserting.
->>>>>>> e4017f08
 	 * @return boolean
 	 */
 	protected function is_template_part_or_pattern( $context, $area ) {
@@ -165,13 +137,11 @@
 
 	/**
 	 * Returns whether the pattern is excluded or not
+   *
+   * @since 8.5.0
 	 *
 	 * @param array|\WP_Block_Template $context Where the block is embedded.
-<<<<<<< HEAD
-	 * @since 8.5.0
-=======
 	 * @param array                    $pattern_exclude_list List of pattern slugs to exclude.
->>>>>>> e4017f08
 	 * @return boolean
 	 */
 	protected function pattern_is_excluded( $context ) {
