--- conflicted
+++ resolved
@@ -84,143 +84,6 @@
 	 */
 	public function __construct( AssetDataRegistry $asset_data_registry ) {
 		$this->asset_data_registry = $asset_data_registry;
-<<<<<<< HEAD
-=======
-		$this->core_fields         = [
-			'email'      => [
-				'label'          => __( 'Email address', 'woocommerce' ),
-				'optionalLabel'  => __(
-					'Email address (optional)',
-					'woocommerce'
-				),
-				'required'       => true,
-				'hidden'         => false,
-				'autocomplete'   => 'email',
-				'autocapitalize' => 'none',
-				'index'          => 0,
-			],
-			'country'    => [
-				'label'         => __( 'Country/Region', 'woocommerce' ),
-				'optionalLabel' => __(
-					'Country/Region (optional)',
-					'woocommerce'
-				),
-				'required'      => true,
-				'hidden'        => false,
-				'autocomplete'  => 'country',
-				'index'         => 1,
-			],
-			'first_name' => [
-				'label'          => __( 'First name', 'woocommerce' ),
-				'optionalLabel'  => __(
-					'First name (optional)',
-					'woocommerce'
-				),
-				'required'       => true,
-				'hidden'         => false,
-				'autocomplete'   => 'given-name',
-				'autocapitalize' => 'sentences',
-				'index'          => 10,
-			],
-			'last_name'  => [
-				'label'          => __( 'Last name', 'woocommerce' ),
-				'optionalLabel'  => __(
-					'Last name (optional)',
-					'woocommerce'
-				),
-				'required'       => true,
-				'hidden'         => false,
-				'autocomplete'   => 'family-name',
-				'autocapitalize' => 'sentences',
-				'index'          => 20,
-			],
-			'company'    => [
-				'label'          => __( 'Company', 'woocommerce' ),
-				'optionalLabel'  => __(
-					'Company (optional)',
-					'woocommerce'
-				),
-				'required'       => false,
-				'hidden'         => false,
-				'autocomplete'   => 'organization',
-				'autocapitalize' => 'sentences',
-				'index'          => 30,
-			],
-			'address_1'  => [
-				'label'          => __( 'Address', 'woocommerce' ),
-				'optionalLabel'  => __(
-					'Address (optional)',
-					'woocommerce'
-				),
-				'required'       => true,
-				'hidden'         => false,
-				'autocomplete'   => 'address-line1',
-				'autocapitalize' => 'sentences',
-				'index'          => 40,
-			],
-			'address_2'  => [
-				'label'          => __( 'Apartment, suite, etc.', 'woocommerce' ),
-				'optionalLabel'  => __(
-					'Apartment, suite, etc. (optional)',
-					'woocommerce'
-				),
-				'required'       => false,
-				'hidden'         => false,
-				'autocomplete'   => 'address-line2',
-				'autocapitalize' => 'sentences',
-				'index'          => 50,
-			],
-			'city'       => [
-				'label'          => __( 'City', 'woocommerce' ),
-				'optionalLabel'  => __(
-					'City (optional)',
-					'woocommerce'
-				),
-				'required'       => true,
-				'hidden'         => false,
-				'autocomplete'   => 'address-level2',
-				'autocapitalize' => 'sentences',
-				'index'          => 70,
-			],
-			'state'      => [
-				'label'          => __( 'State/County', 'woocommerce' ),
-				'optionalLabel'  => __(
-					'State/County (optional)',
-					'woocommerce'
-				),
-				'required'       => true,
-				'hidden'         => false,
-				'autocomplete'   => 'address-level1',
-				'autocapitalize' => 'sentences',
-				'index'          => 80,
-			],
-			'postcode'   => [
-				'label'          => __( 'Postal code', 'woocommerce' ),
-				'optionalLabel'  => __(
-					'Postal code (optional)',
-					'woocommerce'
-				),
-				'required'       => true,
-				'hidden'         => false,
-				'autocomplete'   => 'postal-code',
-				'autocapitalize' => 'characters',
-				'index'          => 90,
-			],
-			'phone'      => [
-				'label'          => __( 'Phone', 'woocommerce' ),
-				'optionalLabel'  => __(
-					'Phone (optional)',
-					'woocommerce'
-				),
-				'required'       => false,
-				'hidden'         => false,
-				'type'           => 'tel',
-				'autocomplete'   => 'tel',
-				'autocapitalize' => 'characters',
-				'index'          => 100,
-			],
-		];
->>>>>>> 9a1f9873
 
 		$this->fields_locations = [
 			// omit email from shipping and billing fields.
@@ -656,6 +519,17 @@
 				'autocapitalize' => 'none',
 				'index'          => 0,
 			],
+			'country'    => [
+				'label'         => __( 'Country/Region', 'woocommerce' ),
+				'optionalLabel' => __(
+					'Country/Region (optional)',
+					'woocommerce'
+				),
+				'required'      => true,
+				'hidden'        => false,
+				'autocomplete'  => 'country',
+				'index'         => 1,
+			],
 			'first_name' => [
 				'label'          => __( 'First name', 'woocommerce' ),
 				'optionalLabel'  => __(
@@ -715,17 +589,6 @@
 				'autocomplete'   => 'address-line2',
 				'autocapitalize' => 'sentences',
 				'index'          => 50,
-			],
-			'country'    => [
-				'label'         => __( 'Country/Region', 'woocommerce' ),
-				'optionalLabel' => __(
-					'Country/Region (optional)',
-					'woocommerce'
-				),
-				'required'      => true,
-				'hidden'        => false,
-				'autocomplete'  => 'country',
-				'index'         => 50,
 			],
 			'city'       => [
 				'label'          => __( 'City', 'woocommerce' ),
