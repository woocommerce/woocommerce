<?php
namespace Automattic\WooCommerce\Blocks;

use Automattic\WooCommerce\Admin\Features\Features;
use Automattic\WooCommerce\Blocks\Assets\AssetDataRegistry;
use Automattic\WooCommerce\Blocks\Assets\Api as AssetApi;
use Automattic\WooCommerce\Blocks\Integrations\IntegrationRegistry;
use Automattic\WooCommerce\Blocks\BlockTypes\Cart;
use Automattic\WooCommerce\Blocks\BlockTypes\Checkout;
use Automattic\WooCommerce\Blocks\BlockTypes\MiniCartContents;

/**
 * BlockTypesController class.
 *
 * @since 5.0.0
 * @internal
 */
final class BlockTypesController {

	/**
	 * Instance of the asset API.
	 *
	 * @var AssetApi
	 */
	protected $asset_api;

	/**
	 * Instance of the asset data registry.
	 *
	 * @var AssetDataRegistry
	 */
	protected $asset_data_registry;

	/**
	 * Holds the registered blocks that have WooCommerce blocks as their parents.
	 *
	 * @var array List of registered blocks.
	 */
	private $registered_blocks_with_woocommerce_parents;

	/**
	 * Constructor.
	 *
	 * @param AssetApi          $asset_api Instance of the asset API.
	 * @param AssetDataRegistry $asset_data_registry Instance of the asset data registry.
	 */
	public function __construct( AssetApi $asset_api, AssetDataRegistry $asset_data_registry ) {
		$this->asset_api           = $asset_api;
		$this->asset_data_registry = $asset_data_registry;
		$this->init();
	}

	/**
	 * Initialize class features.
	 */
	protected function init() {
		add_action( 'init', array( $this, 'register_blocks' ) );
		add_filter( 'block_categories_all', array( $this, 'register_block_categories' ), 10, 2 );
		add_filter( 'render_block', array( $this, 'add_data_attributes' ), 10, 2 );
		add_action( 'woocommerce_login_form_end', array( $this, 'redirect_to_field' ) );
		add_filter( 'widget_types_to_hide_from_legacy_widget_block', array( $this, 'hide_legacy_widgets_with_block_equivalent' ) );
		add_action( 'woocommerce_delete_product_transients', array( $this, 'delete_product_transients' ) );
		add_filter(
			'woocommerce_is_checkout',
			function ( $ret ) {
				return $ret || $this->has_block_variation( 'woocommerce/classic-shortcode', 'shortcode', 'checkout' );
			}
		);
		add_filter(
			'woocommerce_is_cart',
			function ( $ret ) {
				return $ret || $this->has_block_variation( 'woocommerce/classic-shortcode', 'shortcode', 'cart' );
			}
		);
	}

	/**
	 * Get registered blocks that have WooCommerce blocks as their parents. Adds the value to the
	 * `registered_blocks_with_woocommerce_parents` cache if `init` has been fired.
	 *
	 * @return array Registered blocks with WooCommerce blocks as parents.
	 */
	public function get_registered_blocks_with_woocommerce_parent() {
		// If init has run and the cache is already set, return it.
		if ( did_action( 'init' ) && ! empty( $this->registered_blocks_with_woocommerce_parents ) ) {
			return $this->registered_blocks_with_woocommerce_parents;
		}

		$registered_blocks = \WP_Block_Type_Registry::get_instance()->get_all_registered();

		if ( ! is_array( $registered_blocks ) ) {
			return array();
		}

		$this->registered_blocks_with_woocommerce_parents = array_filter(
			$registered_blocks,
			function ( $block ) {
				if ( empty( $block->parent ) ) {
					return false;
				}
				if ( ! is_array( $block->parent ) ) {
					$block->parent = array( $block->parent );
				}
				$woocommerce_blocks = array_filter(
					$block->parent,
					function ( $parent_block_name ) {
						return 'woocommerce' === strtok( $parent_block_name, '/' );
					}
				);
				return ! empty( $woocommerce_blocks );
			}
		);
		return $this->registered_blocks_with_woocommerce_parents;
	}

	/**
	 * Check if the current post has a block with a specific attribute value.
	 *
	 * @param string $block_id The block ID to check for.
	 * @param string $attribute The attribute to check.
	 * @param string $value The value to check for.
	 * @return boolean
	 */
	private function has_block_variation( $block_id, $attribute, $value ) {
		$post = get_post();

		if ( ! $post ) {
			return false;
		}

		if ( has_block( $block_id, $post->ID ) ) {
			$blocks = (array) parse_blocks( $post->post_content );

			foreach ( $blocks as $block ) {
				if ( isset( $block['attrs'][ $attribute ] ) && $value === $block['attrs'][ $attribute ] ) {
					return true;
				}
			}
		}

		return false;
	}

	/**
	 * Register blocks, hooking up assets and render functions as needed.
	 */
	public function register_blocks() {
		$block_types = $this->get_block_types();

		foreach ( $block_types as $block_type ) {
			$block_type_class = __NAMESPACE__ . '\\BlockTypes\\' . $block_type;

			new $block_type_class( $this->asset_api, $this->asset_data_registry, new IntegrationRegistry() );
		}
	}

	/**
	 * Register block categories
	 *
	 * Used in combination with the `block_categories_all` filter, to append
	 * WooCommerce Blocks related categories to the Gutenberg editor.
	 *
	 * @param array $categories The array of already registered categories.
	 */
	public function register_block_categories( $categories ) {
		$woocommerce_block_categories = array(
			array(
				'slug'  => 'woocommerce',
				'title' => __( 'WooCommerce', 'woocommerce' ),
			),
			array(
				'slug'  => 'woocommerce-product-elements',
				'title' => __( 'WooCommerce Product Elements', 'woocommerce' ),
			),
		);

		return array_merge( $categories, $woocommerce_block_categories );
	}

	/**
	 * Check if a block should have data attributes appended on render. If it's in an allowed namespace, or the block
	 * has explicitly been added to the allowed block list, or if one of the block's parents is in the WooCommerce
	 * namespace it can have data attributes.
	 *
	 * @param string $block_name Name of the block to check.
	 *
	 * @return boolean
	 */
	public function block_should_have_data_attributes( $block_name ) {
		$block_namespace = strtok( $block_name ?? '', '/' );

		/**
		 * Filters the list of allowed block namespaces.
		 *
		 * This hook defines which block namespaces should have block name and attribute `data-` attributes appended on render.
		 *
		 * @since 5.9.0
		 *
		 * @param array $allowed_namespaces List of namespaces.
		 */
		$allowed_namespaces = array_merge( array( 'woocommerce', 'woocommerce-checkout' ), (array) apply_filters( '__experimental_woocommerce_blocks_add_data_attributes_to_namespace', array() ) );

		/**
		 * Filters the list of allowed Block Names
		 *
		 * This hook defines which block names should have block name and attribute data- attributes appended on render.
		 *
		 * @since 5.9.0
		 *
		 * @param array $allowed_namespaces List of namespaces.
		 */
		$allowed_blocks = (array) apply_filters( '__experimental_woocommerce_blocks_add_data_attributes_to_block', array() );

		$blocks_with_woo_parents   = $this->get_registered_blocks_with_woocommerce_parent();
		$block_has_woo_parent      = in_array( $block_name, array_keys( $blocks_with_woo_parents ), true );
		$in_allowed_namespace_list = in_array( $block_namespace, $allowed_namespaces, true );
		$in_allowed_block_list     = in_array( $block_name, $allowed_blocks, true );

		return $block_has_woo_parent || $in_allowed_block_list || $in_allowed_namespace_list;
	}

	/**
	 * Add data- attributes to blocks when rendered if the block is under the woocommerce/ namespace.
	 *
	 * @param string $content Block content.
	 * @param array  $block Parsed block data.
	 * @return string
	 */
	public function add_data_attributes( $content, $block ) {

		$content = trim( $content );

		if ( ! $this->block_should_have_data_attributes( $block['blockName'] ) ) {
			return $content;
		}

		$attributes         = (array) $block['attrs'];
		$exclude_attributes = array( 'className', 'align' );

		$processor = new \WP_HTML_Tag_Processor( $content );

		if (
			false === $processor->next_token() ||
			'DIV' !== $processor->get_token_name() ||
			$processor->is_tag_closer()
		) {
			return $content;
		}

		foreach ( $attributes as $key  => $value ) {
			if ( ! is_string( $key ) || in_array( $key, $exclude_attributes, true ) ) {
				continue;
			}
			if ( is_bool( $value ) ) {
				$value = $value ? 'true' : 'false';
			}
			if ( ! is_scalar( $value ) ) {
				$value = wp_json_encode( $value );
			}

			// For output consistency, we convert camelCase to kebab-case and output in lowercase.
			$key = strtolower( preg_replace( '/(?<!^|\ )[A-Z]/', '-$0', $key ) );

			$processor->set_attribute( "data-{$key}", $value );
		}

		// Set this last to prevent user-input from overriding it.
		$processor->set_attribute( 'data-block-name', $block['blockName'] );
		return $processor->get_updated_html();
	}

	/**
	 * Adds a redirect field to the login form so blocks can redirect users after login.
	 */
	public function redirect_to_field() {
		// phpcs:ignore WordPress.Security.NonceVerification
		if ( empty( $_GET['redirect_to'] ) ) {
			return;
		}
		echo '<input type="hidden" name="redirect" value="' . esc_attr( esc_url_raw( wp_unslash( $_GET['redirect_to'] ) ) ) . '" />'; // phpcs:ignore WordPress.Security.NonceVerification
	}

	/**
	 * Hide legacy widgets with a feature complete block equivalent in the inserter
	 * and prevent them from showing as an option in the Legacy Widget block.
	 *
	 * @param array $widget_types An array of widgets hidden in core.
	 * @return array $widget_types An array including the WooCommerce widgets to hide.
	 */
	public function hide_legacy_widgets_with_block_equivalent( $widget_types ) {
		array_push(
			$widget_types,
			'woocommerce_product_search',
			'woocommerce_product_categories',
			'woocommerce_recent_reviews',
			'woocommerce_product_tag_cloud',
			'woocommerce_price_filter',
			'woocommerce_layered_nav',
			'woocommerce_layered_nav_filters',
			'woocommerce_rating_filter'
		);

		return $widget_types;
	}

	/**
	 * Delete product transients when a product is deleted.
	 */
	public function delete_product_transients() {
		delete_transient( 'wc_blocks_has_downloadable_product' );
	}

	/**
	 * Get list of block types.
	 *
	 * @return array
	 */
	protected function get_block_types() {
		global $pagenow;

		$block_types = array(
			'ActiveFilters',
			'AddToCartForm',
			'AllProducts',
			'AllReviews',
			'AttributeFilter',
			'Breadcrumbs',
			'CatalogSorting',
			'ClassicTemplate',
			'ClassicShortcode',
			'ComingSoon',
			'CustomerAccount',
			'FeaturedCategory',
			'FeaturedProduct',
			'FilterWrapper',
			'HandpickedProducts',
			'MiniCart',
			'StoreNotices',
			'PriceFilter',
			'ProductBestSellers',
			'ProductButton',
			'ProductCategories',
			'ProductCategory',
			'ProductCollection',
			'ProductCollectionNoResults',
			'ProductGallery',
			'ProductGalleryLargeImage',
			'ProductGalleryLargeImageNextPrevious',
			'ProductGalleryPager',
			'ProductGalleryThumbnails',
			'ProductImage',
			'ProductImageGallery',
			'ProductMeta',
			'ProductNew',
			'ProductOnSale',
			'ProductPrice',
			'ProductTemplate',
			'ProductQuery',
			'ProductAverageRating',
			'ProductRating',
			'ProductRatingCounter',
			'ProductRatingStars',
			'ProductResultsCount',
			'ProductReviews',
			'ProductSaleBadge',
			'ProductSearch',
			'ProductSKU',
			'ProductStockIndicator',
			'ProductSummary',
			'ProductTag',
			'ProductTitle',
			'ProductTopRated',
			'ProductsByAttribute',
			'RatingFilter',
			'ReviewsByCategory',
			'ReviewsByProduct',
			'RelatedProducts',
			'ProductDetails',
			'SingleProduct',
			'StockFilter',
			'PageContentWrapper',
			'OrderConfirmation\Status',
			'OrderConfirmation\Summary',
			'OrderConfirmation\Totals',
			'OrderConfirmation\TotalsWrapper',
			'OrderConfirmation\Downloads',
			'OrderConfirmation\DownloadsWrapper',
			'OrderConfirmation\BillingAddress',
			'OrderConfirmation\ShippingAddress',
			'OrderConfirmation\BillingWrapper',
			'OrderConfirmation\ShippingWrapper',
			'OrderConfirmation\AdditionalInformation',
			'OrderConfirmation\AdditionalFieldsWrapper',
			'OrderConfirmation\AdditionalFields',
		);

		$block_types = array_merge(
			$block_types,
			Cart::get_cart_block_types(),
			Checkout::get_checkout_block_types(),
			MiniCartContents::get_mini_cart_block_types()
		);

		// Update plugins/woocommerce-blocks/docs/internal-developers/blocks/feature-flags-and-experimental-interfaces.md
		// when modifying this list.
		if ( Features::is_enabled( 'experimental-blocks' ) ) {
			$block_types[] = 'ProductFilters';
			$block_types[] = 'ProductFiltersOverlay';
			$block_types[] = 'ProductFiltersOverlayNavigation';
			$block_types[] = 'ProductFilterStockStatus';
			$block_types[] = 'ProductFilterPrice';
			$block_types[] = 'ProductFilterAttribute';
			$block_types[] = 'ProductFilterRating';
			$block_types[] = 'ProductFilterActive';
			$block_types[] = 'ProductFilterClearButton';
<<<<<<< HEAD
			$block_types[] = 'ProductFilterCheckboxList';
			$block_types[] = 'ProductFilterChips';
=======
			$block_types[] = 'OrderConfirmation\CreateAccount';
>>>>>>> b0401ef2
		}

		/**
		 * This disables specific blocks in Widget Areas by not registering them.
		 */
		if ( in_array( $pagenow, array( 'widgets.php', 'themes.php', 'customize.php' ), true ) && ( empty( $_GET['page'] ) || 'gutenberg-edit-site' !== $_GET['page'] ) ) { // phpcs:ignore WordPress.Security.NonceVerification
			$block_types = array_diff(
				$block_types,
				array(
					'AllProducts',
					'Cart',
					'Checkout',
					'ProductGallery',
				)
			);
		}

		/**
		 * This disables specific blocks in Post and Page editor by not registering them.
		 */
		if ( in_array( $pagenow, array( 'post.php', 'post-new.php' ), true ) ) {
			$block_types = array_diff(
				$block_types,
				array(
					'Breadcrumbs',
					'CatalogSorting',
					'ClassicTemplate',
					'ProductResultsCount',
					'ProductDetails',
					'OrderConfirmation\Status',
					'OrderConfirmation\Summary',
					'OrderConfirmation\Totals',
					'OrderConfirmation\TotalsWrapper',
					'OrderConfirmation\Downloads',
					'OrderConfirmation\DownloadsWrapper',
					'OrderConfirmation\BillingAddress',
					'OrderConfirmation\ShippingAddress',
					'OrderConfirmation\BillingWrapper',
					'OrderConfirmation\ShippingWrapper',
					'OrderConfirmation\AdditionalInformation',
					'OrderConfirmation\AdditionalFieldsWrapper',
					'OrderConfirmation\AdditionalFields',
					'ProductGallery',
				)
			);
		}

		/**
		 * Filters the list of allowed block types.
		 *
		 * @since 9.0.0
		 *
		 * @param array $block_types List of block types.
		 */
		return apply_filters( 'woocommerce_get_block_types', $block_types );
	}
}<|MERGE_RESOLUTION|>--- conflicted
+++ resolved
@@ -413,12 +413,9 @@
 			$block_types[] = 'ProductFilterRating';
 			$block_types[] = 'ProductFilterActive';
 			$block_types[] = 'ProductFilterClearButton';
-<<<<<<< HEAD
 			$block_types[] = 'ProductFilterCheckboxList';
 			$block_types[] = 'ProductFilterChips';
-=======
 			$block_types[] = 'OrderConfirmation\CreateAccount';
->>>>>>> b0401ef2
 		}
 
 		/**
