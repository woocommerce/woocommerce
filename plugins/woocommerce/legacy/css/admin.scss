/**
 * admin.scss
 * General WooCommerce admin styles. Settings, product data tabs, reports, etc.
 */

/**
 * Imports
 */
@import "mixins";
@import "variables";
@import "animation";
@import "fonts";

/**
  * Styling begins
  */
.blockUI.blockOverlay {

	@include loader();
}

.wc-addons-wrap {

	.marketplace-header {
		background-image: url(../images/marketplace-header-bg@2x.png);
		background-position: right;
		background-size: cover;
		box-sizing: border-box;
		display: flex;
		flex-direction: column;
		justify-content: center;
		min-height: 216px;
		padding: 24px 16px;
		width: 100%;

		&__title {
			color: #fff;
			font-size: 32px;
			font-style: normal;
			font-weight: 400;
			line-height: 1.15;
			margin-bottom: 8px;
			padding: 0;
		}

		&__description {
			color: #fff;
			font-size: 16px;
			line-height: 24px;
			margin-bottom: 24px;
			margin-top: 0;
		}

		&__search-form {
			clear: both;
			display: block;
			max-width: 318px;
			position: relative;

			input {
				border: 1px solid #ddd;
				box-shadow: none;
				font-size: 13px;
				height: 48px;
				padding-left: 16px;
				padding-right: 50px;
				width: 100%;
				margin: 0;
			}

			button {
				background: none;
				border: none;
				cursor: pointer;
				height: 48px;
				position: absolute;
				right: 0;
				width: 53px;
			}
		}
	}

	.top-bar {
		background: #fff;
		box-shadow: inset 0 -1px 0 #ccc;
		display: block;
		height: 60px;
		margin: 0 0 16px;

		@media only screen and ( min-width: 768px ) {
			margin-bottom: 24px;
		}
	}

	.current-section-dropdown {
		background: #fff;
		border: 1px solid #a7aaad;
		margin-bottom: 20px;
		position: relative;
		width: 100%;

		@media only screen and (min-width: 600px) {
			width: 288px;
		}

		ul {
			background: #fff;
			border-radius: 2px;
			display: none;
			flex-direction: column;
			justify-content: left;
			left: 0;
			margin: 0;
			padding: 14px 0;
			position: absolute;
			top: 50px;
			width: 100%;
			z-index: 10;

			@media only screen and (min-width: 600px) {
				border: 1px solid #1e1e1e;
				left: -1px;
				top: 48px;
			}

			@media only screen and (min-width: 1100px) {
				justify-content: center;
			}

			li {
				font-size: 13px;
				line-height: 16px;
				margin: 0;

				&.current a::after {
					background-image: url(../images/icons/gridicons-checkmark.svg);
					content: "";
					display: block;
					height: 20px;
					position: absolute;
					right: 20px;
					top: 7px;
					width: 20px;
				}
			}

			a,
			a:visited,
			a:hover,
			a:focus {
				border: none;
				box-shadow: none;
				box-sizing: border-box;
				color: #1e1e1e;
				display: inline-block;
				text-decoration: none;
				outline: none;
				padding: 14px 18px;
				position: relative;
				width: 100%;

				@media only screen and (min-width: 600px) {
					padding: 10px 18px;
				}
			}
		}
	}

	.current-section-name {
		cursor: pointer;
		font-size: 14px;
		line-height: 24px;
		padding: 12px 16px;
		position: relative;
	}

	.current-section-name::after {
		background-image: url(../images/icons/gridicons-chevron-down.svg);
		background-size: contain;
		content: "";
		display: block;
		height: 20px;
		position: absolute;
		right: 20px;
		top: 16px;
		width: 20px;
	}

	.current-section-dropdown.is-open {

		ul {
			display: flex;
		}

		.current-section-name::after {
			transform: rotate(0.5turn);
		}
	}

	.update-plugins .update-count {
		background-color: #d54e21;
		border-radius: 10px;
		color: #fff;
		display: inline-block;
		font-size: 9px;
		font-weight: 600;
		line-height: 17px;
		margin: 1px 0 0 4px;
		padding: 0 6px;
		vertical-align: text-top;
	}

	/**
	 * Marketplace related variables
 	 */
	$font-sf-pro-text:
		helveticaneue-light,
		"Helvetica Neue Light",
		"Helvetica Neue",
		sans-serif;

	$font-sf-pro-display: sans-serif;

	h1.search-form-title {
		clear: left;
		font-size: 20px;
		font-family: $font-sf-pro-display;
		line-height: 1.2;
		margin: 48px 0 12px;
		padding: 0;
	}

	.addons-featured {
		margin: 0;
	}

	ul.subsubsub.subsubsub {
		margin: -2px 0 12px;
	}

	.subsubsub li::after {
		content: "|";
	}

	.subsubsub li:last-child::after {
		content: "";
	}

	.addons-button {
		border-radius: 3px;
		cursor: pointer;
		display: block;
		height: 37px;
		line-height: 37px;
		margin-top: 16px;
		text-align: center;
		text-decoration: none;
		width: 124px;
	}

	.addons-wcs-banner-block {
		align-items: center;
		background: #fff;
		border: 1px solid #ddd;
		display: flex;
		margin: 0 0 1em 0;
		padding: 2em 2em 1em;
	}

	.addons-wcs-banner-block-image {
		background: #f7f7f7;
		border: 1px solid #e6e6e6;
		margin-right: 2em;
		padding: 4em;
		max-width: 200px;

		.addons-img {
			max-height: 86px;
			max-width: 97px;
		}

		&.is-full-image {
			padding: 0;
			background: none;
			border: none;

			.addons-img {
				max-height: 100%;
				max-width: 100%;
			}
		}
	}

	.addons-shipping-methods .addons-wcs-banner-block {
		margin-left: 0;
		margin-right: 0;
		margin-top: 1em;
	}

	.addons-wcs-banner-block-content {
		display: flex;
		flex-direction: column;
		justify-content: space-around;
		align-self: stretch;
		padding: 1em 0;

		h1 {
			padding-bottom: 0;
		}

		p {
			margin-bottom: 0;
		}

		.wcs-logos-container {
			display: flex;
			align-items: center;
			flex-direction: row;
			justify-content: center;

			@media screen and (min-width: 500px) {
				justify-content: left;
			}

			li {
				margin-right: 8px;

				&:last-child {
					margin-right: 0;
				}
			}
		}

		.wcs-service-logo {
			max-width: 45px;
		}
	}

	.addons-column {
		flex: 1;
		width: 50%;
		padding: 0 0.5em;
	}

	.addons-column:nth-child(2) {
		margin-right: 0;
	}

	.addons-small-dark-items {
		display: flex;
		flex-wrap: wrap;
		justify-content: space-around;
	}

	.addons-small-dark-item {
		margin: 0 0 20px;
	}

	.addons-small-dark-item-icon img {
		height: 30px;
	}

	.addons-small-dark-item a {
		margin: 28px auto 0;
	}

	.addons-button-solid {
		background-color: #674399;
		color: #fff;
	}

	.addons-button-promoted {
		float: right;
		width: auto;
		padding: 0 20px;
		margin-top: 0;
	}

	.addons-button-promoted:hover {
		opacity: 0.8;
	}

	.addons-button-expandable {
		display: inline-block;
		padding: 0 16px;
		width: auto;
	}

	.addons-button-solid:hover {
		color: #fff;
		opacity: 0.8;
	}

	.addons-button-outline-green {
		border: 1px solid #73ae39;
		color: #73ae39;
	}

	.addons-button-outline-green:hover {
		color: #73ae39;
		opacity: 0.8;
	}

	.addons-button-outline-purple {
		border: 1px solid #674399;
		color: #674399;
	}

	.addons-button-outline-purple:hover {
		color: #674399;
		opacity: 0.8;
	}

	.addons-button-outline-white {
		border: 1px solid #fff;
		color: #fff;
	}

	.addons-button-outline-white:hover {
		color: #fff;
		opacity: 0.8;
	}

	.addons-button-installed {
		background: #e6e6e6;
		color: #3c3c3c;
	}

	.addons-button-installed:hover {
		color: #3c3c3c;
		opacity: 0.8;
	}

	@media only screen and (max-width: 400px) {

		.addons-button {
			width: 100%;
		}

		.addons-small-dark-item {
			width: 100%;
		}
	}

	.marketplace-content-wrapper {
		font-family: $font-sf-pro-text;
		margin: 0 auto;
		max-width: 1032px;
		width: 100%;
	}

	.addon-product-group {
		margin-bottom: 24px;
	}

	.addon-product-group-title {
		font-family: $font-sf-pro-display;
		font-size: 20px;
		font-weight: 400;
		line-height: 24px;
		margin: 0 0 4px;
	}

	.current-section-dropdown__title {
		display: none;
		font-family: $font-sf-pro-display;
	}

	.addon-product-group-description-container {
		align-items: center;
		display: flex;
		flex-direction: row;
		font-size: 14px;
		justify-content: space-between;
		line-height: 20px;

		.addon-product-group-see-more,
		.addon-product-group-see-more:visited {
			color: #007cba; /* Primary / Blue */
			display: block;
			font-size: 13px;
			text-decoration: none;
		}
	}

	.products {
		display: flex;
		flex-flow: row;
		flex-wrap: wrap;
		font-weight: normal;
		justify-content: space-between;
		margin: 0;
		max-width: 1032px;
		overflow: hidden;

		.product.addons-product-banner,
		.product.addons-buttons-banner {
			max-width: calc(100% - 2px);
		}

		@media screen and (min-width: 960px) {
			// Adjust heading titles font for three-column product groups
			&.addons-products-three-column li.product {
				max-width: calc(33.33% - 12px);

				h2,
				h3 {
					font-size: 16px;
				}
			}
		}

		li {
			background: #fff;
			border: 1px solid #dcdcde;
			border-radius: 2px;
			box-sizing: border-box;
			display: flex;
			flex: 1 0 auto;
			flex-direction: column;
			justify-content: space-between;
			margin: 12px 0;
			max-width: calc(50% - 12px);
			min-width: 280px;
			min-height: 220px;
			overflow: hidden;
			padding: 0;
			vertical-align: top;

			&.addons-full-width {
				max-width: 100%;
			}

			@media only screen and ( max-width: 768px ) {
				max-width: none;
				width: 100%;
			}

			a {
				text-decoration: none;
			}

			.product-details {
				padding: 24px;
				position: relative;

				/* Display an image (product's icon) top right */
				.product-img-wrap {
					display: block;
					margin-left: 24px;
					position: absolute;
					right: 24px;
					top: 24px;

					img {
						border-radius: 3px;
						display: block;
						margin: 0;
						max-width: 48px;
						max-height: 48px;
					}
				}

				/* Align aproduct-related banner image vertically centered */
				&.addon-product-banner-details {
					align-items: center;
					display: flex;
					flex-direction: row;
					justify-content: space-between;

					.product-img-wrap {
						position: unset;

						img {
							max-width: 150px;
							max-height: 150px;
						}
					}
				}

				h2,
				h3 {
					color: #007cba;
					font-size: 20px;
					font-weight: 400;
					letter-spacing: -0.32px;
					line-height: 28px;
					margin: 0 !important;
					// Don't cover a product icon
					max-width: calc(100% - 48px);
				}

				.addons-buttons-banner-details h2 {
					color: #1d2327; // Gray / Gray 90
				}

				&.featured,
				&.promoted {

					.label {
						align-items: center;
						border-radius: 2px;
						background: #dcdcde;
						display: flex;
						flex-direction: row;
						height: 20px;
						justify-content: flex-end;
						margin-bottom: 8px;
						max-width: 52px;
						padding: 3px 12px;
						top: 28px;
						right: 24px;
						text-align: center;

						&.promoted {
							float: right;
							max-width: 58px;
						}
					}

					h2 {
						color: #2c3338;
					}
				}

				p {
					color: #2c3338;
					font-size: 14px;
					line-height: 20px;
					margin: 14px 64px 0 0;
					width: 100%;
				}

				.addons-buttons-banner-details p {
					font-size: 14px;
					margin-bottom: 14px;
					max-width: none;
				}

				.product-developed-by {
					color: #50575e; /* Gray 60 */
					font-size: 12px;
					line-height: 20px;
					margin-top: 4px;

					.product-vendor-link {
						color: #50575e; /* Gray 60 */
					}
				}

				.product-developed-by {
					color: #50575e; // Gray 60
					font-size: 12px;
					font-family: sans-serif;
					line-height: 20px;
					margin-top: 4px;

					.product-vendor-link {
						color: #50575e; // Gray 60
					}
				}
			}

			.product-footer {
				align-items: center;
				border-top: 1px solid #dcdcde;
				display: flex;
				flex-direction: row;
				justify-content: space-between;
				padding: 24px;

				.price {
					font-size: 16px;
					color: #1d2327;
				}

				.price-suffix {
					color: #646970; // Gray 50
				}

				.product-reviews-block {
					display: flex;
					flex-direction: row;
					margin-top: 4px;

					.product-rating-star {
						background-repeat: no-repeat;
						background-size: contain;
						height: 16px;
						margin: 4px 4px 4px 0;
						width: 17px;

						&__fill {
							background-image: url(../images/icons/star-golden.svg);
						}

						&__half-fill {
							background-image: url(../images/icons/star-half-filled.svg);
						}

						&__no-fill {
							background-image: url(../images/icons/star-gray.svg);
						}
					}

					.product-reviews-count {
						color: #646970; // Gray 50
						font-size: 12px;
						font-family: sans-serif;
						line-height: 24px;
						letter-spacing: -0.154px;
						margin-left: 4px;
					}
				}

				.button {
					background-color: #fff;
					border-color: #007cba;
					color: #007cba;
					float: right;
					font-size: 13px;
					height: 36px;
					line-height: 30px;
					padding: 2px 14px;
				}
			}
		}

		.product-footer-promoted {
			align-items: flex-end;
			display: flex;
			justify-content: space-between;
			padding: 24px;

			.icon img {
				border-radius: 4px;
				width: 80px;
			}
		}

		.addons-buttons-banner {
			display: flex;
			flex-direction: row;

			.addons-buttons-banner-image {
				background-repeat: no-repeat;
				background-size: cover;
				height: 190px;
				margin: 24px;
				width: 200px;
			}

			.addons-buttons-banner-details-container {
				padding-left: 0;
				width: calc(100% - 198px - 24px - 24px);
			}

			.addons-buttons-banner-details-container {
				display: flex;
				flex-direction: column;
				justify-content: space-between;
			}

			.button.addons-buttons-banner-button,
			.button.addons-buttons-banner-button:hover {
				background: #fff;
				border: 1.5px solid #624594;
				color: #624594;
				padding: 4px 12px;
				margin-right: 16px;

				&.addons-buttons-banner-button-primary {
					background-color: #624594;
					color: #fff;
				}
			}
		}
	}

	.storefront {
		max-width: 990px;
		background: url(../images/storefront-bg.jpg) bottom right #f6f6f6;
		border: 1px solid #ddd;
		margin: 1em auto;
		padding: 24px;
		overflow: hidden;
		zoom: 1;

		img {
			display: block;
			width: 100%;
			max-width: 400px;
			height: auto;
			margin: 0 auto 16px;
			box-shadow: 0 1px 6px rgba(0, 0, 0, 0.1);
		}

		p:last-of-type {
			margin-bottom: 0;
		}

		p {
			max-width: 750px;
		}
	}
}

.marketplace-header__tabs {
	display: flex;
	margin: 0;
}

.marketplace-header__tab {
	display: flex;
	flex: 1;
	margin: 0;
}

.marketplace-header__tab-link {
	align-items: center;
	border-bottom: 2px solid transparent;
	box-sizing: border-box;
	display: flex;
	font-size: 14px;
	height: 60px;
	justify-content: center;
	line-height: 20px;
	padding: 0 24px;
	text-decoration: none;
	width: 100%;

	&.is-current {
		border-bottom: 2px solid #1e1e1e;
		color: #1e1e1e;
	}
}

.no-touch,
.no-js {

	.wc-addons-wrap {

		.current-section-dropdown:hover {

			ul {
				display: flex;
			}

			.current-section-name::after {
				transform: rotate(0.5turn);
			}
		}
	}
}

.wc-subscriptions-wrap {
	max-width: 1200px;

	.update-plugins .update-count {
		background-color: #d54e21;
		border-radius: 10px;
		color: #fff;
		display: inline-block;
		font-size: 9px;
		font-weight: 600;
		line-height: 17px;
		margin: 1px 0 0 2px;
		padding: 0 6px;
		vertical-align: text-top;
	}
}

.woocommerce-page-wc-marketplace {

	.notice {
		margin-left: 20px;
		margin-right: 20px;
	}

	&.woocommerce-page {

		.wrap {
			margin-top: 32px;
		}
	}
}

.woocommerce-page-wc-subscriptions {

	#wpbody-content {

		.screen-reader-text + .notice {
			margin-top: 32px;
		}
	}
}

.woocommerce-embed-page.woocommerce-page-wc-marketplace {

	#screen-meta-links {
		position: absolute;
		right: 0;
	}
}

.woocommerce-message,
.woocommerce-BlankState {

	a.button-primary,
	button.button-primary {
		background: #bb77ae;
		border-color: #a36597;
		box-shadow: inset 0 1px 0 rgba(255, 255, 255, 0.25), 0 1px 0 #a36597;
		color: #fff;
		text-shadow:
			0 -1px 1px #a36597,
			1px 0 1px #a36597,
			0 1px 1px #a36597,
			-1px 0 1px #a36597;
		display: inline-block;

		&:hover,
		&:focus,
		&:active {
			background: #a36597;
			border-color: #a36597;
			box-shadow: inset 0 1px 0 rgba(255, 255, 255, 0.25), 0 1px 0 #a36597;
		}
	}
}

.woocommerce-message {
	position: relative;
	overflow: hidden;

	&.updated {
		border-left-color: #cc99c2 !important;
	}

	a.skip,
	a.docs {
		text-decoration: none !important;
	}

	a.woocommerce-message-close {
		position: static;
		float: right;
		padding: 0 15px 10px 28px;
		margin-top: -10px;
		font-size: 13px;
		line-height: 1.23076923;
		text-decoration: none;

		&::before {
			position: relative;
			top: 18px;
			left: -20px;
			transition: all 0.1s ease-in-out;
		}
	}

	.twitter-share-button {
		margin-top: -3px;
		margin-left: 3px;
		vertical-align: middle;
	}
}

#variable_product_options #message,
#variable_product_options .notice {
	margin: 10px;
}

#variable_product_options {

	.form-row select {
		max-width: 100%;
	}

	.toolbar-top {

		.button {
			margin: 1px;
		}
	}
}

#product_attributes {

	.toolbar-top {

		.button {
			margin: 1px;
		}
	}
}

.clear {
	clear: both;
}

.wrap.woocommerce div.updated,
.wrap.woocommerce div.error {
	margin-top: 10px;
}

mark.amount {
	background: transparent none;
	color: inherit;
}

/**
  * Help Tip
  */
.woocommerce-help-tip {
	color: #666;
	display: inline-block;
	font-size: 1.1em;
	font-style: normal;
	height: 16px;
	line-height: 16px;
	position: relative;
	vertical-align: middle;
	width: 16px;

	&::after {

		@include icon_dashicons("\f223");
		cursor: help;
	}
}

.wc-wp-version-gte-53 {

	.woocommerce-help-tip {
		font-size: 1.2em;
		cursor: help;
	}
}

h2 .woocommerce-help-tip {
	margin-top: -5px;
	margin-left: 0.25em;
}

table.wc_status_table {
	margin-bottom: 1em;

	h2 {
		font-size: 14px;
		margin: 0;
	}

	tr:nth-child(2n) {

		th,
		td {
			background: #fcfcfc;
		}
	}

	th {
		font-weight: 700;
		padding: 9px;
	}

	td:first-child {
		width: 33%;
	}

	td.help {
		width: 1em;
	}

	td,
	th {
		font-size: 1.1em;
		font-weight: normal;

		&.run-tool {
			text-align: right;
		}

		strong.name {
			display: block;
			margin-bottom: 0.5em;
		}

		@include table-marks();

		mark.error,
		.red {
			color: $red;
		}

		ul {
			margin: 0;
		}
	}

	.help_tip {
		cursor: help;
	}
}

table.wp-list-table.urls {
	td,
	th {
		@include table-marks();
	}
}

table.wc_status_table--tools {

	td,
	th {
		padding: 2em;
	}
}

.taxonomy-product_cat {

	.check-column .woocommerce-help-tip {
		font-size: 1.5em;
		margin: -3px 0 0 5px;
		display: block;
		position: absolute;
	}
}

#debug-report {
	display: none;
	margin: 10px 0;
	padding: 0;
	position: relative;

	textarea {
		font-family: monospace;
		width: 100%;
		margin: 0;
		height: 300px;
		padding: 20px;
		border-radius: 0;
		resize: none;
		font-size: 12px;
		line-height: 20px;
		outline: 0;
	}
}

/**
  * DB log viewer
  */
.wp-list-table.logs {

	.log-level {
		display: inline;
		padding: 0.2em 0.6em 0.3em;
		font-size: 80%;
		font-weight: bold;
		line-height: 1;
		color: #fff;
		text-align: center;
		white-space: nowrap;
		vertical-align: baseline;
		border-radius: 0.2em;

		&:empty {
			display: none;
		}
	}

	/**
	  * Add color to levels
	  *
	  * Descending severity:
	  *   emergency, alert -> red
	  *   critical, error  -> orange
	  *   warning, notice  -> yellow
	  *   info             -> blue
	  *   debug            -> gree
	  */

	.log-level--emergency,
	.log-level--alert {
		background-color: #ff4136;
	}

	.log-level--critical,
	.log-level--error {
		background-color: #ff851b;
	}

	.log-level--warning,
	.log-level--notice {
		color: #222;
		background-color: #ffdc00;
	}

	.log-level--info {
		background-color: #0074d9;
	}

	.log-level--debug {
		background-color: #3d9970;
	}

	// Adjust log table columns only when table is not collapsed
	@media screen and (min-width: 783px) {

		.column-timestamp {
			width: 18%;
		}

		.column-level {
			width: 14%;
		}

		.column-source {
			width: 15%;
		}
	}
}

#log-viewer-select {
	padding: 10px 0 8px;
	line-height: 28px;

	h2 a {
		vertical-align: middle;
	}
}

#log-viewer {
	background: #fff;
	border: 1px solid #e5e5e5;
	box-shadow: 0 1px 1px rgba(0, 0, 0, 0.04);
	padding: 5px 20px;

	pre {
		font-family: monospace;
		white-space: pre-wrap;
		word-wrap: break-word;
	}
}

.inline-edit-product.quick-edit-row {

	.inline-edit-col-center,
	.inline-edit-col-right {
		float: right !important;
	}
}

#woocommerce-fields.inline-edit-col {
	clear: left;

	label.featured,
	label.manage_stock {
		margin-left: 10px;
	}

	label.stock_status_field {
		clear: both;
		float: left;
	}

	.dimensions div {
		display: block;
		margin: 0.2em 0;

		span.title {
			display: block;
			float: left;
			width: 5em;
		}

		span.input-text-wrap {
			display: block;
			margin-left: 5em;
		}
	}

	.text {
		box-sizing: border-box;
		width: 99%;
		float: left;
		margin: 1px 1% 1px 1px;
	}

	.length,
	.width,
	.height {
		width: 32.33%;
	}

	.height {
		margin-right: 0;
	}
}

#woocommerce-fields-bulk.inline-edit-col {

	label {
		clear: left;
	}

	.inline-edit-group {

		label {
			clear: none;
			width: 49%;
			margin: 0.2em 0;
		}

		&.dimensions label {
			width: 75%;
			max-width: 75%;
		}
	}

	.regular_price,
	.sale_price,
	.weight,
	.stock,
	.length {
		box-sizing: border-box;
		width: 100%;
		margin-left: 4.4em;
	}

	.length,
	.width,
	.height {
		box-sizing: border-box;
		width: 25%;
	}
}

.column-coupon_code {
	line-height: 2.25em;
}

ul.wc_coupon_list,
.column-coupon_code {
	margin: 0;
	overflow: hidden;
	zoom: 1;
	clear: both;
}

ul.wc_coupon_list {
	padding-bottom: 5px;

	li {
		margin: 0;

		&.code {
			display: inline-block;
			position: relative;
			padding: 0 0.5em;
			background-color: #fff;
			border: 1px solid #aaa;
			-webkit-box-shadow: 0 1px 0 #dfdfdf;
			box-shadow: 0 1px 0 #dfdfdf;

			border-radius: 4px;
			margin-right: 5px;
			margin-top: 5px;

			&.editable {
				padding-right: 2em;
			}

			.tips {
				cursor: pointer;

				span {
					color: #888;

					&:hover {
						color: #000;
					}
				}
			}

			.remove-coupon {
				text-decoration: none;
				color: #888;
				position: absolute;
				top: 7px;
				right: 20px;

				/*rtl:raw:
				 left: 7px;
				 */

				&::before {

					@include icon_dashicons("\f158");
				}

				&:hover::before {
					color: $red;
				}
			}
		}
	}
}

ul.wc_coupon_list_block {
	margin: 0;
	padding-bottom: 2px;

	li {
		border-top: 1px solid #fff;
		border-bottom: 1px solid #ccc;
		line-height: 2.5em;
		margin: 0;
		padding: 0.5em 0;
	}

	li:first-child {
		border-top: 0;
		padding-top: 0;
	}

	li:last-child {
		border-bottom: 0;
		padding-bottom: 0;
	}
}

.button.wc-reload {

	@include ir();
	padding: 0;
	height: 28px;
	width: 28px !important;
	display: inline-block;

	&::after {

		@include icon_dashicons("\f345");
		line-height: 28px;
	}
}

#woocommerce-order-data {

	.postbox-header,
	.hndle,
	.handlediv {
		display: none;
	}

	.inside {
		display: block !important;
	}
}

#order_data {
	padding: 23px 24px 12px;

	h2 {
		margin: 0;
		font-family:
			"HelveticaNeue-Light",
			"Helvetica Neue Light",
			"Helvetica Neue",
			sans-serif;
		font-size: 21px;
		font-weight: normal;
		line-height: 1.2;
		text-shadow: 1px 1px 1px white;
		padding: 0;
	}

	h3 {
		font-size: 14px;
	}

	h3,
	h4 {
		color: #333;
		margin: 1.33em 0 0;
	}

	p {
		color: #777;
	}

	p.order_number {
		margin: 0;
		font-family:
			"HelveticaNeue-Light",
			"Helvetica Neue Light",
			"Helvetica Neue",
			sans-serif;
		font-weight: normal;
		line-height: 1.6em;
		font-size: 16px;
	}

	.order_data_column_container {
		clear: both;

		p._billing_email_field {
			margin-top: 13px;
		}
	}

	.order_data_column {
		width: 32%;
		padding: 0 2% 0 0;
		float: left;

		> h3 span {
			display: block;
		}

		&:last-child {
			padding-right: 0;
		}

		p {
			padding: 0 !important;
		}

		.address strong {
			display: block;
		}

		.form-field {
			float: left;
			clear: left;
			width: 48%;
			padding: 0;
			margin: 9px 0 0;

			label {
				display: block;
				padding: 0 0 3px;
			}

			input,
			textarea {
				width: 100%;
			}

			select {
				width: 100%;
				max-width: 100%;
			}

			.select2-container {
				width: 100% !important;
			}

			.date-picker {
				width: 50%;
			}

			.hour,
			.minute {
				width: 3.5em;
			}

			small {
				display: block;
				margin: 5px 0 0;
				color: #999;
			}
		}

		.form-field.last,
		._billing_last_name_field,
		._billing_address_2_field,
		._billing_postcode_field,
		._billing_state_field,
		._billing_phone_field,
		._shipping_last_name_field,
		._shipping_address_2_field,
		._shipping_postcode_field,
		._shipping_state_field {
			float: right;
			clear: right;
		}

		.form-field-wide,
		._billing_company_field,
		._shipping_company_field,
		._transaction_id_field {
			width: 100%;
			clear: both;

			input,
			textarea,
			select,
			.wc-enhanced-select,
			.wc-category-search,
			.wc-customer-search {
				width: 100%;
			}
		}

		p.none_set {
			color: #999;
		}

		div.edit_address {
			display: none;
			zoom: 1;
			padding-right: 1px;

			.select2-container {

				.select2-selection--single {
					height: 32px;

					.select2-selection__rendered {
						line-height: 32px;
					}
				}
			}
		}

		.wc-customer-user,
		.wc-order-status {

			label a {
				float: right;
				margin-left: 8px;
			}
		}

		a.edit_address {
			width: 14px;
			height: 0;
			padding: 14px 0 0;
			margin: 0 0 0 6px;
			overflow: hidden;
			position: relative;
			color: #999;
			border: 0;
			float: right;

			&:hover,
			&:focus {
				color: #000;
			}

			&::after {
				font-family: "WooCommerce";
				position: absolute;
				top: 0;
				left: 0;
				text-align: center;
				vertical-align: top;
				line-height: 14px;
				font-size: 14px;
				font-weight: 400;
			}
		}

		a.edit_address::after {
			font-family: "Dashicons";
			content: "\f464";
		}

		.billing-same-as-shipping,
		.load_customer_shipping,
		.load_customer_billing {
			font-size: 13px;
			display: inline-block;
			font-weight: normal;
		}

		.load_customer_shipping {
			margin-right: 0.3em;
		}
	}
}

.order_actions {
	margin: 0;
	overflow: hidden;
	zoom: 1;

	li {
		border-top: 1px solid #fff;
		border-bottom: 1px solid #ddd;
		padding: 6px 0;
		margin: 0;
		line-height: 1.6em;
		float: left;
		width: 50%;
		text-align: center;

		a {
			float: none;
			text-align: center;
			text-decoration: underline;
		}

		&.wide {
			width: auto;
			float: none;
			clear: both;
			padding: 6px;
			text-align: left;
			overflow: hidden;
		}

		#delete-action {
			line-height: 25px;
			vertical-align: middle;
			text-align: left;
			float: left;
		}

		.save_order {
			float: right;
		}

		&#actions {
			overflow: hidden;

			.button {
				width: 24px;
				box-sizing: border-box;
				float: right;
			}

			select {
				width: 225px;
				box-sizing: border-box;
				float: left;
			}
		}
	}
}

#woocommerce-order-items {

	.inside {
		margin: 0;
		padding: 0;
		background: #fefefe;
	}

	.wc-order-data-row {
		border-bottom: 1px solid #dfdfdf;
		padding: 1.5em 2em;
		background: #f8f8f8;

		@include clearfix();
		line-height: 2em;
		text-align: right;

		p {
			margin: 0;
			line-height: 2em;
		}

		.wc-used-coupons {
			text-align: left;

			.tips {
				display: inline-block;
			}
		}
	}

	.wc-used-coupons {
		float: left;
		width: 50%;
	}

	.wc-order-totals {
		float: right;
		width: 50%;
		margin: 0;
		padding: 0;
		text-align: right;

		.amount {
			font-weight: 700;
		}

		.label {
			vertical-align: top;
		}

		.total {
			font-size: 1em !important;
			width: 10em;
			margin: 0 0 0 0.5em;
			box-sizing: border-box;

			input[type="text"] {
				width: 96%;
				float: right;
			}
		}

		.refunded-total {
			color: $red;
		}

		.label-highlight {
			font-weight: bold;
		}
	}

	.refund-actions {
		margin-top: 5px;
		padding-top: 12px;
		border-top: 1px solid #dfdfdf;

		.button {
			float: right;
			margin-left: 4px;
		}

		.cancel-action {
			float: left;
			margin-left: 0;
		}
	}

	.add_meta {
		margin-left: 0 !important;
	}

	h3 small {
		color: #999;
	}

	.amount {
		white-space: nowrap;
	}

	.add-items {

		.description {
			margin-right: 10px;
		}

		.button {
			float: left;
			margin-right: 0.25em;
		}

		.button-primary {
			float: none;
			margin-right: 0;
		}
	}
}

#woocommerce-order-items {

	.inside {
		display: block !important;
	}

	.postbox-header,
	.hndle,
	.handlediv {
		display: none;
	}

	.woocommerce_order_items_wrapper {
		margin: 0;
		overflow-x: auto;

		table.woocommerce_order_items {
			width: 100%;
			background: #fff;

			thead th {
				text-align: left;
				padding: 1em;
				font-weight: normal;
				color: #999;
				background: #f8f8f8;
				-webkit-touch-callout: none;
				-webkit-user-select: none;
				-khtml-user-select: none;
				-moz-user-select: none;
				-ms-user-select: none;
				user-select: none;

				&.sortable {
					cursor: pointer;
				}

				&:last-child {
					padding-right: 2em;
				}

				&:first-child {
					padding-left: 2em;
				}

				.wc-arrow {
					float: right;
					position: relative;
					margin-right: -1em;
				}
			}

			tbody th,
			td {
				padding: 1.5em 1em 1em;
				text-align: left;
				line-height: 1.5em;
				vertical-align: top;
				border-bottom: 1px solid #f8f8f8;

				textarea {
					width: 100%;
				}

				select {
					width: 50%;
				}

				input,
				textarea {
					font-size: 14px;
					padding: 4px;
					color: #555;
				}

				&:last-child {
					padding-right: 2em;
				}

				&:first-child {
					padding-left: 2em;
				}
			}

			tbody tr:last-child td {
				border-bottom: 1px solid #dfdfdf;
			}

			tbody tr:first-child td {
				border-top: 8px solid #f8f8f8;
			}

			tbody#order_line_items tr:first-child td {
				border-top: none;
			}

			td.thumb {
				text-align: left;
				width: 38px;
				padding-bottom: 1.5em;

				.wc-order-item-thumbnail {
					width: 38px;
					height: 38px;
					border: 2px solid #e8e8e8;
					background: #f8f8f8;
					color: #ccc;
					position: relative;
					font-size: 21px;
					display: block;
					text-align: center;

					&::before {

						@include icon_dashicons("\f128");
						width: 38px;
						line-height: 38px;
						display: block;
					}

					img {
						width: 100%;
						height: 100%;
						margin: 0;
						padding: 0;
						position: relative;
					}
				}
			}

			td.name {

				.wc-order-item-sku,
				.wc-order-item-variation {
					display: block;
					margin-top: 0.5em;
					font-size: 0.92em !important;
					color: #888;
				}
			}

			.item {
				min-width: 200px;
			}

			.center,
			.variation-id {
				text-align: center;
			}

			.cost,
			.tax,
			.quantity,
			.line_cost,
			.line_tax,
			.tax_class,
			.item_cost {
				text-align: right;

				label {
					white-space: nowrap;
					color: #999;
					font-size: 0.833em;

					input {
						display: inline;
					}
				}

				input {
					width: 70px;
					vertical-align: middle;
					text-align: right;
				}

				select {
					width: 85px;
					height: 26px;
					vertical-align: middle;
					font-size: 1em;
				}

				.split-input {
					display: inline-block;
					background: #fff;
					border: 1px solid #ddd;
					box-shadow: inset 0 1px 2px rgba(0, 0, 0, 0.07);
					margin: 1px 0;
					min-width: 80px;
					overflow: hidden;
					line-height: 1em;
					text-align: right;

					div.input {
						width: 100%;
						box-sizing: border-box;

						label {
							font-size: 0.75em;
							padding: 4px 6px 0;
							color: #555;
							display: block;
						}

						input {
							width: 100%;
							box-sizing: border-box;
							border: 0;
							box-shadow: none;
							margin: 0;
							padding: 0 6px 4px;
							color: #555;
							background: transparent;

							&::-webkit-input-placeholder {
								color: #ddd;
							}
						}
					}

					div.input:first-child {
						border-bottom: 1px dashed #ddd;
						background: #fff;

						label {
							color: #ccc;
						}

						input {
							color: #ccc;
						}
					}
				}

				.view {
					white-space: nowrap;
				}

				.edit {
					text-align: left;
				}

				small.times,
				del,
				.wc-order-item-taxes,
				.wc-order-item-discount,
				.wc-order-item-refund-fields {
					font-size: 0.92em !important;
					color: #888;
				}

				.wc-order-item-taxes,
				.wc-order-item-refund-fields {
					margin: 0;

					label {
						display: block;
					}
				}

				.wc-order-item-discount {
					display: block;
					margin-top: 0.5em;
				}

				small.times {
					margin-right: 0.25em;
				}
			}

			.quantity {
				text-align: center;

				input {
					text-align: center;
					width: 50px;
				}
			}

			span.subtotal {
				opacity: 0.5;
			}

			td.tax_class,
			th.tax_class {
				text-align: left;
			}

			.calculated {
				border-color: #ae8ca2;
				border-style: dotted;
			}

			table.meta {
				width: 100%;
			}

			table.meta,
			table.display_meta {
				margin: 0.5em 0 0;
				font-size: 0.92em !important;
				color: #888;

				tr {

					th {
						border: 0;
						padding: 0 4px 0.5em 0;
						line-height: 1.5em;
						width: 20%;
					}

					td {
						padding: 0 4px 0.5em 0;
						border: 0;
						line-height: 1.5em;

						input {
							width: 100%;
							margin: 0;
							position: relative;
							border-bottom: 0;
							box-shadow: none;
						}

						textarea {
							width: 100%;
							height: 4em;
							margin: 0;
							box-shadow: none;
						}

						input:focus + textarea {
							border-top-color: #999;
						}

						p {
							margin: 0 0 0.5em;
							line-height: 1.5em;
						}

						p:last-child {
							margin: 0;
						}
					}
				}
			}

			.refund_by {
				border-bottom: 1px dotted #999;
			}

			tr.fee .thumb div {

				@include ir();
				font-size: 1.5em;
				line-height: 1em;
				vertical-align: middle;
				margin: 0 auto;

				&::before {

					@include icon("\e007");
					color: #ccc;
				}
			}

			tr.refund .thumb div {

				@include ir();
				font-size: 1.5em;
				line-height: 1em;
				vertical-align: middle;
				margin: 0 auto;

				&::before {

					@include icon("\e014");
					color: #ccc;
				}
			}

			tr.shipping {

				.thumb div {

					@include ir();
					font-size: 1.5em;
					line-height: 1em;
					vertical-align: middle;
					margin: 0 auto;

					&::before {

						@include icon("\e01a");
						color: #ccc;
					}
				}

				.shipping_method_name,
				.shipping_method {
					width: 100%;
					margin: 0 0 0.5em;
				}
			}

			th.line_tax {
				white-space: nowrap;
			}

			th.line_tax,
			td.line_tax {

				.delete-order-tax {

					@include ir();
					float: right;
					font-size: 14px;
					visibility: hidden;
					margin: 3px -18px 0 0;

					&::before {

						@include icon_dashicons("\f153");
						color: #999;
					}

					&:hover::before {
						color: $red;
					}
				}

				&:hover .delete-order-tax {
					visibility: visible;
				}
			}

			small.refunded {
				display: block;
				color: $red;
				white-space: nowrap;
				margin-top: 0.5em;

				&::before {

					@include icon_dashicons("\f171");
					position: relative;
					top: auto;
					left: auto;
					margin: -1px 4px 0 0;
					vertical-align: middle;
					line-height: 1em;
				}
			}
		}
	}

	.wc-order-edit-line-item {
		padding-left: 0;
	}

	.wc-order-edit-line-item-actions {
		width: 44px;
		text-align: right;
		padding-left: 0;
		vertical-align: middle;

		a {
			color: #ccc;
			display: inline-block;
			cursor: pointer;
			padding: 0 0 0.5em;
			margin: 0 0 0 12px;
			vertical-align: middle;
			text-decoration: none;
			line-height: 16px;
			width: 16px;
			overflow: hidden;

			&::before {
				margin: 0;
				padding: 0;
				font-size: 16px;
				width: 16px;
				height: 16px;
			}

			&:hover {

				&::before {
					color: #999;
				}
			}

			&:first-child {
				margin-left: 0;
			}
		}

		.edit-order-item::before {

			@include icon_dashicons("\f464");
			position: relative;
		}

		.delete-order-item,
		.delete_refund {

			&::before {

				@include icon_dashicons("\f158");
				position: relative;
			}

			&:hover::before {
				color: $red;
			}
		}
	}

	tbody tr .wc-order-edit-line-item-actions {
		visibility: hidden;
	}

	tbody tr:hover .wc-order-edit-line-item-actions {
		visibility: visible;
	}

	.wc-order-totals .wc-order-edit-line-item-actions {
		width: 1.5em;
		visibility: visible !important;

		a {
			padding: 0;
		}
	}
}

#woocommerce-order-downloads {

	.buttons {
		float: left;
		padding: 0;
		margin: 0;
		vertical-align: top;

		.add_item_id,
		.select2-container {
			width: 400px !important;
			margin-right: 9px;
			vertical-align: top;
			float: left;
		}

		button {
			margin: 2px 0 0;
		}
	}

	h3 small {
		color: #999;
	}
}

#side-sortables #woocommerce-order-downloads {

	.buttons,
	.select2-container {
		max-width: 100%;
	}
}

#poststuff #woocommerce-order-actions .inside {
	margin: 0;
	padding: 0;

	ul.order_actions li {
		padding: 6px 10px;
		box-sizing: border-box;

		&:last-child {
			border-bottom: 0;
		}
	}

	button {
		margin: 1px;
	}
}

#poststuff #woocommerce-order-notes .inside {
	margin: 0;
	padding: 0;

	ul.order_notes li {
		padding: 0 10px;
	}

	button {
		margin: 1px;
		vertical-align: top;
	}
}

#woocommerce_customers {

	p.search-box {
		margin: 6px 0 4px;
		float: left;
	}

	.tablenav {
		float: right;
		clear: none;
	}
}

.widefat {

	&.customers td {
		vertical-align: middle;
		padding: 4px 7px;
	}

	.column-order_title {
		width: 15%;

		time {
			display: block;
			color: #999;
			margin: 3px 0;
		}
	}

	.column-orders,
	.column-paying,
	.column-spent {
		text-align: center;
		width: 8%;
	}

	.column-last_order {
		width: 11%;
	}

	.column-wc_actions {
		width: 110px;

		a.button {

			@include ir();
			display: inline-block;
			margin: 2px 4px 2px 0;
			padding: 0 !important;
			height: 2em !important;
			width: 2em;
			overflow: hidden;
			vertical-align: middle;

			&::after {
				font-family: "Dashicons";
				speak: never;
				font-weight: normal;
				font-variant: normal;
				text-transform: none;
				margin: 0;
				text-indent: 0;
				position: absolute;
				top: 0;
				left: 0;
				width: 100%;
				height: 100%;
				text-align: center;
				line-height: 1.85;
			}

			img {
				display: block;
				width: 12px;
				height: auto;
			}
		}

		a.edit::after {
			content: "\f464";
		}

		a.link::after {
			font-family: "WooCommerce";
			content: "\e00d";
		}

		a.view::after {
			content: "\f177";
		}

		a.refresh::after {
			font-family: "WooCommerce";
			content: "\e031";
		}

		a.processing::after {
			font-family: "WooCommerce";
			content: "\e00f";
		}

		a.complete::after {
			content: "\f147";
		}
	}

	small.meta {
		display: block;
		color: #999;
		font-size: inherit;
		margin: 3px 0;
	}
}

.wc-wp-version-gte-53 {

	.widefat {

		.column-wc_actions {

			a.button {

				&::after {
					margin-top: 2px;
				}
			}
		}
	}
}

.post-type-shop_order {

	.tablenav .one-page .displaying-num {
		display: none;
	}

	.tablenav {

		.select2-selection--single {
			height: 32px;

			.select2-selection__rendered {
				line-height: 29px;
			}

			.select2-selection__arrow {
				height: 30px;
			}
		}
	}

	.wp-list-table {
		margin-top: 1em;

		thead,
		tfoot {

			th {
				padding: 0.75em 1em;
			}

			th.sortable a,
			th.sorted a {
				padding: 0;
			}

			th:first-child {
				padding-left: 2em;
			}

			th:last-child {
				padding-right: 2em;
			}
		}

		tbody {

			td,
			th {
				padding: 1em;
				line-height: 26px;
			}

			td:first-child {
				padding-left: 2em;
			}

			td:last-child {
				padding-right: 2em;
			}
		}

		tbody tr {
			border-top: 1px solid #f5f5f5;
		}

		tbody tr:hover:not(.status-trash):not(.no-link) td {
			cursor: pointer;
		}

		.no-link {
			cursor: default !important;
		}

		// Columns.
		td,
		th {
			width: 12ch;
			vertical-align: middle;

			p {
				margin: 0;
			}
		}

		.check-column {
			width: 1px;
			white-space: nowrap;
			padding: 1em 1em 1em 1em !important;
			vertical-align: middle;

			input {
				vertical-align: text-top;
				margin: 1px 0;
			}
		}

		.column-order_number {
			width: 20ch;
		}

		.column-order_total {
			width: 8ch;
			text-align: right;

			a span {
				float: right;
			}
		}

		.column-order_date,
		.column-order_status {
			width: 10ch;
		}

		.column-order_status {
			width: 14ch;
		}

		.column-shipping_address,
		.column-billing_address {
			width: 20ch;
			line-height: 1.5em;

			.description {
				display: block;
				color: #999;
			}
		}

		.column-wc_actions {
			text-align: right;

			a.button {
				text-indent: 9999px;
				margin: 2px 0 2px 4px;
			}
		}

		.order-preview {
			float: right;
			width: 16px;
			padding: 20px 4px 4px 4px;
			height: 0;
			overflow: hidden;
			position: relative;
			border: 2px solid transparent;
			border-radius: 4px;

			&::before {

				@include icon("\e010");
				line-height: 16px;
				font-size: 14px;
				vertical-align: middle;
				top: 4px;
			}

			&:hover {
				border: 2px solid #00a0d2;
			}
		}

		.order-preview.disabled {

			&::before {
				content: "";
				background: url("../images/wpspin-2x.gif") no-repeat center top;
				background-size: 71%;
			}
		}
	}
}

.order-status {
	display: inline-flex;
	line-height: 2.5em;
	color: #777;
	background: #e5e5e5;
	border-radius: 4px;
	border-bottom: 1px solid rgba(0, 0, 0, 0.05);
	margin: -0.25em 0;
	cursor: inherit !important;
	white-space: nowrap;
	max-width: 100%;

	&.status-completed {
		background: #c8d7e1;
		color: #2e4453;
	}

	&.status-on-hold {
		background: #f8dda7;
		color: #94660c;
	}

	&.status-failed {
		background: #eba3a3;
		color: #761919;
	}

	&.status-processing {
		background: #c6e1c6;
		color: #5b841b;
	}

	&.status-trash {
		background: #eba3a3;
		color: #761919;
	}

	> span {
		margin: 0 1em;
		overflow: hidden;
		text-overflow: ellipsis;
	}
}

.wc-order-preview {

	.order-status {
		float: right;
		margin-right: 54px;
	}

	article {
		padding: 0 !important;
	}

	.modal-close {
		border-radius: 0;
	}

	.wc-order-preview-table {
		width: 100%;
		margin: 0;

		th,
		td {
			padding: 1em 1.5em;
			text-align: left;
			border: 0;
			border-bottom: 1px solid #eee;
			margin: 0;
			background: transparent;
			box-shadow: none;
			text-align: right;
			vertical-align: top;
		}

		td:first-child,
		th:first-child {
			text-align: left;
		}

		th {
			border-color: #ccc;
		}

		tr:last-child td {
			border: 0;
		}

		.wc-order-item-sku {
			margin-top: 0.5em;
		}

		.wc-order-item-meta {
			margin-top: 0.5em;

			th,
			td {
				padding: 0;
				border: 0;
				text-align: left;
				vertical-align: top;
			}

			td:last-child {
				padding-left: 0.5em;
			}
		}
	}

	.wc-order-preview-addresses {
		overflow: hidden;
		padding-bottom: 1.5em;

		.wc-order-preview-address,
		.wc-order-preview-note {
			width: 50%;
			float: left;
			padding: 1.5em 1.5em 0;
			box-sizing: border-box;
			word-wrap: break-word;

			h2 {
				margin-top: 0;
			}

			strong {
				display: block;
				margin-top: 1.5em;
			}

			strong:first-child {
				margin-top: 0;
			}
		}
	}

	footer {

		.wc-action-button-group {
			display: inline-block;
			float: left;
		}

		.button.button-large {
			margin-left: 10px;
			padding: 0 10px !important;
			line-height: 28px;
			height: auto;
			display: inline-block;
		}
	}

	.wc-action-button-group label {
		display: none;
	}
}

.wc-action-button-group {
	vertical-align: middle;
	line-height: 26px;
	text-align: left;

	label {
		margin-right: 6px;
		cursor: default;
		font-weight: bold;
		line-height: 28px;
	}

	.wc-action-button-group__items {
		display: inline-flex;
		flex-flow: row wrap;
		align-content: flex-start;
		justify-content: flex-start;
	}

	.wc-action-button {
		margin: 0 0 0 -1px !important;
		border: 1px solid #ccc;
		padding: 0 10px !important;
		border-radius: 0 !important;
		float: none;
		line-height: 28px;
		height: auto;
		z-index: 1;
		position: relative;
		overflow: hidden;
		text-overflow: ellipsis;
		flex: 1 0 auto;
		box-sizing: border-box;
		text-align: center;
		white-space: nowrap;
	}

	.wc-action-button:hover,
	.wc-action-button:focus {
		border: 1px solid #999;
		z-index: 2;
	}

	.wc-action-button:first-child {
		margin-left: 0 !important;
		border-top-left-radius: 3px !important;
		border-bottom-left-radius: 3px !important;
	}

	.wc-action-button:last-child {
		border-top-right-radius: 3px !important;
		border-bottom-right-radius: 3px !important;
	}
}

@media screen and (max-width: 782px) {

	.wc-order-preview footer {

		.wc-action-button-group .wc-action-button-group__items {
			display: flex;
		}

		.wc-action-button-group {
			float: none;
			display: block;
			margin-bottom: 4px;
		}

		.button.button-large {
			width: 100%;
			float: none;
			text-align: center;
			margin: 0;
			display: block;
		}
	}

	.post-type-shop_order .wp-list-table {

		td.check-column {
			width: 1em;
		}

		td.column-order_number {
			padding-left: 0;
			padding-bottom: 0.5em;
		}

		td.column-order_status,
		td.column-order_date {
			display: inline-block !important;
			padding: 0 1em 1em 1em !important;

			&::before {
				display: none !important;
			}
		}

		td.column-order_date {
			padding-left: 0 !important;
		}

		td.column-order_status {
			float: right;
		}
	}
}

.column-customer_message .note-on {

	@include ir();
	margin: 0 auto;
	color: #999;

	&::after {

		@include icon("\e026");
		line-height: 16px;
	}
}

.column-order_notes .note-on {

	@include ir();
	margin: 0 auto;
	color: #999;

	&::after {

		@include icon("\e027");
		line-height: 16px;
	}
}

.attributes-table {

	td,
	th {
		width: 15%;
		vertical-align: top;
	}

	.attribute-terms {
		width: 32%;
	}

	.attribute-actions {
		width: 2em;

		.configure-terms {

			@include ir();
			padding: 0 !important;
			height: 2em !important;
			width: 2em;

			&::after {

				@include icon("\f111");
				font-family: "Dashicons";
				line-height: 1.85;
			}
		}
	}
}

/* Order notes */
ul.order_notes {
	padding: 2px 0 0;

	li {

		.note_content {
			padding: 10px;
			background: #efefef;
			position: relative;

			p {
				margin: 0;
				padding: 0;
				word-wrap: break-word;
			}
		}

		p.meta {
			padding: 10px;
			color: #999;
			margin: 0;
			font-size: 11px;

			.exact-date {
				border-bottom: 1px dotted #999;
			}
		}

		a.delete_note {
			color: $red;
		}

		.note_content::after {
			content: "";
			display: block;
			position: absolute;
			bottom: -10px;
			left: 20px;
			width: 0;
			height: 0;
			border-width: 10px 10px 0 0;
			border-style: solid;
			border-color: #efefef transparent;
		}
	}

	li.system-note {

		.note_content {
			background: #d7cad2;
		}

		.note_content::after {
			border-color: #d7cad2 transparent;
		}
	}

	li.customer-note {

		.note_content {
			background: #a7cedc;
		}

		.note_content::after {
			border-color: #a7cedc transparent;
		}
	}
}

.add_note {
	border-top: 1px solid #ddd;
	padding: 10px 10px 0;

	h4 {
		margin-top: 5px !important;
	}

	#add_order_note {
		width: 100%;
		height: 50px;
	}
}

table.wp-list-table {

	.column-thumb {
		width: 52px;
		text-align: center;
		white-space: nowrap;
	}

	.column-handle {
		width: 17px;
		display: none;
	}

	tbody {

		td.column-handle {
			cursor: move;
			width: 17px;
			text-align: center;
			vertical-align: text-top;

			&::before {
				content: "\f333";
				font-family: "Dashicons";
				text-align: center;
				line-height: 1;
				color: #999;
				display: block;
				width: 17px;
				height: 100%;
				margin: 4px 0 0 0;
			}
		}
	}

	.column-name {
		width: 22%;
	}

	.column-product_cat,
	.column-product_tag {
		width: 11% !important;
	}

	.column-featured,
	.column-product_type {
		width: 48px;
		text-align: left !important;
	}

	.column-customer_message,
	.column-order_notes {
		width: 48px;
		text-align: center;

		img {
			margin: 0 auto;
			padding-top: 0 !important;
		}
	}

	.manage-column.column-featured img,
	.manage-column.column-product_type img {
		padding-left: 2px;
	}

	.column-price .woocommerce-price-suffix {
		display: none;
	}

	img {
		margin: 1px 2px;
	}

	.row-actions {
		color: #999;
	}

	.row-actions span.id {
		padding-top: 8px;
	}

	td.column-thumb img {
		margin: 0;
		width: auto;
		height: auto;
		max-width: 40px;
		max-height: 40px;
		vertical-align: middle;
	}

	span.na {
		color: #999;
	}

	.column-sku {
		width: 10%;
	}

	.column-price {
		width: 10ch;
	}

	.column-is_in_stock {
		text-align: left !important;
		width: 12ch;
	}

	span.wc-image,
	span.wc-featured {

		@include ir();
		margin: 0 auto;

		&::before {

			@include icon_dashicons("\f128");
		}
	}

	span.wc-featured {

		&::before {
			content: "\f155";
		}

		&.not-featured::before {
			content: "\f154";
		}
	}

	td.column-featured span.wc-featured {
		font-size: 1.6em;
		cursor: pointer;
	}

	mark {

		&.instock,
		&.outofstock,
		&.onbackorder {
			font-weight: 700;
			background: transparent none;
			line-height: 1;
		}

		&.instock {
			color: $green;
		}

		&.outofstock {
			color: #a44;
		}

		&.onbackorder {
			color: #eaa600;
		}
	}

	.order-notes_head,
	.notes_head,
	.status_head {

		@include ir();
		margin: 0 auto;

		&::after {

			@include icon;
		}
	}

	.order-notes_head::after {
		content: "\e028";
	}

	.notes_head::after {
		content: "\e026";
	}

	.status_head::after {
		content: "\e011";
	}

	.column-order_items {
		width: 12%;

		table.order_items {
			width: 100%;
			margin: 3px 0 0;
			padding: 0;
			display: none;

			td {
				border: 0;
				margin: 0;
				padding: 0 0 3px;
			}

			td.qty {
				color: #999;
				padding-right: 6px;
				text-align: left;
			}
		}
	}
}

mark.notice {
	background: #fff;
	color: $red;
	margin: 0 0 0 10px;
}

a.export_rates,
a.import_rates {
	float: right;
	margin-left: 9px;
	margin-top: -2px;
	margin-bottom: 0;
}

#rates-search {
	float: right;

	input.wc-tax-rates-search-field {
		padding: 4px 8px;
		font-size: 1.2em;
	}
}

#rates-pagination {
	float: right;
	margin-right: 0.5em;

	.tablenav {
		margin: 0;
	}
}

.wc_input_table_wrapper {
	overflow-x: auto;
	display: block;
}

table.wc_tax_rates,
table.wc_input_table {
	width: 100%;

	th,
	td {
		display: table-cell !important;
	}

	span.tips {
		color: $blue;
	}

	th {
		white-space: nowrap;
		padding: 10px;
	}

	td {
		padding: 0;
		border-right: 1px solid #dfdfdf;
		border-bottom: 1px solid #dfdfdf;
		border-top: 0;
		background: #fff;
		cursor: default;

		input[type="text"],
		input[type="number"] {
			width: 100% !important;
			min-width: 100px;
			padding: 8px 10px;
			margin: 0;
			border: 0;
			outline: 0;
			background: transparent none;

			&:focus {
				outline: 0;
				box-shadow: none;
			}
		}

		&.compound,
		&.apply_to_shipping {
			padding: 5px 7px;
			vertical-align: middle;

			input {
				padding: 0;
			}
		}
	}

	td:last-child {
		border-right: 0;
	}

	tr.current td {
		background-color: #fefbcc;
	}

	.item_cost,
	.cost {
		text-align: right;

		input {
			text-align: right;
		}
	}

	th.sort {
		width: 17px;
		padding: 0 4px;
	}

	td.sort {
		padding: 0 4px;
	}

	.ui-sortable:not(.ui-sortable-disabled) td.sort {
		cursor: move;
		font-size: 15px;
		background: #f9f9f9;
		text-align: center;
		vertical-align: middle;

		&::before {
			content: "\f333";
			font-family: "Dashicons";
			text-align: center;
			line-height: 1;
			color: #999;
			display: block;
			width: 17px;
			float: left;
			height: 100%;
		}

		&:hover::before {
			color: #333;
		}
	}

	.button {
		float: left;
		margin-right: 5px;
	}

	.export,
	.import {
		float: right;
		margin-right: 0;
		margin-left: 5px;
	}

	span.tips {
		padding: 0 3px;
	}

	.pagination {
		float: right;

		.button {
			margin-left: 5px;
			margin-right: 0;
		}

		.current {
			background: #bbb;
			text-shadow: none;
		}
	}

	tr:last-child td {
		border-bottom: 0;
	}
}

table.wc_tax_rates {

	td.country {
		position: relative;
	}
}

table.wc_gateways,
table.wc_emails,
table.wc_shipping {
	position: relative;

	th,
	td {
		display: table-cell !important;
		padding: 1em !important;
		vertical-align: top;
		line-height: 1.75em;
	}

	&.wc_emails td {
		vertical-align: middle;
	}

	tr:nth-child(odd) td {
		background: #f9f9f9;
	}

	td.name {
		font-weight: 700;
	}

	.settings {
		text-align: right;
	}

	.radio,
	.default,
	.status {
		text-align: center;

		.tips {
			margin: 0 auto;
		}

		input {
			margin: 0;
		}
	}

	td.sort {
		font-size: 15px;
		text-align: center;

		.wc-item-reorder-nav {
			white-space: nowrap;
			width: 72px;

			&::before {
				content: "\f333";
				font-family: "Dashicons";
				text-align: center;
				line-height: 1;
				color: #999;
				display: block;
				width: 24px;
				float: left;
				height: 100%;
				line-height: 24px;
				cursor: move;
			}

			button {
				position: relative;
				overflow: hidden;
				float: left;
				display: block;
				width: 24px;
				height: 24px;
				margin: 0;
				background: transparent;
				border: none;
				box-shadow: none;
				color: #82878c;
				text-indent: -9999px;
				cursor: pointer;
				outline: none;
			}

			button::before {
				display: inline-block;
				position: absolute;
				top: 0;
				right: 0;
				width: 100%;
				height: 100%;
				font: normal 20px/23px dashicons;
				text-align: center;
				text-indent: 0;
				-webkit-font-smoothing: antialiased;
				-moz-osx-font-smoothing: grayscale;
			}

			button:hover,
			button:focus {
				color: #191e23;
			}

			.wc-move-down::before {
				content: "\f347";
			}

			.wc-move-up::before {
				content: "\f343";
			}

			.wc-move-disabled {
				color: #d5d5d5 !important;
				cursor: default;
				pointer-events: none;
			}
		}
	}

	.wc-payment-gateway-method-name {
		font-weight: normal;
	}

	.wc-email-settings-table-name {
		font-weight: 700;

		span {
			font-weight: normal;
			color: #999;
			margin: 0 0 0 4px !important;
		}
	}

	.wc-payment-gateway-method-toggle-enabled,
	.wc-payment-gateway-method-toggle-disabled {
		padding-top: 1px;
		display: block;
		outline: 0;
		box-shadow: none;
	}

	.wc-email-settings-table-status {
		text-align: center;
		width: 1em;

		.tips {
			margin: 0 auto;
		}
	}
}

.wc-shipping-zone-settings {

	th {
		padding: 24px 24px 24px 0;
	}

	td.forminp {

		input,
		textarea {
			padding: 8px;
			max-width: 100% !important;
		}

		.wc-shipping-zone-region-select {
			width: 448px;
			max-width: 100% !important;

			.select2-choices {
				padding: 8px 8px 4px;
				border-color: #ddd;
				min-height: 0;
				line-height: 1;

				input {
					padding: 0;
				}

				li {
					margin: 0 4px 4px 0;
				}
			}
		}
	}

	.wc-shipping-zone-postcodes-toggle {
		margin: 0.5em 0 0;
		font-size: 0.9em;
		text-decoration: underline;
		display: block;
	}

	.wc-shipping-zone-postcodes-toggle + .wc-shipping-zone-postcodes {
		display: none;
	}

	.wc-shipping-zone-postcodes {

		textarea {
			margin: 10px 0;
		}

		.description {
			font-size: 0.9em;
			color: #999;
		}
	}
}

.wc-shipping-zone-settings + p.submit {
	margin-top: 0;
}

.wc-shipping-zone-settings tbody {
	display: table-row-group;
}

table {

	tr,
	tr:hover {

		table.wc-shipping-zone-methods {

			tr .row-actions {
				position: relative;
			}

			tr:hover .row-actions {
				position: static;
			}
		}
	}
}

.wc-shipping-zones-heading .page-title-action {
	display: inline-block;
}

table.wc-shipping-zones,
table.wc-shipping-zone-methods,
table.wc-shipping-classes {

	td,
	th {
		vertical-align: top;
		line-height: 24px;
		padding: 1em !important;
		font-size: 14px;
		background: #fff;
		display: table-cell !important;

		li {
			line-height: 24px;
			font-size: 14px;
		}

		.woocommerce-help-tip {
			margin: 0 !important;
		}
	}

	thead {

		th {
			vertical-align: middle;
		}

		.wc-shipping-zone-sort {
			text-align: center;
		}
	}

	td.wc-shipping-zones-blank-state,
	td.wc-shipping-zone-method-blank-state {
		background: #f7f1f6 !important;
		overflow: hidden;
		position: relative;
		padding: 7.5em 7.5% !important;
		border-bottom: 2px solid #eee2ec;

		&.wc-shipping-zone-method-blank-state {
			padding: 2em !important;

			p {
				margin-bottom: 0;
			}
		}

		p,
		li {
			color: #a46497;
			font-size: 1.5em;
			line-height: 1.5em;
			margin: 0 0 1em;
			position: relative;
			z-index: 1;
			text-shadow: 1px 1px 1px white;

			&.main {
				font-size: 2em;
			}
		}

		li {
			margin-left: 1em;
			list-style: circle inside;
		}

		&::before {
			content: "\e01b";
			font-family: "WooCommerce";
			text-align: center;
			line-height: 1;
			color: #eee2ec;
			display: block;
			width: 1em;
			font-size: 40em;
			top: 50%;
			right: -3.75%;
			margin-top: -0.1875em;
			position: absolute;
		}

		.button-primary {
			background-color: #804877;
			border-color: #804877;
			box-shadow:
				inset 0 1px 0 rgba(255, 255, 255, 0.2),
				0 1px 0 rgba(0, 0, 0, 0.15);
			margin: 0;
			opacity: 1;
			text-shadow:
				0 -1px 1px #8a4f7f,
				1px 0 1px #8a4f7f,
				0 1px 1px #8a4f7f,
				-1px 0 1px #8a4f7f;
			font-size: 1.5em;
			padding: 0.75em 1em;
			height: auto;
			position: relative;
			z-index: 1;
		}
	}

	.wc-shipping-zone-method-rows {

		tr:nth-child(even) td {
			background: #f9f9f9;
		}
	}

	tr.odd,
	.wc-shipping-class-rows tr:nth-child(odd) {

		td {
			background: #f9f9f9;
		}
	}

	tbody.wc-shipping-zone-rows {

		td {
			border-top: 2px solid #f9f9f9;
		}

		tr:first-child {

			td {
				border-top: 0;
			}
		}
	}

	tr.wc-shipping-zone-worldwide {

		td {
			background: #f9f9f9;
			border-top: 2px solid #e1e1e1;
		}
	}

	ul,
	p {
		margin: 0;
	}

	td.wc-shipping-zone-sort,
	td.wc-shipping-zone-method-sort {
		cursor: move;
		font-size: 15px;
		text-align: center;

		&::before {
			content: "\f333";
			font-family: "Dashicons";
			text-align: center;
			line-height: 1;
			color: #999;
			display: block;
			width: 17px;
			float: left;
			height: 100%;
			line-height: 24px;
		}

		&:hover::before {
			color: #333;
		}
	}

	td.wc-shipping-zone-worldwide {
		text-align: center;

		&::before {
			content: "\f319";
			font-family: "dashicons";
			text-align: center;
			line-height: 1;
			color: #999;
			display: block;
			width: 17px;
			float: left;
			height: 100%;
			line-height: 24px;
		}
	}

	.wc-shipping-zone-name,
	.wc-shipping-zone-methods {
		width: 25%;
	}

	.wc-shipping-class-description,
	.wc-shipping-class-name,
	.wc-shipping-class-slug,
	.wc-shipping-zone-name,
	.wc-shipping-zone-region {

		input,
		select,
		textarea {
			width: 100%;
		}

		a.wc-shipping-zone-delete,
		a.wc-shipping-class-delete {
			color: #a00;
		}

		a.wc-shipping-zone-delete:hover,
		a.wc-shipping-class-delete:hover {
			color: red;
		}
	}

	.wc-shipping-class-count {
		text-align: center;
	}

	td.wc-shipping-zone-methods {
		color: #555;

		.method_disabled {
			text-decoration: line-through;
		}

		ul {
			position: relative;
			padding-right: 32px;

			li {
				color: #555;
				display: inline;
				margin: 0;
			}

			li::before {
				content: ", ";
			}

			li:first-child::before {
				content: "";
			}
		}

		.add_shipping_method {
			display: block;
			width: 24px;
			padding: 24px 0 0;
			height: 0;
			overflow: hidden;
			cursor: pointer;

			&::before {

				@include icon;
				font-family: "Dashicons";
				content: "\f502";
				color: #999;
				vertical-align: middle;
				line-height: 24px;
				font-size: 16px;
				margin: 0;
			}

			&.disabled {
				cursor: not-allowed;

				&::before {
					color: #ccc;
				}
			}
		}
	}

	.wc-shipping-zone-method-title {
		width: 25%;

		.wc-shipping-zone-method-delete {
			color: red;
		}
	}

	.wc-shipping-zone-method-enabled {
		text-align: center;

		a {
			display: inline-block;
		}

		.woocommerce-input-toggle {
			margin-top: 3px;
		}
	}

	.wc-shipping-zone-method-type {
		display: block;
	}

	tfoot {

		input,
		select {
			vertical-align: middle !important;
		}

		.button-secondary {
			float: right;
		}
	}

	.editing {

		.wc-shipping-zone-view,
		.wc-shipping-zone-edit {
			display: none;
		}
	}
}

.woocommerce-input-toggle {
	height: 16px;
	width: 32px;
	border: 2px solid #935687;
	background-color: #935687;
	display: inline-block;
	text-indent: -9999px;
	border-radius: 10em;
	position: relative;
	margin-top: -1px;
	vertical-align: text-top;

	&::before {
		content: "";
		display: block;
		width: 16px;
		height: 16px;
		background: #fff;
		position: absolute;
		top: 0;
		right: 0;
		border-radius: 100%;
	}

	&.woocommerce-input-toggle--disabled {
		border-color: #999;
		background-color: #999;

		&::before {
			right: auto;
			left: 0;
		}
	}

	&.woocommerce-input-toggle--loading {
		opacity: 0.5;
	}
}

.wc-modal-shipping-method-settings {
	background: #f8f8f8;
	padding: 1em !important;

	form .form-table {
		width: 100%;
		background: #fff;
		margin: 0 0 1.5em;

		tr {

			th {
				width: 30%;
				position: relative;

				.woocommerce-help-tip {
					float: right;
					margin: -8px -0.5em 0 0;
					vertical-align: middle;
					right: 0;
					top: 50%;
					position: absolute;
				}
			}

			td {

				input,
				select,
				textarea {
					width: 50%;
					min-width: 250px;
				}

				input[type="checkbox"] {
					width: auto;
					min-width: 16px;
				}
			}

			td,
			th {
				vertical-align: middle;
				margin: 0;
				line-height: 24px;
				padding: 1em;
				border-bottom: 1px solid #f8f8f8;
			}
		}

		&:last-of-type {
			margin-bottom: 0;
		}
	}
}

.wc-backbone-modal .wc-shipping-zone-method-selector {

	p {
		margin-top: 0;
	}

	.wc-shipping-zone-method-description {
		margin: 0.75em 1px 0;
		line-height: 1.5em;
		color: #999;
		font-style: italic;
	}

	select {
		width: 100%;
		cursor: pointer;
	}
}

img.help_tip {
	margin: 0 0 0 9px;
	vertical-align: middle;
}

.postbox img.help_tip {
	margin-top: 0;
}

.postbox .woocommerce-help-tip {
	margin: 0 0 0 9px;
}

.status-enabled,
.status-manual,
.status-disabled {
	font-size: 1.4em;

	@include ir();
}

.status-manual::before {

	@include icon("\e008");
	color: #999;
}

.status-enabled::before {

	@include icon("\e015");
	color: $woocommerce;
}

.status-disabled::before {

	@include icon("\e013");
	color: #ccc;
}

.woocommerce {

	h2.woo-nav-tab-wrapper {
		margin-bottom: 1em;
	}

	nav.woo-nav-tab-wrapper {
		margin: 1.5em 0 1em;
	}

	.subsubsub:not(.list-table-filters) {
		margin: -8px 0 0;
	}

	.wc-admin-breadcrumb {
		margin-left: 0.5em;

		a {
			color: #a46497;
		}
	}

	#template div {
		margin: 0;

		p .button {
			float: right;
			margin-left: 10px;
			margin-top: -4px;
		}

		.editor textarea {
			margin-bottom: 8px;
		}
	}

	textarea[disabled="disabled"] {
		background: #dfdfdf !important;
	}

	table.form-table {
		margin: 0;
		position: relative;
		table-layout: fixed;

		.forminp-radio ul {
			margin: 0;

			li {
				line-height: 1.4em;
			}
		}

		input[type="text"],
		input[type="number"],
		input[type="email"] {
			height: auto;
		}

		textarea.input-text {
			height: 100%;
			min-width: 150px;
			display: block;
		}

		// Give regular settings inputs a standard width and padding.
		textarea,
		input[type="text"],
		input[type="email"],
		input[type="number"],
		input[type="password"],
		input[type="datetime"],
		input[type="datetime-local"],
		input[type="date"],
		input[type="time"],
		input[type="week"],
		input[type="url"],
		input[type="tel"],
		input.regular-input {
			width: 400px;
			margin: 0;
			padding: 6px;
			box-sizing: border-box;
			vertical-align: top;
		}

		input[type="datetime-local"],
		input[type="date"],
		input[type="time"],
		input[type="week"],
		input[type="tel"] {
			width: 200px;
		}

		select {
			width: 400px;
			margin: 0;
			box-sizing: border-box;
			line-height: 32px;
			vertical-align: top;
		}

		input[size] {
			width: auto !important;
		}

		// Ignore nested inputs.
		table {

			select,
			textarea,
			input[type="text"],
			input[type="email"],
			input[type="number"],
			input.regular-input {
				width: auto;
			}
		}

		textarea.wide-input {
			width: 100%;
		}

		img.help_tip,
		.woocommerce-help-tip {
			padding: 0;
			margin: -4px 0 0 5px;
			vertical-align: middle;
			cursor: help;
			line-height: 1;
		}

		span.help_tip {
			cursor: help;
			color: $blue;
		}

		th {
			position: relative;
			padding-right: 24px;
		}

		th label {
			position: relative;
			display: block;

			img.help_tip,
			.woocommerce-help-tip {
				margin: -8px -24px 0 0;
				position: absolute;
				right: 0;
				top: 50%;
			}
		}

		th label + .woocommerce-help-tip {
			margin: 0 0 0 0;
			position: absolute;
			right: 0;
			top: 20px;
		}

		.select2-container {
			vertical-align: top;
			margin-bottom: 3px;
		}

		.select2-container + span.description {
			display: block;
			margin-top: 8px;
		}

		table.widefat th {
			padding-right: inherit;
		}

		.wp-list-table .woocommerce-help-tip {
			float: none;
		}

		fieldset {
			margin-top: 4px;

			img.help_tip,
			.woocommerce-help-tip {
				margin: -3px 0 0 5px;
			}

			p.description {
				margin-bottom: 8px;
			}

			&:first-child {
				margin-top: 0;
			}
		}

		.iris-picker {
			z-index: 100;
			display: none;
			position: absolute;
			border: 1px solid #ccc;
			border-radius: 3px;
			box-shadow: 0 1px 3px rgba(0, 0, 0, 0.2);

			.ui-slider {
				border: 0 !important;
				margin: 0 !important;
				width: auto !important;
				height: auto !important;
				background: none transparent !important;

				.ui-slider-handle {
					margin-bottom: 0 !important;
				}
			}
		}

		.iris-error {
			background-color: #ffafaf;
		}

		.colorpickpreview {
			padding: 7px 0;
			line-height: 1em;
			display: inline-block;
			width: 26px;
			border: 1px solid #ddd;
			font-size: 14px;
		}

		.image_width_settings {
			vertical-align: middle;

			label {
				margin-left: 10px;
			}

			input {
				width: auto;
			}
		}

		.wc_payment_gateways_wrapper,
		.wc_emails_wrapper {
			padding: 0 15px 10px 0;
		}
	}

	.wc-shipping-zone-settings {

		td.forminp {

			input,
			textarea {
				width: 448px;
				padding: 6px 11px;
			}

			.select2-search input {
				padding: 6px;
			}
		}
	}
}

.wc-wp-version-gte-53 {

	.woocommerce {

		h2.wc-table-list-header {
			margin: 1em 0 0.35em 0;
		}

		input + .subsubsub {
			margin: 8px 0 0;
		}

		table.form-table {
			// Give regular settings inputs a standard width and padding.
			textarea,
			input[type="text"],
			input[type="email"],
			input[type="number"],
			input[type="password"],
			input[type="datetime"],
			input[type="datetime-local"],
			input[type="date"],
			input[type="time"],
			input[type="week"],
			input[type="url"],
			input[type="tel"],
			input.regular-input {
				padding: 0 8px;

				@media only screen and (max-width: 782px) {
					width: 100%;
				}
			}

			select {

				@media only screen and (max-width: 782px) {
					width: 100%;
				}
			}

			th label {

				img.help_tip,
				.woocommerce-help-tip {
					margin: -7px -24px 0 0;

					@media only screen and (max-width: 782px) {
						right: auto;
						margin-left: 5px;
					}
				}
			}

			.forminp-color {
				font-size: 0;
			}

			.colorpickpreview {
				padding: 0;
				width: 30px;
				height: 30px;
				box-shadow: inset 0 0 0 1px rgba(0, 0, 0, 0.2);
				font-size: 16px;
				border-radius: 4px;
				margin-right: 3px;

				@media only screen and (max-width: 782px) {
					float: left;
					width: 40px;
					height: 40px;
				}
			}
		}
	}
}

.woocommerce #tabs-wrap table a.remove {
	margin-left: 4px;
}

.woocommerce #tabs-wrap table p {
	margin: 0 0 4px !important;
	overflow: hidden;
	zoom: 1;
}

.woocommerce #tabs-wrap table p a.add {
	float: left;
}

#wp-excerpt-editor-container {
	background: #fff;
}

#product_variation-parent #parent_id {
	width: 100%;
}

#postimagediv img {
	border: 1px solid #d5d5d5;
	max-width: 100%;
}

#woocommerce-product-images .inside {
	margin: 0;
	padding: 0;

	.add_product_images {
		padding: 0 12px 12px;
	}

	#product_images_container {
		padding: 0 0 0 9px;

		ul {

			@include clearfix();
			margin: 0;
			padding: 0;

			li.image,
			li.add,
			li.wc-metabox-sortable-placeholder {
				width: 80px;
				float: left;
				cursor: move;
				border: 1px solid #d5d5d5;
				margin: 9px 9px 0 0;
				background: #f7f7f7;

				@include border-radius(2px);
				position: relative;
				box-sizing: border-box;

				img {
					width: 100%;
					height: auto;
					display: block;
				}
			}

			li.wc-metabox-sortable-placeholder {
				border: 3px dashed #ddd;
				position: relative;

				&::after {

					@include icon_dashicons("\f161");
					font-size: 2.618em;
					line-height: 72px;
					color: #ddd;
				}
			}

			ul.actions {
				position: absolute;
				top: -8px;
				right: -8px;
				padding: 2px;
				display: none;

				@media (max-width: 768px) {
					display: block;
				}

				li {
					float: right;
					margin: 0 0 0 2px;

					a {
						width: 1em;
						height: 1em;
						margin: 0;
						height: 0;
						display: block;
						overflow: hidden;

						&.tips {
							cursor: pointer;
						}
					}

					a.delete {

						@include ir();
						font-size: 1.4em;

						&::before {

							@include icon_dashicons("\f153");
							color: #999;
							background: #fff;
							border-radius: 50%;
							height: 1em;
							width: 1em;
							line-height: 1em;
						}

						&:hover::before {
							color: $red;
						}
					}
				}
			}

			li:hover ul.actions {
				display: block;
			}
		}
	}
}

#woocommerce-product-data {

	.hndle {
		padding: 10px;

		span {
			display: block;
			line-height: 24px;
		}

		.type_box {
			display: inline;
			line-height: inherit;
			vertical-align: baseline;
		}

		select {
			margin: 0;
		}

		label {
			padding-right: 1em;
			font-size: 12px;
			vertical-align: baseline;
		}

		label:first-child {
			margin-right: 1em;
			border-right: 1px solid #dfdfdf;
		}

		input,
		select {
			margin-top: -3px 0 0;
			vertical-align: middle;
		}

		select {
			margin-left: 0.5em;
		}
	}

	> .handlediv {
		margin-top: 4px;
	}

	.wrap {
		margin: 0;
	}
}

#woocommerce-coupon-description {
	padding: 3px 8px;
	font-size: 1.7em;
	line-height: 1.42em;
	height: auto;
	width: 100%;
	outline: 0;
	margin: 10px 0;
	display: block;

	&::-webkit-input-placeholder {
		line-height: 1.42em;
		color: #bbb;
	}

	&::-moz-placeholder {
		line-height: 1.42em;
		color: #bbb;
	}

	&:-ms-input-placeholder {
		line-height: 1.42em;
		color: #bbb;
	}

	&:-moz-placeholder {
		line-height: 1.42em;
		color: #bbb;
	}
}

#woocommerce-product-data,
#woocommerce-coupon-data {

	.panel-wrap {
		background: #fff;
	}

	.woocommerce_options_panel,
	.wc-metaboxes-wrapper {
		float: left;
		width: 80%;

		.wc-radios {
			display: block;
			float: left;
			margin: 0;

			li {
				display: block;
				padding: 0 0 10px;

				input {
					width: auto;
				}
			}
		}
	}
}

#woocommerce-product-data,
#woocommerce-coupon-data,
.woocommerce {

	.panel-wrap {
		overflow: hidden;
	}

	ul.wc-tabs {
		margin: 0;
		width: 20%;
		float: left;
		line-height: 1em;
		padding: 0 0 10px;
		position: relative;
		background-color: #fafafa;
		border-right: 1px solid #eee;
		box-sizing: border-box;

		&::after {
			content: "";
			display: block;
			width: 100%;
			height: 9999em;
			position: absolute;
			bottom: -9999em;
			left: 0;
			background-color: #fafafa;
			border-right: 1px solid #eee;
		}

		li {
			margin: 0;
			padding: 0;
			display: block;
			position: relative;

			a {
				margin: 0;
				padding: 10px;
				display: block;
				box-shadow: none;
				text-decoration: none;
				line-height: 20px !important;
				border-bottom: 1px solid #eee;

				span {
					margin-left: 0.618em;
					margin-right: 0.618em;
				}

				&::before {

					@include iconbeforedashicons("\f107");
				}
			}

			&.general_options a::before {
				content: "\f107";
			}

			&.inventory_options a::before {
				content: "\f481";
			}

			&.shipping_options a::before {
				font-family: "WooCommerce";
				content: "\e01a";
			}

			&.linked_product_options a::before {
				content: "\f103";
			}

			&.attribute_options a::before {
				content: "\f175";
			}

			&.advanced_options a::before {
				font-family: "Dashicons";
				content: "\f111";
			}

			&.marketplace-suggestions_options a::before {
				content: none;
			}

			&.variations_options a::before {
				content: "\f509";
			}

			&.usage_restriction_options a::before {
				font-family: "WooCommerce";
				content: "\e602";
			}

			&.usage_limit_options a::before {
				font-family: "WooCommerce";
				content: "\e601";
			}

			&.general_coupon_data a::before {
				font-family: "WooCommerce";
				content: "\e600";
			}

			&.active a {
				color: #555;
				position: relative;
				background-color: #eee;
			}
		}
	}
}

/**
  * Shipping
  */
.woocommerce_page_wc-settings {

	input[type="url"],
	input[type="email"] {
		direction: ltr;
	}

	.shippingrows {

		th.check-column {
			padding-top: 20px;
		}

		tfoot th {
			padding-left: 10px;
		}

		.add.button::before {

			@include iconbefore("\e007");
		}
	}

	h3.wc-settings-sub-title {
		font-size: 1.2em;
	}
}

#woocommerce-product-data,
#woocommerce-product-type-options,
#woocommerce-order-data,
#woocommerce-order-downloads,
#woocommerce-coupon-data {

	.inside {
		margin: 0;
		padding: 0;
	}
}

.woocommerce_options_panel,
.panel {
	padding: 9px;
	color: #555;

	.form-field .woocommerce-help-tip {
		font-size: 1.4em;
	}
}

.woocommerce_page_settings .woocommerce_options_panel,
.panel {
	padding: 0;
}

#woocommerce-product-type-options .panel,
#woocommerce-product-specs .inside {
	margin: 0;
	padding: 9px;
}

.woocommerce_options_panel p,
#woocommerce-product-type-options .panel p,
.woocommerce_options_panel fieldset.form-field {
	margin: 0 0 9px;
	font-size: 12px;
	padding: 5px 9px;
	line-height: 24px;

	&::after {
		content: ".";
		display: block;
		height: 0;
		clear: both;
		visibility: hidden;
	}
}

.woocommerce_options_panel .checkbox,
.woocommerce_variable_attributes .checkbox {
	margin: 4px 0 !important;
	vertical-align: middle;
	float: left;
}

.woocommerce_variations,
.woocommerce_options_panel {

	.downloadable_files table {
		width: 100%;
		padding: 0 !important;

		th {
			padding: 7px 0 7px 7px !important;

			&.sort {
				width: 17px;
				padding: 7px !important;
			}

			.woocommerce-help-tip {
				font-size: 1.1em;
				margin-left: 0;
			}
		}

		td {
			vertical-align: middle !important;
			padding: 4px 0 4px 7px !important;
			position: relative;

			&:last-child {
				padding-right: 7px !important;
			}

			input.input_text {
				width: 100%;
				float: none;
				min-width: 0;
				margin: 1px 0;
			}

			.upload_file_button {
				width: auto;
				float: right;
				cursor: pointer;
			}

			.delete {

				@include ir();
				font-size: 1.2em;

				&::before {

					@include icon_dashicons("\f153");
					color: #999;
				}

				&:hover {

					&::before {
						color: $red;
					}
				}
			}
		}

		td.sort {
			width: 17px;
			cursor: move;
			font-size: 15px;
			text-align: center;
			background: #f9f9f9;
			padding-right: 7px !important;

			&::before {
				content: "\f333";
				font-family: "Dashicons";
				text-align: center;
				line-height: 1;
				color: #999;
				display: block;
				width: 17px;
				float: left;
				height: 100%;
			}

			&:hover::before {
				color: #333;
			}
		}
	}
}

.woocommerce_attribute,
.woocommerce_variation {

	h3 .sort {
		width: 17px;
		height: 26px;
		cursor: move;
		float: right;
		font-size: 15px;
		font-weight: 400;
		margin-right: 0.5em;
		visibility: hidden;
		text-align: center;
		vertical-align: middle;

		&::before {
			content: "\f333";
			font-family: "Dashicons";
			text-align: center;
			line-height: 28px;
			color: #999;
			display: block;
			width: 17px;
			float: left;
			height: 100%;
		}

		&:hover::before {
			color: #777;
		}
	}

	h3:hover,
	&.ui-sortable-helper {

		.sort {
			visibility: visible;
		}
	}
}

.woocommerce_options_panel {
	min-height: 175px;
	box-sizing: border-box;

	.downloadable_files {
		padding: 0 9px 0 162px;
		position: relative;
		margin: 9px 0;

		label {
			position: absolute;
			left: 0;
			margin: 0 0 0 12px;
			line-height: 24px;
		}
	}

	p {
		margin: 9px 0;
	}

	p.form-field,
	fieldset.form-field {
		padding: 5px 20px 5px 162px !important; /** Padding for aligning labels left - 12px + 150 label width **/
	}

	.sale_price_dates_fields {

		.short:first-of-type {
			margin-bottom: 1em;
		}

		.short:nth-of-type(2) {
			clear: left;
		}
	}

	label,
	legend {
		float: left;
		width: 150px;
		padding: 0;
		margin: 0 0 0 -150px;

		.req {
			font-weight: 700;
			font-style: normal;
			color: $red;
		}
	}

	.description {
		padding: 0;
		margin: 0 0 0 7px;
		clear: none;
		display: inline;
	}

	.description-block {
		margin-left: 0;
		display: block;
	}

	textarea,
	input,
	select {
		margin: 0;
	}

	textarea {
		float: left;
		height: 3.5em;
		line-height: 1.5em;
		vertical-align: top;
	}

	input[type="text"],
	input[type="email"],
	input[type="number"],
	input[type="password"] {
		width: 50%;
		float: left;
	}

	input.button {
		width: auto;
		margin-left: 8px;
	}

	select {
		float: left;
	}

	input[type="text"].short,
	input[type="email"].short,
	input[type="number"].short,
	input[type="password"].short,
	.short {
		width: 50%;
	}

	.sized {
		width: auto !important;
		margin-right: 6px;
	}

	.options_group {
		border-top: 1px solid white;
		border-bottom: 1px solid #eee;

		&:first-child {
			border-top: 0;
		}

		&:last-child {
			border-bottom: 0;
		}

		fieldset {
			margin: 9px 0;
			font-size: 12px;
			padding: 5px 9px;
			line-height: 24px;

			label {
				width: auto;
				float: none;
			}

			ul {
				float: left;
				width: 50%;
				margin: 0;
				padding: 0;

				li {
					margin: 0;
					width: auto;

					input {
						width: auto;
						float: none;
						margin-right: 4px;
					}
				}
			}

			ul.wc-radios label {
				margin-left: 0;
			}
		}
	}

	.dimensions_field .wrap {
		display: block;
		width: 50%;

		input {
			width: 30.75%;
			margin-right: 3.8%;
		}

		.last {
			margin-right: 0;
		}
	}

	&.padded {
		padding: 1em;
	}

	.select2-container {
		float: left;
	}
}

#woocommerce-product-data input.dp-applied {
	float: left;
}

#grouped_product_options,
#virtual_product_options,
#simple_product_options {
	padding: 12px;
	font-style: italic;
	color: #666;
}

/**
  * WooCommerce meta boxes
  */
.wc-metaboxes-wrapper {

	.toolbar {
		margin: 0 !important;
		border-top: 1px solid white;
		border-bottom: 1px solid #eee;
		padding: 9px 12px !important;

		&:first-child {
			border-top: 0;
		}

		&:last-child {
			border-bottom: 0;
		}

		.add_variation {
			float: right;
			margin-left: 5px;
		}

		.save-variation-changes,
		.cancel-variation-changes {
			float: left;
			margin-right: 5px;
		}
	}

	p.toolbar {
		overflow: hidden;
		zoom: 1;
	}

	.expand-close {
		margin-right: 2px;
		color: #777;
		font-size: 12px;
		font-style: italic;

		a {
			background: none;
			padding: 0;
			font-size: 12px;
			text-decoration: none;
		}
	}

	&#product_attributes .expand-close {
		float: right;
		line-height: 28px;
	}

	button.add_variable_attribute,
	.fr {
		float: right;
		margin: 0 0 0 6px;
	}

	.wc-metaboxes {
		border-bottom: 1px solid #eee;
	}

	.wc-metabox-sortable-placeholder {
		border-color: #bbb;
		background-color: #f5f5f5;
		margin-bottom: 9px;
		border-width: 1px;
		border-style: dashed;
	}

	.wc-metabox {
		background: #fff;
		border-bottom: 1px solid #eee;
		margin: 0 !important;

		select {
			font-weight: 400;
		}

		&:last-of-type {
			border-bottom: 0;
		}

		.handlediv {
			width: 27px;
			float: right;

			&::before {
				content: "\f142" !important;
				cursor: pointer;
				display: inline-block;
				font: 400 20px/1 "Dashicons";
				line-height: 0.5 !important;
				padding: 8px 10px;
				position: relative;
				right: 12px;
				top: 0;
			}
		}

		&.closed {

			@include border-radius(3px);

			.handlediv::before {
				content: "\f140" !important;
			}

			h3 {
				border: 0;
			}
		}

		h3 {
			margin: 0 !important;
			padding: 0.75em 0.75em 0.75em 1em !important;
			font-size: 1em !important;
			overflow: hidden;
			zoom: 1;
			cursor: move;

			button,
			a.delete {
				float: right;
			}

			a.delete {
				color: red;
				font-weight: normal;
				line-height: 26px;
				text-decoration: none;
				position: relative;
				visibility: hidden;
			}

			strong {
				font-weight: normal;
				line-height: 26px;
				font-weight: 700;
			}

			select {
				font-family: sans-serif;
				max-width: 20%;
				margin: 0.25em 0.25em 0.25em 0;
			}

			.handlediv {
				background-position: 6px 5px !important;
				visibility: hidden;
				height: 26px;
			}

			&.fixed {
				cursor: pointer !important;
			}
		}

		&.woocommerce_attribute h3,
		&.woocommerce_variation h3 {
			cursor: pointer;
			padding: 0.5em 0.75em 0.5em 1em !important;

			a.delete,
			.handlediv,
			.sort {
				margin-top: 0.25em;
			}
		}

		h3:hover,
		&.ui-sortable-helper {

			a.delete,
			.handlediv {
				visibility: visible;
			}
		}

		table {
			width: 100%;
			position: relative;
			background-color: #fdfdfd;
			padding: 1em;
			border-top: 1px solid #eee;

			td {
				text-align: left;
				padding: 0 6px 1em 0;
				vertical-align: top;
				border: 0;

				label {
					text-align: left;
					display: block;
					line-height: 21px;
				}

				input {
					float: left;
					min-width: 200px;
				}

				input,
				textarea {
					width: 100%;
					margin: 0;
					display: block;
					font-size: 14px;
					padding: 4px;
					color: #555;
				}

				select,
				.select2-container {
					width: 100% !important;
				}

				input.short {
					width: 200px;
				}

				input.checkbox {
					width: 16px;
					min-width: inherit;
					vertical-align: text-bottom;
					display: inline-block;
					float: none;
				}
			}

			td.attribute_name {
				width: 200px;
			}

			.plus,
			.minus {
				margin-top: 6px;
			}

			.fl {
				float: left;
			}

			.fr {
				float: right;
			}
		}
	}
}

.variations-pagenav {
	float: right;
	line-height: 24px;

	.displaying-num {
		color: #777;
		font-size: 12px;
		font-style: italic;
	}

	a {
		padding: 0 10px 3px;
		background: rgba(0, 0, 0, 0.05);
		font-size: 16px;
		font-weight: 400;
		text-decoration: none;
	}

	a.disabled,
	a.disabled:active,
	a.disabled:focus,
	a.disabled:hover {
		color: #a0a5aa;
		background: rgba(0, 0, 0, 0.05);
	}
}

.variations-defaults {
	float: left;

	select {
		margin: 0.25em 0.25em 0.25em 0;
	}
}

.woocommerce_variable_attributes {
	background-color: #fdfdfd;
	border-top: 1px solid #eee;

	.data {

		@include clearfix;
		padding: 1em 2em;
	}

	.upload_image_button {
		display: block;
		width: 64px;
		height: 64px;
		float: left;
		margin-right: 20px;
		position: relative;
		cursor: pointer;

		img {
			width: 100%;
			height: auto;
			display: none;
		}

		&::before {
			content: "\f128";
			font-family: "Dashicons";
			position: absolute;
			top: 0;
			left: 0;
			right: 0;
			bottom: 0;
			text-align: center;
			line-height: 64px;
			font-size: 64px;
			font-weight: 400;
			-webkit-font-smoothing: antialiased;
		}

		&.remove {

			img {
				display: block;
			}

			&::before {
				content: "\f335";
				display: none;
			}

			&:hover::before {
				display: block;
			}
		}
	}

	.options {
		border: 1px solid #eee;
		border-width: 1px 0;
		padding: 0.25em 0;

		label {
			display: inline-block;
			padding: 4px 1em 2px 0;
		}

		input[type="checkbox"] {
			margin: 0 5px 0 0.5em !important;
			vertical-align: middle;
		}
	}
}

.form-row {

	label {
		display: inline-block;
	}

	.woocommerce-help-tip {
		float: right;
	}

	input[type="text"],
	input[type="number"],
	input[type="password"],
	input[type="color"],
	input[type="date"],
	input[type="datetime"],
	input[type="datetime-local"],
	input[type="email"],
	input[type="month"],
	input[type="search"],
	input[type="tel"],
	input[type="time"],
	input[type="url"],
	input[type="week"],
	select,
	textarea {
		width: 100%;
		vertical-align: middle;
		margin: 2px 0 0;
		padding: 5px;
	}

	select {
		height: 40px;
	}

	&.dimensions_field {

		.wrap {
			clear: left;
			display: block;
		}

		input {
			width: 33%;
			float: left;
			vertical-align: middle;

			&:last-of-type {
				margin-right: 0;
				width: 34%;
			}
		}
	}

	&.form-row-first,
	&.form-row-last {
		width: 48%;
		float: right;
	}

	&.form-row-first {
		clear: both;
		float: left;
	}

	&.form-row-full {
		clear: both;
	}
}

/**
  * Tooltips
  */
.tips {
	cursor: help;
	text-decoration: none;
}

img.tips {
	padding: 5px 0 0;
}

#tiptip_holder {
	display: none;
	z-index: 8675309;
	position: absolute;
	top: 0;

	/*rtl:ignore*/
	left: 0;

	&.tip_top {
		padding-bottom: 5px;

		#tiptip_arrow_inner {
			margin-top: -7px;
			margin-left: -6px;
			border-top-color: #333;
		}
	}

	&.tip_bottom {
		padding-top: 5px;

		#tiptip_arrow_inner {
			margin-top: -5px;
			margin-left: -6px;
			border-bottom-color: #333;
		}
	}

	&.tip_right {
		padding-left: 5px;

		#tiptip_arrow_inner {
			margin-top: -6px;
			margin-left: -5px;
			border-right-color: #333;
		}
	}

	&.tip_left {
		padding-right: 5px;

		#tiptip_arrow_inner {
			margin-top: -6px;
			margin-left: -7px;
			border-left-color: #333;
		}
	}
}

#tiptip_content,
.chart-tooltip,
.wc_error_tip {
	color: #fff;
	font-size: 0.8em;
	max-width: 150px;
	background: #333;
	text-align: center;
	border-radius: 3px;
	padding: 0.618em 1em;
	box-shadow: 0 1px 3px rgba(0, 0, 0, 0.2);

	code {
		padding: 1px;
		background: #888;
	}
}

#tiptip_arrow,
#tiptip_arrow_inner {
	position: absolute;
	border-color: transparent;
	border-style: solid;
	border-width: 6px;
	height: 0;
	width: 0;
}

/*rtl:raw:
 #tiptip_arrow {
	 right: 50%;
	 margin-right: -6px;
 }
 */

.wc_error_tip {
	max-width: 20em;
	line-height: 1.8em;
	position: absolute;
	white-space: normal;
	background: #d82223;
	margin: 1.5em 1px 0 -1em;
	z-index: 9999999;

	&::after {
		content: "";
		display: block;
		border: 8px solid #d82223;
		border-right-color: transparent;
		border-left-color: transparent;
		border-top-color: transparent;
		position: absolute;
		top: -3px;
		left: 50%;
		margin: -1em 0 0 -3px;
	}
}

/**
  * Date picker
  */
img.ui-datepicker-trigger {
	vertical-align: middle;
	margin-top: -1px;
	cursor: pointer;
}

.woocommerce_options_panel img.ui-datepicker-trigger,
.wc-metabox-content img.ui-datepicker-trigger {
	float: left;
	margin-right: 8px;
	margin-top: 4px;
	margin-left: 4px;
}

#ui-datepicker-div {
	display: none;
}

/**
  * Reports
  */
.woocommerce-reports-remove-filter {
	color: red;
	text-decoration: none;
}

.woocommerce-reports-wrap,
.woocommerce-reports-wide {

	&.woocommerce-reports-wrap {
		margin-left: 300px;
		padding-top: 18px;
	}

	&.halved {
		margin: 0;
		overflow: hidden;
		zoom: 1;
	}

	.widefat th {
		padding: 7px;
	}

	.widefat td {
		vertical-align: top;
		padding: 7px;

		.description {
			margin: 4px 0 0;
		}
	}

	.postbox {

		&::after {
			content: ".";
			display: block;
			height: 0;
			clear: both;
			visibility: hidden;
		}

		h3 {
			cursor: default !important;
		}

		.inside {
			padding: 10px;
			margin: 0 !important;
		}

		div.stats_range,
		h3.stats_range {
			border-bottom-color: #dfdfdf;
			margin: 0;
			padding: 0 !important;

			.export_csv {
				float: right;
				line-height: 26px;
				border-left: 1px solid #dfdfdf;
				padding: 10px;
				display: block;
				text-decoration: none;

				&::before {

					@include iconbeforedashicons("\f346");
					margin-right: 4px;
				}
			}

			ul {
				list-style: none outside;
				margin: 0;
				padding: 0;
				zoom: 1;
				background: #f5f5f5;
				border-bottom: 1px solid #ccc;

				&::before,
				&::after {
					content: " ";
					display: table;
				}

				&::after {
					clear: both;
				}

				li {
					float: left;
					margin: 0;
					padding: 0;
					line-height: 26px;
					font-weight: bold;
					font-size: 14px;

					a {
						border-right: 1px solid #dfdfdf;
						padding: 10px;
						display: block;
						text-decoration: none;
					}

					&.active {
						background: #fff;
						box-shadow: 0 4px 0 0 #fff;

						a {
							color: #777;
						}
					}

					&.custom {
						padding: 9px 10px;
						vertical-align: middle;

						form,
						div {
							display: inline;
							margin: 0;

							input.range_datepicker {
								padding: 0;
								margin: 0 10px 0 0;
								background: transparent;
								border: 0;
								color: #777;
								text-align: center;
								box-shadow: none;

								&.from {
									margin-right: 0;
								}
							}
						}
					}
				}
			}
		}

		.chart-with-sidebar {
			padding: 12px 12px 12px 249px;
			margin: 0 !important;

			.chart-sidebar {
				width: 225px;
				margin-left: -237px;
				float: left;
			}
		}

		.chart-widgets {
			margin: 0;
			padding: 0;

			li.chart-widget {
				margin: 0 0 1em;
				background: #fafafa;
				border: 1px solid #dfdfdf;

				&::after {
					content: ".";
					display: block;
					height: 0;
					clear: both;
					visibility: hidden;
				}

				h4 {
					background: #fff;
					border: 1px solid #dfdfdf;
					border-left-width: 0;
					border-right-width: 0;
					padding: 10px;
					margin: 0;
					color: $blue;
					border-top-width: 0;
					background-image: linear-gradient(to top, #ececec, #f9f9f9);

					&.section_title:hover {
						color: $red;
					}
				}

				.section_title {
					cursor: pointer;

					span {
						display: block;

						&::after {

							@include iconafter("\e035");
							float: right;
							font-size: 0.9em;
							line-height: 1.618;
						}
					}

					&.open {
						color: #333;

						span::after {
							display: none;
						}
					}
				}

				.section {
					border-bottom: 1px solid #dfdfdf;

					.select2-container {
						width: 100% !important;
					}

					&:last-of-type {
						border-radius: 0 0 3px 3px;
					}
				}

				table {
					width: 100%;

					td {
						padding: 7px 10px;
						vertical-align: top;
						border-top: 1px solid #e5e5e5;
						line-height: 1.4em;
					}

					tr:first-child td {
						border-top: 0;
					}

					td.count {
						background: #f5f5f5;
					}

					td.name {
						max-width: 175px;

						a {
							word-wrap: break-word;
						}
					}

					td.sparkline {
						vertical-align: middle;
					}

					.wc_sparkline {
						width: 32px;
						height: 1em;
						display: block;
						float: right;
					}

					tr.active td {
						background: #f5f5f5;
					}
				}

				form,
				p {
					margin: 0;
					padding: 10px;

					.submit {
						margin-top: 10px;
					}
				}

				#product_ids {
					width: 100%;
				}

				.select_all,
				.select_none {
					float: right;
					color: #999;
					margin-left: 4px;
					margin-top: 10px;
				}

				.description {
					margin-left: 0.5em;
					font-weight: normal;
					opacity: 0.8;
				}
			}
		}

		.chart-legend {
			list-style: none outside;
			margin: 0 0 1em;
			padding: 0;
			border: 1px solid #dfdfdf;
			border-right-width: 0;
			border-bottom-width: 0;
			background: #fff;

			li {
				border-right: 5px solid #aaa;
				color: #aaa;
				padding: 1em;
				display: block;
				margin: 0;
				transition: all ease 0.5s;
				box-shadow: inset 0 -1px 0 0 #dfdfdf;

				strong {
					font-size: 1.618em;
					line-height: 1.2em;
					color: #464646;
					font-weight: normal;
					display: block;
					font-family:
						"HelveticaNeue-Light",
						"Helvetica Neue Light",
						"Helvetica Neue",
						sans-serif;

					del {
						color: #e74c3c;
						font-weight: normal;
					}
				}

				&:hover {
					box-shadow:
						inset 0 -1px 0 0 #dfdfdf,
						inset 300px 0 0 rgba(156, 93, 144, 0.1);
					border-right: 5px solid #9c5d90 !important;
					padding-left: 1.5em;
					color: #9c5d90;
				}
			}
		}

		.pie-chart-legend {
			margin: 12px 0 0;
			overflow: hidden;

			li {
				float: left;
				margin: 0;
				padding: 6px 0 0;
				border-top: 4px solid #999;
				text-align: center;
				box-sizing: border-box;
				width: 50%;
			}
		}

		.stat {
			font-size: 1.5em !important;
			font-weight: 700;
			text-align: center;
		}

		.chart-placeholder {
			width: 100%;
			height: 650px;
			overflow: hidden;
			position: relative;
		}

		.chart-prompt {
			line-height: 650px;
			margin: 0;
			color: #999;
			font-size: 1.2em;
			font-style: italic;
			text-align: center;
		}

		.chart-container {
			background: #fff;
			padding: 12px;
			position: relative;
			border: 1px solid #dfdfdf;
			border-radius: 3px;
		}

		.main .chart-legend {
			margin-top: 12px;

			li {
				border-right: 0;
				margin: 0 8px 0 0;
				float: left;
				border-top: 4px solid #aaa;
			}
		}
	}

	.woocommerce-reports-main {
		float: left;
		min-width: 100%;

		table td {
			padding: 9px;
		}
	}

	.woocommerce-reports-sidebar {
		display: inline;
		width: 281px;
		margin-left: -300px;
		clear: both;
		float: left;
	}

	.woocommerce-reports-left {
		width: 49.5%;
		float: left;
	}

	.woocommerce-reports-right {
		width: 49.5%;
		float: right;
	}
}

.woocommerce-wide-reports-wrap {
	padding-bottom: 11px;

	.widefat {

		.export-data {
			float: right;
		}

		th,
		td {
			vertical-align: middle;
			padding: 7px;
		}
	}
}

form.report_filters {

	p {
		vertical-align: middle;
	}

	label,
	input,
	div {
		vertical-align: middle;
	}
}

.chart-tooltip {
	position: absolute;
	display: none;
	line-height: 1;
}

table.bar_chart {
	width: 100%;

	thead th {
		text-align: left;
		color: #ccc;
		padding: 6px 0;
	}

	tbody {

		th {
			padding: 6px 0;
			width: 25%;
			text-align: left !important;
			font-weight: normal !important;
			border-bottom: 1px solid #fee;
		}

		td {
			text-align: right;
			line-height: 24px;
			padding: 6px 6px 6px 0;
			border-bottom: 1px solid #fee;

			span {
				color: #8a4b75;
				display: block;
			}

			span.alt {
				color: #47a03e;
				margin-top: 6px;
			}
		}

		td.bars {
			position: relative;
			text-align: left;
			padding: 6px 6px 6px 0;
			border-bottom: 1px solid #fee;

			span,
			a {
				text-decoration: none;
				clear: both;
				background: #8a4b75;
				float: left;
				display: block;
				line-height: 24px;
				height: 24px;
				border-radius: 3px;
			}

			span.alt {
				clear: both;
				background: #47a03e;

				span {
					margin: 0;
					color: #c5dec2 !important;
					text-shadow: 0 1px 0 #47a03e;
					background: transparent;
				}
			}
		}
	}
}

.post-type-shop_order .woocommerce-BlankState-message::before {

	@include icon("\e01d");
}

.post-type-shop_coupon .woocommerce-BlankState-message::before {

	@include icon("\e600");
}

.post-type-product .woocommerce-BlankState-message::before {

	@include icon("\e006");
}

.woocommerce-BlankState--api .woocommerce-BlankState-message::before {

	@include icon("\e01c");
}

.woocommerce-BlankState--webhooks .woocommerce-BlankState-message::before {

	@include icon("\e01b");
}

.woocommerce-BlankState {
	text-align: center;
	padding: 5em 0 0;

	.woocommerce-BlankState-message {
		color: #aaa;
		margin: 0 auto 1.5em;
		line-height: 1.5em;
		font-size: 1.2em;
		max-width: 500px;

		&::before {
			color: #ddd;
			text-shadow:
				0 -1px 1px rgba(0, 0, 0, 0.2),
				0 1px 0 rgba(255, 255, 255, 0.8);
			font-size: 8em;
			display: block;
			position: relative !important;
			top: auto;
			left: auto;
			line-height: 1em;
			margin: 0 0 0.1875em;
		}
	}

	.woocommerce-BlankState-cta {
		font-size: 1.2em;
		padding: 0.75em 1.5em;
		margin: 0 0.25em;
		height: auto;
		display: inline-block !important;
	}
}

.post-type-product .woocommerce-BlankState,
.post-type-shop_order .woocommerce-BlankState {
	max-width: 764px;
	text-align: center;
	margin: auto;

	.woocommerce-BlankState-message {
		color: #444;
		font-size: 1.5em;
		margin: 0 auto 1em;
	}

	.woocommerce-BlankState-message::before {
		font-size: 120px;
	}

	.woocommerce-BlankState-buttons {
		margin-bottom: 4em;
	}
}

.post-type-product {

	#wp-pointer-2 .wp-pointer-arrow {
		left: 240px;
	}

	#wp-pointer-3 .wp-pointer-arrow,
	#wp-pointer-4 .wp-pointer-arrow {
		left: 46%;
	}
}

/**
  * Small screen optimisation
  */
@media only screen and (max-width: 1280px) {

	#order_data {

		.order_data_column {
			width: 48%;

			&:first-child {
				width: 100%;
			}
		}
	}

	.woocommerce_options_panel {

		.description {
			display: block;
			clear: both;
			margin-left: 0;
		}

		.short,
		input[type="text"].short,
		input[type="email"].short,
		input[type="number"].short,
		input[type="password"].short,
		.dimensions_field .wrap {
			width: 80%;
		}
	}

	.woocommerce_variations,
	.woocommerce_options_panel {

		.downloadable_files {
			padding: 0;
			clear: both;

			label {
				position: static;
			}

			table {
				margin: 0 12px 24px;
				width: 94%;

				.sort {
					visibility: hidden;
				}
			}
		}

		.woocommerce_variable_attributes .downloadable_files table {
			margin: 0 0 1em;
			width: 100%;
		}
	}
}

/**
  * Optimisation for screens 900px and smaller
  */
@media only screen and (max-width: 900px) {

	#woocommerce-coupon-data ul.coupon_data_tabs,
	#woocommerce-product-data ul.product_data_tabs,
	#woocommerce-product-data .wc-tabs-back {
		width: 10%;
	}

	#woocommerce-coupon-data .wc-metaboxes-wrapper,
	#woocommerce-coupon-data .woocommerce_options_panel,
	#woocommerce-product-data .wc-metaboxes-wrapper,
	#woocommerce-product-data .woocommerce_options_panel {
		width: 90%;
	}

	#woocommerce-coupon-data ul.coupon_data_tabs li a,
	#woocommerce-product-data ul.product_data_tabs li a {
		position: relative;
		text-indent: -999px;
		padding: 10px;

		&::before {
			position: absolute;
			top: 0;
			right: 0;
			bottom: 0;
			left: 0;
			text-indent: 0;
			text-align: center;
			line-height: 40px;
			width: 100%;
			height: 40px;
		}
	}
}

/**
  * Optimisation for screens 782px and smaller
  */
@media only screen and (max-width: 782px) {

	#wp-excerpt-media-buttons a {
		font-size: 16px;
		line-height: 37px;
		height: 39px;
		padding: 0 20px 0 15px;
	}

	#wp-excerpt-editor-tools {
		padding-top: 20px;
		padding-right: 15px;
		overflow: hidden;
		margin-bottom: -1px;
	}

	#woocommerce-product-data .checkbox {
		width: 25px;
	}

	.variations-pagenav {
		float: none;
		text-align: center;
		font-size: 18px;

		.displaying-num {
			font-size: 16px;
		}

		a {
			padding: 8px 20px 11px;
			font-size: 18px;
		}

		select {
			padding: 0 20px;
		}
	}

	.variations-defaults {
		float: none;
		text-align: center;
		margin-top: 10px;
	}

	.post-type-product {

		.wp-list-table {

			.column-thumb {
				display: none;
				text-align: left;
				padding-bottom: 0;

				&::before {
					display: none !important;
				}

				img {
					max-width: 32px;
				}
			}

			.is-expanded td:not(.hidden) {
				overflow: visible;
			}

			.toggle-row {
				top: -28px;
			}
		}
	}

	.post-type-shop_order {

		.wp-list-table {

			.column-customer_message,
			.column-order_notes {
				text-align: inherit;
			}

			.column-order_notes .note-on {
				font-size: 1.3em;
				margin: 0;
			}

			.is-expanded td:not(.hidden) {
				overflow: visible;
			}

			.toggle-row {
				top: -15px;
			}
		}
	}
}

@media only screen and (max-width: 500px) {

	.woocommerce_options_panel label,
	.woocommerce_options_panel legend {
		float: none;
		width: auto;
		display: block;
		margin: 0;
	}

	.woocommerce_options_panel fieldset.form-field,
	.woocommerce_options_panel p.form-field {
		padding: 5px 20px !important;
	}

	.addons-wcs-banner-block {
		flex-direction: column;
	}

	.wc-addons-wrap {

		.addons-wcs-banner-block {
			padding: 40px;
		}

		.addons-wcs-banner-block-image {
			padding: 1em;
			text-align: center;
			width: 100%;
			padding: 2em 0;
			margin: 0;

			.addons-img {
				margin: 0;
			}
		}
	}
}

/**
  * Backbone modal dialog
  */
.wc-backbone-modal {

	* {
		box-sizing: border-box;
	}

	.wc-backbone-modal-content {
		position: fixed;
		background: #fff;
		z-index: 100000;
		left: 50%;
		top: 50%;
		transform: translate(-50%, -50%);
		max-width: 100%;
		min-width: 500px;

		article {
			overflow: auto;
		}
	}

	&.wc-backbone-modal-shipping-method-settings .wc-backbone-modal-content {
		width: 75%;
		min-width: 500px;
	}

	.select2-container {
		width: 100% !important;
	}
}

@media screen and (max-width: 782px) {

	.wc-backbone-modal .wc-backbone-modal-content {
		width: 100%;
		height: 100%;
		min-width: 100%;
	}
}

.wc-backbone-modal-backdrop {
	position: fixed;
	top: 0;
	left: 0;
	right: 0;
	bottom: 0;
	min-height: 360px;
	background: #000;
	opacity: 0.7;
	z-index: 99900;
}

.wc-backbone-modal-main {
	padding-bottom: 55px;

	header,
	article {
		display: block;
		position: relative;
	}

	.wc-backbone-modal-header {
		height: auto;
		background: #fcfcfc;
		padding: 1em 1.5em;
		border-bottom: 1px solid #ddd;

		h1 {
			margin: 0;
			font-size: 18px;
			font-weight: 700;
			line-height: 1.5em;
		}

		.modal-close-link {
			cursor: pointer;
			color: #777;
			height: 54px;
			width: 54px;
			padding: 0;
			position: absolute;
			top: 0;
			right: 0;
			text-align: center;
			border: 0;
			border-left: 1px solid #ddd;
			background-color: transparent;
			transition: color 0.1s ease-in-out, background 0.1s ease-in-out;

			&::before {
				font: normal 22px/50px "dashicons" !important;
				color: #666;
				display: block;
				content: "\f335";
				font-weight: 300;
			}

			&:hover,
			&:focus {
				background: #ddd;
				border-color: #ccc;
				color: #000;
			}

			&:focus {
				outline: none;
			}
		}
	}

	article {
		padding: 1.5em;

		p {
			margin: 1.5em 0;
		}

		p:first-child {
			margin-top: 0;
		}

		p:last-child {
			margin-bottom: 0;
		}

		.pagination {
			padding: 10px 0 0;
			text-align: center;
		}

		table.widefat {
			margin: 0;
			width: 100%;
			border: 0;
			box-shadow: none;

			thead th {
				padding: 0 1em 1em 1em;
				text-align: left;

				&:first-child {
					padding-left: 0;
				}

				&:last-child {
					padding-right: 0;
					text-align: right;
				}
			}

			tbody td,
			tbody th {
				padding: 1em;
				text-align: left;
				vertical-align: middle;

				&:first-child {
					padding-left: 0;
				}

				&:last-child {
					padding-right: 0;
					text-align: right;
				}

				select,
				.select2-container {
					width: 100%;
				}
			}
		}
	}

	footer {
		position: absolute;
		left: 0;
		right: 0;
		bottom: 0;
		z-index: 100;
		padding: 1em 1.5em;
		background: #fcfcfc;
		border-top: 1px solid #dfdfdf;
		box-shadow: 0 -4px 4px -4px rgba(0, 0, 0, 0.1);

		.inner {
			text-align: right;
			line-height: 23px;

			.button {
				margin-bottom: 0;
			}
		}
	}
}

/**
  * Select2 elements.
  */
.select2-drop,
.select2-dropdown {
	z-index: 999999 !important;
}

.select2-results {
	line-height: 1.5em;

	.select2-results__option,
	.select2-results__group {
		margin: 0;
		padding: 8px;
	}

	.description {
		display: block;
		color: #999;
		padding-top: 4px;
	}
}

.select2-dropdown {
	border-color: #ddd;
}

.select2-dropdown--below {
	box-shadow: 0 1px 1px rgba(0, 0, 0, 0.1);
}

.select2-dropdown--above {
	box-shadow: 0 -1px 1px rgba(0, 0, 0, 0.1);
}

.select2-container {

	.select2-selection__rendered.ui-sortable li {
		cursor: move;
	}

	.select2-selection {
		border-color: #ddd;
	}

	.select2-search__field {
		min-width: 150px;
	}

	.select2-selection--single {
		height: 40px;

		.select2-selection__rendered {
			line-height: 40px;
			padding-right: 24px;
		}

		.select2-selection__arrow {
			right: 3px;
			height: 36px;
		}
	}

	.select2-selection--multiple {
		min-height: 28px;
		border-radius: 0;
		line-height: 1.5;

		li {
			margin: 0;
		}

		.select2-selection__choice {
			padding: 2px 6px;

			.description {
				display: none;
			}
		}
	}

	.select2-selection__clear {
		color: #999;
		margin-top: -1px;
		z-index: 1;
	}

	.select2-search--inline .select2-search__field {
		font-family: inherit;
		font-size: inherit;
		font-weight: inherit;
		padding: 3px 0;
	}
}

.woocommerce table.form-table .select2-container {
	min-width: 400px !important;
}

.wc-wp-version-gte-53 {

	.select2-results {

		.select2-results__option,
		.select2-results__group {

			&:focus {
				outline: none;
			}
		}
	}

	.select2-dropdown {
		border-color: #007cba;

		&::after {
			position: absolute;
			left: 0;
			right: 0;
			height: 1px;
			background: #fff;
			content: "";
		}
	}

	.select2-dropdown--below {
		box-shadow: 0 0 0 1px #007cba, 0 2px 1px rgba(0, 0, 0, 0.1);

		&::after {
			top: -1px;
		}
	}

	.select2-dropdown--above {
		box-shadow: 0 0 0 1px #007cba, 0 -2px 1px rgba(0, 0, 0, 0.1);

		&::after {
			bottom: -1px;
		}
	}

	.select2-container {

		@media only screen and (max-width: 782px) {
			font-size: 16px;
		}

		&:focus {
			outline: none;
		}

		.select2-selection--single {
			height: 30px;
			border-color: #7e8993;

			@media only screen and (max-width: 782px) {
				height: 40px;
			}

			&:focus {
				outline: none;
			}

			.select2-selection__rendered {
				line-height: 28px;

				@media only screen and (max-width: 782px) {
					line-height: 38px;
				}

				&:hover {
					color: #007cba;
				}
			}

			.select2-selection__arrow {
				right: 1px;
				height: 28px;
				width: 23px;
				background:
					url("data:image/svg+xml;charset=US-ASCII,%3Csvg%20width%3D%2220%22%20height%3D%2220%22%20xmlns%3D%22http%3A%2F%2Fwww.w3.org%2F2000%2Fsvg%22%3E%3Cpath%20d%3D%22M5%206l5%205%205-5%202%201-7%207-7-7%202-1z%22%20fill%3D%22%23555%22%2F%3E%3C%2Fsvg%3E")
					no-repeat right 5px top 55%;
				background-size: 16px 16px;

				@media only screen and (max-width: 782px) {
					height: 38px;
				}

				b {
					display: none;
				}
			}
		}

		&.select2-container--focus .select2-selection--single,
		&.select2-container--open .select2-selection--single,
		&.select2-container--open .select2-selection--multiple {
			border-color: #007cba;
			box-shadow: 0 0 0 1px #007cba;
		}

		.select2-selection--multiple {
			min-height: 30px;
			border-color: #7e8993;
			border-radius: 4px;
		}

		.select2-search--inline .select2-search__field {
			padding: 0 0 0 3px;
			min-height: 28px;
		}
	}

	.woocommerce table.form-table .select2-container {

		@media only screen and (max-width: 782px) {
			min-width: 100% !important;
		}
	}
}

.wc-wp-version-gte-55 {

	#woocommerce-product-data {

		.hndle {
			display: block;
			line-height: 24px;

			.type_box {
				display: inline;
				line-height: inherit;
				vertical-align: baseline;
			}
		}
	}
}

/**
  * Select2 colors for built-in admin color themes.
  */
.admin-color {
	$wp_admin_colors: (
		blue: #096484,
		coffee: #c7a589,
		ectoplasm: #a3b745,
		midnight: #e14d43,
		ocean: #9ebaa0,
		sunrise: #dd823b,
		light: #04a4cc,
	);

	@each $name, $color in $wp_admin_colors {
		&-#{$name}.wc-wp-version-gte-53 {

			.select2-dropdown {
				border-color: $color;
			}

			.select2-dropdown--below {
				box-shadow: 0 0 0 1px $color, 0 2px 1px rgba(0, 0, 0, 0.1);
			}

			.select2-dropdown--above {
				box-shadow: 0 0 0 1px $color, 0 -2px 1px rgba(0, 0, 0, 0.1);
			}

			.select2-selection--single .select2-selection__rendered:hover {
				color: $color;
			}

			.select2-container.select2-container--focus
			.select2-selection--single,
			.select2-container.select2-container--open
			.select2-selection--single,
			.select2-container.select2-container--open
			.select2-selection--multiple {
				border-color: $color;
				box-shadow: 0 0 0 1px $color;
			}

			.select2-container--default
			.select2-results__option--highlighted[aria-selected],
			.select2-container--default
			.select2-results__option--highlighted[data-selected] {
				background-color: $color;
			}
		}
	}
}

.post-type-product .tablenav,
.post-type-shop_order .tablenav {

	.actions {
		overflow: visible;
	}

	select,
	input {
		height: 32px;
	}

	.select2-container {
		float: left;
		width: 240px !important;
		font-size: 14px;
		vertical-align: middle;
		margin: 1px 6px 4px 1px;
	}
}

.woocommerce-progress-form-wrapper,
.woocommerce-exporter-wrapper,
.woocommerce-importer-wrapper {
	text-align: center;
	max-width: 700px;
	margin: 40px auto;

	.error {
		text-align: left;
	}

	.wc-progress-steps {
		padding: 0 0 24px;
		margin: 0;
		list-style: none outside;
		overflow: hidden;
		color: #ccc;
		width: 100%;
		display: -webkit-inline-flex;
		display: -ms-inline-flexbox;
		display: inline-flex;

		li {
			width: 25%;
			float: left;
			padding: 0 0 0.8em;
			margin: 0;
			text-align: center;
			position: relative;
			border-bottom: 4px solid #ccc;
			line-height: 1.4em;
		}

		li::before {
			content: "";
			border: 4px solid #ccc;
			border-radius: 100%;
			width: 4px;
			height: 4px;
			position: absolute;
			bottom: 0;
			left: 50%;
			margin-left: -6px;
			margin-bottom: -8px;
			background: #fff;
		}

		li.active {
			border-color: #a16696;
			color: #a16696;

			&::before {
				border-color: #a16696;
			}
		}

		li.done {
			border-color: #a16696;
			color: #a16696;

			&::before {
				border-color: #a16696;
				background: #a16696;
			}
		}
	}

	.button {
		font-size: 1.25em;
		padding: 0.5em 1em !important;
		line-height: 1.5em !important;
		margin-right: 0.5em;
		margin-bottom: 2px;
		height: auto !important;
		border-radius: 4px;
		background-color: #bb77ae;
		border-color: #a36597;
		-webkit-box-shadow:
			inset 0 1px 0 rgba(255, 255, 255, 0.25),
			0 1px 0 #a36597;
		box-shadow: inset 0 1px 0 rgba(255, 255, 255, 0.25), 0 1px 0 #a36597;
		text-shadow:
			0 -1px 1px #a36597,
			1px 0 1px #a36597,
			0 1px 1px #a36597,
			-1px 0 1px #a36597;
		margin: 0;
		opacity: 1;

		&:hover,
		&:focus,
		&:active {
			background: #a36597;
			border-color: #a36597;
			-webkit-box-shadow:
				inset 0 1px 0 rgba(255, 255, 255, 0.25),
				0 1px 0 #a36597;
			box-shadow: inset 0 1px 0 rgba(255, 255, 255, 0.25), 0 1px 0 #a36597;
		}
	}

	.error .button {
		font-size: 1em;
	}

	.wc-actions {
		overflow: hidden;
		border-top: 1px solid #eee;
		margin: 0;
		padding: 23px 24px 24px;
		line-height: 3em;

		.button {
			float: right;
		}

		.woocommerce-importer-toggle-advanced-options {
			color: #999;
		}
	}

	.woocommerce-exporter,
	.woocommerce-importer,
	.wc-progress-form-content {
		background: #fff;
		overflow: hidden;
		padding: 0;
		margin: 0 0 16px;
		box-shadow: 0 1px 3px rgba(0, 0, 0, 0.13);
		color: #555;
		text-align: left;

		header {
			border-bottom: 1px solid #eee;
			margin: 0;
			padding: 24px 24px 0;
		}

		section {
			padding: 24px 24px 0;
		}

		h2 {
			margin: 0 0 24px;
			color: #555;
			font-size: 24px;
			font-weight: normal;
			line-height: 1em;
		}

		p {
			font-size: 1em;
			line-height: 1.75em;
			font-size: 16px;
			color: #555;
			margin: 0 0 24px;
		}

		.form-row {
			margin-top: 24px;
		}

		.spinner {
			display: none;
		}

		.woocommerce-importer-options th,
		.woocommerce-importer-options td,
		.woocommerce-exporter-options th,
		.woocommerce-exporter-options td {
			vertical-align: top;
			line-height: 1.75em;
			padding: 0 0 24px 0;

			label {
				color: #555;
				font-weight: normal;
			}

			input[type="checkbox"] {
				margin: 0 4px 0 0;
				padding: 7px;
			}

			input[type="text"],
			input[type="number"] {
				padding: 7px;
				height: auto;
				margin: 0;
			}

			.woocommerce-importer-file-url-field-wrapper {
				border: 1px solid #ddd;
				-webkit-box-shadow: inset 0 1px 2px rgba(0, 0, 0, 0.07);
				box-shadow: inset 0 1px 2px rgba(0, 0, 0, 0.07);
				background-color: #fff;
				color: #32373c;
				outline: 0;
				line-height: 1;
				display: block;

				code {
					background: none;
					font-size: smaller;
					padding: 0;
					margin: 0;
					color: #999;
					padding: 7px 0 0 7px;
					display: inline-block;
				}

				input {
					font-family: Consolas, Monaco, monospace;
					border: 0;
					margin: 0;
					outline: 0;
					box-shadow: none;
					display: inline-block;
					min-width: 100%;
				}
			}
		}

		.woocommerce-exporter-options th,
		.woocommerce-importer-options th {
			width: 35%;
			padding-right: 20px;
		}

		progress {
			width: 100%;
			height: 42px;
			margin: 0 auto 24px;
			display: block;
			-webkit-appearance: none;
			border: none;
			display: none;
			background: #f5f5f5;
			border: 2px solid #eee;
			border-radius: 4px;
			padding: 0;
			box-shadow: 0 1px 0 0 rgba(255, 255, 255, 0.2);
		}

		progress::-webkit-progress-bar {
			background: transparent none;
			border: 0;
			border-radius: 4px;
			padding: 0;
			box-shadow: none;
		}

		progress::-webkit-progress-value {
			border-radius: 3px;
			box-shadow: inset 0 1px 1px 0 rgba(255, 255, 255, 0.4);
			background: #a46497;
			background: linear-gradient(to bottom, #a46497, #66405f), #a46497;
			transition: width 1s ease;
		}

		progress::-moz-progress-bar {
			border-radius: 3px;
			box-shadow: inset 0 1px 1px 0 rgba(255, 255, 255, 0.4);
			background: #a46497;
			background: linear-gradient(to bottom, #a46497, #66405f), #a46497;
			transition: width 1s ease;
		}

		progress::-ms-fill {
			border-radius: 3px;
			box-shadow: inset 0 1px 1px 0 rgba(255, 255, 255, 0.4);
			background: #a46497;
			background: linear-gradient(to bottom, #a46497, #66405f), #a46497;
			transition: width 1s ease;
		}

		&.woocommerce-exporter__exporting,
		&.woocommerce-importer__importing {

			.spinner {
				display: block;
			}

			progress {
				display: block;
			}

			.wc-actions,
			.woocommerce-exporter-options {
				display: none;
			}
		}

		.wc-importer-mapping-table-wrapper,
		.wc-importer-error-log {
			padding: 0;
		}

		.wc-importer-mapping-table,
		.wc-importer-error-log-table {
			margin: 0;
			border: 0;
			box-shadow: none;
			width: 100%;
			table-layout: fixed;

			td,
			th {
				border: 0;
				padding: 12px;
				vertical-align: middle;
				word-wrap: break-word;

				select {
					width: 100%;
				}
			}

			tbody tr:nth-child(odd) td,
			tbody tr:nth-child(odd) th {
				background: #fbfbfb;
			}

			th {
				font-weight: bold;
			}

			td:first-child,
			th:first-child {
				padding-left: 24px;
			}

			td:last-child,
			th:last-child {
				padding-right: 24px;
			}

			.wc-importer-mapping-table-name {
				width: 50%;

				.description {
					color: #999;
					margin-top: 4px;
					display: block;

					code {
						background: none;
						padding: 0;
						white-space: pre-line; /* CSS 3 (and 2.1 as well, actually) */
						word-wrap: break-word; /* IE */
						word-break: break-all;
					}
				}
			}
		}

		.woocommerce-importer-done {
			text-align: center;
			padding: 48px 24px;
			font-size: 1.5em;
			line-height: 1.75em;

			&::before {

				@include icon("\e015");
				color: #a16696;
				position: static;
				font-size: 100px;
				display: block;
				float: none;
				margin: 0 0 24px;
			}
		}
	}
}

.wc-pointer {

	.wc-pointer-buttons {

		.close {
			float: left;
			margin: 6px 0 0 15px;
		}
	}
}

.wc-quick-edit-warning {
	color: darkred;
	font-weight: bold;
}

.wc-addons__empty {
	margin: 48px auto;
	max-width: 640px;

	h2 {
		font-size: 20px;
		font-weight: 400;
		line-height: 1.2;
	}

	p {
		font-size: 16px;
		line-height: 1.5;
	}
}

@media screen and (min-width: 600px) {

	.wc-addons-wrap {

		.marketplace-header {
			padding-left: 84px;
		}

		.storefront {

			h2 {
				margin-top: 0;
			}

			img {
				float: left;
				margin: 0 16px 0 auto;
				width: 278px;
			}
		}
	}

	.marketplace-header__tab {
		flex: none;
	}
}

@media screen and (min-width: 961px) {

	.marketplace-header__tabs {
		margin-left: 84px;
	}
}

@media screen and (min-width: 1024px) {

	.current-section-name {
		display: none;
	}

	.wc-addons-wrap {
		.current-section-dropdown__title {
			display: block;
			font-size: 20px;
			font-weight: 400;
			line-height: 24px;
			margin: 0 0 16px;
		}

		.current-section-dropdown {
			background: none;
			border: none;
			margin-bottom: 32px;
			width: 100%;

			ul {
				background: none;
				border: none;
				display: flex;
				flex-direction: row;
				flex-wrap: wrap;
				justify-content: flex-start;
				margin-top: -12px;
				padding: 0;
				position: static;

				li {
					background: #fff;
					border: 1px solid #ccc;
					border-radius: 32px;
					font-size: 14px;
					line-height: 20px;
					margin: 12px 12px 0 0;

					&.current {
						background: #007cba;
						border: 1px solid #007cba;

						a {
							color: #fff;
						}

						a::after {
							background: none;
						}
					}
				}

				a,
				a:visited,
				a:hover,
				a:active {
					color: #2c3338;
					padding: 10px 16px !important;
				}
			}

			li:last-child {
				a::after {
					display: none;
				}
			}
		}
	}
}

/**
  * Product Reviews
  */
.wp-list-table.product-reviews {

<<<<<<< HEAD
	@media screen and (max-width: 782px) {

		.column-type,
		.column-author,
		.column-rating {
			display: none !important;
		}
=======
	th.column-type {
		width: 10%;
>>>>>>> c9db4105
	}
}<|MERGE_RESOLUTION|>--- conflicted
+++ resolved
@@ -7865,7 +7865,10 @@
   */
 .wp-list-table.product-reviews {
 
-<<<<<<< HEAD
+	th.column-type {
+		width: 10%;
+	}
+
 	@media screen and (max-width: 782px) {
 
 		.column-type,
@@ -7873,9 +7876,5 @@
 		.column-rating {
 			display: none !important;
 		}
-=======
-	th.column-type {
-		width: 10%;
->>>>>>> c9db4105
 	}
 }