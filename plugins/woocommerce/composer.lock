{
    "_readme": [
        "This file locks the dependencies of your project to a known state",
        "Read more about it at https://getcomposer.org/doc/01-basic-usage.md#installing-dependencies",
        "This file is @generated automatically"
    ],
<<<<<<< HEAD
    "content-hash": "fc949667636de7d41846c18b5ef30dfd",
=======
    "content-hash": "ac7396bfc3fa1d5a6f4d471c15f8a417",
>>>>>>> 94367ca5
    "packages": [
        {
            "name": "automattic/jetpack-autoloader",
            "version": "2.10.1",
            "source": {
                "type": "git",
                "url": "https://github.com/Automattic/jetpack-autoloader.git",
                "reference": "20393c4677765c3e737dcb5aee7a3f7b90dce4b3"
            },
            "dist": {
                "type": "zip",
                "url": "https://api.github.com/repos/Automattic/jetpack-autoloader/zipball/20393c4677765c3e737dcb5aee7a3f7b90dce4b3",
                "reference": "20393c4677765c3e737dcb5aee7a3f7b90dce4b3",
                "shasum": ""
            },
            "require": {
                "composer-plugin-api": "^1.1 || ^2.0"
            },
            "require-dev": {
                "automattic/jetpack-changelogger": "^1.1",
                "yoast/phpunit-polyfills": "0.2.0"
            },
            "type": "composer-plugin",
            "extra": {
                "class": "Automattic\\Jetpack\\Autoloader\\CustomAutoloaderPlugin",
                "mirror-repo": "Automattic/jetpack-autoloader",
                "changelogger": {
                    "link-template": "https://github.com/Automattic/jetpack-autoloader/compare/v${old}...v${new}"
                },
                "branch-alias": {
                    "dev-master": "2.10.x-dev"
                }
            },
            "autoload": {
                "psr-4": {
                    "Automattic\\Jetpack\\Autoloader\\": "src"
                },
                "classmap": [
                    "src/AutoloadGenerator.php"
                ]
            },
            "notification-url": "https://packagist.org/downloads/",
            "license": [
                "GPL-2.0-or-later"
            ],
            "description": "Creates a custom autoloader for a plugin or theme.",
            "support": {
                "source": "https://github.com/Automattic/jetpack-autoloader/tree/2.10.1"
            },
            "time": "2021-03-30T15:15:59+00:00"
        },
        {
            "name": "automattic/jetpack-constants",
            "version": "v1.5.1",
            "source": {
                "type": "git",
                "url": "https://github.com/Automattic/jetpack-constants.git",
                "reference": "18f772daddc8be5df76c9f4a92e017a3c2569a5b"
            },
            "dist": {
                "type": "zip",
                "url": "https://api.github.com/repos/Automattic/jetpack-constants/zipball/18f772daddc8be5df76c9f4a92e017a3c2569a5b",
                "reference": "18f772daddc8be5df76c9f4a92e017a3c2569a5b",
                "shasum": ""
            },
            "require-dev": {
                "php-mock/php-mock": "^2.1",
                "phpunit/phpunit": "^5.7 || ^6.5 || ^7.5"
            },
            "type": "library",
            "autoload": {
                "classmap": [
                    "src/"
                ]
            },
            "notification-url": "https://packagist.org/downloads/",
            "license": [
                "GPL-2.0-or-later"
            ],
            "description": "A wrapper for defining constants in a more testable way.",
            "support": {
                "source": "https://github.com/Automattic/jetpack-constants/tree/v1.5.1"
            },
            "time": "2020-10-28T19:00:31+00:00"
        },
        {
            "name": "composer/installers",
            "version": "v1.12.0",
            "source": {
                "type": "git",
                "url": "https://github.com/composer/installers.git",
                "reference": "d20a64ed3c94748397ff5973488761b22f6d3f19"
            },
            "dist": {
                "type": "zip",
                "url": "https://api.github.com/repos/composer/installers/zipball/d20a64ed3c94748397ff5973488761b22f6d3f19",
                "reference": "d20a64ed3c94748397ff5973488761b22f6d3f19",
                "shasum": ""
            },
            "require": {
                "composer-plugin-api": "^1.0 || ^2.0"
            },
            "replace": {
                "roundcube/plugin-installer": "*",
                "shama/baton": "*"
            },
            "require-dev": {
                "composer/composer": "1.6.* || ^2.0",
                "composer/semver": "^1 || ^3",
                "phpstan/phpstan": "^0.12.55",
                "phpstan/phpstan-phpunit": "^0.12.16",
                "symfony/phpunit-bridge": "^4.2 || ^5",
                "symfony/process": "^2.3"
            },
            "type": "composer-plugin",
            "extra": {
                "class": "Composer\\Installers\\Plugin",
                "branch-alias": {
                    "dev-main": "1.x-dev"
                }
            },
            "autoload": {
                "psr-4": {
                    "Composer\\Installers\\": "src/Composer/Installers"
                }
            },
            "notification-url": "https://packagist.org/downloads/",
            "license": [
                "MIT"
            ],
            "authors": [
                {
                    "name": "Kyle Robinson Young",
                    "email": "kyle@dontkry.com",
                    "homepage": "https://github.com/shama"
                }
            ],
            "description": "A multi-framework Composer library installer",
            "homepage": "https://composer.github.io/installers/",
            "keywords": [
                "Craft",
                "Dolibarr",
                "Eliasis",
                "Hurad",
                "ImageCMS",
                "Kanboard",
                "Lan Management System",
                "MODX Evo",
                "MantisBT",
                "Mautic",
                "Maya",
                "OXID",
                "Plentymarkets",
                "Porto",
                "RadPHP",
                "SMF",
                "Starbug",
                "Thelia",
                "Whmcs",
                "WolfCMS",
                "agl",
                "aimeos",
                "annotatecms",
                "attogram",
                "bitrix",
                "cakephp",
                "chef",
                "cockpit",
                "codeigniter",
                "concrete5",
                "croogo",
                "dokuwiki",
                "drupal",
                "eZ Platform",
                "elgg",
                "expressionengine",
                "fuelphp",
                "grav",
                "installer",
                "itop",
                "joomla",
                "known",
                "kohana",
                "laravel",
                "lavalite",
                "lithium",
                "magento",
                "majima",
                "mako",
                "mediawiki",
                "miaoxing",
                "modulework",
                "modx",
                "moodle",
                "osclass",
                "pantheon",
                "phpbb",
                "piwik",
                "ppi",
                "processwire",
                "puppet",
                "pxcms",
                "reindex",
                "roundcube",
                "shopware",
                "silverstripe",
                "sydes",
                "sylius",
                "symfony",
                "tastyigniter",
                "typo3",
                "wordpress",
                "yawik",
                "zend",
                "zikula"
            ],
            "support": {
                "issues": "https://github.com/composer/installers/issues",
                "source": "https://github.com/composer/installers/tree/v1.12.0"
            },
            "funding": [
                {
                    "url": "https://packagist.com",
                    "type": "custom"
                },
                {
                    "url": "https://github.com/composer",
                    "type": "github"
                },
                {
                    "url": "https://tidelift.com/funding/github/packagist/composer/composer",
                    "type": "tidelift"
                }
            ],
            "time": "2021-09-13T08:19:44+00:00"
        },
        {
            "name": "maxmind-db/reader",
            "version": "v1.11.0",
            "source": {
                "type": "git",
                "url": "https://github.com/maxmind/MaxMind-DB-Reader-php.git",
                "reference": "b1f3c0699525336d09cc5161a2861268d9f2ae5b"
            },
            "dist": {
                "type": "zip",
                "url": "https://api.github.com/repos/maxmind/MaxMind-DB-Reader-php/zipball/b1f3c0699525336d09cc5161a2861268d9f2ae5b",
                "reference": "b1f3c0699525336d09cc5161a2861268d9f2ae5b",
                "shasum": ""
            },
            "require": {
                "php": ">=7.2"
            },
            "conflict": {
                "ext-maxminddb": "<1.10.1,>=2.0.0"
            },
            "require-dev": {
                "friendsofphp/php-cs-fixer": "3.*",
                "php-coveralls/php-coveralls": "^2.1",
                "phpstan/phpstan": "*",
                "phpunit/phpcov": ">=6.0.0",
                "phpunit/phpunit": ">=8.0.0,<10.0.0",
                "squizlabs/php_codesniffer": "3.*"
            },
            "suggest": {
                "ext-bcmath": "bcmath or gmp is required for decoding larger integers with the pure PHP decoder",
                "ext-gmp": "bcmath or gmp is required for decoding larger integers with the pure PHP decoder",
                "ext-maxminddb": "A C-based database decoder that provides significantly faster lookups"
            },
            "type": "library",
            "autoload": {
                "psr-4": {
                    "MaxMind\\Db\\": "src/MaxMind/Db"
                }
            },
            "notification-url": "https://packagist.org/downloads/",
            "license": [
                "Apache-2.0"
            ],
            "authors": [
                {
                    "name": "Gregory J. Oschwald",
                    "email": "goschwald@maxmind.com",
                    "homepage": "https://www.maxmind.com/"
                }
            ],
            "description": "MaxMind DB Reader API",
            "homepage": "https://github.com/maxmind/MaxMind-DB-Reader-php",
            "keywords": [
                "database",
                "geoip",
                "geoip2",
                "geolocation",
                "maxmind"
            ],
            "support": {
                "issues": "https://github.com/maxmind/MaxMind-DB-Reader-php/issues",
                "source": "https://github.com/maxmind/MaxMind-DB-Reader-php/tree/v1.11.0"
            },
            "time": "2021-10-18T15:23:10+00:00"
        },
        {
            "name": "pelago/emogrifier",
            "version": "v6.0.0",
            "source": {
                "type": "git",
                "url": "https://github.com/MyIntervals/emogrifier.git",
                "reference": "aa72d5407efac118f3896bcb995a2cba793df0ae"
            },
            "dist": {
                "type": "zip",
                "url": "https://api.github.com/repos/MyIntervals/emogrifier/zipball/aa72d5407efac118f3896bcb995a2cba793df0ae",
                "reference": "aa72d5407efac118f3896bcb995a2cba793df0ae",
                "shasum": ""
            },
            "require": {
                "ext-dom": "*",
                "ext-libxml": "*",
                "php": "~7.2.0 || ~7.3.0 || ~7.4.0 || ~8.0.0 || ~8.1.0",
                "sabberworm/php-css-parser": "^8.3.1",
                "symfony/css-selector": "^3.4.32 || ^4.4 || ^5.3 || ^6.0"
            },
            "require-dev": {
                "php-parallel-lint/php-parallel-lint": "^1.3.0",
                "phpunit/phpunit": "^8.5.16",
                "rawr/cross-data-providers": "^2.3.0"
            },
            "type": "library",
            "extra": {
                "branch-alias": {
                    "dev-main": "7.0.x-dev"
                }
            },
            "autoload": {
                "psr-4": {
                    "Pelago\\Emogrifier\\": "src/"
                }
            },
            "notification-url": "https://packagist.org/downloads/",
            "license": [
                "MIT"
            ],
            "authors": [
                {
                    "name": "Oliver Klee",
                    "email": "github@oliverklee.de"
                },
                {
                    "name": "Zoli Szabó",
                    "email": "zoli.szabo+github@gmail.com"
                },
                {
                    "name": "John Reeve",
                    "email": "jreeve@pelagodesign.com"
                },
                {
                    "name": "Jake Hotson",
                    "email": "jake@qzdesign.co.uk"
                },
                {
                    "name": "Cameron Brooks"
                },
                {
                    "name": "Jaime Prado"
                }
            ],
            "description": "Converts CSS styles into inline style attributes in your HTML code",
            "homepage": "https://www.myintervals.com/emogrifier.php",
            "keywords": [
                "css",
                "email",
                "pre-processing"
            ],
            "support": {
                "issues": "https://github.com/MyIntervals/emogrifier/issues",
                "source": "https://github.com/MyIntervals/emogrifier"
            },
            "time": "2021-09-16T16:22:04+00:00"
        },
        {
            "name": "psr/container",
            "version": "1.0.0",
            "source": {
                "type": "git",
                "url": "https://github.com/php-fig/container.git",
                "reference": "b7ce3b176482dbbc1245ebf52b181af44c2cf55f"
            },
            "dist": {
                "type": "zip",
                "url": "https://api.github.com/repos/php-fig/container/zipball/b7ce3b176482dbbc1245ebf52b181af44c2cf55f",
                "reference": "b7ce3b176482dbbc1245ebf52b181af44c2cf55f",
                "shasum": ""
            },
            "require": {
                "php": ">=5.3.0"
            },
            "type": "library",
            "extra": {
                "branch-alias": {
                    "dev-master": "1.0.x-dev"
                }
            },
            "autoload": {
                "psr-4": {
                    "Psr\\Container\\": "src/"
                }
            },
            "notification-url": "https://packagist.org/downloads/",
            "license": [
                "MIT"
            ],
            "authors": [
                {
                    "name": "PHP-FIG",
                    "homepage": "http://www.php-fig.org/"
                }
            ],
            "description": "Common Container Interface (PHP FIG PSR-11)",
            "homepage": "https://github.com/php-fig/container",
            "keywords": [
                "PSR-11",
                "container",
                "container-interface",
                "container-interop",
                "psr"
            ],
            "support": {
                "issues": "https://github.com/php-fig/container/issues",
                "source": "https://github.com/php-fig/container/tree/master"
            },
            "time": "2017-02-14T16:28:37+00:00"
        },
        {
            "name": "sabberworm/php-css-parser",
            "version": "8.4.0",
            "source": {
                "type": "git",
                "url": "https://github.com/sabberworm/PHP-CSS-Parser.git",
                "reference": "e41d2140031d533348b2192a83f02d8dd8a71d30"
            },
            "dist": {
                "type": "zip",
                "url": "https://api.github.com/repos/sabberworm/PHP-CSS-Parser/zipball/e41d2140031d533348b2192a83f02d8dd8a71d30",
                "reference": "e41d2140031d533348b2192a83f02d8dd8a71d30",
                "shasum": ""
            },
            "require": {
                "ext-iconv": "*",
                "php": ">=5.6.20"
            },
            "require-dev": {
                "codacy/coverage": "^1.4",
                "phpunit/phpunit": "^4.8.36"
            },
            "suggest": {
                "ext-mbstring": "for parsing UTF-8 CSS"
            },
            "type": "library",
            "autoload": {
                "psr-4": {
                    "Sabberworm\\CSS\\": "src/"
                }
            },
            "notification-url": "https://packagist.org/downloads/",
            "license": [
                "MIT"
            ],
            "authors": [
                {
                    "name": "Raphael Schweikert"
                }
            ],
            "description": "Parser for CSS Files written in PHP",
            "homepage": "https://www.sabberworm.com/blog/2010/6/10/php-css-parser",
            "keywords": [
                "css",
                "parser",
                "stylesheet"
            ],
            "support": {
                "issues": "https://github.com/sabberworm/PHP-CSS-Parser/issues",
                "source": "https://github.com/sabberworm/PHP-CSS-Parser/tree/8.4.0"
            },
            "time": "2021-12-11T13:40:54+00:00"
        },
        {
            "name": "symfony/css-selector",
            "version": "v4.4.37",
            "source": {
                "type": "git",
                "url": "https://github.com/symfony/css-selector.git",
                "reference": "0628e6c6d7c92f1a7bae543959bdc17347be2436"
            },
            "dist": {
                "type": "zip",
                "url": "https://api.github.com/repos/symfony/css-selector/zipball/0628e6c6d7c92f1a7bae543959bdc17347be2436",
                "reference": "0628e6c6d7c92f1a7bae543959bdc17347be2436",
                "shasum": ""
            },
            "require": {
                "php": ">=7.1.3",
                "symfony/polyfill-php80": "^1.16"
            },
            "type": "library",
            "autoload": {
                "psr-4": {
                    "Symfony\\Component\\CssSelector\\": ""
                },
                "exclude-from-classmap": [
                    "/Tests/"
                ]
            },
            "notification-url": "https://packagist.org/downloads/",
            "license": [
                "MIT"
            ],
            "authors": [
                {
                    "name": "Fabien Potencier",
                    "email": "fabien@symfony.com"
                },
                {
                    "name": "Jean-François Simon",
                    "email": "jeanfrancois.simon@sensiolabs.com"
                },
                {
                    "name": "Symfony Community",
                    "homepage": "https://symfony.com/contributors"
                }
            ],
            "description": "Converts CSS selectors to XPath expressions",
            "homepage": "https://symfony.com",
            "support": {
                "source": "https://github.com/symfony/css-selector/tree/v4.4.37"
            },
            "funding": [
                {
                    "url": "https://symfony.com/sponsor",
                    "type": "custom"
                },
                {
                    "url": "https://github.com/fabpot",
                    "type": "github"
                },
                {
                    "url": "https://tidelift.com/funding/github/packagist/symfony/symfony",
                    "type": "tidelift"
                }
            ],
            "time": "2022-01-02T09:41:36+00:00"
        },
        {
            "name": "symfony/polyfill-php80",
            "version": "v1.26.0",
            "source": {
                "type": "git",
                "url": "https://github.com/symfony/polyfill-php80.git",
                "reference": "cfa0ae98841b9e461207c13ab093d76b0fa7bace"
            },
            "dist": {
                "type": "zip",
                "url": "https://api.github.com/repos/symfony/polyfill-php80/zipball/cfa0ae98841b9e461207c13ab093d76b0fa7bace",
                "reference": "cfa0ae98841b9e461207c13ab093d76b0fa7bace",
                "shasum": ""
            },
            "require": {
                "php": ">=7.1"
            },
            "type": "library",
            "extra": {
                "branch-alias": {
                    "dev-main": "1.26-dev"
                },
                "thanks": {
                    "name": "symfony/polyfill",
                    "url": "https://github.com/symfony/polyfill"
                }
            },
            "autoload": {
                "files": [
                    "bootstrap.php"
                ],
                "psr-4": {
                    "Symfony\\Polyfill\\Php80\\": ""
                },
                "classmap": [
                    "Resources/stubs"
                ]
            },
            "notification-url": "https://packagist.org/downloads/",
            "license": [
                "MIT"
            ],
            "authors": [
                {
                    "name": "Ion Bazan",
                    "email": "ion.bazan@gmail.com"
                },
                {
                    "name": "Nicolas Grekas",
                    "email": "p@tchwork.com"
                },
                {
                    "name": "Symfony Community",
                    "homepage": "https://symfony.com/contributors"
                }
            ],
            "description": "Symfony polyfill backporting some PHP 8.0+ features to lower PHP versions",
            "homepage": "https://symfony.com",
            "keywords": [
                "compatibility",
                "polyfill",
                "portable",
                "shim"
            ],
            "support": {
                "source": "https://github.com/symfony/polyfill-php80/tree/v1.26.0"
            },
            "funding": [
                {
                    "url": "https://symfony.com/sponsor",
                    "type": "custom"
                },
                {
                    "url": "https://github.com/fabpot",
                    "type": "github"
                },
                {
                    "url": "https://tidelift.com/funding/github/packagist/symfony/symfony",
                    "type": "tidelift"
                }
            ],
            "time": "2022-05-10T07:21:04+00:00"
        },
        {
            "name": "woocommerce/action-scheduler",
            "version": "3.4.2",
            "source": {
                "type": "git",
                "url": "https://github.com/woocommerce/action-scheduler.git",
                "reference": "7d8e830b6387410ccf11708194d3836f01cb2942"
            },
            "dist": {
                "type": "zip",
                "url": "https://api.github.com/repos/woocommerce/action-scheduler/zipball/7d8e830b6387410ccf11708194d3836f01cb2942",
                "reference": "7d8e830b6387410ccf11708194d3836f01cb2942",
                "shasum": ""
            },
            "require-dev": {
                "phpunit/phpunit": "^7.5",
                "woocommerce/woocommerce-sniffs": "0.1.0",
                "wp-cli/wp-cli": "~2.5.0",
                "yoast/phpunit-polyfills": "^1.0"
            },
            "type": "wordpress-plugin",
            "extra": {
                "scripts-description": {
                    "test": "Run unit tests",
                    "phpcs": "Analyze code against the WordPress coding standards with PHP_CodeSniffer",
                    "phpcbf": "Fix coding standards warnings/errors automatically with PHP Code Beautifier"
                }
            },
            "notification-url": "https://packagist.org/downloads/",
            "license": [
                "GPL-3.0-or-later"
            ],
            "description": "Action Scheduler for WordPress and WooCommerce",
            "homepage": "https://actionscheduler.org/",
            "support": {
                "issues": "https://github.com/woocommerce/action-scheduler/issues",
                "source": "https://github.com/woocommerce/action-scheduler/tree/3.4.2"
            },
            "time": "2022-06-08T15:46:07+00:00"
        },
        {
            "name": "woocommerce/woocommerce-blocks",
            "version": "v7.8.1",
            "source": {
                "type": "git",
                "url": "https://github.com/woocommerce/woocommerce-blocks.git",
                "reference": "6ecb59695e1f00e9490b802f01e132dbe8bd7c92"
            },
            "dist": {
                "type": "zip",
                "url": "https://api.github.com/repos/woocommerce/woocommerce-blocks/zipball/6ecb59695e1f00e9490b802f01e132dbe8bd7c92",
                "reference": "6ecb59695e1f00e9490b802f01e132dbe8bd7c92",
                "shasum": ""
            },
            "require": {
                "automattic/jetpack-autoloader": "^2.9.1",
                "composer/installers": "^1.7.0"
            },
            "require-dev": {
                "johnbillion/wp-hooks-generator": "^0.7.0",
                "mockery/mockery": "^1.4",
                "woocommerce/woocommerce-sniffs": "0.1.0",
                "wp-phpunit/wp-phpunit": "^5.4",
                "yoast/phpunit-polyfills": "^1.0"
            },
            "type": "wordpress-plugin",
            "extra": {
                "scripts-description": {
                    "phpcs": "Analyze code against the WordPress coding standards with PHP_CodeSniffer",
                    "phpcbf": "Fix coding standards warnings/errors automatically with PHP Code Beautifier"
                }
            },
            "autoload": {
                "files": [
                    "src/StoreApi/deprecated.php",
                    "src/StoreApi/functions.php"
                ],
                "psr-4": {
                    "Automattic\\WooCommerce\\Blocks\\": "src/",
                    "Automattic\\WooCommerce\\StoreApi\\": "src/StoreApi/"
                }
            },
            "notification-url": "https://packagist.org/downloads/",
            "license": [
                "GPL-3.0-or-later"
            ],
            "description": "WooCommerce blocks for the Gutenberg editor.",
            "homepage": "https://woocommerce.com/",
            "keywords": [
                "blocks",
                "gutenberg",
                "woocommerce"
            ],
            "support": {
                "issues": "https://github.com/woocommerce/woocommerce-blocks/issues",
                "source": "https://github.com/woocommerce/woocommerce-blocks/tree/v7.8.1"
            },
            "time": "2022-06-13T13:39:11+00:00"
        }
    ],
    "packages-dev": [
        {
            "name": "automattic/jetpack-changelogger",
            "version": "v3.0.2",
            "source": {
                "type": "git",
                "url": "https://github.com/Automattic/jetpack-changelogger.git",
                "reference": "b76f9cb4c22ec08490eff91a2e0e5aa586ee04b3"
            },
            "dist": {
                "type": "zip",
                "url": "https://api.github.com/repos/Automattic/jetpack-changelogger/zipball/b76f9cb4c22ec08490eff91a2e0e5aa586ee04b3",
                "reference": "b76f9cb4c22ec08490eff91a2e0e5aa586ee04b3",
                "shasum": ""
            },
            "require": {
                "php": ">=5.6",
                "symfony/console": "^3.4 | ^5.2",
                "symfony/process": "^3.4 | ^5.2",
                "wikimedia/at-ease": "^1.2 | ^2.0"
            },
            "require-dev": {
                "wikimedia/testing-access-wrapper": "^1.0 | ^2.0",
                "yoast/phpunit-polyfills": "1.0.2"
            },
            "bin": [
                "bin/changelogger"
            ],
            "type": "project",
            "extra": {
                "autotagger": true,
                "branch-alias": {
                    "dev-master": "3.0.x-dev"
                },
                "mirror-repo": "Automattic/jetpack-changelogger",
                "version-constants": {
                    "::VERSION": "src/Application.php"
                },
                "changelogger": {
                    "link-template": "https://github.com/Automattic/jetpack-changelogger/compare/${old}...${new}"
                }
            },
            "autoload": {
                "psr-4": {
                    "Automattic\\Jetpack\\Changelog\\": "lib",
                    "Automattic\\Jetpack\\Changelogger\\": "src"
                }
            },
            "notification-url": "https://packagist.org/downloads/",
            "license": [
                "GPL-2.0-or-later"
            ],
            "description": "Jetpack Changelogger tool. Allows for managing changelogs by dropping change files into a changelog directory with each PR.",
            "support": {
                "source": "https://github.com/Automattic/jetpack-changelogger/tree/v3.0.2"
            },
            "time": "2021-11-02T14:06:49+00:00"
        },
        {
            "name": "bamarni/composer-bin-plugin",
            "version": "v1.5.0",
            "source": {
                "type": "git",
                "url": "https://github.com/bamarni/composer-bin-plugin.git",
                "reference": "49934ffea764864788334c1485fbb08a4b852031"
            },
            "dist": {
                "type": "zip",
                "url": "https://api.github.com/repos/bamarni/composer-bin-plugin/zipball/49934ffea764864788334c1485fbb08a4b852031",
                "reference": "49934ffea764864788334c1485fbb08a4b852031",
                "shasum": ""
            },
            "require": {
                "composer-plugin-api": "^1.0 || ^2.0",
                "php": "^5.5.9 || ^7.0 || ^8.0"
            },
            "require-dev": {
                "composer/composer": "^1.0 || ^2.0",
                "symfony/console": "^2.5 || ^3.0 || ^4.0"
            },
            "type": "composer-plugin",
            "extra": {
                "class": "Bamarni\\Composer\\Bin\\Plugin"
            },
            "autoload": {
                "psr-4": {
                    "Bamarni\\Composer\\Bin\\": "src"
                }
            },
            "notification-url": "https://packagist.org/downloads/",
            "license": [
                "MIT"
            ],
            "description": "No conflicts for your bin dependencies",
            "keywords": [
                "composer",
                "conflict",
                "dependency",
                "executable",
                "isolation",
                "tool"
            ],
            "support": {
                "issues": "https://github.com/bamarni/composer-bin-plugin/issues",
                "source": "https://github.com/bamarni/composer-bin-plugin/tree/v1.5.0"
            },
            "time": "2022-02-22T21:01:25+00:00"
        },
        {
            "name": "doctrine/instantiator",
            "version": "1.4.1",
            "source": {
                "type": "git",
                "url": "https://github.com/doctrine/instantiator.git",
                "reference": "10dcfce151b967d20fde1b34ae6640712c3891bc"
            },
            "dist": {
                "type": "zip",
                "url": "https://api.github.com/repos/doctrine/instantiator/zipball/10dcfce151b967d20fde1b34ae6640712c3891bc",
                "reference": "10dcfce151b967d20fde1b34ae6640712c3891bc",
                "shasum": ""
            },
            "require": {
                "php": "^7.1 || ^8.0"
            },
            "require-dev": {
                "doctrine/coding-standard": "^9",
                "ext-pdo": "*",
                "ext-phar": "*",
                "phpbench/phpbench": "^0.16 || ^1",
                "phpstan/phpstan": "^1.4",
                "phpstan/phpstan-phpunit": "^1",
                "phpunit/phpunit": "^7.5 || ^8.5 || ^9.5",
                "vimeo/psalm": "^4.22"
            },
            "type": "library",
            "autoload": {
                "psr-4": {
                    "Doctrine\\Instantiator\\": "src/Doctrine/Instantiator/"
                }
            },
            "notification-url": "https://packagist.org/downloads/",
            "license": [
                "MIT"
            ],
            "authors": [
                {
                    "name": "Marco Pivetta",
                    "email": "ocramius@gmail.com",
                    "homepage": "https://ocramius.github.io/"
                }
            ],
            "description": "A small, lightweight utility to instantiate objects in PHP without invoking their constructors",
            "homepage": "https://www.doctrine-project.org/projects/instantiator.html",
            "keywords": [
                "constructor",
                "instantiate"
            ],
            "support": {
                "issues": "https://github.com/doctrine/instantiator/issues",
                "source": "https://github.com/doctrine/instantiator/tree/1.4.1"
            },
            "funding": [
                {
                    "url": "https://www.doctrine-project.org/sponsorship.html",
                    "type": "custom"
                },
                {
                    "url": "https://www.patreon.com/phpdoctrine",
                    "type": "patreon"
                },
                {
                    "url": "https://tidelift.com/funding/github/packagist/doctrine%2Finstantiator",
                    "type": "tidelift"
                }
            ],
            "time": "2022-03-03T08:28:38+00:00"
        },
        {
            "name": "myclabs/deep-copy",
            "version": "1.11.0",
            "source": {
                "type": "git",
                "url": "https://github.com/myclabs/DeepCopy.git",
                "reference": "14daed4296fae74d9e3201d2c4925d1acb7aa614"
            },
            "dist": {
                "type": "zip",
                "url": "https://api.github.com/repos/myclabs/DeepCopy/zipball/14daed4296fae74d9e3201d2c4925d1acb7aa614",
                "reference": "14daed4296fae74d9e3201d2c4925d1acb7aa614",
                "shasum": ""
            },
            "require": {
                "php": "^7.1 || ^8.0"
            },
            "conflict": {
                "doctrine/collections": "<1.6.8",
                "doctrine/common": "<2.13.3 || >=3,<3.2.2"
            },
            "require-dev": {
                "doctrine/collections": "^1.6.8",
                "doctrine/common": "^2.13.3 || ^3.2.2",
                "phpunit/phpunit": "^7.5.20 || ^8.5.23 || ^9.5.13"
            },
            "type": "library",
            "autoload": {
                "files": [
                    "src/DeepCopy/deep_copy.php"
                ],
                "psr-4": {
                    "DeepCopy\\": "src/DeepCopy/"
                }
            },
            "notification-url": "https://packagist.org/downloads/",
            "license": [
                "MIT"
            ],
            "description": "Create deep copies (clones) of your objects",
            "keywords": [
                "clone",
                "copy",
                "duplicate",
                "object",
                "object graph"
            ],
            "support": {
                "issues": "https://github.com/myclabs/DeepCopy/issues",
                "source": "https://github.com/myclabs/DeepCopy/tree/1.11.0"
            },
            "funding": [
                {
                    "url": "https://tidelift.com/funding/github/packagist/myclabs/deep-copy",
                    "type": "tidelift"
                }
            ],
            "time": "2022-03-03T13:19:32+00:00"
        },
        {
            "name": "phar-io/manifest",
            "version": "1.0.3",
            "source": {
                "type": "git",
                "url": "https://github.com/phar-io/manifest.git",
                "reference": "7761fcacf03b4d4f16e7ccb606d4879ca431fcf4"
            },
            "dist": {
                "type": "zip",
                "url": "https://api.github.com/repos/phar-io/manifest/zipball/7761fcacf03b4d4f16e7ccb606d4879ca431fcf4",
                "reference": "7761fcacf03b4d4f16e7ccb606d4879ca431fcf4",
                "shasum": ""
            },
            "require": {
                "ext-dom": "*",
                "ext-phar": "*",
                "phar-io/version": "^2.0",
                "php": "^5.6 || ^7.0"
            },
            "type": "library",
            "extra": {
                "branch-alias": {
                    "dev-master": "1.0.x-dev"
                }
            },
            "autoload": {
                "classmap": [
                    "src/"
                ]
            },
            "notification-url": "https://packagist.org/downloads/",
            "license": [
                "BSD-3-Clause"
            ],
            "authors": [
                {
                    "name": "Arne Blankerts",
                    "email": "arne@blankerts.de",
                    "role": "Developer"
                },
                {
                    "name": "Sebastian Heuer",
                    "email": "sebastian@phpeople.de",
                    "role": "Developer"
                },
                {
                    "name": "Sebastian Bergmann",
                    "email": "sebastian@phpunit.de",
                    "role": "Developer"
                }
            ],
            "description": "Component for reading phar.io manifest information from a PHP Archive (PHAR)",
            "support": {
                "issues": "https://github.com/phar-io/manifest/issues",
                "source": "https://github.com/phar-io/manifest/tree/master"
            },
            "time": "2018-07-08T19:23:20+00:00"
        },
        {
            "name": "phar-io/version",
            "version": "2.0.1",
            "source": {
                "type": "git",
                "url": "https://github.com/phar-io/version.git",
                "reference": "45a2ec53a73c70ce41d55cedef9063630abaf1b6"
            },
            "dist": {
                "type": "zip",
                "url": "https://api.github.com/repos/phar-io/version/zipball/45a2ec53a73c70ce41d55cedef9063630abaf1b6",
                "reference": "45a2ec53a73c70ce41d55cedef9063630abaf1b6",
                "shasum": ""
            },
            "require": {
                "php": "^5.6 || ^7.0"
            },
            "type": "library",
            "autoload": {
                "classmap": [
                    "src/"
                ]
            },
            "notification-url": "https://packagist.org/downloads/",
            "license": [
                "BSD-3-Clause"
            ],
            "authors": [
                {
                    "name": "Arne Blankerts",
                    "email": "arne@blankerts.de",
                    "role": "Developer"
                },
                {
                    "name": "Sebastian Heuer",
                    "email": "sebastian@phpeople.de",
                    "role": "Developer"
                },
                {
                    "name": "Sebastian Bergmann",
                    "email": "sebastian@phpunit.de",
                    "role": "Developer"
                }
            ],
            "description": "Library for handling version information and constraints",
            "support": {
                "issues": "https://github.com/phar-io/version/issues",
                "source": "https://github.com/phar-io/version/tree/master"
            },
            "time": "2018-07-08T19:19:57+00:00"
        },
        {
            "name": "phpdocumentor/reflection-common",
            "version": "2.2.0",
            "source": {
                "type": "git",
                "url": "https://github.com/phpDocumentor/ReflectionCommon.git",
                "reference": "1d01c49d4ed62f25aa84a747ad35d5a16924662b"
            },
            "dist": {
                "type": "zip",
                "url": "https://api.github.com/repos/phpDocumentor/ReflectionCommon/zipball/1d01c49d4ed62f25aa84a747ad35d5a16924662b",
                "reference": "1d01c49d4ed62f25aa84a747ad35d5a16924662b",
                "shasum": ""
            },
            "require": {
                "php": "^7.2 || ^8.0"
            },
            "type": "library",
            "extra": {
                "branch-alias": {
                    "dev-2.x": "2.x-dev"
                }
            },
            "autoload": {
                "psr-4": {
                    "phpDocumentor\\Reflection\\": "src/"
                }
            },
            "notification-url": "https://packagist.org/downloads/",
            "license": [
                "MIT"
            ],
            "authors": [
                {
                    "name": "Jaap van Otterdijk",
                    "email": "opensource@ijaap.nl"
                }
            ],
            "description": "Common reflection classes used by phpdocumentor to reflect the code structure",
            "homepage": "http://www.phpdoc.org",
            "keywords": [
                "FQSEN",
                "phpDocumentor",
                "phpdoc",
                "reflection",
                "static analysis"
            ],
            "support": {
                "issues": "https://github.com/phpDocumentor/ReflectionCommon/issues",
                "source": "https://github.com/phpDocumentor/ReflectionCommon/tree/2.x"
            },
            "time": "2020-06-27T09:03:43+00:00"
        },
        {
            "name": "phpdocumentor/reflection-docblock",
            "version": "5.3.0",
            "source": {
                "type": "git",
                "url": "https://github.com/phpDocumentor/ReflectionDocBlock.git",
                "reference": "622548b623e81ca6d78b721c5e029f4ce664f170"
            },
            "dist": {
                "type": "zip",
                "url": "https://api.github.com/repos/phpDocumentor/ReflectionDocBlock/zipball/622548b623e81ca6d78b721c5e029f4ce664f170",
                "reference": "622548b623e81ca6d78b721c5e029f4ce664f170",
                "shasum": ""
            },
            "require": {
                "ext-filter": "*",
                "php": "^7.2 || ^8.0",
                "phpdocumentor/reflection-common": "^2.2",
                "phpdocumentor/type-resolver": "^1.3",
                "webmozart/assert": "^1.9.1"
            },
            "require-dev": {
                "mockery/mockery": "~1.3.2",
                "psalm/phar": "^4.8"
            },
            "type": "library",
            "extra": {
                "branch-alias": {
                    "dev-master": "5.x-dev"
                }
            },
            "autoload": {
                "psr-4": {
                    "phpDocumentor\\Reflection\\": "src"
                }
            },
            "notification-url": "https://packagist.org/downloads/",
            "license": [
                "MIT"
            ],
            "authors": [
                {
                    "name": "Mike van Riel",
                    "email": "me@mikevanriel.com"
                },
                {
                    "name": "Jaap van Otterdijk",
                    "email": "account@ijaap.nl"
                }
            ],
            "description": "With this component, a library can provide support for annotations via DocBlocks or otherwise retrieve information that is embedded in a DocBlock.",
            "support": {
                "issues": "https://github.com/phpDocumentor/ReflectionDocBlock/issues",
                "source": "https://github.com/phpDocumentor/ReflectionDocBlock/tree/5.3.0"
            },
            "time": "2021-10-19T17:43:47+00:00"
        },
        {
            "name": "phpdocumentor/type-resolver",
            "version": "1.6.1",
            "source": {
                "type": "git",
                "url": "https://github.com/phpDocumentor/TypeResolver.git",
                "reference": "77a32518733312af16a44300404e945338981de3"
            },
            "dist": {
                "type": "zip",
                "url": "https://api.github.com/repos/phpDocumentor/TypeResolver/zipball/77a32518733312af16a44300404e945338981de3",
                "reference": "77a32518733312af16a44300404e945338981de3",
                "shasum": ""
            },
            "require": {
                "php": "^7.2 || ^8.0",
                "phpdocumentor/reflection-common": "^2.0"
            },
            "require-dev": {
                "ext-tokenizer": "*",
                "psalm/phar": "^4.8"
            },
            "type": "library",
            "extra": {
                "branch-alias": {
                    "dev-1.x": "1.x-dev"
                }
            },
            "autoload": {
                "psr-4": {
                    "phpDocumentor\\Reflection\\": "src"
                }
            },
            "notification-url": "https://packagist.org/downloads/",
            "license": [
                "MIT"
            ],
            "authors": [
                {
                    "name": "Mike van Riel",
                    "email": "me@mikevanriel.com"
                }
            ],
            "description": "A PSR-5 based resolver of Class names, Types and Structural Element Names",
            "support": {
                "issues": "https://github.com/phpDocumentor/TypeResolver/issues",
                "source": "https://github.com/phpDocumentor/TypeResolver/tree/1.6.1"
            },
            "time": "2022-03-15T21:29:03+00:00"
        },
        {
            "name": "phpspec/prophecy",
            "version": "v1.15.0",
            "source": {
                "type": "git",
                "url": "https://github.com/phpspec/prophecy.git",
                "reference": "bbcd7380b0ebf3961ee21409db7b38bc31d69a13"
            },
            "dist": {
                "type": "zip",
                "url": "https://api.github.com/repos/phpspec/prophecy/zipball/bbcd7380b0ebf3961ee21409db7b38bc31d69a13",
                "reference": "bbcd7380b0ebf3961ee21409db7b38bc31d69a13",
                "shasum": ""
            },
            "require": {
                "doctrine/instantiator": "^1.2",
                "php": "^7.2 || ~8.0, <8.2",
                "phpdocumentor/reflection-docblock": "^5.2",
                "sebastian/comparator": "^3.0 || ^4.0",
                "sebastian/recursion-context": "^3.0 || ^4.0"
            },
            "require-dev": {
                "phpspec/phpspec": "^6.0 || ^7.0",
                "phpunit/phpunit": "^8.0 || ^9.0"
            },
            "type": "library",
            "extra": {
                "branch-alias": {
                    "dev-master": "1.x-dev"
                }
            },
            "autoload": {
                "psr-4": {
                    "Prophecy\\": "src/Prophecy"
                }
            },
            "notification-url": "https://packagist.org/downloads/",
            "license": [
                "MIT"
            ],
            "authors": [
                {
                    "name": "Konstantin Kudryashov",
                    "email": "ever.zet@gmail.com",
                    "homepage": "http://everzet.com"
                },
                {
                    "name": "Marcello Duarte",
                    "email": "marcello.duarte@gmail.com"
                }
            ],
            "description": "Highly opinionated mocking framework for PHP 5.3+",
            "homepage": "https://github.com/phpspec/prophecy",
            "keywords": [
                "Double",
                "Dummy",
                "fake",
                "mock",
                "spy",
                "stub"
            ],
            "support": {
                "issues": "https://github.com/phpspec/prophecy/issues",
                "source": "https://github.com/phpspec/prophecy/tree/v1.15.0"
            },
            "time": "2021-12-08T12:19:24+00:00"
        },
        {
            "name": "phpunit/php-code-coverage",
            "version": "6.1.4",
            "source": {
                "type": "git",
                "url": "https://github.com/sebastianbergmann/php-code-coverage.git",
                "reference": "807e6013b00af69b6c5d9ceb4282d0393dbb9d8d"
            },
            "dist": {
                "type": "zip",
                "url": "https://api.github.com/repos/sebastianbergmann/php-code-coverage/zipball/807e6013b00af69b6c5d9ceb4282d0393dbb9d8d",
                "reference": "807e6013b00af69b6c5d9ceb4282d0393dbb9d8d",
                "shasum": ""
            },
            "require": {
                "ext-dom": "*",
                "ext-xmlwriter": "*",
                "php": "^7.1",
                "phpunit/php-file-iterator": "^2.0",
                "phpunit/php-text-template": "^1.2.1",
                "phpunit/php-token-stream": "^3.0",
                "sebastian/code-unit-reverse-lookup": "^1.0.1",
                "sebastian/environment": "^3.1 || ^4.0",
                "sebastian/version": "^2.0.1",
                "theseer/tokenizer": "^1.1"
            },
            "require-dev": {
                "phpunit/phpunit": "^7.0"
            },
            "suggest": {
                "ext-xdebug": "^2.6.0"
            },
            "type": "library",
            "extra": {
                "branch-alias": {
                    "dev-master": "6.1-dev"
                }
            },
            "autoload": {
                "classmap": [
                    "src/"
                ]
            },
            "notification-url": "https://packagist.org/downloads/",
            "license": [
                "BSD-3-Clause"
            ],
            "authors": [
                {
                    "name": "Sebastian Bergmann",
                    "email": "sebastian@phpunit.de",
                    "role": "lead"
                }
            ],
            "description": "Library that provides collection, processing, and rendering functionality for PHP code coverage information.",
            "homepage": "https://github.com/sebastianbergmann/php-code-coverage",
            "keywords": [
                "coverage",
                "testing",
                "xunit"
            ],
            "support": {
                "issues": "https://github.com/sebastianbergmann/php-code-coverage/issues",
                "source": "https://github.com/sebastianbergmann/php-code-coverage/tree/master"
            },
            "time": "2018-10-31T16:06:48+00:00"
        },
        {
            "name": "phpunit/php-file-iterator",
            "version": "2.0.5",
            "source": {
                "type": "git",
                "url": "https://github.com/sebastianbergmann/php-file-iterator.git",
                "reference": "42c5ba5220e6904cbfe8b1a1bda7c0cfdc8c12f5"
            },
            "dist": {
                "type": "zip",
                "url": "https://api.github.com/repos/sebastianbergmann/php-file-iterator/zipball/42c5ba5220e6904cbfe8b1a1bda7c0cfdc8c12f5",
                "reference": "42c5ba5220e6904cbfe8b1a1bda7c0cfdc8c12f5",
                "shasum": ""
            },
            "require": {
                "php": ">=7.1"
            },
            "require-dev": {
                "phpunit/phpunit": "^8.5"
            },
            "type": "library",
            "extra": {
                "branch-alias": {
                    "dev-master": "2.0.x-dev"
                }
            },
            "autoload": {
                "classmap": [
                    "src/"
                ]
            },
            "notification-url": "https://packagist.org/downloads/",
            "license": [
                "BSD-3-Clause"
            ],
            "authors": [
                {
                    "name": "Sebastian Bergmann",
                    "email": "sebastian@phpunit.de",
                    "role": "lead"
                }
            ],
            "description": "FilterIterator implementation that filters files based on a list of suffixes.",
            "homepage": "https://github.com/sebastianbergmann/php-file-iterator/",
            "keywords": [
                "filesystem",
                "iterator"
            ],
            "support": {
                "issues": "https://github.com/sebastianbergmann/php-file-iterator/issues",
                "source": "https://github.com/sebastianbergmann/php-file-iterator/tree/2.0.5"
            },
            "funding": [
                {
                    "url": "https://github.com/sebastianbergmann",
                    "type": "github"
                }
            ],
            "time": "2021-12-02T12:42:26+00:00"
        },
        {
            "name": "phpunit/php-text-template",
            "version": "1.2.1",
            "source": {
                "type": "git",
                "url": "https://github.com/sebastianbergmann/php-text-template.git",
                "reference": "31f8b717e51d9a2afca6c9f046f5d69fc27c8686"
            },
            "dist": {
                "type": "zip",
                "url": "https://api.github.com/repos/sebastianbergmann/php-text-template/zipball/31f8b717e51d9a2afca6c9f046f5d69fc27c8686",
                "reference": "31f8b717e51d9a2afca6c9f046f5d69fc27c8686",
                "shasum": ""
            },
            "require": {
                "php": ">=5.3.3"
            },
            "type": "library",
            "autoload": {
                "classmap": [
                    "src/"
                ]
            },
            "notification-url": "https://packagist.org/downloads/",
            "license": [
                "BSD-3-Clause"
            ],
            "authors": [
                {
                    "name": "Sebastian Bergmann",
                    "email": "sebastian@phpunit.de",
                    "role": "lead"
                }
            ],
            "description": "Simple template engine.",
            "homepage": "https://github.com/sebastianbergmann/php-text-template/",
            "keywords": [
                "template"
            ],
            "support": {
                "issues": "https://github.com/sebastianbergmann/php-text-template/issues",
                "source": "https://github.com/sebastianbergmann/php-text-template/tree/1.2.1"
            },
            "time": "2015-06-21T13:50:34+00:00"
        },
        {
            "name": "phpunit/php-timer",
            "version": "2.1.3",
            "source": {
                "type": "git",
                "url": "https://github.com/sebastianbergmann/php-timer.git",
                "reference": "2454ae1765516d20c4ffe103d85a58a9a3bd5662"
            },
            "dist": {
                "type": "zip",
                "url": "https://api.github.com/repos/sebastianbergmann/php-timer/zipball/2454ae1765516d20c4ffe103d85a58a9a3bd5662",
                "reference": "2454ae1765516d20c4ffe103d85a58a9a3bd5662",
                "shasum": ""
            },
            "require": {
                "php": ">=7.1"
            },
            "require-dev": {
                "phpunit/phpunit": "^8.5"
            },
            "type": "library",
            "extra": {
                "branch-alias": {
                    "dev-master": "2.1-dev"
                }
            },
            "autoload": {
                "classmap": [
                    "src/"
                ]
            },
            "notification-url": "https://packagist.org/downloads/",
            "license": [
                "BSD-3-Clause"
            ],
            "authors": [
                {
                    "name": "Sebastian Bergmann",
                    "email": "sebastian@phpunit.de",
                    "role": "lead"
                }
            ],
            "description": "Utility class for timing",
            "homepage": "https://github.com/sebastianbergmann/php-timer/",
            "keywords": [
                "timer"
            ],
            "support": {
                "issues": "https://github.com/sebastianbergmann/php-timer/issues",
                "source": "https://github.com/sebastianbergmann/php-timer/tree/2.1.3"
            },
            "funding": [
                {
                    "url": "https://github.com/sebastianbergmann",
                    "type": "github"
                }
            ],
            "time": "2020-11-30T08:20:02+00:00"
        },
        {
            "name": "phpunit/php-token-stream",
            "version": "3.1.3",
            "source": {
                "type": "git",
                "url": "https://github.com/sebastianbergmann/php-token-stream.git",
                "reference": "9c1da83261628cb24b6a6df371b6e312b3954768"
            },
            "dist": {
                "type": "zip",
                "url": "https://api.github.com/repos/sebastianbergmann/php-token-stream/zipball/9c1da83261628cb24b6a6df371b6e312b3954768",
                "reference": "9c1da83261628cb24b6a6df371b6e312b3954768",
                "shasum": ""
            },
            "require": {
                "ext-tokenizer": "*",
                "php": ">=7.1"
            },
            "require-dev": {
                "phpunit/phpunit": "^7.0"
            },
            "type": "library",
            "extra": {
                "branch-alias": {
                    "dev-master": "3.1-dev"
                }
            },
            "autoload": {
                "classmap": [
                    "src/"
                ]
            },
            "notification-url": "https://packagist.org/downloads/",
            "license": [
                "BSD-3-Clause"
            ],
            "authors": [
                {
                    "name": "Sebastian Bergmann",
                    "email": "sebastian@phpunit.de"
                }
            ],
            "description": "Wrapper around PHP's tokenizer extension.",
            "homepage": "https://github.com/sebastianbergmann/php-token-stream/",
            "keywords": [
                "tokenizer"
            ],
            "support": {
                "issues": "https://github.com/sebastianbergmann/php-token-stream/issues",
                "source": "https://github.com/sebastianbergmann/php-token-stream/tree/3.1.3"
            },
            "funding": [
                {
                    "url": "https://github.com/sebastianbergmann",
                    "type": "github"
                }
            ],
            "abandoned": true,
            "time": "2021-07-26T12:15:06+00:00"
        },
        {
            "name": "phpunit/phpunit",
            "version": "7.5.20",
            "source": {
                "type": "git",
                "url": "https://github.com/sebastianbergmann/phpunit.git",
                "reference": "9467db479d1b0487c99733bb1e7944d32deded2c"
            },
            "dist": {
                "type": "zip",
                "url": "https://api.github.com/repos/sebastianbergmann/phpunit/zipball/9467db479d1b0487c99733bb1e7944d32deded2c",
                "reference": "9467db479d1b0487c99733bb1e7944d32deded2c",
                "shasum": ""
            },
            "require": {
                "doctrine/instantiator": "^1.1",
                "ext-dom": "*",
                "ext-json": "*",
                "ext-libxml": "*",
                "ext-mbstring": "*",
                "ext-xml": "*",
                "myclabs/deep-copy": "^1.7",
                "phar-io/manifest": "^1.0.2",
                "phar-io/version": "^2.0",
                "php": "^7.1",
                "phpspec/prophecy": "^1.7",
                "phpunit/php-code-coverage": "^6.0.7",
                "phpunit/php-file-iterator": "^2.0.1",
                "phpunit/php-text-template": "^1.2.1",
                "phpunit/php-timer": "^2.1",
                "sebastian/comparator": "^3.0",
                "sebastian/diff": "^3.0",
                "sebastian/environment": "^4.0",
                "sebastian/exporter": "^3.1",
                "sebastian/global-state": "^2.0",
                "sebastian/object-enumerator": "^3.0.3",
                "sebastian/resource-operations": "^2.0",
                "sebastian/version": "^2.0.1"
            },
            "conflict": {
                "phpunit/phpunit-mock-objects": "*"
            },
            "require-dev": {
                "ext-pdo": "*"
            },
            "suggest": {
                "ext-soap": "*",
                "ext-xdebug": "*",
                "phpunit/php-invoker": "^2.0"
            },
            "bin": [
                "phpunit"
            ],
            "type": "library",
            "extra": {
                "branch-alias": {
                    "dev-master": "7.5-dev"
                }
            },
            "autoload": {
                "classmap": [
                    "src/"
                ]
            },
            "notification-url": "https://packagist.org/downloads/",
            "license": [
                "BSD-3-Clause"
            ],
            "authors": [
                {
                    "name": "Sebastian Bergmann",
                    "email": "sebastian@phpunit.de",
                    "role": "lead"
                }
            ],
            "description": "The PHP Unit Testing framework.",
            "homepage": "https://phpunit.de/",
            "keywords": [
                "phpunit",
                "testing",
                "xunit"
            ],
            "support": {
                "issues": "https://github.com/sebastianbergmann/phpunit/issues",
                "source": "https://github.com/sebastianbergmann/phpunit/tree/7.5.20"
            },
            "time": "2020-01-08T08:45:45+00:00"
        },
        {
            "name": "psr/log",
            "version": "1.1.4",
            "source": {
                "type": "git",
                "url": "https://github.com/php-fig/log.git",
                "reference": "d49695b909c3b7628b6289db5479a1c204601f11"
            },
            "dist": {
                "type": "zip",
                "url": "https://api.github.com/repos/php-fig/log/zipball/d49695b909c3b7628b6289db5479a1c204601f11",
                "reference": "d49695b909c3b7628b6289db5479a1c204601f11",
                "shasum": ""
            },
            "require": {
                "php": ">=5.3.0"
            },
            "type": "library",
            "extra": {
                "branch-alias": {
                    "dev-master": "1.1.x-dev"
                }
            },
            "autoload": {
                "psr-4": {
                    "Psr\\Log\\": "Psr/Log/"
                }
            },
            "notification-url": "https://packagist.org/downloads/",
            "license": [
                "MIT"
            ],
            "authors": [
                {
                    "name": "PHP-FIG",
                    "homepage": "https://www.php-fig.org/"
                }
            ],
            "description": "Common interface for logging libraries",
            "homepage": "https://github.com/php-fig/log",
            "keywords": [
                "log",
                "psr",
                "psr-3"
            ],
            "support": {
                "source": "https://github.com/php-fig/log/tree/1.1.4"
            },
            "time": "2021-05-03T11:20:27+00:00"
        },
        {
            "name": "sebastian/code-unit-reverse-lookup",
            "version": "1.0.2",
            "source": {
                "type": "git",
                "url": "https://github.com/sebastianbergmann/code-unit-reverse-lookup.git",
                "reference": "1de8cd5c010cb153fcd68b8d0f64606f523f7619"
            },
            "dist": {
                "type": "zip",
                "url": "https://api.github.com/repos/sebastianbergmann/code-unit-reverse-lookup/zipball/1de8cd5c010cb153fcd68b8d0f64606f523f7619",
                "reference": "1de8cd5c010cb153fcd68b8d0f64606f523f7619",
                "shasum": ""
            },
            "require": {
                "php": ">=5.6"
            },
            "require-dev": {
                "phpunit/phpunit": "^8.5"
            },
            "type": "library",
            "extra": {
                "branch-alias": {
                    "dev-master": "1.0.x-dev"
                }
            },
            "autoload": {
                "classmap": [
                    "src/"
                ]
            },
            "notification-url": "https://packagist.org/downloads/",
            "license": [
                "BSD-3-Clause"
            ],
            "authors": [
                {
                    "name": "Sebastian Bergmann",
                    "email": "sebastian@phpunit.de"
                }
            ],
            "description": "Looks up which function or method a line of code belongs to",
            "homepage": "https://github.com/sebastianbergmann/code-unit-reverse-lookup/",
            "support": {
                "issues": "https://github.com/sebastianbergmann/code-unit-reverse-lookup/issues",
                "source": "https://github.com/sebastianbergmann/code-unit-reverse-lookup/tree/1.0.2"
            },
            "funding": [
                {
                    "url": "https://github.com/sebastianbergmann",
                    "type": "github"
                }
            ],
            "time": "2020-11-30T08:15:22+00:00"
        },
        {
            "name": "sebastian/comparator",
            "version": "3.0.3",
            "source": {
                "type": "git",
                "url": "https://github.com/sebastianbergmann/comparator.git",
                "reference": "1071dfcef776a57013124ff35e1fc41ccd294758"
            },
            "dist": {
                "type": "zip",
                "url": "https://api.github.com/repos/sebastianbergmann/comparator/zipball/1071dfcef776a57013124ff35e1fc41ccd294758",
                "reference": "1071dfcef776a57013124ff35e1fc41ccd294758",
                "shasum": ""
            },
            "require": {
                "php": ">=7.1",
                "sebastian/diff": "^3.0",
                "sebastian/exporter": "^3.1"
            },
            "require-dev": {
                "phpunit/phpunit": "^8.5"
            },
            "type": "library",
            "extra": {
                "branch-alias": {
                    "dev-master": "3.0-dev"
                }
            },
            "autoload": {
                "classmap": [
                    "src/"
                ]
            },
            "notification-url": "https://packagist.org/downloads/",
            "license": [
                "BSD-3-Clause"
            ],
            "authors": [
                {
                    "name": "Sebastian Bergmann",
                    "email": "sebastian@phpunit.de"
                },
                {
                    "name": "Jeff Welch",
                    "email": "whatthejeff@gmail.com"
                },
                {
                    "name": "Volker Dusch",
                    "email": "github@wallbash.com"
                },
                {
                    "name": "Bernhard Schussek",
                    "email": "bschussek@2bepublished.at"
                }
            ],
            "description": "Provides the functionality to compare PHP values for equality",
            "homepage": "https://github.com/sebastianbergmann/comparator",
            "keywords": [
                "comparator",
                "compare",
                "equality"
            ],
            "support": {
                "issues": "https://github.com/sebastianbergmann/comparator/issues",
                "source": "https://github.com/sebastianbergmann/comparator/tree/3.0.3"
            },
            "funding": [
                {
                    "url": "https://github.com/sebastianbergmann",
                    "type": "github"
                }
            ],
            "time": "2020-11-30T08:04:30+00:00"
        },
        {
            "name": "sebastian/diff",
            "version": "3.0.3",
            "source": {
                "type": "git",
                "url": "https://github.com/sebastianbergmann/diff.git",
                "reference": "14f72dd46eaf2f2293cbe79c93cc0bc43161a211"
            },
            "dist": {
                "type": "zip",
                "url": "https://api.github.com/repos/sebastianbergmann/diff/zipball/14f72dd46eaf2f2293cbe79c93cc0bc43161a211",
                "reference": "14f72dd46eaf2f2293cbe79c93cc0bc43161a211",
                "shasum": ""
            },
            "require": {
                "php": ">=7.1"
            },
            "require-dev": {
                "phpunit/phpunit": "^7.5 || ^8.0",
                "symfony/process": "^2 || ^3.3 || ^4"
            },
            "type": "library",
            "extra": {
                "branch-alias": {
                    "dev-master": "3.0-dev"
                }
            },
            "autoload": {
                "classmap": [
                    "src/"
                ]
            },
            "notification-url": "https://packagist.org/downloads/",
            "license": [
                "BSD-3-Clause"
            ],
            "authors": [
                {
                    "name": "Sebastian Bergmann",
                    "email": "sebastian@phpunit.de"
                },
                {
                    "name": "Kore Nordmann",
                    "email": "mail@kore-nordmann.de"
                }
            ],
            "description": "Diff implementation",
            "homepage": "https://github.com/sebastianbergmann/diff",
            "keywords": [
                "diff",
                "udiff",
                "unidiff",
                "unified diff"
            ],
            "support": {
                "issues": "https://github.com/sebastianbergmann/diff/issues",
                "source": "https://github.com/sebastianbergmann/diff/tree/3.0.3"
            },
            "funding": [
                {
                    "url": "https://github.com/sebastianbergmann",
                    "type": "github"
                }
            ],
            "time": "2020-11-30T07:59:04+00:00"
        },
        {
            "name": "sebastian/environment",
            "version": "4.2.4",
            "source": {
                "type": "git",
                "url": "https://github.com/sebastianbergmann/environment.git",
                "reference": "d47bbbad83711771f167c72d4e3f25f7fcc1f8b0"
            },
            "dist": {
                "type": "zip",
                "url": "https://api.github.com/repos/sebastianbergmann/environment/zipball/d47bbbad83711771f167c72d4e3f25f7fcc1f8b0",
                "reference": "d47bbbad83711771f167c72d4e3f25f7fcc1f8b0",
                "shasum": ""
            },
            "require": {
                "php": ">=7.1"
            },
            "require-dev": {
                "phpunit/phpunit": "^7.5"
            },
            "suggest": {
                "ext-posix": "*"
            },
            "type": "library",
            "extra": {
                "branch-alias": {
                    "dev-master": "4.2-dev"
                }
            },
            "autoload": {
                "classmap": [
                    "src/"
                ]
            },
            "notification-url": "https://packagist.org/downloads/",
            "license": [
                "BSD-3-Clause"
            ],
            "authors": [
                {
                    "name": "Sebastian Bergmann",
                    "email": "sebastian@phpunit.de"
                }
            ],
            "description": "Provides functionality to handle HHVM/PHP environments",
            "homepage": "http://www.github.com/sebastianbergmann/environment",
            "keywords": [
                "Xdebug",
                "environment",
                "hhvm"
            ],
            "support": {
                "issues": "https://github.com/sebastianbergmann/environment/issues",
                "source": "https://github.com/sebastianbergmann/environment/tree/4.2.4"
            },
            "funding": [
                {
                    "url": "https://github.com/sebastianbergmann",
                    "type": "github"
                }
            ],
            "time": "2020-11-30T07:53:42+00:00"
        },
        {
            "name": "sebastian/exporter",
            "version": "3.1.4",
            "source": {
                "type": "git",
                "url": "https://github.com/sebastianbergmann/exporter.git",
                "reference": "0c32ea2e40dbf59de29f3b49bf375176ce7dd8db"
            },
            "dist": {
                "type": "zip",
                "url": "https://api.github.com/repos/sebastianbergmann/exporter/zipball/0c32ea2e40dbf59de29f3b49bf375176ce7dd8db",
                "reference": "0c32ea2e40dbf59de29f3b49bf375176ce7dd8db",
                "shasum": ""
            },
            "require": {
                "php": ">=7.0",
                "sebastian/recursion-context": "^3.0"
            },
            "require-dev": {
                "ext-mbstring": "*",
                "phpunit/phpunit": "^8.5"
            },
            "type": "library",
            "extra": {
                "branch-alias": {
                    "dev-master": "3.1.x-dev"
                }
            },
            "autoload": {
                "classmap": [
                    "src/"
                ]
            },
            "notification-url": "https://packagist.org/downloads/",
            "license": [
                "BSD-3-Clause"
            ],
            "authors": [
                {
                    "name": "Sebastian Bergmann",
                    "email": "sebastian@phpunit.de"
                },
                {
                    "name": "Jeff Welch",
                    "email": "whatthejeff@gmail.com"
                },
                {
                    "name": "Volker Dusch",
                    "email": "github@wallbash.com"
                },
                {
                    "name": "Adam Harvey",
                    "email": "aharvey@php.net"
                },
                {
                    "name": "Bernhard Schussek",
                    "email": "bschussek@gmail.com"
                }
            ],
            "description": "Provides the functionality to export PHP variables for visualization",
            "homepage": "http://www.github.com/sebastianbergmann/exporter",
            "keywords": [
                "export",
                "exporter"
            ],
            "support": {
                "issues": "https://github.com/sebastianbergmann/exporter/issues",
                "source": "https://github.com/sebastianbergmann/exporter/tree/3.1.4"
            },
            "funding": [
                {
                    "url": "https://github.com/sebastianbergmann",
                    "type": "github"
                }
            ],
            "time": "2021-11-11T13:51:24+00:00"
        },
        {
            "name": "sebastian/global-state",
            "version": "2.0.0",
            "source": {
                "type": "git",
                "url": "https://github.com/sebastianbergmann/global-state.git",
                "reference": "e8ba02eed7bbbb9e59e43dedd3dddeff4a56b0c4"
            },
            "dist": {
                "type": "zip",
                "url": "https://api.github.com/repos/sebastianbergmann/global-state/zipball/e8ba02eed7bbbb9e59e43dedd3dddeff4a56b0c4",
                "reference": "e8ba02eed7bbbb9e59e43dedd3dddeff4a56b0c4",
                "shasum": ""
            },
            "require": {
                "php": "^7.0"
            },
            "require-dev": {
                "phpunit/phpunit": "^6.0"
            },
            "suggest": {
                "ext-uopz": "*"
            },
            "type": "library",
            "extra": {
                "branch-alias": {
                    "dev-master": "2.0-dev"
                }
            },
            "autoload": {
                "classmap": [
                    "src/"
                ]
            },
            "notification-url": "https://packagist.org/downloads/",
            "license": [
                "BSD-3-Clause"
            ],
            "authors": [
                {
                    "name": "Sebastian Bergmann",
                    "email": "sebastian@phpunit.de"
                }
            ],
            "description": "Snapshotting of global state",
            "homepage": "http://www.github.com/sebastianbergmann/global-state",
            "keywords": [
                "global state"
            ],
            "support": {
                "issues": "https://github.com/sebastianbergmann/global-state/issues",
                "source": "https://github.com/sebastianbergmann/global-state/tree/2.0.0"
            },
            "time": "2017-04-27T15:39:26+00:00"
        },
        {
            "name": "sebastian/object-enumerator",
            "version": "3.0.4",
            "source": {
                "type": "git",
                "url": "https://github.com/sebastianbergmann/object-enumerator.git",
                "reference": "e67f6d32ebd0c749cf9d1dbd9f226c727043cdf2"
            },
            "dist": {
                "type": "zip",
                "url": "https://api.github.com/repos/sebastianbergmann/object-enumerator/zipball/e67f6d32ebd0c749cf9d1dbd9f226c727043cdf2",
                "reference": "e67f6d32ebd0c749cf9d1dbd9f226c727043cdf2",
                "shasum": ""
            },
            "require": {
                "php": ">=7.0",
                "sebastian/object-reflector": "^1.1.1",
                "sebastian/recursion-context": "^3.0"
            },
            "require-dev": {
                "phpunit/phpunit": "^6.0"
            },
            "type": "library",
            "extra": {
                "branch-alias": {
                    "dev-master": "3.0.x-dev"
                }
            },
            "autoload": {
                "classmap": [
                    "src/"
                ]
            },
            "notification-url": "https://packagist.org/downloads/",
            "license": [
                "BSD-3-Clause"
            ],
            "authors": [
                {
                    "name": "Sebastian Bergmann",
                    "email": "sebastian@phpunit.de"
                }
            ],
            "description": "Traverses array structures and object graphs to enumerate all referenced objects",
            "homepage": "https://github.com/sebastianbergmann/object-enumerator/",
            "support": {
                "issues": "https://github.com/sebastianbergmann/object-enumerator/issues",
                "source": "https://github.com/sebastianbergmann/object-enumerator/tree/3.0.4"
            },
            "funding": [
                {
                    "url": "https://github.com/sebastianbergmann",
                    "type": "github"
                }
            ],
            "time": "2020-11-30T07:40:27+00:00"
        },
        {
            "name": "sebastian/object-reflector",
            "version": "1.1.2",
            "source": {
                "type": "git",
                "url": "https://github.com/sebastianbergmann/object-reflector.git",
                "reference": "9b8772b9cbd456ab45d4a598d2dd1a1bced6363d"
            },
            "dist": {
                "type": "zip",
                "url": "https://api.github.com/repos/sebastianbergmann/object-reflector/zipball/9b8772b9cbd456ab45d4a598d2dd1a1bced6363d",
                "reference": "9b8772b9cbd456ab45d4a598d2dd1a1bced6363d",
                "shasum": ""
            },
            "require": {
                "php": ">=7.0"
            },
            "require-dev": {
                "phpunit/phpunit": "^6.0"
            },
            "type": "library",
            "extra": {
                "branch-alias": {
                    "dev-master": "1.1-dev"
                }
            },
            "autoload": {
                "classmap": [
                    "src/"
                ]
            },
            "notification-url": "https://packagist.org/downloads/",
            "license": [
                "BSD-3-Clause"
            ],
            "authors": [
                {
                    "name": "Sebastian Bergmann",
                    "email": "sebastian@phpunit.de"
                }
            ],
            "description": "Allows reflection of object attributes, including inherited and non-public ones",
            "homepage": "https://github.com/sebastianbergmann/object-reflector/",
            "support": {
                "issues": "https://github.com/sebastianbergmann/object-reflector/issues",
                "source": "https://github.com/sebastianbergmann/object-reflector/tree/1.1.2"
            },
            "funding": [
                {
                    "url": "https://github.com/sebastianbergmann",
                    "type": "github"
                }
            ],
            "time": "2020-11-30T07:37:18+00:00"
        },
        {
            "name": "sebastian/recursion-context",
            "version": "3.0.1",
            "source": {
                "type": "git",
                "url": "https://github.com/sebastianbergmann/recursion-context.git",
                "reference": "367dcba38d6e1977be014dc4b22f47a484dac7fb"
            },
            "dist": {
                "type": "zip",
                "url": "https://api.github.com/repos/sebastianbergmann/recursion-context/zipball/367dcba38d6e1977be014dc4b22f47a484dac7fb",
                "reference": "367dcba38d6e1977be014dc4b22f47a484dac7fb",
                "shasum": ""
            },
            "require": {
                "php": ">=7.0"
            },
            "require-dev": {
                "phpunit/phpunit": "^6.0"
            },
            "type": "library",
            "extra": {
                "branch-alias": {
                    "dev-master": "3.0.x-dev"
                }
            },
            "autoload": {
                "classmap": [
                    "src/"
                ]
            },
            "notification-url": "https://packagist.org/downloads/",
            "license": [
                "BSD-3-Clause"
            ],
            "authors": [
                {
                    "name": "Sebastian Bergmann",
                    "email": "sebastian@phpunit.de"
                },
                {
                    "name": "Jeff Welch",
                    "email": "whatthejeff@gmail.com"
                },
                {
                    "name": "Adam Harvey",
                    "email": "aharvey@php.net"
                }
            ],
            "description": "Provides functionality to recursively process PHP variables",
            "homepage": "http://www.github.com/sebastianbergmann/recursion-context",
            "support": {
                "issues": "https://github.com/sebastianbergmann/recursion-context/issues",
                "source": "https://github.com/sebastianbergmann/recursion-context/tree/3.0.1"
            },
            "funding": [
                {
                    "url": "https://github.com/sebastianbergmann",
                    "type": "github"
                }
            ],
            "time": "2020-11-30T07:34:24+00:00"
        },
        {
            "name": "sebastian/resource-operations",
            "version": "2.0.2",
            "source": {
                "type": "git",
                "url": "https://github.com/sebastianbergmann/resource-operations.git",
                "reference": "31d35ca87926450c44eae7e2611d45a7a65ea8b3"
            },
            "dist": {
                "type": "zip",
                "url": "https://api.github.com/repos/sebastianbergmann/resource-operations/zipball/31d35ca87926450c44eae7e2611d45a7a65ea8b3",
                "reference": "31d35ca87926450c44eae7e2611d45a7a65ea8b3",
                "shasum": ""
            },
            "require": {
                "php": ">=7.1"
            },
            "type": "library",
            "extra": {
                "branch-alias": {
                    "dev-master": "2.0-dev"
                }
            },
            "autoload": {
                "classmap": [
                    "src/"
                ]
            },
            "notification-url": "https://packagist.org/downloads/",
            "license": [
                "BSD-3-Clause"
            ],
            "authors": [
                {
                    "name": "Sebastian Bergmann",
                    "email": "sebastian@phpunit.de"
                }
            ],
            "description": "Provides a list of PHP built-in functions that operate on resources",
            "homepage": "https://www.github.com/sebastianbergmann/resource-operations",
            "support": {
                "issues": "https://github.com/sebastianbergmann/resource-operations/issues",
                "source": "https://github.com/sebastianbergmann/resource-operations/tree/2.0.2"
            },
            "funding": [
                {
                    "url": "https://github.com/sebastianbergmann",
                    "type": "github"
                }
            ],
            "time": "2020-11-30T07:30:19+00:00"
        },
        {
            "name": "sebastian/version",
            "version": "2.0.1",
            "source": {
                "type": "git",
                "url": "https://github.com/sebastianbergmann/version.git",
                "reference": "99732be0ddb3361e16ad77b68ba41efc8e979019"
            },
            "dist": {
                "type": "zip",
                "url": "https://api.github.com/repos/sebastianbergmann/version/zipball/99732be0ddb3361e16ad77b68ba41efc8e979019",
                "reference": "99732be0ddb3361e16ad77b68ba41efc8e979019",
                "shasum": ""
            },
            "require": {
                "php": ">=5.6"
            },
            "type": "library",
            "extra": {
                "branch-alias": {
                    "dev-master": "2.0.x-dev"
                }
            },
            "autoload": {
                "classmap": [
                    "src/"
                ]
            },
            "notification-url": "https://packagist.org/downloads/",
            "license": [
                "BSD-3-Clause"
            ],
            "authors": [
                {
                    "name": "Sebastian Bergmann",
                    "email": "sebastian@phpunit.de",
                    "role": "lead"
                }
            ],
            "description": "Library that helps with managing the version number of Git-hosted PHP projects",
            "homepage": "https://github.com/sebastianbergmann/version",
            "support": {
                "issues": "https://github.com/sebastianbergmann/version/issues",
                "source": "https://github.com/sebastianbergmann/version/tree/master"
            },
            "time": "2016-10-03T07:35:21+00:00"
        },
        {
            "name": "symfony/console",
            "version": "v3.4.47",
            "source": {
                "type": "git",
                "url": "https://github.com/symfony/console.git",
                "reference": "a10b1da6fc93080c180bba7219b5ff5b7518fe81"
            },
            "dist": {
                "type": "zip",
                "url": "https://api.github.com/repos/symfony/console/zipball/a10b1da6fc93080c180bba7219b5ff5b7518fe81",
                "reference": "a10b1da6fc93080c180bba7219b5ff5b7518fe81",
                "shasum": ""
            },
            "require": {
                "php": "^5.5.9|>=7.0.8",
                "symfony/debug": "~2.8|~3.0|~4.0",
                "symfony/polyfill-mbstring": "~1.0"
            },
            "conflict": {
                "symfony/dependency-injection": "<3.4",
                "symfony/process": "<3.3"
            },
            "provide": {
                "psr/log-implementation": "1.0"
            },
            "require-dev": {
                "psr/log": "~1.0",
                "symfony/config": "~3.3|~4.0",
                "symfony/dependency-injection": "~3.4|~4.0",
                "symfony/event-dispatcher": "~2.8|~3.0|~4.0",
                "symfony/lock": "~3.4|~4.0",
                "symfony/process": "~3.3|~4.0"
            },
            "suggest": {
                "psr/log": "For using the console logger",
                "symfony/event-dispatcher": "",
                "symfony/lock": "",
                "symfony/process": ""
            },
            "type": "library",
            "autoload": {
                "psr-4": {
                    "Symfony\\Component\\Console\\": ""
                },
                "exclude-from-classmap": [
                    "/Tests/"
                ]
            },
            "notification-url": "https://packagist.org/downloads/",
            "license": [
                "MIT"
            ],
            "authors": [
                {
                    "name": "Fabien Potencier",
                    "email": "fabien@symfony.com"
                },
                {
                    "name": "Symfony Community",
                    "homepage": "https://symfony.com/contributors"
                }
            ],
            "description": "Symfony Console Component",
            "homepage": "https://symfony.com",
            "support": {
                "source": "https://github.com/symfony/console/tree/v3.4.47"
            },
            "funding": [
                {
                    "url": "https://symfony.com/sponsor",
                    "type": "custom"
                },
                {
                    "url": "https://github.com/fabpot",
                    "type": "github"
                },
                {
                    "url": "https://tidelift.com/funding/github/packagist/symfony/symfony",
                    "type": "tidelift"
                }
            ],
            "time": "2020-10-24T10:57:07+00:00"
        },
        {
            "name": "symfony/debug",
            "version": "v4.4.41",
            "source": {
                "type": "git",
                "url": "https://github.com/symfony/debug.git",
                "reference": "6637e62480b60817b9a6984154a533e8e64c6bd5"
            },
            "dist": {
                "type": "zip",
                "url": "https://api.github.com/repos/symfony/debug/zipball/6637e62480b60817b9a6984154a533e8e64c6bd5",
                "reference": "6637e62480b60817b9a6984154a533e8e64c6bd5",
                "shasum": ""
            },
            "require": {
                "php": ">=7.1.3",
                "psr/log": "^1|^2|^3"
            },
            "conflict": {
                "symfony/http-kernel": "<3.4"
            },
            "require-dev": {
                "symfony/http-kernel": "^3.4|^4.0|^5.0"
            },
            "type": "library",
            "autoload": {
                "psr-4": {
                    "Symfony\\Component\\Debug\\": ""
                },
                "exclude-from-classmap": [
                    "/Tests/"
                ]
            },
            "notification-url": "https://packagist.org/downloads/",
            "license": [
                "MIT"
            ],
            "authors": [
                {
                    "name": "Fabien Potencier",
                    "email": "fabien@symfony.com"
                },
                {
                    "name": "Symfony Community",
                    "homepage": "https://symfony.com/contributors"
                }
            ],
            "description": "Provides tools to ease debugging PHP code",
            "homepage": "https://symfony.com",
            "support": {
                "source": "https://github.com/symfony/debug/tree/v4.4.41"
            },
            "funding": [
                {
                    "url": "https://symfony.com/sponsor",
                    "type": "custom"
                },
                {
                    "url": "https://github.com/fabpot",
                    "type": "github"
                },
                {
                    "url": "https://tidelift.com/funding/github/packagist/symfony/symfony",
                    "type": "tidelift"
                }
            ],
            "abandoned": "symfony/error-handler",
            "time": "2022-04-12T15:19:55+00:00"
        },
        {
            "name": "symfony/polyfill-mbstring",
            "version": "v1.26.0",
            "source": {
                "type": "git",
                "url": "https://github.com/symfony/polyfill-mbstring.git",
                "reference": "9344f9cb97f3b19424af1a21a3b0e75b0a7d8d7e"
            },
            "dist": {
                "type": "zip",
                "url": "https://api.github.com/repos/symfony/polyfill-mbstring/zipball/9344f9cb97f3b19424af1a21a3b0e75b0a7d8d7e",
                "reference": "9344f9cb97f3b19424af1a21a3b0e75b0a7d8d7e",
                "shasum": ""
            },
            "require": {
                "php": ">=7.1"
            },
            "provide": {
                "ext-mbstring": "*"
            },
            "suggest": {
                "ext-mbstring": "For best performance"
            },
            "type": "library",
            "extra": {
                "branch-alias": {
                    "dev-main": "1.26-dev"
                },
                "thanks": {
                    "name": "symfony/polyfill",
                    "url": "https://github.com/symfony/polyfill"
                }
            },
            "autoload": {
                "files": [
                    "bootstrap.php"
                ],
                "psr-4": {
                    "Symfony\\Polyfill\\Mbstring\\": ""
                }
            },
            "notification-url": "https://packagist.org/downloads/",
            "license": [
                "MIT"
            ],
            "authors": [
                {
                    "name": "Nicolas Grekas",
                    "email": "p@tchwork.com"
                },
                {
                    "name": "Symfony Community",
                    "homepage": "https://symfony.com/contributors"
                }
            ],
            "description": "Symfony polyfill for the Mbstring extension",
            "homepage": "https://symfony.com",
            "keywords": [
                "compatibility",
                "mbstring",
                "polyfill",
                "portable",
                "shim"
            ],
            "support": {
                "source": "https://github.com/symfony/polyfill-mbstring/tree/v1.26.0"
            },
            "funding": [
                {
                    "url": "https://symfony.com/sponsor",
                    "type": "custom"
                },
                {
                    "url": "https://github.com/fabpot",
                    "type": "github"
                },
                {
                    "url": "https://tidelift.com/funding/github/packagist/symfony/symfony",
                    "type": "tidelift"
                }
            ],
            "time": "2022-05-24T11:49:31+00:00"
        },
        {
            "name": "symfony/process",
            "version": "v3.4.47",
            "source": {
                "type": "git",
                "url": "https://github.com/symfony/process.git",
                "reference": "b8648cf1d5af12a44a51d07ef9bf980921f15fca"
            },
            "dist": {
                "type": "zip",
                "url": "https://api.github.com/repos/symfony/process/zipball/b8648cf1d5af12a44a51d07ef9bf980921f15fca",
                "reference": "b8648cf1d5af12a44a51d07ef9bf980921f15fca",
                "shasum": ""
            },
            "require": {
                "php": "^5.5.9|>=7.0.8"
            },
            "type": "library",
            "autoload": {
                "psr-4": {
                    "Symfony\\Component\\Process\\": ""
                },
                "exclude-from-classmap": [
                    "/Tests/"
                ]
            },
            "notification-url": "https://packagist.org/downloads/",
            "license": [
                "MIT"
            ],
            "authors": [
                {
                    "name": "Fabien Potencier",
                    "email": "fabien@symfony.com"
                },
                {
                    "name": "Symfony Community",
                    "homepage": "https://symfony.com/contributors"
                }
            ],
            "description": "Symfony Process Component",
            "homepage": "https://symfony.com",
            "support": {
                "source": "https://github.com/symfony/process/tree/v3.4.47"
            },
            "funding": [
                {
                    "url": "https://symfony.com/sponsor",
                    "type": "custom"
                },
                {
                    "url": "https://github.com/fabpot",
                    "type": "github"
                },
                {
                    "url": "https://tidelift.com/funding/github/packagist/symfony/symfony",
                    "type": "tidelift"
                }
            ],
            "time": "2020-10-24T10:57:07+00:00"
        },
        {
            "name": "theseer/tokenizer",
            "version": "1.2.1",
            "source": {
                "type": "git",
                "url": "https://github.com/theseer/tokenizer.git",
                "reference": "34a41e998c2183e22995f158c581e7b5e755ab9e"
            },
            "dist": {
                "type": "zip",
                "url": "https://api.github.com/repos/theseer/tokenizer/zipball/34a41e998c2183e22995f158c581e7b5e755ab9e",
                "reference": "34a41e998c2183e22995f158c581e7b5e755ab9e",
                "shasum": ""
            },
            "require": {
                "ext-dom": "*",
                "ext-tokenizer": "*",
                "ext-xmlwriter": "*",
                "php": "^7.2 || ^8.0"
            },
            "type": "library",
            "autoload": {
                "classmap": [
                    "src/"
                ]
            },
            "notification-url": "https://packagist.org/downloads/",
            "license": [
                "BSD-3-Clause"
            ],
            "authors": [
                {
                    "name": "Arne Blankerts",
                    "email": "arne@blankerts.de",
                    "role": "Developer"
                }
            ],
            "description": "A small library for converting tokenized PHP source code into XML and potentially other formats",
            "support": {
                "issues": "https://github.com/theseer/tokenizer/issues",
                "source": "https://github.com/theseer/tokenizer/tree/1.2.1"
            },
            "funding": [
                {
                    "url": "https://github.com/theseer",
                    "type": "github"
                }
            ],
            "time": "2021-07-28T10:34:58+00:00"
        },
        {
            "name": "webmozart/assert",
            "version": "1.11.0",
            "source": {
                "type": "git",
                "url": "https://github.com/webmozarts/assert.git",
                "reference": "11cb2199493b2f8a3b53e7f19068fc6aac760991"
            },
            "dist": {
                "type": "zip",
                "url": "https://api.github.com/repos/webmozarts/assert/zipball/11cb2199493b2f8a3b53e7f19068fc6aac760991",
                "reference": "11cb2199493b2f8a3b53e7f19068fc6aac760991",
                "shasum": ""
            },
            "require": {
                "ext-ctype": "*",
                "php": "^7.2 || ^8.0"
            },
            "conflict": {
                "phpstan/phpstan": "<0.12.20",
                "vimeo/psalm": "<4.6.1 || 4.6.2"
            },
            "require-dev": {
                "phpunit/phpunit": "^8.5.13"
            },
            "type": "library",
            "extra": {
                "branch-alias": {
                    "dev-master": "1.10-dev"
                }
            },
            "autoload": {
                "psr-4": {
                    "Webmozart\\Assert\\": "src/"
                }
            },
            "notification-url": "https://packagist.org/downloads/",
            "license": [
                "MIT"
            ],
            "authors": [
                {
                    "name": "Bernhard Schussek",
                    "email": "bschussek@gmail.com"
                }
            ],
            "description": "Assertions to validate method input/output with nice error messages.",
            "keywords": [
                "assert",
                "check",
                "validate"
            ],
            "support": {
                "issues": "https://github.com/webmozarts/assert/issues",
                "source": "https://github.com/webmozarts/assert/tree/1.11.0"
            },
            "time": "2022-06-03T18:03:27+00:00"
        },
        {
            "name": "wikimedia/at-ease",
            "version": "v2.0.0",
            "source": {
                "type": "git",
                "url": "https://github.com/wikimedia/at-ease.git",
                "reference": "013ac61929797839c80a111a3f1a4710d8248e7a"
            },
            "dist": {
                "type": "zip",
                "url": "https://api.github.com/repos/wikimedia/at-ease/zipball/013ac61929797839c80a111a3f1a4710d8248e7a",
                "reference": "013ac61929797839c80a111a3f1a4710d8248e7a",
                "shasum": ""
            },
            "require": {
                "php": ">=5.6.99"
            },
            "require-dev": {
                "jakub-onderka/php-console-highlighter": "0.3.2",
                "jakub-onderka/php-parallel-lint": "1.0.0",
                "mediawiki/mediawiki-codesniffer": "22.0.0",
                "mediawiki/minus-x": "0.3.1",
                "ockcyp/covers-validator": "0.5.1 || 0.6.1",
                "phpunit/phpunit": "4.8.36 || ^6.5"
            },
            "type": "library",
            "autoload": {
                "files": [
                    "src/Wikimedia/Functions.php"
                ],
                "psr-4": {
                    "Wikimedia\\AtEase\\": "src/Wikimedia/AtEase/"
                }
            },
            "notification-url": "https://packagist.org/downloads/",
            "license": [
                "GPL-2.0-or-later"
            ],
            "authors": [
                {
                    "name": "Tim Starling",
                    "email": "tstarling@wikimedia.org"
                },
                {
                    "name": "MediaWiki developers",
                    "email": "wikitech-l@lists.wikimedia.org"
                }
            ],
            "description": "Safe replacement to @ for suppressing warnings.",
            "homepage": "https://www.mediawiki.org/wiki/at-ease",
            "support": {
                "source": "https://github.com/wikimedia/at-ease/tree/master"
            },
            "time": "2018-10-10T15:39:06+00:00"
        },
        {
            "name": "yoast/phpunit-polyfills",
            "version": "1.0.3",
            "source": {
                "type": "git",
                "url": "https://github.com/Yoast/PHPUnit-Polyfills.git",
                "reference": "5ea3536428944955f969bc764bbe09738e151ada"
            },
            "dist": {
                "type": "zip",
                "url": "https://api.github.com/repos/Yoast/PHPUnit-Polyfills/zipball/5ea3536428944955f969bc764bbe09738e151ada",
                "reference": "5ea3536428944955f969bc764bbe09738e151ada",
                "shasum": ""
            },
            "require": {
                "php": ">=5.4",
                "phpunit/phpunit": "^4.8.36 || ^5.7.21 || ^6.0 || ^7.0 || ^8.0 || ^9.0"
            },
            "require-dev": {
                "yoast/yoastcs": "^2.2.0"
            },
            "type": "library",
            "extra": {
                "branch-alias": {
                    "dev-main": "1.x-dev",
                    "dev-develop": "1.x-dev"
                }
            },
            "autoload": {
                "files": [
                    "phpunitpolyfills-autoload.php"
                ]
            },
            "notification-url": "https://packagist.org/downloads/",
            "license": [
                "BSD-3-Clause"
            ],
            "authors": [
                {
                    "name": "Team Yoast",
                    "email": "support@yoast.com",
                    "homepage": "https://yoast.com"
                },
                {
                    "name": "Contributors",
                    "homepage": "https://github.com/Yoast/PHPUnit-Polyfills/graphs/contributors"
                }
            ],
            "description": "Set of polyfills for changed PHPUnit functionality to allow for creating PHPUnit cross-version compatible tests",
            "homepage": "https://github.com/Yoast/PHPUnit-Polyfills",
            "keywords": [
                "phpunit",
                "polyfill",
                "testing"
            ],
            "support": {
                "issues": "https://github.com/Yoast/PHPUnit-Polyfills/issues",
                "source": "https://github.com/Yoast/PHPUnit-Polyfills"
            },
            "time": "2021-11-23T01:37:03+00:00"
        }
    ],
    "aliases": [],
    "minimum-stability": "dev",
    "stability-flags": [],
    "prefer-stable": true,
    "prefer-lowest": false,
    "platform": {
        "php": ">=7.2"
    },
    "platform-dev": [],
    "platform-overrides": {
        "php": "7.2"
    },
    "plugin-api-version": "2.1.0"
}<|MERGE_RESOLUTION|>--- conflicted
+++ resolved
@@ -4,11 +4,7 @@
         "Read more about it at https://getcomposer.org/doc/01-basic-usage.md#installing-dependencies",
         "This file is @generated automatically"
     ],
-<<<<<<< HEAD
-    "content-hash": "fc949667636de7d41846c18b5ef30dfd",
-=======
-    "content-hash": "ac7396bfc3fa1d5a6f4d471c15f8a417",
->>>>>>> 94367ca5
+    "content-hash": "4182dd3ccca236525b90eb11f751adb2",
     "packages": [
         {
             "name": "automattic/jetpack-autoloader",
@@ -2944,5 +2940,5 @@
     "platform-overrides": {
         "php": "7.2"
     },
-    "plugin-api-version": "2.1.0"
+    "plugin-api-version": "2.3.0"
 }