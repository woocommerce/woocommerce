--- conflicted
+++ resolved
@@ -4,11 +4,7 @@
         "Read more about it at https://getcomposer.org/doc/01-basic-usage.md#installing-dependencies",
         "This file is @generated automatically"
     ],
-<<<<<<< HEAD
-    "content-hash": "c39c02ac7f5595ba0f5d682a85d33a6a",
-=======
     "content-hash": "7a95656e668416bfc351c6b9cfe60259",
->>>>>>> f712c23b
     "packages": [
         {
             "name": "automattic/jetpack-a8c-mc-stats",
