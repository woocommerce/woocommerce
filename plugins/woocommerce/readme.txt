--- conflicted
+++ resolved
@@ -173,11 +173,8 @@
 
 **WooCommerce**
 
-<<<<<<< HEAD
 * Fix - Resolved fatal error when applying Brands-restricted coupon [#51577](https://github.com/woocommerce/woocommerce/pull/51577)
-=======
 * Fix - Fix CSS issue with Safari 18.0 on the product form page. [#51734](https://github.com/woocommerce/woocommerce/pull/51734)
->>>>>>> 0c9eac08
 * Fix - Add a new notice to the plugins list for products used without subscriptions reminding them to purchase. [#51060](https://github.com/woocommerce/woocommerce/pull/51060)
 * Fix - Added missing wp-block- classes to order confirmation, store notices, and breadcrumb blocks. [#51380](https://github.com/woocommerce/woocommerce/pull/51380)
 * Fix - Added pre-API call permission checks for some API calls that were being called on non-admin accessible screens [#51406](https://github.com/woocommerce/woocommerce/pull/51406)
