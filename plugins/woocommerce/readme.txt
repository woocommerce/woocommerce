--- conflicted
+++ resolved
@@ -167,11 +167,8 @@
 
 **WooCommerce**
 
-<<<<<<< HEAD
 * Fix - Fix error in onboarding wizard when plugin is activated but includes unexpected output. [#35866](https://github.com/woocommerce/woocommerce/pull/35866)
-=======
 * Fix - Increased margin so that overflow modal content doesn't clip header [#35780](https://github.com/woocommerce/woocommerce/pull/35780)
->>>>>>> a4aee677
 * Fix - Added default additional content to emails via filter woocommerce_email_additional_content_. [#35195](https://github.com/woocommerce/woocommerce/pull/35195)
 * Fix - Corrects the currency symbol for Libyan Dinar (LYD). [#35395](https://github.com/woocommerce/woocommerce/pull/35395)
 * Fix - Fix 'Invalid payment method' error upon double click on Delete button of Payment methods table [#30884](https://github.com/woocommerce/woocommerce/pull/30884)
