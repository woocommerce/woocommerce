--- conflicted
+++ resolved
@@ -167,11 +167,8 @@
 
 **WooCommerce**
 
-<<<<<<< HEAD
 * Fix - Fix: can't place orders for Saint Martin (French part) [#34920](https://github.com/woocommerce/woocommerce/pull/34920)
-=======
 * Fix - Fix the wc pay view logic so that we don't display it even when payment task is completed [#34892](https://github.com/woocommerce/woocommerce/pull/34892)
->>>>>>> 28a3f673
 * Fix - Added in the missing tracks events for the shipping default settings tour [#34601](https://github.com/woocommerce/woocommerce/pull/34601)
 * Fix - Add missing styles for the progress bar component [#34521](https://github.com/woocommerce/woocommerce/pull/34521)
 * Fix - Allow customer to save a product when tinymce is not the default text editor [#34551](https://github.com/woocommerce/woocommerce/pull/34551)
