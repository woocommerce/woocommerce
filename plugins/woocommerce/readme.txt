--- conflicted
+++ resolved
@@ -3,13 +3,8 @@
 Tags: online store, ecommerce, shop, shopping cart, sell online, storefront, checkout, payments, woo, woo commerce, e-commerce, store
 Requires at least: 6.0
 Tested up to: 6.2
-<<<<<<< HEAD
 Requires PHP: 7.3
-Stable tag: 7.5.1
-=======
-Requires PHP: 7.2
 Stable tag: 7.6.0
->>>>>>> 2d87da87
 License: GPLv3
 License URI: https://www.gnu.org/licenses/gpl-3.0.html
 
