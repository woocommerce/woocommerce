--- conflicted
+++ resolved
@@ -315,11 +315,7 @@
 	 * List should be an array of numbers
 	 * Second parameter can be an object containing keys that match the params
 	 *
-<<<<<<< HEAD
-	 * Returns array of accounting-formatted number strings of same length
-=======
 	 * Returns array of accounting-formatted number strings of the same length
->>>>>>> 4298e572
 	 *
 	 * NB: `white-space:pre` CSS rule is required on the list container to prevent
 	 * browsers from collapsing the whitespace in the output strings.
