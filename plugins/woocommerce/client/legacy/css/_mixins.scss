/**
 * Deprecated
 * Fallback for bourbon equivalent
 */
@mixin clearfix() {
	*zoom: 1;

	&::before,
	&::after {
		content: " ";
		display: table;
	}

	&::after {
		clear: both;
	}
}

/**
 * Deprecated
 * Vendor prefix no longer required.
 */
@mixin border_radius($radius: 4px) {
	border-radius: $radius;
}

/**
 * Deprecated
 * Vendor prefix no longer required.
 */
@mixin border_radius_right($radius: 4px) {
	border-top-right-radius: $radius;
	border-bottom-right-radius: $radius;
}

/**
 * Deprecated
 * Vendor prefix no longer required.
 */
@mixin border_radius_left($radius: 4px) {
	border-top-left-radius: $radius;
	border-bottom-left-radius: $radius;
}

/**
 * Deprecated
 * Vendor prefix no longer required.
 */
@mixin border_radius_bottom($radius: 4px) {
	border-bottom-left-radius: $radius;
	border-bottom-right-radius: $radius;
}

/**
 * Deprecated
 * Vendor prefix no longer required.
 */
@mixin border_radius_top($radius: 4px) {
	border-top-left-radius: $radius;
	border-top-right-radius: $radius;
}

/**
 * Deprecated
 * Vendor prefix no longer required.
 */
@mixin opacity( $opacity: 0.75 ) {
	opacity: $opacity;
}

/**
 * Deprecated
 * Vendor prefix no longer required.
 */
@mixin box_shadow($shadow_x: 3px, $shadow_y: 3px, $shadow_rad: 3px, $shadow_in: 3px, $shadow_color: #888) {
	box-shadow: $shadow_x $shadow_y $shadow_rad $shadow_in $shadow_color;
}

/**
 * Deprecated
 * Vendor prefix no longer required.
 */
@mixin inset_box_shadow($shadow_x: 3px, $shadow_y: 3px, $shadow_rad: 3px, $shadow_in: 3px, $shadow_color: #888) {
	box-shadow: inset $shadow_x $shadow_y $shadow_rad $shadow_in $shadow_color;
}

/**
 * Deprecated
 * Vendor prefix no longer required.
 */
@mixin text_shadow($shadow_x: 3px, $shadow_y: 3px, $shadow_rad: 3px, $shadow_color: #fff) {
	text-shadow: $shadow_x $shadow_y $shadow_rad $shadow_color;
}

/**
 * Deprecated
 * Vendor prefix no longer required.
 */
@mixin vertical_gradient($from: #000, $to: #fff) {
	background-color: $from;
	background: -webkit-linear-gradient($from, $to);
}

/**
 * Deprecated
 * Vendor prefix no longer required.
 */
@mixin transition($selector: all, $animation: ease-in-out, $duration: 0.2s) {
	transition: $selector $animation $duration;
}

/**
 * Deprecated
 * Use bourbon mixin instead `@include transform(scale(1.5));`
 */
@mixin scale($ratio: 1.5) {
	-webkit-transform: scale($ratio);
	transform: scale($ratio);
}

/**
 * Deprecated
 * Use bourbon mixin instead `@include box-sizing(border-box);`
 */
@mixin borderbox() {
	box-sizing: border-box;
}

@mixin darkorlighttextshadow($a, $opacity: 0.8) {

	@if lightness($a) >= 65% {

		@include text_shadow(0, -1px, 0, rgba(0, 0, 0, $opacity));
	}

	@else {

		@include text_shadow(0, 1px, 0, rgba(255, 255, 255, $opacity));
	}
}

/**
 * Objects
 */
@mixin menu() {

	@include clearfix();

	li {
		display: inline-block;
	}
}

@mixin mediaright() {

	@include clearfix();

	img {
		float: right;
		height: auto;
	}
}

@mixin medialeft() {

	@include clearfix();

	img {
		float: right;
		height: auto;
	}
}

@mixin ir() {
	display: block;
	text-indent: -9999px;
	position: relative;
	height: 1em;
	width: 1em;
}

@mixin icon( $glyph: "\e001" ) {
	font-family: "WooCommerce";
	speak: never;
	font-weight: normal;
	font-variant: normal;
	text-transform: none;
	line-height: 1;
	margin: 0;
	text-indent: 0;
	position: absolute;
	top: 0;
	left: 0;
	width: 100%;
	height: 100%;
	text-align: center;
	content: $glyph;
}

@mixin icon_dashicons( $glyph: "\f333" ) {
	font-family: "Dashicons";
	speak: never;
	font-weight: normal;
	font-variant: normal;
	text-transform: none;
	line-height: 1;
	-webkit-font-smoothing: antialiased;
	margin: 0;
	text-indent: 0;
	position: absolute;
	top: 0;
	left: 0;
	width: 100%;
	height: 100%;
	text-align: center;
	content: $glyph;
}

@mixin iconbefore( $glyph: "\e001" ) {
	font-family: "WooCommerce";
	speak: never;
	font-weight: normal;
	font-variant: normal;
	text-transform: none;
	line-height: 1;
	-webkit-font-smoothing: antialiased;
	margin-right: 0.618em;
	content: $glyph;
	text-decoration: none;
}

@mixin iconbeforedashicons( $glyph: "\f333" ) {
	font-family: "Dashicons";
	speak: never;
	font-weight: normal;
	font-variant: normal;
	text-transform: none;
	line-height: 1;
	-webkit-font-smoothing: antialiased;
	content: $glyph;
	text-decoration: none;
}

@mixin iconafter( $glyph: "\e001" ) {
	font-family: "WooCommerce";
	speak: never;
	font-weight: normal;
	font-variant: normal;
	text-transform: none;
	line-height: 1;
	-webkit-font-smoothing: antialiased;
	margin-left: 0.618em;
	content: $glyph;
	text-decoration: none;
}

@mixin loader() {

	&::before {
		height: 1em;
		width: 1em;
		display: block;
		position: absolute;
		top: 50%;
		left: 50%;
		margin-left: -0.5em;
		margin-top: -0.5em;
		content: "";
		animation: spin 1s ease-in-out infinite;
		background: url("../images/icons/loader.svg") center center;
		background-size: cover;
		line-height: 1;
		text-align: center;
		font-size: 2em;
		color: rgba(#000, 0.75);
	}
}

@mixin inversebuttoncolors {
	background-color: transparent !important;
	color: var(--button--color-text-hover) !important;

	&:hover {
		background-color: var(--button--color-background) !important;
		color: var(--button--color-text) !important;
		text-decoration: none !important;
	}
}

@mixin table-marks() {
	mark {
		background: transparent none;
	}

	mark.yes {
		color: var(--wc-green);
	}

	mark.no {
		color: #999;
	}
}

<<<<<<< HEAD
@mixin woocommerce-product-gallery__trigger {
	background: #fff;
	border: none;
	box-sizing: content-box;
	border-radius: 100%;
	cursor: pointer;
	font-size: 2em;
	height: 36px;
	padding: 0;
	position: absolute;
	right: 0.5em;
	text-indent: -9999px;
	top: 0.5em;
	width: 36px;
	z-index: 99;

	&::before {
		border: 2px solid #000;
		border-radius: 100%;
		box-sizing: content-box;
		content: "";
		display: block;
		height: 10px;
		left: 9px;
		top: 9px;
		position: absolute;
		width: 10px;
	}

	&::after {
		background: #000;
		border-radius: 6px;
		box-sizing: content-box;
		content: "";
		display: block;
		height: 8px;
		left: 22px;
		position: absolute;
		top: 19px;
		transform: rotate(-45deg);
		width: 2px;
	}
=======
@mixin coupon-error-notice-cart() {
	clear: left;
	color: var(--wc-red);
	flex-basis: 100%;
	float: none;
	font-size: 0.75em;
	margin-bottom: 0;
	margin-top: 8px;
	text-align: left;
	width: auto;
}

@mixin coupon-error-notice-checkout() {
	color: var(--wc-red);
	display: block;
	font-size: 0.75em;
	margin-top: 8px;
>>>>>>> a7f29ce9
}<|MERGE_RESOLUTION|>--- conflicted
+++ resolved
@@ -301,7 +301,25 @@
 	}
 }
 
-<<<<<<< HEAD
+@mixin coupon-error-notice-cart() {
+	clear: left;
+	color: var(--wc-red);
+	flex-basis: 100%;
+	float: none;
+	font-size: 0.75em;
+	margin-bottom: 0;
+	margin-top: 8px;
+	text-align: left;
+	width: auto;
+}
+
+@mixin coupon-error-notice-checkout() {
+	color: var(--wc-red);
+	display: block;
+	font-size: 0.75em;
+	margin-top: 8px;
+}
+
 @mixin woocommerce-product-gallery__trigger {
 	background: #fff;
 	border: none;
@@ -344,23 +362,4 @@
 		transform: rotate(-45deg);
 		width: 2px;
 	}
-=======
-@mixin coupon-error-notice-cart() {
-	clear: left;
-	color: var(--wc-red);
-	flex-basis: 100%;
-	float: none;
-	font-size: 0.75em;
-	margin-bottom: 0;
-	margin-top: 8px;
-	text-align: left;
-	width: auto;
-}
-
-@mixin coupon-error-notice-checkout() {
-	color: var(--wc-red);
-	display: block;
-	font-size: 0.75em;
-	margin-top: 8px;
->>>>>>> a7f29ce9
 }