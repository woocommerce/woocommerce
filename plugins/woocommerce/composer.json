{
	"name": "woocommerce/woocommerce",
	"description": "An eCommerce toolkit that helps you sell anything. Beautifully.",
<<<<<<< HEAD
	"homepage": "https://woocommerce.com/",
	"version": "8.3.0.51",
=======
	"homepage": "https://woo.com/",
	"version": "8.3.0",
>>>>>>> aabee87c
	"type": "wordpress-plugin",
	"license": "GPL-3.0-or-later",
	"prefer-stable": true,
	"minimum-stability": "dev",
	"repositories": [
		{
			"type": "path",
			"url": "lib"
		}
	],
	"require": {
		"php": ">=7.4",
		"automattic/jetpack-autoloader": "2.11.18",
		"automattic/jetpack-config": "1.15.2",
		"automattic/jetpack-connection": "^1.57",
		"automattic/jetpack-constants": "^1.6.22",
		"composer/installers": "^1.9",
		"maxmind-db/reader": "^1.11",
		"pelago/emogrifier": "^6.0",
		"woocommerce/action-scheduler": "3.6.4",
		"woocommerce/woocommerce-blocks": "11.5.4"
	},
	"require-dev": {
		"automattic/jetpack-changelogger": "^3.3.0",
		"bamarni/composer-bin-plugin": "^1.4",
		"dms/phpunit-arraysubset-asserts": "^0.4.0",
		"phpunit/phpunit": "^9.0",
		"sebastian/comparator": "^4.0",
		"yoast/phpunit-polyfills": "^2.0"
	},
	"config": {
		"optimize-autoloader": true,
		"preferred-install": {
			"woocommerce/action-scheduler": "dist",
			"woocommerce/woocommerce-rest-api": "dist",
			"woocommerce/woocommerce-blocks": "dist"
		},
		"sort-packages": true,
		"platform": {
			"php": "7.4"
		},
		"allow-plugins": {
			"automattic/jetpack-autoloader": true,
			"composer/installers": true,
			"bamarni/composer-bin-plugin": true
		}
	},
	"autoload": {
		"exclude-from-classmap": [
			"includes/legacy",
			"includes/libraries"
		],
		"classmap": [
			"includes/rest-api"
		],
		"psr-4": {
			"Automattic\\WooCommerce\\": "src/",
			"Automattic\\WooCommerce\\Vendor\\": "lib/packages/"
		},
		"psr-0": {
			"Automattic\\WooCommerce\\Vendor\\": "lib/packages/"
		}
	},
	"autoload-dev": {
		"psr-4": {
			"Automattic\\WooCommerce\\Tests\\": "tests/php/src/",
			"Automattic\\WooCommerce\\Testing\\Tools\\": "tests/Tools/"
		},
		"classmap": [
			"tests/legacy/unit-tests/rest-api/Helpers"
		]
	},
	"scripts": {
		"post-install-cmd": [
			"@composer bin all install --ansi",
			"sh ./bin/package-update.sh"
		],
		"post-update-cmd": [
			"@composer bin all update --ansi",
			"sh ./bin/package-update.sh"
		],
		"test": [
			"phpunit"
		],
		"phpcs": [
			"phpcs -s -p"
		],
		"lint": [
			"chg=$(git diff --relative --name-only -- '*.php'); [[ -z $chg ]] || phpcs-changed -s --git --git-unstaged $chg"
		],
		"lint-staged": [
			"chg=$(git diff HEAD --relative --name-only -- '*.php'); [[ -z $chg ]] || phpcs-changed -s --git $chg"
		],
		"lint-branch": [
			"bash ./bin/lint-branch.sh"
		],
		"phpcbf": [
			"phpcbf -p"
		],
		"makepot-audit": [
			"wp --allow-root i18n make-pot . --exclude=\".github,.wordpress-org,bin,sample-data,node_modules,tests\" --slug=woocommerce"
		],
		"makepot": [
			"@makepot-audit --skip-audit"
		],
		"bin": [
			"echo 'bin not installed'"
		],
		"build-lib": [
			"sh ./bin/build-lib.sh"
		]
	},
	"extra": {
		"installer-paths": {
			"packages/{$name}": [
				"woocommerce/action-scheduler",
				"woocommerce/woocommerce-blocks",
				"woocommerce/woocommerce-admin"
			]
		},
		"scripts-description": {
			"test": "Run unit tests",
			"phpcs": "Analyze code against the WordPress coding standards with PHP_CodeSniffer",
			"phpcbf": "Fix coding standards warnings/errors automatically with PHP Code Beautifier",
			"makepot-audit": "Generate i18n/languages/woocommerce.pot file and run audit",
			"makepot": "Generate i18n/languages/woocommerce.pot file"
		},
		"bamarni-bin": {
			"target-directory": "bin/composer"
		},
		"changelogger": {
			"formatter": {
				"filename": "../../tools/changelogger/class-legacy-core-formatter.php"
			},
			"types": {
				"fix": "Fixes an existing bug",
				"add": "Adds functionality",
				"update": "Update existing functionality",
				"dev": "Development related task",
				"tweak": "A minor adjustment to the codebase",
				"performance": "Address performance issues",
				"enhancement": "Improve existing functionality"
			},
			"versioning": "wordpress",
			"changelog": "NEXT_CHANGELOG.md"
		}
	}
}<|MERGE_RESOLUTION|>--- conflicted
+++ resolved
@@ -1,13 +1,8 @@
 {
 	"name": "woocommerce/woocommerce",
 	"description": "An eCommerce toolkit that helps you sell anything. Beautifully.",
-<<<<<<< HEAD
-	"homepage": "https://woocommerce.com/",
-	"version": "8.3.0.51",
-=======
 	"homepage": "https://woo.com/",
 	"version": "8.3.0",
->>>>>>> aabee87c
 	"type": "wordpress-plugin",
 	"license": "GPL-3.0-or-later",
 	"prefer-stable": true,
