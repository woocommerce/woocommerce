--- conflicted
+++ resolved
@@ -22,13 +22,8 @@
 		"composer/installers": "^1.9",
 		"maxmind-db/reader": "^1.11",
 		"pelago/emogrifier": "^6.0",
-<<<<<<< HEAD
 		"woocommerce/action-scheduler": "3.6.4",
-		"woocommerce/woocommerce-blocks": "11.2.0"
-=======
-		"woocommerce/action-scheduler": "3.6.3",
 		"woocommerce/woocommerce-blocks": "11.3.0"
->>>>>>> f712c23b
 	},
 	"require-dev": {
 		"automattic/jetpack-changelogger": "^3.3.0",
