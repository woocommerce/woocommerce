--- conflicted
+++ resolved
@@ -88,14 +88,8 @@
 
 		// We separate order list by class, since their datastore might be different.
 		$order_list_by_class = array();
-<<<<<<< HEAD
 		$order_id_classnames = self::get_class_names_for_order_ids( $order_ids );
 		foreach ( $order_id_classnames as $order_id => $classname ) {
-=======
-
-		foreach ( $order_ids as $order_id ) {
-			$classname = self::get_class_name_for_order_id( $order_id );
->>>>>>> 3f155c9a
 			if ( ! $classname && ! $skip_invalid ) {
 				// translators: %d is an order ID.
 				throw new \Exception( sprintf( __( 'Could not find classname for order ID %d', 'woocommerce' ), $order_id ) );
