<?php
/**
 * WC_CLI_COM_Command class file.
 *
 * @package WooCommerce\CLI
 */

if ( ! defined( 'ABSPATH' ) ) {
	exit;
}

/**
 * Allows to interact with extensions from WCCOM marketplace via CLI.
 *
 * @version 6.8
 * @package WooCommerce
 */
class WC_CLI_COM_Command {
	/**
	 * Registers a commands for managing WooCommerce.com extensions.
	 */
	public static function register_commands() {
		WP_CLI::add_command( 'wc com extension list', array( 'WC_CLI_COM_Command', 'list_extensions' ) );
<<<<<<< HEAD
		WP_CLI::add_command( 'wc com connect', array( 'WC_CLI_COM_Command', 'connect' ) );
=======
		WP_CLI::add_command( 'wc com disconnect', array( 'WC_CLI_COM_Command', 'disconnect' ) );
>>>>>>> ecec9eaa
	}

	/**
	 * List extensions owned by the connected site
	 *
	 * [--format]
	 * : If set, the command will use the specified format. Possible values are table, json, csv and yaml. By default the table format will be used.
	 *
	 * [--fields]
	 * : If set, the command will show only the specified fields instead of showing all the fields in the output.
	 *
	 * ## EXAMPLES
	 *
	 *     # List extensions owned by the connected site in table format with all the fields
	 *     $ wp wc com extension list
	 *
	 *     # List the product slug of the extension owned by the connected site in csv format
	 *     $ wp wc com extension list --format=csv --fields=product_slug
	 *
	 * @param  array $args  WP-CLI positional arguments.
	 * @param  array $assoc_args  WP-CLI associative arguments.
	 */
	public static function list_extensions( array $args, array $assoc_args ) {
		$data = WC_Helper::get_subscriptions();

		$data = array_values( $data );

		$formatter = new \WP_CLI\Formatter(
			$assoc_args,
			array(
				'product_slug',
				'product_name',
				'auto_renew',
				'expires_on',
				'expired',
				'sites_max',
				'sites_active',
				'maxed',
			)
		);

		$data = array_map(
			function( $item ) {
				$product_slug      = '';
				$product_url_parts = explode( '/', $item['product_url'] );
				if ( count( $product_url_parts ) > 2 ) {
					$product_slug = $product_url_parts[ count( $product_url_parts ) - 2 ];
				}
				return array(
					'product_slug' => $product_slug,
					'product_name' => htmlspecialchars_decode( $item['product_name'] ),
					'auto_renew'   => $item['autorenew'] ? 'On' : 'Off',
					'expires_on'   => gmdate( 'Y-m-d', $item['expires'] ),
					'expired'      => $item['expired'] ? 'Yes' : 'No',
					'sites_max'    => $item['sites_max'],
					'sites_active' => $item['sites_active'],
					'maxed'        => $item['maxed'] ? 'Yes' : 'No',
				);
			},
			$data
		);

		$formatter->display_items( $data );
	}

	/**
<<<<<<< HEAD
	 * Connects to WooCommerce.com with application-password.
	 *
	 * [--password]
	 * : If set, password won't be prompt.
	 *
	 * [--force]
	 * : If set, site will be disconnected and a new connection will be forced.
	 *
	 * ## EXAMPLES
	 *
	 *     # Connect to WCCOM using password.
	 *     $ wp wc com connect
	 *
	 *     # force connecting to WCCOM even if site is already connected.
	 *     $ wp wc com connect --force
	 *
	 *     # Pass password to comman.
	 *     $ wp wc com connect --password=PASSWORD
	 *
	 * @param array $args Positional arguments to include when calling the command.
	 * @param array $assoc_args Associative arguments to include when calling the command.
	 *
	 * @return void
	 * @throws \WP_CLI\ExitException If WP_CLI::$capture_exit is true.
	 */
	public static function connect( array $args, array $assoc_args ) {
		$password = \WP_CLI\Utils\get_flag_value( $assoc_args, 'password' );
		$force    = \WP_CLI\Utils\get_flag_value( $assoc_args, 'force', false );

		if ( WC_Helper::is_site_connected() ) {
			if ( $force ) {
				WC_Helper::disconnect();
			} else {
				WP_CLI::error( 'Your store is already connected.' );

				return;
			}
		}

		// @todo add URL to application password section
		if ( empty( $password ) ) {
			$password = self::ask( 'Connection password:' );
		}
		$password = sanitize_text_field( $password );
		if ( empty( $password ) ) {
			WP_CLI::error( 'Invalid password.' );
		}

		$auth = WC_Helper::connect_with_password( $password );
		if ( is_wp_error( $auth ) ) {
			WP_CLI::error( $auth->get_error_message() );
		}

		if ( WC_Helper::is_site_connected() ) {
			WP_CLI::success( 'Store connected successfully.' );
		}
	}

	/**
	 * We are asking a question and returning an answer as a string.
	 *
	 * @param  string $question The question being prompt
	 *
	 * @return string
	 */
	protected static function ask( $question ) {
		// phpcs:disable WordPress.WP.AlternativeFunctions.file_system_read_fwrite
		// Adding space to question and showing it.
		fwrite( STDOUT, $question . ' ' );

		return trim( fgets( STDIN ) );
		// phpcs:enable
=======
	 * ## OPTIONS
	 *
	 * [--yes]
	 * : Do not prompt for confirmation.
	 *
	 * ## EXAMPLES
	 *
	 *     # Disconnect from site.
	 *     $ wp wc com disconnect
	 *
	 *     # Disconnect without prompt for confirmation.
	 *     $ wp wc com disconnect --yes
	 *
	 * @param array $args Positional arguments to include when calling the command.
	 * @param array $assoc_args Associative arguments to include when calling the command.

	 * @return void
	 * @throws \WP_CLI\ExitException If WP_CLI::$capture_exit is true.
	 */
	public static function disconnect( array $args, array $assoc_args ) {
		if ( ! WC_Helper::is_site_connected() ) {
			WP_CLI::error( 'Your store is not connected to WooCommerce.com. Run `wp wc com connect` command.' );
		}

		WP_CLI::confirm( 'Are you sure you want to disconnect your store from WooCommerce.com?', $assoc_args );
		WC_Helper::disconnect();
		WP_CLI::success( 'You have successfully disconnected your store from WooCommerce.com' );
>>>>>>> ecec9eaa
	}
}<|MERGE_RESOLUTION|>--- conflicted
+++ resolved
@@ -21,11 +21,8 @@
 	 */
 	public static function register_commands() {
 		WP_CLI::add_command( 'wc com extension list', array( 'WC_CLI_COM_Command', 'list_extensions' ) );
-<<<<<<< HEAD
+		WP_CLI::add_command( 'wc com disconnect', array( 'WC_CLI_COM_Command', 'disconnect' ) );
 		WP_CLI::add_command( 'wc com connect', array( 'WC_CLI_COM_Command', 'connect' ) );
-=======
-		WP_CLI::add_command( 'wc com disconnect', array( 'WC_CLI_COM_Command', 'disconnect' ) );
->>>>>>> ecec9eaa
 	}
 
 	/**
@@ -92,7 +89,36 @@
 	}
 
 	/**
-<<<<<<< HEAD
+	 * ## OPTIONS
+	 *
+	 * [--yes]
+	 * : Do not prompt for confirmation.
+	 *
+	 * ## EXAMPLES
+	 *
+	 *     # Disconnect from site.
+	 *     $ wp wc com disconnect
+	 *
+	 *     # Disconnect without prompt for confirmation.
+	 *     $ wp wc com disconnect --yes
+	 *
+	 * @param array $args Positional arguments to include when calling the command.
+	 * @param array $assoc_args Associative arguments to include when calling the command.
+
+	 * @return void
+	 * @throws \WP_CLI\ExitException If WP_CLI::$capture_exit is true.
+	 */
+	public static function disconnect( array $args, array $assoc_args ) {
+		if ( ! WC_Helper::is_site_connected() ) {
+			WP_CLI::error( 'Your store is not connected to WooCommerce.com. Run `wp wc com connect` command.' );
+		}
+
+		WP_CLI::confirm( 'Are you sure you want to disconnect your store from WooCommerce.com?', $assoc_args );
+		WC_Helper::disconnect();
+		WP_CLI::success( 'You have successfully disconnected your store from WooCommerce.com' );
+	}
+
+	/**
 	 * Connects to WooCommerce.com with application-password.
 	 *
 	 * [--password]
@@ -165,34 +191,5 @@
 
 		return trim( fgets( STDIN ) );
 		// phpcs:enable
-=======
-	 * ## OPTIONS
-	 *
-	 * [--yes]
-	 * : Do not prompt for confirmation.
-	 *
-	 * ## EXAMPLES
-	 *
-	 *     # Disconnect from site.
-	 *     $ wp wc com disconnect
-	 *
-	 *     # Disconnect without prompt for confirmation.
-	 *     $ wp wc com disconnect --yes
-	 *
-	 * @param array $args Positional arguments to include when calling the command.
-	 * @param array $assoc_args Associative arguments to include when calling the command.
-
-	 * @return void
-	 * @throws \WP_CLI\ExitException If WP_CLI::$capture_exit is true.
-	 */
-	public static function disconnect( array $args, array $assoc_args ) {
-		if ( ! WC_Helper::is_site_connected() ) {
-			WP_CLI::error( 'Your store is not connected to WooCommerce.com. Run `wp wc com connect` command.' );
-		}
-
-		WP_CLI::confirm( 'Are you sure you want to disconnect your store from WooCommerce.com?', $assoc_args );
-		WC_Helper::disconnect();
-		WP_CLI::success( 'You have successfully disconnected your store from WooCommerce.com' );
->>>>>>> ecec9eaa
 	}
 }