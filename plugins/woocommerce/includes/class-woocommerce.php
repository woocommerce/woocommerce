<?php
/**
 * WooCommerce setup
 *
 * @package WooCommerce
 * @since   3.2.0
 */

defined( 'ABSPATH' ) || exit;

use Automattic\WooCommerce\Internal\AssignDefaultCategory;
use Automattic\WooCommerce\Internal\BatchProcessing\BatchProcessingController;
use Automattic\WooCommerce\Internal\ComingSoon\ComingSoonCacheInvalidator;
use Automattic\WooCommerce\Internal\ComingSoon\ComingSoonRequestHandler;
use Automattic\WooCommerce\Internal\DataStores\Orders\CustomOrdersTableController;
use Automattic\WooCommerce\Internal\DownloadPermissionsAdjuster;
use Automattic\WooCommerce\Internal\Features\FeaturesController;
use Automattic\WooCommerce\Internal\ProductAttributesLookup\DataRegenerator;
use Automattic\WooCommerce\Internal\ProductAttributesLookup\LookupDataStore;
use Automattic\WooCommerce\Internal\ProductDownloads\ApprovedDirectories\Register as ProductDownloadDirectories;
use Automattic\WooCommerce\Internal\ProductImage\MatchImageBySKU;
use Automattic\WooCommerce\Internal\RegisterHooksInterface;
use Automattic\WooCommerce\Internal\RestockRefundedItemsAdjuster;
use Automattic\WooCommerce\Internal\Settings\OptionSanitizer;
use Automattic\WooCommerce\Internal\Traits\AccessiblePrivateMethods;
use Automattic\WooCommerce\Internal\Utilities\LegacyRestApiStub;
use Automattic\WooCommerce\Internal\Utilities\WebhookUtil;
use Automattic\WooCommerce\Internal\Admin\Marketplace;
use Automattic\WooCommerce\Internal\McStats;
use Automattic\WooCommerce\Proxies\LegacyProxy;
use Automattic\WooCommerce\Utilities\{LoggingUtil, RestApiUtil, TimeUtil};
use Automattic\WooCommerce\Internal\Logging\RemoteLogger;

/**
 * Main WooCommerce Class.
 *
 * @class WooCommerce
 */
final class WooCommerce {

	use AccessiblePrivateMethods;

	/**
	 * WooCommerce version.
	 *
	 * @var string
	 */
	public $version = '9.3.0';

	/**
	 * WooCommerce Schema version.
	 *
	 * @since 4.3 started with version string 430.
	 *
	 * @var string
	 */
	public $db_version = '920';

	/**
	 * The single instance of the class.
	 *
	 * @var WooCommerce
	 * @since 2.1
	 */
	protected static $_instance = null;

	/**
	 * Session instance.
	 *
	 * @var WC_Session|WC_Session_Handler
	 */
	public $session = null;

	/**
	 * Query instance.
	 *
	 * @var WC_Query
	 */
	public $query = null;

	/**
	 * API instance
	 *
	 * @deprecated 9.0.0 The Legacy REST API has been removed from WooCommerce core. Now this property points to a RestApiUtil instance, unless the Legacy REST API plugin is installed.
	 *
	 * @var WC_API
	 */
	private $api;

	/**
	 * Product factory instance.
	 *
	 * @var WC_Product_Factory
	 */
	public $product_factory = null;

	/**
	 * Countries instance.
	 *
	 * @var WC_Countries
	 */
	public $countries = null;

	/**
	 * Integrations instance.
	 *
	 * @var WC_Integrations
	 */
	public $integrations = null;

	/**
	 * Cart instance.
	 *
	 * @var WC_Cart
	 */
	public $cart = null;

	/**
	 * Customer instance.
	 *
	 * @var WC_Customer
	 */
	public $customer = null;

	/**
	 * Order factory instance.
	 *
	 * @var WC_Order_Factory
	 */
	public $order_factory = null;

	/**
	 * Structured data instance.
	 *
	 * @var WC_Structured_Data
	 */
	public $structured_data = null;

	/**
	 * Array of deprecated hook handlers.
	 *
	 * @var array of WC_Deprecated_Hooks
	 */
	public $deprecated_hook_handlers = array();

	/**
	 * Main WooCommerce Instance.
	 *
	 * Ensures only one instance of WooCommerce is loaded or can be loaded.
	 *
	 * @since 2.1
	 * @static
	 * @see WC()
	 * @return WooCommerce - Main instance.
	 */
	public static function instance() {
		if ( is_null( self::$_instance ) ) {
			self::$_instance = new self();
		}
		return self::$_instance;
	}

	/**
	 * Cloning is forbidden.
	 *
	 * @since 2.1
	 */
	public function __clone() {
		wc_doing_it_wrong( __FUNCTION__, __( 'Cloning is forbidden.', 'woocommerce' ), '2.1' );
	}

	/**
	 * Unserializing instances of this class is forbidden.
	 *
	 * @since 2.1
	 */
	public function __wakeup() {
		wc_doing_it_wrong( __FUNCTION__, __( 'Unserializing instances of this class is forbidden.', 'woocommerce' ), '2.1' );
	}

	/**
	 * Autoload inaccessible or non-existing properties on demand.
	 *
	 * @param mixed $key Key name.
	 * @return mixed
	 */
	public function __get( $key ) {
		if ( 'api' === $key ) {
			// The Legacy REST API was removed from WooCommerce core as of version 9.0 (moved to a dedicated plugin),
			// but some plugins are still using wc()->api->get_endpoint_data. This method now lives in the RestApiUtil class,
			// but we expose it through LegacyRestApiStub to limit the scope of what can be done via WC()->api.
			//
			// On the other hand, if the dedicated plugin is installed it will set the $api property by itself
			// to an instance of the old WC_API class, which of course still has the get_endpoint_data method.
			if ( is_null( $this->api ) && ! $this->legacy_rest_api_is_available() ) {
				$this->api = wc_get_container()->get( LegacyRestApiStub::class );
			}

			return $this->api;
		}

		if ( in_array( $key, array( 'payment_gateways', 'shipping', 'mailer', 'checkout' ), true ) ) {
			return $this->$key();
		}
	}

	/**
	 * Set the value of an inaccessible or non-existing property.
	 *
	 * @param string $key Property name.
	 * @param mixed  $value Property value.
	 */
	public function __set( string $key, $value ) {
		if ( 'api' === $key ) {
			$this->api = $value;
		} elseif ( property_exists( $this, $key ) ) {
			// phpcs:ignore WordPress.PHP.DevelopmentFunctions.error_log_trigger_error
			trigger_error( 'Cannot access private property WooCommerce::$' . esc_html( $key ), E_USER_ERROR );
		} else {
			$this->$key = $value;
		}
	}

	/**
	 * Check if the Legacy REST API plugin is active (and thus the Legacy REST API is available).
	 *
	 * @return bool
	 */
	public function legacy_rest_api_is_available() {
		return class_exists( 'WC_Legacy_REST_API_Plugin', false );
	}

	/**
	 * WooCommerce Constructor.
	 */
	public function __construct() {
		$this->define_constants();
		$this->define_tables();
		$this->includes();
		$this->init_hooks();
	}

	/**
	 * When WP has loaded all plugins, trigger the `woocommerce_loaded` hook.
	 *
	 * This ensures `woocommerce_loaded` is called only after all other plugins
	 * are loaded, to avoid issues caused by plugin directory naming changing
	 * the load order. See #21524 for details.
	 *
	 * @since 3.6.0
	 */
	public function on_plugins_loaded() {
		/**
		 * Action to signal that WooCommerce has finished loading.
		 *
		 * @since 3.6.0
		 */
		do_action( 'woocommerce_loaded' );
	}

	/**
	 * Initiali Jetpack Connection Config.
	 *
	 * @return void
	 */
	public function init_jetpack_connection_config() {
		$config = new Automattic\Jetpack\Config();
		$config->ensure(
			'connection',
			array(
				'slug' => 'woocommerce',
				// Cannot use __() here because it would cause translations to be loaded too early.
				// See https://github.com/woocommerce/woocommerce/pull/47113.
				'name' => 'WooCommerce',
			)
		);
	}

	/**
	 * Hook into actions and filters.
	 *
	 * @since 2.3
	 */
	private function init_hooks() {
		register_activation_hook( WC_PLUGIN_FILE, array( 'WC_Install', 'install' ) );
		register_shutdown_function( array( $this, 'log_errors' ) );

		add_action( 'plugins_loaded', array( $this, 'on_plugins_loaded' ), -1 );
		add_action( 'plugins_loaded', array( $this, 'init_jetpack_connection_config' ), 1 );
		add_action( 'admin_notices', array( $this, 'build_dependencies_notice' ) );
		add_action( 'after_setup_theme', array( $this, 'setup_environment' ) );
		add_action( 'after_setup_theme', array( $this, 'include_template_functions' ), 11 );
		add_action( 'load-post.php', array( $this, 'includes' ) );
		add_action( 'init', array( $this, 'init' ), 0 );
		add_action( 'init', array( 'WC_Shortcodes', 'init' ) );
		add_action( 'init', array( 'WC_Emails', 'init_transactional_emails' ) );
		add_action( 'init', array( $this, 'add_image_sizes' ) );
		add_action( 'init', array( $this, 'load_rest_api' ) );
		if ( $this->is_request( 'admin' ) || ( $this->is_rest_api_request() && ! $this->is_store_api_request() ) || ( defined( 'WP_CLI' ) && WP_CLI ) ) {
			add_action( 'init', array( 'WC_Site_Tracking', 'init' ) );
		}
		add_action( 'switch_blog', array( $this, 'wpdb_table_fix' ), 0 );
		add_action( 'activated_plugin', array( $this, 'activated_plugin' ) );
		add_action( 'deactivated_plugin', array( $this, 'deactivated_plugin' ) );
		add_action( 'woocommerce_installed', array( $this, 'add_woocommerce_inbox_variant' ) );
		add_action( 'woocommerce_updated', array( $this, 'add_woocommerce_inbox_variant' ) );
		self::add_action( 'rest_api_init', array( $this, 'register_wp_admin_settings' ) );
		add_action( 'woocommerce_installed', array( $this, 'add_woocommerce_remote_variant' ) );
		add_action( 'woocommerce_updated', array( $this, 'add_woocommerce_remote_variant' ) );
		add_action( 'woocommerce_newly_installed', 'wc_set_hooked_blocks_version', 10 );

		self::add_filter( 'robots_txt', array( $this, 'robots_txt' ) );
		add_filter( 'wp_plugin_dependencies_slug', array( $this, 'convert_woocommerce_slug' ) );

		// These classes set up hooks on instantiation.
		$container = wc_get_container();
		$container->get( ProductDownloadDirectories::class );
		$container->get( DownloadPermissionsAdjuster::class );
		$container->get( AssignDefaultCategory::class );
		$container->get( DataRegenerator::class );
		$container->get( LookupDataStore::class );
		$container->get( MatchImageBySKU::class );
		$container->get( RestockRefundedItemsAdjuster::class );
		$container->get( CustomOrdersTableController::class );
		$container->get( OptionSanitizer::class );
		$container->get( BatchProcessingController::class );
		$container->get( FeaturesController::class );
		$container->get( WebhookUtil::class );
		$container->get( Marketplace::class );
		$container->get( TimeUtil::class );
		$container->get( ComingSoonCacheInvalidator::class );
		$container->get( ComingSoonRequestHandler::class );

		/**
		 * These classes have a register method for attaching hooks.
		 *
		 * @var RegisterHooksInterface[] $hook_register_classes
		 */
		$hook_register_classes = $container->get( RegisterHooksInterface::class );
		foreach ( $hook_register_classes as $hook_register_class ) {
			$hook_register_class->register();
		}
	}

	/**
	 * Add woocommerce_inbox_variant for the Remote Inbox Notification.
	 *
	 * P2 post can be found at https://wp.me/paJDYF-1uJ.
	 *
	 * This will no longer be used. The more flexible add_woocommerce_remote_variant
	 * below will be used instead.
	 */
	public function add_woocommerce_inbox_variant() {
		$config_name = 'woocommerce_inbox_variant_assignment';
		if ( false === get_option( $config_name, false ) ) {
			update_option( $config_name, wp_rand( 1, 12 ) );
		}
	}

	/**
	 * Add woocommerce_remote_variant_assignment used to determine cohort
	 * or group assignment for Remote Spec Engines.
	 */
	public function add_woocommerce_remote_variant() {
		$config_name = 'woocommerce_remote_variant_assignment';
		if ( false === get_option( $config_name, false ) ) {
			update_option( $config_name, wp_rand( 1, 120 ) );
		}
	}

	/**
	 * Ensures fatal errors are logged so they can be picked up in the status report.
	 *
	 * @since 3.2.0
	 */
	public function log_errors() {
		$error = error_get_last();
		if ( $error && in_array( $error['type'], array( E_ERROR, E_PARSE, E_COMPILE_ERROR, E_USER_ERROR, E_RECOVERABLE_ERROR ), true ) ) {
			$error_copy = $error;
			$message    = $error_copy['message'];
			unset( $error_copy['message'] );

			$context = array(
				'source' => 'fatal-errors',
				'error'  => $error_copy,
			);

			if ( false !== strpos( $message, 'Stack trace:' ) ) {
				$segments  = explode( 'Stack trace:', $message );
				$message   = str_replace( PHP_EOL, ' ', trim( $segments[0] ) );
				$backtrace = array_map(
					'trim',
					explode( PHP_EOL, $segments[1] )
				);

				$context['backtrace'] = $backtrace;
			} else {
				$context['backtrace'] = true;
			}

			$logger = wc_get_logger();
			$logger->critical(
				$message,
				$context
			);

<<<<<<< HEAD
			$remote_logger = wc_get_container()->get( RemoteLogger::class );
			$remote_logger->handle( time(), WC_Log_Levels::CRITICAL, $message, $context );
=======
			// Record fatal error stats.
			$container = wc_get_container();
			$mc_stats  = $container->get( McStats::class );
			$mc_stats->add( 'error', 'fatal-errors-during-shutdown' );
			$mc_stats->do_server_side_stats();
>>>>>>> 11c8567c

			/**
			 * Action triggered when there are errors during shutdown.
			 *
			 * @since 3.2.0
			 */
			do_action( 'woocommerce_shutdown_error', $error );
		}
	}

	/**
	 * Define WC Constants.
	 */
	private function define_constants() {
		$upload_dir = wp_upload_dir( null, false );

		$this->define( 'WC_ABSPATH', dirname( WC_PLUGIN_FILE ) . '/' );
		$this->define( 'WC_PLUGIN_BASENAME', plugin_basename( WC_PLUGIN_FILE ) );
		$this->define( 'WC_VERSION', $this->version );
		$this->define( 'WOOCOMMERCE_VERSION', $this->version );
		$this->define( 'WC_ROUNDING_PRECISION', 6 );
		$this->define( 'WC_DISCOUNT_ROUNDING_MODE', 2 );
		$this->define( 'WC_TAX_ROUNDING_MODE', 'yes' === get_option( 'woocommerce_prices_include_tax', 'no' ) ? 2 : 1 );
		$this->define( 'WC_DELIMITER', '|' );
		$this->define( 'WC_SESSION_CACHE_GROUP', 'wc_session_id' );
		$this->define( 'WC_TEMPLATE_DEBUG_MODE', false );

		/**
		 * As of 8.8.0, it is preferable to use the `woocommerce_log_directory` filter hook to change the log
		 * directory. WC_LOG_DIR_CUSTOM is a back-compatibility measure so we can tell if `WC_LOG_DIR` has been
		 * defined outside of WC Core.
		 */
		if ( defined( 'WC_LOG_DIR' ) ) {
			$this->define( 'WC_LOG_DIR_CUSTOM', true );
		}
		$this->define( 'WC_LOG_DIR', LoggingUtil::get_log_directory() );

		// These three are kept defined for compatibility, but are no longer used.
		$this->define( 'WC_NOTICE_MIN_PHP_VERSION', '7.2' );
		$this->define( 'WC_NOTICE_MIN_WP_VERSION', '5.2' );
		$this->define( 'WC_PHP_MIN_REQUIREMENTS_NOTICE', 'wp_php_min_requirements_' . WC_NOTICE_MIN_PHP_VERSION . '_' . WC_NOTICE_MIN_WP_VERSION );

		/** Define if we're checking against major, minor or no versions in the following places:
		 *   - plugin screen in WP Admin (displaying extra warning when updating to new major versions)
		 *   - System Status Report ('Installed version not tested with active version of WooCommerce' warning)
		 *   - core update screen in WP Admin (displaying extra warning when updating to new major versions)
		 *   - enable/disable automated updates in the plugin screen in WP Admin (if there are any plugins
		 *      that don't declare compatibility, the auto-update is disabled)
		 *
		 * We dropped SemVer before WC 5.0, so all versions are backwards compatible now, thus no more check needed.
		 * The SSR in the name is preserved for bw compatibility, as this was initially used in System Status Report.
		 */
		$this->define( 'WC_SSR_PLUGIN_UPDATE_RELEASE_VERSION_TYPE', 'none' );
	}

	/**
	 * Register custom tables within $wpdb object.
	 */
	private function define_tables() {
		global $wpdb;

		// List of tables without prefixes.
		$tables = array(
			'payment_tokenmeta'      => 'woocommerce_payment_tokenmeta',
			'order_itemmeta'         => 'woocommerce_order_itemmeta',
			'wc_product_meta_lookup' => 'wc_product_meta_lookup',
			'wc_tax_rate_classes'    => 'wc_tax_rate_classes',
			'wc_reserved_stock'      => 'wc_reserved_stock',
		);

		foreach ( $tables as $name => $table ) {
			$wpdb->$name    = $wpdb->prefix . $table;
			$wpdb->tables[] = $table;
		}
	}

	/**
	 * Define constant if not already set.
	 *
	 * @param string      $name  Constant name.
	 * @param string|bool $value Constant value.
	 */
	private function define( $name, $value ) {
		if ( ! defined( $name ) ) {
			define( $name, $value );
		}
	}

	/**
	 * Returns true if the request is a non-legacy REST API request.
	 *
	 * Legacy REST requests should still run some extra code for backwards compatibility.
	 *
	 * @todo: replace this function once core WP function is available: https://core.trac.wordpress.org/ticket/42061.
	 *
	 * @return bool
	 */
	public function is_rest_api_request() {
		if ( empty( $_SERVER['REQUEST_URI'] ) ) {
			return false;
		}

		$rest_prefix         = trailingslashit( rest_get_url_prefix() );
		$is_rest_api_request = ( false !== strpos( $_SERVER['REQUEST_URI'], $rest_prefix ) ); // phpcs:disable WordPress.Security.ValidatedSanitizedInput.MissingUnslash, WordPress.Security.ValidatedSanitizedInput.InputNotSanitized

		/**
		 * Whether this is a REST API request.
		 *
		 * @since 3.6.0
		 */
		return apply_filters( 'woocommerce_is_rest_api_request', $is_rest_api_request );
	}

	/**
	 * Returns true if the request is a store REST API request.
	 *
	 * @return bool
	 */
	public function is_store_api_request() {
		if ( empty( $_SERVER['REQUEST_URI'] ) ) {
			return false;
		}
		// phpcs:disable WordPress.Security.ValidatedSanitizedInput.MissingUnslash, WordPress.Security.ValidatedSanitizedInput.InputNotSanitized
		return false !== strpos( $_SERVER['REQUEST_URI'], trailingslashit( rest_get_url_prefix() ) . 'wc/store/' );
	}

	/**
	 * Load REST API.
	 */
	public function load_rest_api() {
		\Automattic\WooCommerce\RestApi\Server::instance()->init();
	}

	/**
	 * What type of request is this?
	 *
	 * @param  string $type admin, ajax, cron or frontend.
	 * @return bool
	 */
	private function is_request( $type ) {
		switch ( $type ) {
			case 'admin':
				return is_admin();
			case 'ajax':
				return defined( 'DOING_AJAX' );
			case 'cron':
				return defined( 'DOING_CRON' );
			case 'frontend':
				return ( ! is_admin() || defined( 'DOING_AJAX' ) ) && ! defined( 'DOING_CRON' ) && ! $this->is_rest_api_request();
		}
	}

	/**
	 * Include required core files used in admin and on the frontend.
	 */
	public function includes() {
		/**
		 * Class autoloader.
		 */
		include_once WC_ABSPATH . 'includes/class-wc-autoloader.php';

		/**
		 * Interfaces.
		 */
		include_once WC_ABSPATH . 'includes/interfaces/class-wc-abstract-order-data-store-interface.php';
		include_once WC_ABSPATH . 'includes/interfaces/class-wc-coupon-data-store-interface.php';
		include_once WC_ABSPATH . 'includes/interfaces/class-wc-customer-data-store-interface.php';
		include_once WC_ABSPATH . 'includes/interfaces/class-wc-customer-download-data-store-interface.php';
		include_once WC_ABSPATH . 'includes/interfaces/class-wc-customer-download-log-data-store-interface.php';
		include_once WC_ABSPATH . 'includes/interfaces/class-wc-object-data-store-interface.php';
		include_once WC_ABSPATH . 'includes/interfaces/class-wc-order-data-store-interface.php';
		include_once WC_ABSPATH . 'includes/interfaces/class-wc-order-item-data-store-interface.php';
		include_once WC_ABSPATH . 'includes/interfaces/class-wc-order-item-product-data-store-interface.php';
		include_once WC_ABSPATH . 'includes/interfaces/class-wc-order-item-type-data-store-interface.php';
		include_once WC_ABSPATH . 'includes/interfaces/class-wc-order-refund-data-store-interface.php';
		include_once WC_ABSPATH . 'includes/interfaces/class-wc-payment-token-data-store-interface.php';
		include_once WC_ABSPATH . 'includes/interfaces/class-wc-product-data-store-interface.php';
		include_once WC_ABSPATH . 'includes/interfaces/class-wc-product-variable-data-store-interface.php';
		include_once WC_ABSPATH . 'includes/interfaces/class-wc-shipping-zone-data-store-interface.php';
		include_once WC_ABSPATH . 'includes/interfaces/class-wc-logger-interface.php';
		include_once WC_ABSPATH . 'includes/interfaces/class-wc-log-handler-interface.php';
		include_once WC_ABSPATH . 'includes/interfaces/class-wc-webhooks-data-store-interface.php';
		include_once WC_ABSPATH . 'includes/interfaces/class-wc-queue-interface.php';

		/**
		 * Core traits.
		 */
		include_once WC_ABSPATH . 'includes/traits/trait-wc-item-totals.php';

		/**
		 * Abstract classes.
		 */
		include_once WC_ABSPATH . 'includes/abstracts/abstract-wc-data.php';
		include_once WC_ABSPATH . 'includes/abstracts/abstract-wc-object-query.php';
		include_once WC_ABSPATH . 'includes/abstracts/abstract-wc-payment-token.php';
		include_once WC_ABSPATH . 'includes/abstracts/abstract-wc-product.php';
		include_once WC_ABSPATH . 'includes/abstracts/abstract-wc-order.php';
		include_once WC_ABSPATH . 'includes/abstracts/abstract-wc-settings-api.php';
		include_once WC_ABSPATH . 'includes/abstracts/abstract-wc-shipping-method.php';
		include_once WC_ABSPATH . 'includes/abstracts/abstract-wc-payment-gateway.php';
		include_once WC_ABSPATH . 'includes/abstracts/abstract-wc-integration.php';
		include_once WC_ABSPATH . 'includes/abstracts/abstract-wc-log-handler.php';
		include_once WC_ABSPATH . 'includes/abstracts/abstract-wc-deprecated-hooks.php';
		include_once WC_ABSPATH . 'includes/abstracts/abstract-wc-session.php';
		include_once WC_ABSPATH . 'includes/abstracts/abstract-wc-privacy.php';

		/**
		 * Core classes.
		 */
		include_once WC_ABSPATH . 'includes/wc-core-functions.php';
		include_once WC_ABSPATH . 'includes/class-wc-datetime.php';
		include_once WC_ABSPATH . 'includes/class-wc-post-types.php';
		include_once WC_ABSPATH . 'includes/class-wc-install.php';
		include_once WC_ABSPATH . 'includes/class-wc-geolocation.php';
		include_once WC_ABSPATH . 'includes/class-wc-download-handler.php';
		include_once WC_ABSPATH . 'includes/class-wc-comments.php';
		include_once WC_ABSPATH . 'includes/class-wc-post-data.php';
		include_once WC_ABSPATH . 'includes/class-wc-ajax.php';
		include_once WC_ABSPATH . 'includes/class-wc-emails.php';
		include_once WC_ABSPATH . 'includes/class-wc-data-exception.php';
		include_once WC_ABSPATH . 'includes/class-wc-query.php';
		include_once WC_ABSPATH . 'includes/class-wc-meta-data.php';
		include_once WC_ABSPATH . 'includes/class-wc-order-factory.php';
		include_once WC_ABSPATH . 'includes/class-wc-order-query.php';
		include_once WC_ABSPATH . 'includes/class-wc-product-factory.php';
		include_once WC_ABSPATH . 'includes/class-wc-product-query.php';
		include_once WC_ABSPATH . 'includes/class-wc-payment-tokens.php';
		include_once WC_ABSPATH . 'includes/class-wc-shipping-zone.php';
		include_once WC_ABSPATH . 'includes/gateways/class-wc-payment-gateway-cc.php';
		include_once WC_ABSPATH . 'includes/gateways/class-wc-payment-gateway-echeck.php';
		include_once WC_ABSPATH . 'includes/class-wc-countries.php';
		include_once WC_ABSPATH . 'includes/class-wc-integrations.php';
		include_once WC_ABSPATH . 'includes/class-wc-cache-helper.php';
		include_once WC_ABSPATH . 'includes/class-wc-https.php';
		include_once WC_ABSPATH . 'includes/class-wc-deprecated-action-hooks.php';
		include_once WC_ABSPATH . 'includes/class-wc-deprecated-filter-hooks.php';
		include_once WC_ABSPATH . 'includes/class-wc-background-emailer.php';
		include_once WC_ABSPATH . 'includes/class-wc-discounts.php';
		include_once WC_ABSPATH . 'includes/class-wc-cart-totals.php';
		include_once WC_ABSPATH . 'includes/customizer/class-wc-shop-customizer.php';
		include_once WC_ABSPATH . 'includes/class-wc-regenerate-images.php';
		include_once WC_ABSPATH . 'includes/class-wc-privacy.php';
		include_once WC_ABSPATH . 'includes/class-wc-structured-data.php';
		include_once WC_ABSPATH . 'includes/class-wc-shortcodes.php';
		include_once WC_ABSPATH . 'includes/class-wc-logger.php';
		include_once WC_ABSPATH . 'includes/queue/class-wc-action-queue.php';
		include_once WC_ABSPATH . 'includes/queue/class-wc-queue.php';
		include_once WC_ABSPATH . 'includes/admin/marketplace-suggestions/class-wc-marketplace-updater.php';
		include_once WC_ABSPATH . 'includes/admin/class-wc-admin-marketplace-promotions.php';
		include_once WC_ABSPATH . 'includes/blocks/class-wc-blocks-utils.php';

		/**
		 * Data stores - used to store and retrieve CRUD object data from the database.
		 */
		include_once WC_ABSPATH . 'includes/class-wc-data-store.php';
		include_once WC_ABSPATH . 'includes/data-stores/class-wc-data-store-wp.php';
		include_once WC_ABSPATH . 'includes/data-stores/class-wc-coupon-data-store-cpt.php';
		include_once WC_ABSPATH . 'includes/data-stores/class-wc-product-data-store-cpt.php';
		include_once WC_ABSPATH . 'includes/data-stores/class-wc-product-grouped-data-store-cpt.php';
		include_once WC_ABSPATH . 'includes/data-stores/class-wc-product-variable-data-store-cpt.php';
		include_once WC_ABSPATH . 'includes/data-stores/class-wc-product-variation-data-store-cpt.php';
		include_once WC_ABSPATH . 'includes/data-stores/abstract-wc-order-item-type-data-store.php';
		include_once WC_ABSPATH . 'includes/data-stores/class-wc-order-item-data-store.php';
		include_once WC_ABSPATH . 'includes/data-stores/class-wc-order-item-coupon-data-store.php';
		include_once WC_ABSPATH . 'includes/data-stores/class-wc-order-item-fee-data-store.php';
		include_once WC_ABSPATH . 'includes/data-stores/class-wc-order-item-product-data-store.php';
		include_once WC_ABSPATH . 'includes/data-stores/class-wc-order-item-shipping-data-store.php';
		include_once WC_ABSPATH . 'includes/data-stores/class-wc-order-item-tax-data-store.php';
		include_once WC_ABSPATH . 'includes/data-stores/class-wc-payment-token-data-store.php';
		include_once WC_ABSPATH . 'includes/data-stores/class-wc-customer-data-store.php';
		include_once WC_ABSPATH . 'includes/data-stores/class-wc-customer-data-store-session.php';
		include_once WC_ABSPATH . 'includes/data-stores/class-wc-customer-download-data-store.php';
		include_once WC_ABSPATH . 'includes/data-stores/class-wc-customer-download-log-data-store.php';
		include_once WC_ABSPATH . 'includes/data-stores/class-wc-shipping-zone-data-store.php';
		include_once WC_ABSPATH . 'includes/data-stores/abstract-wc-order-data-store-cpt.php';
		include_once WC_ABSPATH . 'includes/data-stores/class-wc-order-data-store-cpt.php';
		include_once WC_ABSPATH . 'includes/data-stores/class-wc-order-refund-data-store-cpt.php';
		include_once WC_ABSPATH . 'includes/data-stores/class-wc-webhook-data-store.php';

		/**
		 * REST API.
		 */
		include_once WC_ABSPATH . 'includes/class-wc-rest-authentication.php';
		include_once WC_ABSPATH . 'includes/class-wc-rest-exception.php';
		include_once WC_ABSPATH . 'includes/class-wc-auth.php';
		include_once WC_ABSPATH . 'includes/class-wc-register-wp-admin-settings.php';

		/**
		 * Tracks.
		 */
		include_once WC_ABSPATH . 'includes/tracks/class-wc-tracks.php';
		include_once WC_ABSPATH . 'includes/tracks/class-wc-tracks-event.php';
		include_once WC_ABSPATH . 'includes/tracks/class-wc-tracks-client.php';
		include_once WC_ABSPATH . 'includes/tracks/class-wc-tracks-footer-pixel.php';
		include_once WC_ABSPATH . 'includes/tracks/class-wc-site-tracking.php';

		/**
		 * WCCOM Site.
		 */
		include_once WC_ABSPATH . 'includes/wccom-site/class-wc-wccom-site.php';

		/**
		 * Libraries and packages.
		 */
		include_once WC_ABSPATH . 'packages/action-scheduler/action-scheduler.php';

		if ( defined( 'WP_CLI' ) && WP_CLI ) {
			include_once WC_ABSPATH . 'includes/class-wc-cli.php';
		}

		if ( $this->is_request( 'admin' ) ) {
			include_once WC_ABSPATH . 'includes/admin/class-wc-admin.php';
		}

		// We load frontend includes in the post editor, because they may be invoked via pre-loading of blocks.
		$in_post_editor = doing_action( 'load-post.php' ) || doing_action( 'load-post-new.php' );

		if ( $this->is_request( 'frontend' ) || $this->is_rest_api_request() || $in_post_editor ) {
			$this->frontend_includes();
		}

		if ( $this->is_request( 'cron' ) && 'yes' === get_option( 'woocommerce_allow_tracking', 'no' ) ) {
			include_once WC_ABSPATH . 'includes/class-wc-tracker.php';
			WC_Tracker::init();
		}

		$this->theme_support_includes();
		$this->query = new WC_Query();
	}

	/**
	 * Include classes for theme support.
	 *
	 * @since 3.3.0
	 */
	private function theme_support_includes() {
		if ( wc_is_wp_default_theme_active() ) {
			switch ( get_template() ) {
				case 'twentyten':
					include_once WC_ABSPATH . 'includes/theme-support/class-wc-twenty-ten.php';
					break;
				case 'twentyeleven':
					include_once WC_ABSPATH . 'includes/theme-support/class-wc-twenty-eleven.php';
					break;
				case 'twentytwelve':
					include_once WC_ABSPATH . 'includes/theme-support/class-wc-twenty-twelve.php';
					break;
				case 'twentythirteen':
					include_once WC_ABSPATH . 'includes/theme-support/class-wc-twenty-thirteen.php';
					break;
				case 'twentyfourteen':
					include_once WC_ABSPATH . 'includes/theme-support/class-wc-twenty-fourteen.php';
					break;
				case 'twentyfifteen':
					include_once WC_ABSPATH . 'includes/theme-support/class-wc-twenty-fifteen.php';
					break;
				case 'twentysixteen':
					include_once WC_ABSPATH . 'includes/theme-support/class-wc-twenty-sixteen.php';
					break;
				case 'twentyseventeen':
					include_once WC_ABSPATH . 'includes/theme-support/class-wc-twenty-seventeen.php';
					break;
				case 'twentynineteen':
					include_once WC_ABSPATH . 'includes/theme-support/class-wc-twenty-nineteen.php';
					break;
				case 'twentytwenty':
					include_once WC_ABSPATH . 'includes/theme-support/class-wc-twenty-twenty.php';
					break;
				case 'twentytwentyone':
					include_once WC_ABSPATH . 'includes/theme-support/class-wc-twenty-twenty-one.php';
					break;
				case 'twentytwentytwo':
					include_once WC_ABSPATH . 'includes/theme-support/class-wc-twenty-twenty-two.php';
					break;
				case 'twentytwentythree':
					include_once WC_ABSPATH . 'includes/theme-support/class-wc-twenty-twenty-three.php';
					break;
			}
		}
	}

	/**
	 * Include required frontend files.
	 */
	public function frontend_includes() {
		include_once WC_ABSPATH . 'includes/wc-cart-functions.php';
		include_once WC_ABSPATH . 'includes/wc-notice-functions.php';
		include_once WC_ABSPATH . 'includes/wc-template-hooks.php';
		include_once WC_ABSPATH . 'includes/class-wc-template-loader.php';
		include_once WC_ABSPATH . 'includes/class-wc-frontend-scripts.php';
		include_once WC_ABSPATH . 'includes/class-wc-form-handler.php';
		include_once WC_ABSPATH . 'includes/class-wc-cart.php';
		include_once WC_ABSPATH . 'includes/class-wc-tax.php';
		include_once WC_ABSPATH . 'includes/class-wc-shipping-zones.php';
		include_once WC_ABSPATH . 'includes/class-wc-customer.php';
		include_once WC_ABSPATH . 'includes/class-wc-embed.php';
		include_once WC_ABSPATH . 'includes/class-wc-session-handler.php';
	}

	/**
	 * Function used to Init WooCommerce Template Functions - This makes them pluggable by plugins and themes.
	 */
	public function include_template_functions() {
		include_once WC_ABSPATH . 'includes/wc-template-functions.php';
	}

	/**
	 * Init WooCommerce when WordPress Initialises.
	 */
	public function init() {
		/**
		 * Action triggered before WooCommerce initialization begins.
		 */
		do_action( 'before_woocommerce_init' ); // phpcs:ignore WooCommerce.Commenting.CommentHooks.MissingSinceComment

		// Set up localisation.
		$this->load_plugin_textdomain();

		// Load class instances.
		$this->product_factory                     = new WC_Product_Factory();
		$this->order_factory                       = new WC_Order_Factory();
		$this->countries                           = new WC_Countries();
		$this->integrations                        = new WC_Integrations();
		$this->structured_data                     = new WC_Structured_Data();
		$this->deprecated_hook_handlers['actions'] = new WC_Deprecated_Action_Hooks();
		$this->deprecated_hook_handlers['filters'] = new WC_Deprecated_Filter_Hooks();

		// Classes/actions loaded for the frontend and for ajax requests.
		if ( $this->is_request( 'frontend' ) ) {
			wc_load_cart();
		}

		$this->load_webhooks();

		/**
		 * Action triggered after WooCommerce initialization finishes.
		 */
		do_action( 'woocommerce_init' ); // phpcs:ignore WooCommerce.Commenting.CommentHooks.MissingSinceComment
	}

	/**
	 * Load Localisation files.
	 *
	 * Note: the first-loaded translation file overrides any following ones if the same translation is present.
	 *
	 * Locales found in:
	 *      - WP_LANG_DIR/woocommerce/woocommerce-LOCALE.mo
	 *      - WP_LANG_DIR/plugins/woocommerce-LOCALE.mo
	 */
	public function load_plugin_textdomain() {
		$locale = determine_locale();

		/**
		 * Filter to adjust the WooCommerce locale to use for translations.
		 */
		$locale = apply_filters( 'plugin_locale', $locale, 'woocommerce' ); // phpcs:ignore WooCommerce.Commenting.CommentHooks.MissingSinceComment

		unload_textdomain( 'woocommerce' );
		load_textdomain( 'woocommerce', WP_LANG_DIR . '/woocommerce/woocommerce-' . $locale . '.mo' );
		load_plugin_textdomain( 'woocommerce', false, plugin_basename( dirname( WC_PLUGIN_FILE ) ) . '/i18n/languages' );
	}

	/**
	 * Ensure theme and server variable compatibility and setup image sizes.
	 */
	public function setup_environment() {
		/**
		 * WC_TEMPLATE_PATH constant.
		 *
		 * @deprecated 2.2 Use WC()->template_path() instead.
		 */
		$this->define( 'WC_TEMPLATE_PATH', $this->template_path() );

		$this->add_thumbnail_support();
	}

	/**
	 * Ensure post thumbnail support is turned on.
	 */
	private function add_thumbnail_support() {
		if ( ! current_theme_supports( 'post-thumbnails' ) ) {
			add_theme_support( 'post-thumbnails' );
		}
		add_post_type_support( 'product', 'thumbnail' );
	}

	/**
	 * Add WC Image sizes to WP.
	 *
	 * As of 3.3, image sizes can be registered via themes using add_theme_support for woocommerce
	 * and defining an array of args. If these are not defined, we will use defaults. This is
	 * handled in wc_get_image_size function.
	 *
	 * 3.3 sizes:
	 *
	 * woocommerce_thumbnail - Used in product listings. We assume these work for a 3 column grid layout.
	 * woocommerce_single - Used on single product pages for the main image.
	 *
	 * @since 2.3
	 */
	public function add_image_sizes() {
		$thumbnail         = wc_get_image_size( 'thumbnail' );
		$single            = wc_get_image_size( 'single' );
		$gallery_thumbnail = wc_get_image_size( 'gallery_thumbnail' );

		add_image_size( 'woocommerce_thumbnail', $thumbnail['width'], $thumbnail['height'], $thumbnail['crop'] );
		add_image_size( 'woocommerce_single', $single['width'], $single['height'], $single['crop'] );
		add_image_size( 'woocommerce_gallery_thumbnail', $gallery_thumbnail['width'], $gallery_thumbnail['height'], $gallery_thumbnail['crop'] );
	}

	/**
	 * Get the plugin url.
	 *
	 * @return string
	 */
	public function plugin_url() {
		return untrailingslashit( plugins_url( '/', WC_PLUGIN_FILE ) );
	}

	/**
	 * Get the plugin path.
	 *
	 * @return string
	 */
	public function plugin_path() {
		return untrailingslashit( plugin_dir_path( WC_PLUGIN_FILE ) );
	}

	/**
	 * Get the template path.
	 *
	 * @return string
	 */
	public function template_path() {
		/**
		 * Filter to adjust the base templates path.
		 */
		return apply_filters( 'woocommerce_template_path', 'woocommerce/' ); // phpcs:ignore WooCommerce.Commenting.CommentHooks.MissingSinceComment
	}

	/**
	 * Get Ajax URL.
	 *
	 * @return string
	 */
	public function ajax_url() {
		return admin_url( 'admin-ajax.php', 'relative' );
	}

	/**
	 * Return the WC API URL for a given request.
	 *
	 * @param string    $request Requested endpoint.
	 * @param bool|null $ssl     If should use SSL, null if should auto detect. Default: null.
	 * @return string
	 */
	public function api_request_url( $request, $ssl = null ) {
		if ( is_null( $ssl ) ) {
			$scheme = wp_parse_url( home_url(), PHP_URL_SCHEME );
		} elseif ( $ssl ) {
			$scheme = 'https';
		} else {
			$scheme = 'http';
		}

		if ( strstr( get_option( 'permalink_structure' ), '/index.php/' ) ) {
			$api_request_url = trailingslashit( home_url( '/index.php/wc-api/' . $request, $scheme ) );
		} elseif ( get_option( 'permalink_structure' ) ) {
			$api_request_url = trailingslashit( home_url( '/wc-api/' . $request, $scheme ) );
		} else {
			$api_request_url = add_query_arg( 'wc-api', $request, trailingslashit( home_url( '', $scheme ) ) );
		}

		/**
		 * Filter to adjust the url of an incoming API request.
		 */
		return esc_url_raw( apply_filters( 'woocommerce_api_request_url', $api_request_url, $request, $ssl ) );  // phpcs:ignore WooCommerce.Commenting.CommentHooks.MissingSinceComment
	}

	/**
	 * Load & enqueue active webhooks.
	 *
	 * @since 2.2
	 */
	private function load_webhooks() {

		if ( ! is_blog_installed() ) {
			return;
		}

		/**
		 * Hook: woocommerce_load_webhooks_limit.
		 *
		 * @since 3.6.0
		 * @param int $limit Used to limit how many webhooks are loaded. Default: no limit.
		 */
		$limit = apply_filters( 'woocommerce_load_webhooks_limit', null );

		wc_load_webhooks( 'active', $limit );
	}

	/**
	 * Initialize the customer and cart objects and setup customer saving on shutdown.
	 *
	 * Note, wc()->customer is session based. Changes to customer data via this property are not persisted to the database automatically.
	 *
	 * @since 3.6.4
	 * @return void
	 */
	public function initialize_cart() {
		if ( is_null( $this->customer ) || ! $this->customer instanceof WC_Customer ) {
			$this->customer = new WC_Customer( get_current_user_id(), true );
			// Customer session should be saved during shutdown.
			add_action( 'shutdown', array( $this->customer, 'save' ), 10 );
		}
		if ( is_null( $this->cart ) || ! $this->cart instanceof WC_Cart ) {
			$this->cart = new WC_Cart();
		}
	}

	/**
	 * Initialize the session class.
	 *
	 * @since 3.6.4
	 * @return void
	 */
	public function initialize_session() {
		/**
		 * Filter to overwrite the session class that handles session data for users.
		 */
		$session_class = apply_filters( 'woocommerce_session_handler', 'WC_Session_Handler' ); // phpcs:ignore WooCommerce.Commenting.CommentHooks.MissingSinceComment
		if ( is_null( $this->session ) || ! $this->session instanceof $session_class ) {
			$this->session = new $session_class();
			$this->session->init();
		}
	}

	/**
	 * Tell bots not to index some WooCommerce-created directories.
	 *
	 * We try to detect the default "User-agent: *" added by WordPress and add our rules to that group, because
	 * it's possible that some bots will only interpret the first group of rules if there are multiple groups with
	 * the same user agent.
	 *
	 * @param string $output The contents that WordPress will output in a robots.txt file.
	 *
	 * @return string
	 */
	private function robots_txt( $output ) {
		$path = ( ! empty( $site_url['path'] ) ) ? $site_url['path'] : '';

		$lines       = preg_split( '/\r\n|\r|\n/', $output );
		$agent_index = array_search( 'User-agent: *', $lines, true );

		if ( false !== $agent_index ) {
			$above = array_slice( $lines, 0, $agent_index + 1 );
			$below = array_slice( $lines, $agent_index + 1 );
		} else {
			$above = $lines;
			$below = array();

			$above[] = '';
			$above[] = 'User-agent: *';
		}

		$above[] = "Disallow: $path/wp-content/uploads/wc-logs/";
		$above[] = "Disallow: $path/wp-content/uploads/woocommerce_transient_files/";
		$above[] = "Disallow: $path/wp-content/uploads/woocommerce_uploads/";

		$lines = array_merge( $above, $below );

		return implode( PHP_EOL, $lines );
	}

	/**
	 * Set tablenames inside WPDB object.
	 */
	public function wpdb_table_fix() {
		$this->define_tables();
	}

	/**
	 * Ran when any plugin is activated.
	 *
	 * @since 3.6.0
	 * @param string $filename The filename of the activated plugin.
	 */
	public function activated_plugin( $filename ) {
		include_once __DIR__ . '/admin/helper/class-wc-helper.php';

		if ( '/woocommerce.php' === substr( $filename, -16 ) ) {
			set_transient( 'woocommerce_activated_plugin', $filename );
		}

		WC_Helper::activated_plugin( $filename );
	}

	/**
	 * Ran when any plugin is deactivated.
	 *
	 * @since 3.6.0
	 * @param string $filename The filename of the deactivated plugin.
	 */
	public function deactivated_plugin( $filename ) {
		include_once __DIR__ . '/admin/helper/class-wc-helper.php';

		WC_Helper::deactivated_plugin( $filename );
	}

	/**
	 * Get queue instance.
	 *
	 * @return WC_Queue_Interface
	 */
	public function queue() {
		return WC_Queue::instance();
	}

	/**
	 * Get Checkout Class.
	 *
	 * @return WC_Checkout
	 */
	public function checkout() {
		return WC_Checkout::instance();
	}

	/**
	 * Get gateways class.
	 *
	 * @return WC_Payment_Gateways
	 */
	public function payment_gateways() {
		return WC_Payment_Gateways::instance();
	}

	/**
	 * Get shipping class.
	 *
	 * @return WC_Shipping
	 */
	public function shipping() {
		return WC_Shipping::instance();
	}

	/**
	 * Email Class.
	 *
	 * @return WC_Emails
	 */
	public function mailer() {
		return WC_Emails::instance();
	}

	/**
	 * Check if plugin assets are built and minified
	 *
	 * @return bool
	 */
	public function build_dependencies_satisfied() {
		// Check if we have compiled CSS.
		if ( ! file_exists( WC()->plugin_path() . '/assets/css/admin.css' ) ) {
			return false;
		}

		// Check if we have minified JS.
		if ( ! file_exists( WC()->plugin_path() . '/assets/js/admin/woocommerce_admin.min.js' ) ) {
			return false;
		}

		return true;
	}

	/**
	 * Output a admin notice when build dependencies not met.
	 *
	 * @return void
	 */
	public function build_dependencies_notice() {
		if ( $this->build_dependencies_satisfied() ) {
			return;
		}

		$message_one = __( 'You have installed a development version of WooCommerce which requires files to be built and minified. From the plugin directory, run <code>pnpm install</code> and then <code>pnpm --filter=\'@woocommerce/plugin-woocommerce\' build</code> to build and minify assets.', 'woocommerce' );
		$message_two = sprintf(
			/* translators: 1: URL of WordPress.org Repository 2: URL of the GitHub Repository release page */
			__( 'Or you can download a pre-built version of the plugin from the <a href="%1$s">WordPress.org repository</a> or by visiting <a href="%2$s">the releases page in the GitHub repository</a>.', 'woocommerce' ),
			'https://wordpress.org/plugins/woocommerce/',
			'https://github.com/woocommerce/woocommerce/releases'
		);
		printf( '<div class="error"><p>%s %s</p></div>', $message_one, $message_two ); // phpcs:ignore WordPress.Security.EscapeOutput.OutputNotEscaped
	}

	/**
	 * Is the WooCommerce Admin actively included in the WooCommerce core?
	 * Based on presence of a basic WC Admin function.
	 *
	 * @return boolean
	 */
	public function is_wc_admin_active() {
		return function_exists( 'wc_admin_url' );
	}

	/**
	 * Call a user function. This should be used to execute any non-idempotent function, especially
	 * those in the `includes` directory or provided by WordPress.
	 *
	 * This method can be useful for unit tests, since functions called using this method
	 * can be easily mocked by using WC_Unit_Test_Case::register_legacy_proxy_function_mocks.
	 *
	 * @param string $function_name The function to execute.
	 * @param mixed  ...$parameters The parameters to pass to the function.
	 *
	 * @return mixed The result from the function.
	 *
	 * @since 4.4
	 */
	public function call_function( $function_name, ...$parameters ) {
		return wc_get_container()->get( LegacyProxy::class )->call_function( $function_name, ...$parameters );
	}

	/**
	 * Call a static method in a class. This should be used to execute any non-idempotent method in classes
	 * from the `includes` directory.
	 *
	 * This method can be useful for unit tests, since methods called using this method
	 * can be easily mocked by using WC_Unit_Test_Case::register_legacy_proxy_static_mocks.
	 *
	 * @param string $class_name The name of the class containing the method.
	 * @param string $method_name The name of the method.
	 * @param mixed  ...$parameters The parameters to pass to the method.
	 *
	 * @return mixed The result from the method.
	 *
	 * @since 4.4
	 */
	public function call_static( $class_name, $method_name, ...$parameters ) {
		return wc_get_container()->get( LegacyProxy::class )->call_static( $class_name, $method_name, ...$parameters );
	}

	/**
	 * Gets an instance of a given legacy class.
	 * This must not be used to get instances of classes in the `src` directory.
	 *
	 * This method can be useful for unit tests, since objects obtained using this method
	 * can be easily mocked by using WC_Unit_Test_Case::register_legacy_proxy_class_mocks.
	 *
	 * @param string $class_name The name of the class to get an instance for.
	 * @param mixed  ...$args Parameters to be passed to the class constructor or to the appropriate internal 'get_instance_of_' method.
	 *
	 * @return object The instance of the class.
	 * @throws \Exception The requested class belongs to the `src` directory, or there was an error creating an instance of the class.
	 *
	 * @since 4.4
	 */
	public function get_instance_of( string $class_name, ...$args ) {
		return wc_get_container()->get( LegacyProxy::class )->get_instance_of( $class_name, ...$args );
	}

	/**
	 * Gets the value of a global.
	 *
	 * @param string $global_name The name of the global to get the value for.
	 * @return mixed The value of the global.
	 */
	public function get_global( string $global_name ) {
		return wc_get_container()->get( LegacyProxy::class )->get_global( $global_name );
	}

	/**
	 * Register WC settings from WP-API to the REST API.
	 *
	 * This method used to be part of the now removed Legacy REST API.
	 *
	 * @since 9.0.0
	 */
	private function register_wp_admin_settings() {
		$pages = WC_Admin_Settings::get_settings_pages();
		foreach ( $pages as $page ) {
			new WC_Register_WP_Admin_Settings( $page, 'page' );
		}

		$emails = WC_Emails::instance();
		foreach ( $emails->get_emails() as $email ) {
			new WC_Register_WP_Admin_Settings( $email, 'email' );
		}
	}

	/**
	 * Converts the WooCommerce slug to the correct slug for the current version.
	 * This ensures that when the plugin is installed in a different folder name, the correct slug is used so that dependent plugins can be installed/activated.
	 *
	 * @since 9.0.0
	 * @param string $slug The plugin slug to convert.
	 *
	 * @return string
	 */
	public function convert_woocommerce_slug( $slug ) {
		if ( 'woocommerce' === $slug ) {
			$slug = dirname( WC_PLUGIN_BASENAME );
		}
		return $slug;
	}
}<|MERGE_RESOLUTION|>--- conflicted
+++ resolved
@@ -404,17 +404,15 @@
 				$context
 			);
 
-<<<<<<< HEAD
-			$remote_logger = wc_get_container()->get( RemoteLogger::class );
-			$remote_logger->handle( time(), WC_Log_Levels::CRITICAL, $message, $context );
-=======
 			// Record fatal error stats.
 			$container = wc_get_container();
 			$mc_stats  = $container->get( McStats::class );
 			$mc_stats->add( 'error', 'fatal-errors-during-shutdown' );
 			$mc_stats->do_server_side_stats();
->>>>>>> 11c8567c
-
+      
+      $container->get( RemoteLogger::class );
+      $remote_logger->handle( time(), WC_Log_Levels::CRITICAL, $message, $context );
+      
 			/**
 			 * Action triggered when there are errors during shutdown.
 			 *
