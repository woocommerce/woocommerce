<?php
/**
 * WooCommerce setup
 *
 * @package WooCommerce
 * @since   3.2.0
 */

defined( 'ABSPATH' ) || exit;

use Automattic\WooCommerce\Internal\AssignDefaultCategory;
use Automattic\WooCommerce\Internal\BatchProcessing\BatchProcessingController;
use Automattic\WooCommerce\Internal\ComingSoon\ComingSoonCacheInvalidator;
use Automattic\WooCommerce\Internal\ComingSoon\ComingSoonRequestHandler;
use Automattic\WooCommerce\Internal\DataStores\Orders\CustomOrdersTableController;
use Automattic\WooCommerce\Internal\DownloadPermissionsAdjuster;
use Automattic\WooCommerce\Internal\Features\FeaturesController;
use Automattic\WooCommerce\Internal\ProductAttributesLookup\DataRegenerator;
use Automattic\WooCommerce\Internal\ProductAttributesLookup\LookupDataStore;
use Automattic\WooCommerce\Internal\ProductDownloads\ApprovedDirectories\Register as ProductDownloadDirectories;
use Automattic\WooCommerce\Internal\ProductImage\MatchImageBySKU;
use Automattic\WooCommerce\Internal\RegisterHooksInterface;
use Automattic\WooCommerce\Internal\RestockRefundedItemsAdjuster;
use Automattic\WooCommerce\Internal\Settings\OptionSanitizer;
use Automattic\WooCommerce\Internal\Traits\AccessiblePrivateMethods;
use Automattic\WooCommerce\Internal\Utilities\WebhookUtil;
use Automattic\WooCommerce\Internal\Admin\Marketplace;
use Automattic\WooCommerce\Proxies\LegacyProxy;
use Automattic\WooCommerce\Utilities\{ LoggingUtil, TimeUtil };
use Automattic\WooCommerce\Admin\WCAdminHelper;
use Automattic\WooCommerce\Admin\Features\Features;

/**
 * Main WooCommerce Class.
 *
 * @class WooCommerce
 */
final class WooCommerce {

	use AccessiblePrivateMethods;

	/**
	 * WooCommerce version.
	 *
	 * @var string
	 */
	public $version = '8.9.0';

	/**
	 * WooCommerce Schema version.
	 *
	 * @since 4.3 started with version string 430.
	 *
	 * @var string
	 */
	public $db_version = '430';

	/**
	 * The single instance of the class.
	 *
	 * @var WooCommerce
	 * @since 2.1
	 */
	protected static $_instance = null;

	/**
	 * Session instance.
	 *
	 * @var WC_Session|WC_Session_Handler
	 */
	public $session = null;

	/**
	 * Query instance.
	 *
	 * @var WC_Query
	 */
	public $query = null;

	/**
	 * API instance
	 *
	 * @var WC_API
	 */
	public $api;

	/**
	 * Product factory instance.
	 *
	 * @var WC_Product_Factory
	 */
	public $product_factory = null;

	/**
	 * Countries instance.
	 *
	 * @var WC_Countries
	 */
	public $countries = null;

	/**
	 * Integrations instance.
	 *
	 * @var WC_Integrations
	 */
	public $integrations = null;

	/**
	 * Cart instance.
	 *
	 * @var WC_Cart
	 */
	public $cart = null;

	/**
	 * Customer instance.
	 *
	 * @var WC_Customer
	 */
	public $customer = null;

	/**
	 * Order factory instance.
	 *
	 * @var WC_Order_Factory
	 */
	public $order_factory = null;

	/**
	 * Structured data instance.
	 *
	 * @var WC_Structured_Data
	 */
	public $structured_data = null;

	/**
	 * Array of deprecated hook handlers.
	 *
	 * @var array of WC_Deprecated_Hooks
	 */
	public $deprecated_hook_handlers = array();

	/**
	 * Main WooCommerce Instance.
	 *
	 * Ensures only one instance of WooCommerce is loaded or can be loaded.
	 *
	 * @since 2.1
	 * @static
	 * @see WC()
	 * @return WooCommerce - Main instance.
	 */
	public static function instance() {
		if ( is_null( self::$_instance ) ) {
			self::$_instance = new self();
		}
		return self::$_instance;
	}

	/**
	 * Cloning is forbidden.
	 *
	 * @since 2.1
	 */
	public function __clone() {
		wc_doing_it_wrong( __FUNCTION__, __( 'Cloning is forbidden.', 'woocommerce' ), '2.1' );
	}

	/**
	 * Unserializing instances of this class is forbidden.
	 *
	 * @since 2.1
	 */
	public function __wakeup() {
		wc_doing_it_wrong( __FUNCTION__, __( 'Unserializing instances of this class is forbidden.', 'woocommerce' ), '2.1' );
	}

	/**
	 * Auto-load in-accessible properties on demand.
	 *
	 * @param mixed $key Key name.
	 * @return mixed
	 */
	public function __get( $key ) {
		if ( in_array( $key, array( 'payment_gateways', 'shipping', 'mailer', 'checkout' ), true ) ) {
			return $this->$key();
		}
	}

	/**
	 * WooCommerce Constructor.
	 */
	public function __construct() {
		$this->define_constants();
		$this->define_tables();
		$this->includes();
		$this->init_hooks();
	}

	/**
	 * When WP has loaded all plugins, trigger the `woocommerce_loaded` hook.
	 *
	 * This ensures `woocommerce_loaded` is called only after all other plugins
	 * are loaded, to avoid issues caused by plugin directory naming changing
	 * the load order. See #21524 for details.
	 *
	 * @since 3.6.0
	 */
	public function on_plugins_loaded() {
		/**
		 * Action to signal that WooCommerce has finished loading.
		 *
		 * @since 3.6.0
		 */
		do_action( 'woocommerce_loaded' );
	}

	/**
	 * Initiali Jetpack Connection Config.
	 *
	 * @return void
	 */
	public function init_jetpack_connection_config() {
		$config = new Automattic\Jetpack\Config();
		$config->ensure(
			'connection',
			array(
				'slug' => 'woocommerce',
				'name' => __( 'WooCommerce', 'woocommerce' ),
			)
		);
	}

	/**
	 * Hook into actions and filters.
	 *
	 * @since 2.3
	 */
	private function init_hooks() {
		register_activation_hook( WC_PLUGIN_FILE, array( 'WC_Install', 'install' ) );
		register_shutdown_function( array( $this, 'log_errors' ) );

		add_action( 'plugins_loaded', array( $this, 'on_plugins_loaded' ), -1 );
		add_action( 'plugins_loaded', array( $this, 'init_jetpack_connection_config' ), 1 );
		add_action( 'admin_notices', array( $this, 'build_dependencies_notice' ) );
		add_action( 'after_setup_theme', array( $this, 'setup_environment' ) );
		add_action( 'after_setup_theme', array( $this, 'include_template_functions' ), 11 );
		add_action( 'load-post.php', array( $this, 'includes' ) );
		add_action( 'init', array( $this, 'init' ), 0 );
		add_action( 'init', array( 'WC_Shortcodes', 'init' ) );
		add_action( 'init', array( 'WC_Emails', 'init_transactional_emails' ) );
		add_action( 'init', array( $this, 'add_image_sizes' ) );
		add_action( 'init', array( $this, 'load_rest_api' ) );
		add_action( 'init', array( 'WC_Site_Tracking', 'init' ) );
		add_action( 'switch_blog', array( $this, 'wpdb_table_fix' ), 0 );
		add_action( 'activated_plugin', array( $this, 'activated_plugin' ) );
		add_action( 'deactivated_plugin', array( $this, 'deactivated_plugin' ) );
		add_action( 'woocommerce_installed', array( $this, 'add_woocommerce_inbox_variant' ) );
		add_action( 'woocommerce_updated', array( $this, 'add_woocommerce_inbox_variant' ) );
<<<<<<< HEAD
		self::add_action( 'woocommerce_init', array( $this, 'register_wp_admin_settings' ) );
=======
		add_action( 'woocommerce_installed', array( $this, 'add_woocommerce_remote_variant' ) );
		add_action( 'woocommerce_updated', array( $this, 'add_woocommerce_remote_variant' ) );
>>>>>>> 7dc8dd63

		// These classes set up hooks on instantiation.
		$container = wc_get_container();
		$container->get( ProductDownloadDirectories::class );
		$container->get( DownloadPermissionsAdjuster::class );
		$container->get( AssignDefaultCategory::class );
		$container->get( DataRegenerator::class );
		$container->get( LookupDataStore::class );
		$container->get( MatchImageBySKU::class );
		$container->get( RestockRefundedItemsAdjuster::class );
		$container->get( CustomOrdersTableController::class );
		$container->get( OptionSanitizer::class );
		$container->get( BatchProcessingController::class );
		$container->get( FeaturesController::class );
		$container->get( WebhookUtil::class );
		$container->get( Marketplace::class );
		$container->get( TimeUtil::class );
		$container->get( ComingSoonCacheInvalidator::class );
		$container->get( ComingSoonRequestHandler::class );

		/**
		 * These classes have a register method for attaching hooks.
		 *
		 * @var RegisterHooksInterface[] $hook_register_classes
		 */
		$hook_register_classes = $container->get( RegisterHooksInterface::class );
		foreach ( $hook_register_classes as $hook_register_class ) {
			$hook_register_class->register();
		}
	}

	/**
	 * Add woocommerce_inbox_variant for the Remote Inbox Notification.
	 *
	 * P2 post can be found at https://wp.me/paJDYF-1uJ.
	 *
	 * This will no longer be used. The more flexible add_woocommerce_remote_variant
	 * below will be used instead.
	 */
	public function add_woocommerce_inbox_variant() {
		$config_name = 'woocommerce_inbox_variant_assignment';
		if ( false === get_option( $config_name, false ) ) {
			update_option( $config_name, wp_rand( 1, 12 ) );
		}
	}

	/**
	 * Add woocommerce_remote_variant_assignment used to determine cohort
	 * or group assignment for Remote Spec Engines.
	 */
	public function add_woocommerce_remote_variant() {
		$config_name = 'woocommerce_remote_variant_assignment';
		if ( false === get_option( $config_name, false ) ) {
			update_option( $config_name, wp_rand( 1, 120 ) );
		}
	}

	/**
	 * Ensures fatal errors are logged so they can be picked up in the status report.
	 *
	 * @since 3.2.0
	 */
	public function log_errors() {
		$error = error_get_last();
		if ( $error && in_array( $error['type'], array( E_ERROR, E_PARSE, E_COMPILE_ERROR, E_USER_ERROR, E_RECOVERABLE_ERROR ), true ) ) {
			$error_copy = $error;
			$message    = $error_copy['message'];
			unset( $error_copy['message'] );

			$context = array(
				'source' => 'fatal-errors',
				'error'  => $error_copy,
			);

			if ( false !== strpos( $message, 'Stack trace:' ) ) {
				$segments  = explode( 'Stack trace:', $message );
				$message   = str_replace( PHP_EOL, ' ', trim( $segments[0] ) );
				$backtrace = array_map(
					'trim',
					explode( PHP_EOL, $segments[1] )
				);

				$context['backtrace'] = $backtrace;
			} else {
				$context['backtrace'] = true;
			}

			$logger = wc_get_logger();
			$logger->critical(
				$message,
				$context
			);

			/**
			 * Action triggered when there are errors during shutdown.
			 *
			 * @since 3.2.0
			 */
			do_action( 'woocommerce_shutdown_error', $error );
		}
	}

	/**
	 * Define WC Constants.
	 */
	private function define_constants() {
		$upload_dir = wp_upload_dir( null, false );

		$this->define( 'WC_ABSPATH', dirname( WC_PLUGIN_FILE ) . '/' );
		$this->define( 'WC_PLUGIN_BASENAME', plugin_basename( WC_PLUGIN_FILE ) );
		$this->define( 'WC_VERSION', $this->version );
		$this->define( 'WOOCOMMERCE_VERSION', $this->version );
		$this->define( 'WC_ROUNDING_PRECISION', 6 );
		$this->define( 'WC_DISCOUNT_ROUNDING_MODE', 2 );
		$this->define( 'WC_TAX_ROUNDING_MODE', 'yes' === get_option( 'woocommerce_prices_include_tax', 'no' ) ? 2 : 1 );
		$this->define( 'WC_DELIMITER', '|' );
		$this->define( 'WC_SESSION_CACHE_GROUP', 'wc_session_id' );
		$this->define( 'WC_TEMPLATE_DEBUG_MODE', false );

		/**
		 * As of 8.8.0, it is preferable to use the `woocommerce_log_directory` filter hook to change the log
		 * directory. WC_LOG_DIR_CUSTOM is a back-compatibility measure so we can tell if `WC_LOG_DIR` has been
		 * defined outside of WC Core.
		 */
		if ( defined( 'WC_LOG_DIR' ) ) {
			$this->define( 'WC_LOG_DIR_CUSTOM', true );
		}
		$this->define( 'WC_LOG_DIR', LoggingUtil::get_log_directory() );

		// These three are kept defined for compatibility, but are no longer used.
		$this->define( 'WC_NOTICE_MIN_PHP_VERSION', '7.2' );
		$this->define( 'WC_NOTICE_MIN_WP_VERSION', '5.2' );
		$this->define( 'WC_PHP_MIN_REQUIREMENTS_NOTICE', 'wp_php_min_requirements_' . WC_NOTICE_MIN_PHP_VERSION . '_' . WC_NOTICE_MIN_WP_VERSION );

		/** Define if we're checking against major, minor or no versions in the following places:
		 *   - plugin screen in WP Admin (displaying extra warning when updating to new major versions)
		 *   - System Status Report ('Installed version not tested with active version of WooCommerce' warning)
		 *   - core update screen in WP Admin (displaying extra warning when updating to new major versions)
		 *   - enable/disable automated updates in the plugin screen in WP Admin (if there are any plugins
		 *      that don't declare compatibility, the auto-update is disabled)
		 *
		 * We dropped SemVer before WC 5.0, so all versions are backwards compatible now, thus no more check needed.
		 * The SSR in the name is preserved for bw compatibility, as this was initially used in System Status Report.
		 */
		$this->define( 'WC_SSR_PLUGIN_UPDATE_RELEASE_VERSION_TYPE', 'none' );
	}

	/**
	 * Register custom tables within $wpdb object.
	 */
	private function define_tables() {
		global $wpdb;

		// List of tables without prefixes.
		$tables = array(
			'payment_tokenmeta'      => 'woocommerce_payment_tokenmeta',
			'order_itemmeta'         => 'woocommerce_order_itemmeta',
			'wc_product_meta_lookup' => 'wc_product_meta_lookup',
			'wc_tax_rate_classes'    => 'wc_tax_rate_classes',
			'wc_reserved_stock'      => 'wc_reserved_stock',
		);

		foreach ( $tables as $name => $table ) {
			$wpdb->$name    = $wpdb->prefix . $table;
			$wpdb->tables[] = $table;
		}
	}

	/**
	 * Define constant if not already set.
	 *
	 * @param string      $name  Constant name.
	 * @param string|bool $value Constant value.
	 */
	private function define( $name, $value ) {
		if ( ! defined( $name ) ) {
			define( $name, $value );
		}
	}

	/**
	 * Returns true if the request is a non-legacy REST API request.
	 *
	 * Legacy REST requests should still run some extra code for backwards compatibility.
	 *
	 * @todo: replace this function once core WP function is available: https://core.trac.wordpress.org/ticket/42061.
	 *
	 * @return bool
	 */
	public function is_rest_api_request() {
		if ( empty( $_SERVER['REQUEST_URI'] ) ) {
			return false;
		}

		$rest_prefix         = trailingslashit( rest_get_url_prefix() );
		$is_rest_api_request = ( false !== strpos( $_SERVER['REQUEST_URI'], $rest_prefix ) ); // phpcs:disable WordPress.Security.ValidatedSanitizedInput.MissingUnslash, WordPress.Security.ValidatedSanitizedInput.InputNotSanitized

		/**
		 * Whether this is a REST API request.
		 *
		 * @since 3.6.0
		 */
		return apply_filters( 'woocommerce_is_rest_api_request', $is_rest_api_request );
	}

	/**
	 * Load REST API.
	 */
	public function load_rest_api() {
		\Automattic\WooCommerce\RestApi\Server::instance()->init();
	}

	/**
	 * What type of request is this?
	 *
	 * @param  string $type admin, ajax, cron or frontend.
	 * @return bool
	 */
	private function is_request( $type ) {
		switch ( $type ) {
			case 'admin':
				return is_admin();
			case 'ajax':
				return defined( 'DOING_AJAX' );
			case 'cron':
				return defined( 'DOING_CRON' );
			case 'frontend':
				return ( ! is_admin() || defined( 'DOING_AJAX' ) ) && ! defined( 'DOING_CRON' ) && ! $this->is_rest_api_request();
		}
	}

	/**
	 * Include required core files used in admin and on the frontend.
	 */
	public function includes() {
		/**
		 * Class autoloader.
		 */
		include_once WC_ABSPATH . 'includes/class-wc-autoloader.php';

		/**
		 * Interfaces.
		 */
		include_once WC_ABSPATH . 'includes/interfaces/class-wc-abstract-order-data-store-interface.php';
		include_once WC_ABSPATH . 'includes/interfaces/class-wc-coupon-data-store-interface.php';
		include_once WC_ABSPATH . 'includes/interfaces/class-wc-customer-data-store-interface.php';
		include_once WC_ABSPATH . 'includes/interfaces/class-wc-customer-download-data-store-interface.php';
		include_once WC_ABSPATH . 'includes/interfaces/class-wc-customer-download-log-data-store-interface.php';
		include_once WC_ABSPATH . 'includes/interfaces/class-wc-object-data-store-interface.php';
		include_once WC_ABSPATH . 'includes/interfaces/class-wc-order-data-store-interface.php';
		include_once WC_ABSPATH . 'includes/interfaces/class-wc-order-item-data-store-interface.php';
		include_once WC_ABSPATH . 'includes/interfaces/class-wc-order-item-product-data-store-interface.php';
		include_once WC_ABSPATH . 'includes/interfaces/class-wc-order-item-type-data-store-interface.php';
		include_once WC_ABSPATH . 'includes/interfaces/class-wc-order-refund-data-store-interface.php';
		include_once WC_ABSPATH . 'includes/interfaces/class-wc-payment-token-data-store-interface.php';
		include_once WC_ABSPATH . 'includes/interfaces/class-wc-product-data-store-interface.php';
		include_once WC_ABSPATH . 'includes/interfaces/class-wc-product-variable-data-store-interface.php';
		include_once WC_ABSPATH . 'includes/interfaces/class-wc-shipping-zone-data-store-interface.php';
		include_once WC_ABSPATH . 'includes/interfaces/class-wc-logger-interface.php';
		include_once WC_ABSPATH . 'includes/interfaces/class-wc-log-handler-interface.php';
		include_once WC_ABSPATH . 'includes/interfaces/class-wc-webhooks-data-store-interface.php';
		include_once WC_ABSPATH . 'includes/interfaces/class-wc-queue-interface.php';

		/**
		 * Core traits.
		 */
		include_once WC_ABSPATH . 'includes/traits/trait-wc-item-totals.php';

		/**
		 * Abstract classes.
		 */
		include_once WC_ABSPATH . 'includes/abstracts/abstract-wc-data.php';
		include_once WC_ABSPATH . 'includes/abstracts/abstract-wc-object-query.php';
		include_once WC_ABSPATH . 'includes/abstracts/abstract-wc-payment-token.php';
		include_once WC_ABSPATH . 'includes/abstracts/abstract-wc-product.php';
		include_once WC_ABSPATH . 'includes/abstracts/abstract-wc-order.php';
		include_once WC_ABSPATH . 'includes/abstracts/abstract-wc-settings-api.php';
		include_once WC_ABSPATH . 'includes/abstracts/abstract-wc-shipping-method.php';
		include_once WC_ABSPATH . 'includes/abstracts/abstract-wc-payment-gateway.php';
		include_once WC_ABSPATH . 'includes/abstracts/abstract-wc-integration.php';
		include_once WC_ABSPATH . 'includes/abstracts/abstract-wc-log-handler.php';
		include_once WC_ABSPATH . 'includes/abstracts/abstract-wc-deprecated-hooks.php';
		include_once WC_ABSPATH . 'includes/abstracts/abstract-wc-session.php';
		include_once WC_ABSPATH . 'includes/abstracts/abstract-wc-privacy.php';

		/**
		 * Core classes.
		 */
		include_once WC_ABSPATH . 'includes/wc-core-functions.php';
		include_once WC_ABSPATH . 'includes/class-wc-datetime.php';
		include_once WC_ABSPATH . 'includes/class-wc-post-types.php';
		include_once WC_ABSPATH . 'includes/class-wc-install.php';
		include_once WC_ABSPATH . 'includes/class-wc-geolocation.php';
		include_once WC_ABSPATH . 'includes/class-wc-download-handler.php';
		include_once WC_ABSPATH . 'includes/class-wc-comments.php';
		include_once WC_ABSPATH . 'includes/class-wc-post-data.php';
		include_once WC_ABSPATH . 'includes/class-wc-ajax.php';
		include_once WC_ABSPATH . 'includes/class-wc-emails.php';
		include_once WC_ABSPATH . 'includes/class-wc-data-exception.php';
		include_once WC_ABSPATH . 'includes/class-wc-query.php';
		include_once WC_ABSPATH . 'includes/class-wc-meta-data.php';
		include_once WC_ABSPATH . 'includes/class-wc-order-factory.php';
		include_once WC_ABSPATH . 'includes/class-wc-order-query.php';
		include_once WC_ABSPATH . 'includes/class-wc-product-factory.php';
		include_once WC_ABSPATH . 'includes/class-wc-product-query.php';
		include_once WC_ABSPATH . 'includes/class-wc-payment-tokens.php';
		include_once WC_ABSPATH . 'includes/class-wc-shipping-zone.php';
		include_once WC_ABSPATH . 'includes/gateways/class-wc-payment-gateway-cc.php';
		include_once WC_ABSPATH . 'includes/gateways/class-wc-payment-gateway-echeck.php';
		include_once WC_ABSPATH . 'includes/class-wc-countries.php';
		include_once WC_ABSPATH . 'includes/class-wc-integrations.php';
		include_once WC_ABSPATH . 'includes/class-wc-cache-helper.php';
		include_once WC_ABSPATH . 'includes/class-wc-https.php';
		include_once WC_ABSPATH . 'includes/class-wc-deprecated-action-hooks.php';
		include_once WC_ABSPATH . 'includes/class-wc-deprecated-filter-hooks.php';
		include_once WC_ABSPATH . 'includes/class-wc-background-emailer.php';
		include_once WC_ABSPATH . 'includes/class-wc-discounts.php';
		include_once WC_ABSPATH . 'includes/class-wc-cart-totals.php';
		include_once WC_ABSPATH . 'includes/customizer/class-wc-shop-customizer.php';
		include_once WC_ABSPATH . 'includes/class-wc-regenerate-images.php';
		include_once WC_ABSPATH . 'includes/class-wc-privacy.php';
		include_once WC_ABSPATH . 'includes/class-wc-structured-data.php';
		include_once WC_ABSPATH . 'includes/class-wc-shortcodes.php';
		include_once WC_ABSPATH . 'includes/class-wc-logger.php';
		include_once WC_ABSPATH . 'includes/queue/class-wc-action-queue.php';
		include_once WC_ABSPATH . 'includes/queue/class-wc-queue.php';
		include_once WC_ABSPATH . 'includes/admin/marketplace-suggestions/class-wc-marketplace-updater.php';
		include_once WC_ABSPATH . 'includes/blocks/class-wc-blocks-utils.php';

		/**
		 * Data stores - used to store and retrieve CRUD object data from the database.
		 */
		include_once WC_ABSPATH . 'includes/class-wc-data-store.php';
		include_once WC_ABSPATH . 'includes/data-stores/class-wc-data-store-wp.php';
		include_once WC_ABSPATH . 'includes/data-stores/class-wc-coupon-data-store-cpt.php';
		include_once WC_ABSPATH . 'includes/data-stores/class-wc-product-data-store-cpt.php';
		include_once WC_ABSPATH . 'includes/data-stores/class-wc-product-grouped-data-store-cpt.php';
		include_once WC_ABSPATH . 'includes/data-stores/class-wc-product-variable-data-store-cpt.php';
		include_once WC_ABSPATH . 'includes/data-stores/class-wc-product-variation-data-store-cpt.php';
		include_once WC_ABSPATH . 'includes/data-stores/abstract-wc-order-item-type-data-store.php';
		include_once WC_ABSPATH . 'includes/data-stores/class-wc-order-item-data-store.php';
		include_once WC_ABSPATH . 'includes/data-stores/class-wc-order-item-coupon-data-store.php';
		include_once WC_ABSPATH . 'includes/data-stores/class-wc-order-item-fee-data-store.php';
		include_once WC_ABSPATH . 'includes/data-stores/class-wc-order-item-product-data-store.php';
		include_once WC_ABSPATH . 'includes/data-stores/class-wc-order-item-shipping-data-store.php';
		include_once WC_ABSPATH . 'includes/data-stores/class-wc-order-item-tax-data-store.php';
		include_once WC_ABSPATH . 'includes/data-stores/class-wc-payment-token-data-store.php';
		include_once WC_ABSPATH . 'includes/data-stores/class-wc-customer-data-store.php';
		include_once WC_ABSPATH . 'includes/data-stores/class-wc-customer-data-store-session.php';
		include_once WC_ABSPATH . 'includes/data-stores/class-wc-customer-download-data-store.php';
		include_once WC_ABSPATH . 'includes/data-stores/class-wc-customer-download-log-data-store.php';
		include_once WC_ABSPATH . 'includes/data-stores/class-wc-shipping-zone-data-store.php';
		include_once WC_ABSPATH . 'includes/data-stores/abstract-wc-order-data-store-cpt.php';
		include_once WC_ABSPATH . 'includes/data-stores/class-wc-order-data-store-cpt.php';
		include_once WC_ABSPATH . 'includes/data-stores/class-wc-order-refund-data-store-cpt.php';
		include_once WC_ABSPATH . 'includes/data-stores/class-wc-webhook-data-store.php';

		/**
		 * REST API.
		 */
		include_once WC_ABSPATH . 'includes/class-wc-rest-authentication.php';
		include_once WC_ABSPATH . 'includes/class-wc-rest-exception.php';
		include_once WC_ABSPATH . 'includes/class-wc-auth.php';
		include_once WC_ABSPATH . 'includes/class-wc-register-wp-admin-settings.php';

		/**
		 * Tracks.
		 */
		include_once WC_ABSPATH . 'includes/tracks/class-wc-tracks.php';
		include_once WC_ABSPATH . 'includes/tracks/class-wc-tracks-event.php';
		include_once WC_ABSPATH . 'includes/tracks/class-wc-tracks-client.php';
		include_once WC_ABSPATH . 'includes/tracks/class-wc-tracks-footer-pixel.php';
		include_once WC_ABSPATH . 'includes/tracks/class-wc-site-tracking.php';

		/**
		 * WCCOM Site.
		 */
		include_once WC_ABSPATH . 'includes/wccom-site/class-wc-wccom-site.php';

		/**
		 * Libraries and packages.
		 */
		include_once WC_ABSPATH . 'packages/action-scheduler/action-scheduler.php';

		if ( defined( 'WP_CLI' ) && WP_CLI ) {
			include_once WC_ABSPATH . 'includes/class-wc-cli.php';
		}

		if ( $this->is_request( 'admin' ) ) {
			include_once WC_ABSPATH . 'includes/admin/class-wc-admin.php';
		}

		if ( $this->is_request( 'admin' ) || $this->is_request( 'cron' ) ) {
			include_once WC_ABSPATH . 'includes/admin/class-wc-admin-marketplace-promotions.php';
		}

		// We load frontend includes in the post editor, because they may be invoked via pre-loading of blocks.
		$in_post_editor = doing_action( 'load-post.php' ) || doing_action( 'load-post-new.php' );

		if ( $this->is_request( 'frontend' ) || $this->is_rest_api_request() || $in_post_editor ) {
			$this->frontend_includes();
		}

		if ( $this->is_request( 'cron' ) && 'yes' === get_option( 'woocommerce_allow_tracking', 'no' ) ) {
			include_once WC_ABSPATH . 'includes/class-wc-tracker.php';
		}

		$this->theme_support_includes();
		$this->query = new WC_Query();

		$this->setup_legacy_rest_api_stub();
	}

	/**
	 * Include classes for theme support.
	 *
	 * @since 3.3.0
	 */
	private function theme_support_includes() {
		if ( wc_is_wp_default_theme_active() ) {
			switch ( get_template() ) {
				case 'twentyten':
					include_once WC_ABSPATH . 'includes/theme-support/class-wc-twenty-ten.php';
					break;
				case 'twentyeleven':
					include_once WC_ABSPATH . 'includes/theme-support/class-wc-twenty-eleven.php';
					break;
				case 'twentytwelve':
					include_once WC_ABSPATH . 'includes/theme-support/class-wc-twenty-twelve.php';
					break;
				case 'twentythirteen':
					include_once WC_ABSPATH . 'includes/theme-support/class-wc-twenty-thirteen.php';
					break;
				case 'twentyfourteen':
					include_once WC_ABSPATH . 'includes/theme-support/class-wc-twenty-fourteen.php';
					break;
				case 'twentyfifteen':
					include_once WC_ABSPATH . 'includes/theme-support/class-wc-twenty-fifteen.php';
					break;
				case 'twentysixteen':
					include_once WC_ABSPATH . 'includes/theme-support/class-wc-twenty-sixteen.php';
					break;
				case 'twentyseventeen':
					include_once WC_ABSPATH . 'includes/theme-support/class-wc-twenty-seventeen.php';
					break;
				case 'twentynineteen':
					include_once WC_ABSPATH . 'includes/theme-support/class-wc-twenty-nineteen.php';
					break;
				case 'twentytwenty':
					include_once WC_ABSPATH . 'includes/theme-support/class-wc-twenty-twenty.php';
					break;
				case 'twentytwentyone':
					include_once WC_ABSPATH . 'includes/theme-support/class-wc-twenty-twenty-one.php';
					break;
				case 'twentytwentytwo':
					include_once WC_ABSPATH . 'includes/theme-support/class-wc-twenty-twenty-two.php';
					break;
				case 'twentytwentythree':
					include_once WC_ABSPATH . 'includes/theme-support/class-wc-twenty-twenty-three.php';
					break;
			}
		}
	}

	/**
	 * Include required frontend files.
	 */
	public function frontend_includes() {
		include_once WC_ABSPATH . 'includes/wc-cart-functions.php';
		include_once WC_ABSPATH . 'includes/wc-notice-functions.php';
		include_once WC_ABSPATH . 'includes/wc-template-hooks.php';
		include_once WC_ABSPATH . 'includes/class-wc-template-loader.php';
		include_once WC_ABSPATH . 'includes/class-wc-frontend-scripts.php';
		include_once WC_ABSPATH . 'includes/class-wc-form-handler.php';
		include_once WC_ABSPATH . 'includes/class-wc-cart.php';
		include_once WC_ABSPATH . 'includes/class-wc-tax.php';
		include_once WC_ABSPATH . 'includes/class-wc-shipping-zones.php';
		include_once WC_ABSPATH . 'includes/class-wc-customer.php';
		include_once WC_ABSPATH . 'includes/class-wc-embed.php';
		include_once WC_ABSPATH . 'includes/class-wc-session-handler.php';
	}

	/**
	 * Function used to Init WooCommerce Template Functions - This makes them pluggable by plugins and themes.
	 */
	public function include_template_functions() {
		include_once WC_ABSPATH . 'includes/wc-template-functions.php';
	}

	/**
	 * Init WooCommerce when WordPress Initialises.
	 */
	public function init() {
		/**
		 * Action triggered before WooCommerce initialization begins.
		 */
		do_action( 'before_woocommerce_init' ); // phpcs:ignore WooCommerce.Commenting.CommentHooks.MissingSinceComment

		// Set up localisation.
		$this->load_plugin_textdomain();

		// Load class instances.
		$this->product_factory                     = new WC_Product_Factory();
		$this->order_factory                       = new WC_Order_Factory();
		$this->countries                           = new WC_Countries();
		$this->integrations                        = new WC_Integrations();
		$this->structured_data                     = new WC_Structured_Data();
		$this->deprecated_hook_handlers['actions'] = new WC_Deprecated_Action_Hooks();
		$this->deprecated_hook_handlers['filters'] = new WC_Deprecated_Filter_Hooks();

		// Classes/actions loaded for the frontend and for ajax requests.
		if ( $this->is_request( 'frontend' ) ) {
			wc_load_cart();
		}

		$this->load_webhooks();

		/**
		 * Action triggered after WooCommerce initialization finishes.
		 */
		do_action( 'woocommerce_init' ); // phpcs:ignore WooCommerce.Commenting.CommentHooks.MissingSinceComment
	}

	/**
	 * Load Localisation files.
	 *
	 * Note: the first-loaded translation file overrides any following ones if the same translation is present.
	 *
	 * Locales found in:
	 *      - WP_LANG_DIR/woocommerce/woocommerce-LOCALE.mo
	 *      - WP_LANG_DIR/plugins/woocommerce-LOCALE.mo
	 */
	public function load_plugin_textdomain() {
		$locale = determine_locale();

		/**
		 * Filter to adjust the WooCommerce locale to use for translations.
		 */
		$locale = apply_filters( 'plugin_locale', $locale, 'woocommerce' ); // phpcs:ignore WooCommerce.Commenting.CommentHooks.MissingSinceComment

		unload_textdomain( 'woocommerce' );
		load_textdomain( 'woocommerce', WP_LANG_DIR . '/woocommerce/woocommerce-' . $locale . '.mo' );
		load_plugin_textdomain( 'woocommerce', false, plugin_basename( dirname( WC_PLUGIN_FILE ) ) . '/i18n/languages' );
	}

	/**
	 * Ensure theme and server variable compatibility and setup image sizes.
	 */
	public function setup_environment() {
		/**
		 * WC_TEMPLATE_PATH constant.
		 *
		 * @deprecated 2.2 Use WC()->template_path() instead.
		 */
		$this->define( 'WC_TEMPLATE_PATH', $this->template_path() );

		$this->add_thumbnail_support();
	}

	/**
	 * Ensure post thumbnail support is turned on.
	 */
	private function add_thumbnail_support() {
		if ( ! current_theme_supports( 'post-thumbnails' ) ) {
			add_theme_support( 'post-thumbnails' );
		}
		add_post_type_support( 'product', 'thumbnail' );
	}

	/**
	 * Add WC Image sizes to WP.
	 *
	 * As of 3.3, image sizes can be registered via themes using add_theme_support for woocommerce
	 * and defining an array of args. If these are not defined, we will use defaults. This is
	 * handled in wc_get_image_size function.
	 *
	 * 3.3 sizes:
	 *
	 * woocommerce_thumbnail - Used in product listings. We assume these work for a 3 column grid layout.
	 * woocommerce_single - Used on single product pages for the main image.
	 *
	 * @since 2.3
	 */
	public function add_image_sizes() {
		$thumbnail         = wc_get_image_size( 'thumbnail' );
		$single            = wc_get_image_size( 'single' );
		$gallery_thumbnail = wc_get_image_size( 'gallery_thumbnail' );

		add_image_size( 'woocommerce_thumbnail', $thumbnail['width'], $thumbnail['height'], $thumbnail['crop'] );
		add_image_size( 'woocommerce_single', $single['width'], $single['height'], $single['crop'] );
		add_image_size( 'woocommerce_gallery_thumbnail', $gallery_thumbnail['width'], $gallery_thumbnail['height'], $gallery_thumbnail['crop'] );
	}

	/**
	 * Get the plugin url.
	 *
	 * @return string
	 */
	public function plugin_url() {
		return untrailingslashit( plugins_url( '/', WC_PLUGIN_FILE ) );
	}

	/**
	 * Get the plugin path.
	 *
	 * @return string
	 */
	public function plugin_path() {
		return untrailingslashit( plugin_dir_path( WC_PLUGIN_FILE ) );
	}

	/**
	 * Get the template path.
	 *
	 * @return string
	 */
	public function template_path() {
		/**
		 * Filter to adjust the base templates path.
		 */
		return apply_filters( 'woocommerce_template_path', 'woocommerce/' ); // phpcs:ignore WooCommerce.Commenting.CommentHooks.MissingSinceComment
	}

	/**
	 * Get Ajax URL.
	 *
	 * @return string
	 */
	public function ajax_url() {
		return admin_url( 'admin-ajax.php', 'relative' );
	}

	/**
	 * Return the WC API URL for a given request.
	 *
	 * @param string    $request Requested endpoint.
	 * @param bool|null $ssl     If should use SSL, null if should auto detect. Default: null.
	 * @return string
	 */
	public function api_request_url( $request, $ssl = null ) {
		if ( is_null( $ssl ) ) {
			$scheme = wp_parse_url( home_url(), PHP_URL_SCHEME );
		} elseif ( $ssl ) {
			$scheme = 'https';
		} else {
			$scheme = 'http';
		}

		if ( strstr( get_option( 'permalink_structure' ), '/index.php/' ) ) {
			$api_request_url = trailingslashit( home_url( '/index.php/wc-api/' . $request, $scheme ) );
		} elseif ( get_option( 'permalink_structure' ) ) {
			$api_request_url = trailingslashit( home_url( '/wc-api/' . $request, $scheme ) );
		} else {
			$api_request_url = add_query_arg( 'wc-api', $request, trailingslashit( home_url( '', $scheme ) ) );
		}

		/**
		 * Filter to adjust the url of an incoming API request.
		 */
		return esc_url_raw( apply_filters( 'woocommerce_api_request_url', $api_request_url, $request, $ssl ) );  // phpcs:ignore WooCommerce.Commenting.CommentHooks.MissingSinceComment
	}

	/**
	 * Load & enqueue active webhooks.
	 *
	 * @since 2.2
	 */
	private function load_webhooks() {

		if ( ! is_blog_installed() ) {
			return;
		}

		/**
		 * Hook: woocommerce_load_webhooks_limit.
		 *
		 * @since 3.6.0
		 * @param int $limit Used to limit how many webhooks are loaded. Default: no limit.
		 */
		$limit = apply_filters( 'woocommerce_load_webhooks_limit', null );

		wc_load_webhooks( 'active', $limit );
	}

	/**
	 * Initialize the customer and cart objects and setup customer saving on shutdown.
	 *
	 * Note, wc()->customer is session based. Changes to customer data via this property are not persisted to the database automatically.
	 *
	 * @since 3.6.4
	 * @return void
	 */
	public function initialize_cart() {
		if ( is_null( $this->customer ) || ! $this->customer instanceof WC_Customer ) {
			$this->customer = new WC_Customer( get_current_user_id(), true );
			// Customer session should be saved during shutdown.
			add_action( 'shutdown', array( $this->customer, 'save' ), 10 );
		}
		if ( is_null( $this->cart ) || ! $this->cart instanceof WC_Cart ) {
			$this->cart = new WC_Cart();
		}
	}

	/**
	 * Initialize the session class.
	 *
	 * @since 3.6.4
	 * @return void
	 */
	public function initialize_session() {
		/**
		 * Filter to overwrite the session class that handles session data for users.
		 */
		$session_class = apply_filters( 'woocommerce_session_handler', 'WC_Session_Handler' ); // phpcs:ignore WooCommerce.Commenting.CommentHooks.MissingSinceComment
		if ( is_null( $this->session ) || ! $this->session instanceof $session_class ) {
			$this->session = new $session_class();
			$this->session->init();
		}
	}

	/**
	 * Set tablenames inside WPDB object.
	 */
	public function wpdb_table_fix() {
		$this->define_tables();
	}

	/**
	 * Ran when any plugin is activated.
	 *
	 * @since 3.6.0
	 * @param string $filename The filename of the activated plugin.
	 */
	public function activated_plugin( $filename ) {
		include_once __DIR__ . '/admin/helper/class-wc-helper.php';

		if ( '/woocommerce.php' === substr( $filename, -16 ) ) {
			set_transient( 'woocommerce_activated_plugin', $filename );
		}

		WC_Helper::activated_plugin( $filename );
	}

	/**
	 * Ran when any plugin is deactivated.
	 *
	 * @since 3.6.0
	 * @param string $filename The filename of the deactivated plugin.
	 */
	public function deactivated_plugin( $filename ) {
		include_once __DIR__ . '/admin/helper/class-wc-helper.php';

		WC_Helper::deactivated_plugin( $filename );
	}

	/**
	 * Get queue instance.
	 *
	 * @return WC_Queue_Interface
	 */
	public function queue() {
		return WC_Queue::instance();
	}

	/**
	 * Get Checkout Class.
	 *
	 * @return WC_Checkout
	 */
	public function checkout() {
		return WC_Checkout::instance();
	}

	/**
	 * Get gateways class.
	 *
	 * @return WC_Payment_Gateways
	 */
	public function payment_gateways() {
		return WC_Payment_Gateways::instance();
	}

	/**
	 * Get shipping class.
	 *
	 * @return WC_Shipping
	 */
	public function shipping() {
		return WC_Shipping::instance();
	}

	/**
	 * Email Class.
	 *
	 * @return WC_Emails
	 */
	public function mailer() {
		return WC_Emails::instance();
	}

	/**
	 * Check if plugin assets are built and minified
	 *
	 * @return bool
	 */
	public function build_dependencies_satisfied() {
		// Check if we have compiled CSS.
		if ( ! file_exists( WC()->plugin_path() . '/assets/css/admin.css' ) ) {
			return false;
		}

		// Check if we have minified JS.
		if ( ! file_exists( WC()->plugin_path() . '/assets/js/admin/woocommerce_admin.min.js' ) ) {
			return false;
		}

		return true;
	}

	/**
	 * Output a admin notice when build dependencies not met.
	 *
	 * @return void
	 */
	public function build_dependencies_notice() {
		if ( $this->build_dependencies_satisfied() ) {
			return;
		}

		$message_one = __( 'You have installed a development version of WooCommerce which requires files to be built and minified. From the plugin directory, run <code>pnpm install</code> and then <code>pnpm --filter=\'@woocommerce/plugin-woocommerce\' build</code> to build and minify assets.', 'woocommerce' );
		$message_two = sprintf(
			/* translators: 1: URL of WordPress.org Repository 2: URL of the GitHub Repository release page */
			__( 'Or you can download a pre-built version of the plugin from the <a href="%1$s">WordPress.org repository</a> or by visiting <a href="%2$s">the releases page in the GitHub repository</a>.', 'woocommerce' ),
			'https://wordpress.org/plugins/woocommerce/',
			'https://github.com/woocommerce/woocommerce/releases'
		);
		printf( '<div class="error"><p>%s %s</p></div>', $message_one, $message_two ); // phpcs:ignore WordPress.Security.EscapeOutput.OutputNotEscaped
	}

	/**
	 * Is the WooCommerce Admin actively included in the WooCommerce core?
	 * Based on presence of a basic WC Admin function.
	 *
	 * @return boolean
	 */
	public function is_wc_admin_active() {
		return function_exists( 'wc_admin_url' );
	}

	/**
	 * Call a user function. This should be used to execute any non-idempotent function, especially
	 * those in the `includes` directory or provided by WordPress.
	 *
	 * This method can be useful for unit tests, since functions called using this method
	 * can be easily mocked by using WC_Unit_Test_Case::register_legacy_proxy_function_mocks.
	 *
	 * @param string $function_name The function to execute.
	 * @param mixed  ...$parameters The parameters to pass to the function.
	 *
	 * @return mixed The result from the function.
	 *
	 * @since 4.4
	 */
	public function call_function( $function_name, ...$parameters ) {
		return wc_get_container()->get( LegacyProxy::class )->call_function( $function_name, ...$parameters );
	}

	/**
	 * Call a static method in a class. This should be used to execute any non-idempotent method in classes
	 * from the `includes` directory.
	 *
	 * This method can be useful for unit tests, since methods called using this method
	 * can be easily mocked by using WC_Unit_Test_Case::register_legacy_proxy_static_mocks.
	 *
	 * @param string $class_name The name of the class containing the method.
	 * @param string $method_name The name of the method.
	 * @param mixed  ...$parameters The parameters to pass to the method.
	 *
	 * @return mixed The result from the method.
	 *
	 * @since 4.4
	 */
	public function call_static( $class_name, $method_name, ...$parameters ) {
		return wc_get_container()->get( LegacyProxy::class )->call_static( $class_name, $method_name, ...$parameters );
	}

	/**
	 * Gets an instance of a given legacy class.
	 * This must not be used to get instances of classes in the `src` directory.
	 *
	 * This method can be useful for unit tests, since objects obtained using this method
	 * can be easily mocked by using WC_Unit_Test_Case::register_legacy_proxy_class_mocks.
	 *
	 * @param string $class_name The name of the class to get an instance for.
	 * @param mixed  ...$args Parameters to be passed to the class constructor or to the appropriate internal 'get_instance_of_' method.
	 *
	 * @return object The instance of the class.
	 * @throws \Exception The requested class belongs to the `src` directory, or there was an error creating an instance of the class.
	 *
	 * @since 4.4
	 */
	public function get_instance_of( string $class_name, ...$args ) {
		return wc_get_container()->get( LegacyProxy::class )->get_instance_of( $class_name, ...$args );
	}

	/**
	 * Gets the value of a global.
	 *
	 * @param string $global_name The name of the global to get the value for.
	 * @return mixed The value of the global.
	 */
	public function get_global( string $global_name ) {
		return wc_get_container()->get( LegacyProxy::class )->get_global( $global_name );
	}

	/**
	 * Set up the Legacy REST API stub.
	 *
	 * The Legacy REST API was removed in WooCommerce 9.0 and is now available as a dedicated extension.
	 * A stub is kept in WooCommerce core that just returns a "The WooCommerce API is disabled on this site"
	 * error if the extension is not installed or is inactive. See:
	 * https://developer.woocommerce.com/2023/10/03/the-legacy-rest-api-will-move-to-a-dedicated-extension-in-woocommerce-9-0/
	 */
	private function setup_legacy_rest_api_stub() {
		self::add_action( 'init', array( $this, 'add_rewrite_rules_for_legacy_rest_api_stub' ), 0 );
		self::add_action( 'query_vars', array( $this, 'add_query_vars_for_legacy_rest_api_stub' ), 0 );
		self::add_action( 'parse_request', array( $this, 'parse_legacy_rest_api_request' ), 0 );
	}

	/**
	 * Add the necessary rewrite rules for the Legacy REST API
	 * (either the dedicated extension if it's installed, or the stub otherwise).
	 */
	private function add_rewrite_rules_for_legacy_rest_api_stub() {
		add_rewrite_rule( '^wc-api/v([1-3]{1})/?$', 'index.php?wc-api-version=$matches[1]&wc-api-route=/', 'top' );
		add_rewrite_rule( '^wc-api/v([1-3]{1})(.*)?', 'index.php?wc-api-version=$matches[1]&wc-api-route=$matches[2]', 'top' );
		add_rewrite_endpoint( 'wc-api', EP_ALL );
	}

	/**
	 * Add the necessary request query variables for the Legacy REST API
	 * (either the dedicated extension if it's installed, or the stub otherwise).
	 *
	 * @param array $vars The query variables array to extend.
	 * @return array The extended query variables array.
	 */
	private function add_query_vars_for_legacy_rest_api_stub( $vars ) {
		$vars[] = 'wc-api-version';
		$vars[] = 'wc-api-route';
		$vars[] = 'wc-api';
		return $vars;
	}

	/**
	 * Process an incoming request for the Legacy REST API.
	 *
	 * If the dedicated Legacy REST API extension is installed and active, this method does nothing.
	 * Otherwise it returns a "The WooCommerce API is disabled on this site" error,
	 * unless the request contains a "wc-api" variable and the appropriate
	 * "woocommerce_api_*" hook is set.
	 */
	private function parse_legacy_rest_api_request() {
		global $wp;

		// The WC_API class existing means that the Legacy REST API extension is installed and active.
		if ( class_exists( 'WC_API' ) ) {
			return;
		}

		$this->maybe_process_wc_api_query_var();

		// phpcs:disable WordPress.Security.NonceVerification.Recommended

		if ( ! empty( $_GET['wc-api-version'] ) ) {
			$wp->query_vars['wc-api-version'] = $_GET['wc-api-version'];
		}

		if ( ! empty( $_GET['wc-api-route'] ) ) {
			$wp->query_vars['wc-api-route'] = $_GET['wc-api-route'];
		}

		if ( ! empty( $wp->query_vars['wc-api-version'] ) && ! empty( $wp->query_vars['wc-api-route'] ) ) {
			header(
				sprintf(
					'Content-Type: %s; charset=%s',
					isset( $_GET['_jsonp'] ) ? 'application/javascript' : 'application/json',
					get_option( 'blog_charset' )
				)
			);
			status_header( 404 );
			echo wp_json_encode(
				array(
					'errors' => array(
						'code'    => 'woocommerce_api_disabled',
						'message' => 'The WooCommerce API is disabled on this site',
					),
				)
			);
			exit;
		}

		// phpcs:enable WordPress.Security.NonceVerification.Recommended
	}

	/**
	 * Process a "wc-api" variable if present in the query, by triggering the appropriate hooks.
	 */
	private function maybe_process_wc_api_query_var() {
		global $wp;

		if ( ! empty( $_GET['wc-api'] ) ) { // WPCS: input var okay, CSRF ok.
			$wp->query_vars['wc-api'] = sanitize_key( wp_unslash( $_GET['wc-api'] ) ); // WPCS: input var okay, CSRF ok.
		}

		// wc-api endpoint requests.
		if ( ! empty( $wp->query_vars['wc-api'] ) ) {

			// Buffer, we won't want any output here.
			ob_start();

			// No cache headers.
			wc_nocache_headers();

			// Clean the API request.
			$api_request = strtolower( wc_clean( $wp->query_vars['wc-api'] ) );

			// Make sure gateways are available for request.
			WC()->payment_gateways();

			// phpcs:disable WooCommerce.Commenting.CommentHooks.HookCommentWrongStyle

			// Trigger generic action before request hook.
			do_action( 'woocommerce_api_request', $api_request );

			// Is there actually something hooked into this API request? If not trigger 400 - Bad request.
			status_header( has_action( 'woocommerce_api_' . $api_request ) ? 200 : 400 );

			// Trigger an action which plugins can hook into to fulfill the request.
			do_action( 'woocommerce_api_' . $api_request );

			// phpcs:enable WooCommerce.Commenting.CommentHooks.HookCommentWrongStyle

			// Done, clear buffer and exit.
			ob_end_clean();
			die( '-1' );
		}
	}

	/**
	 * Register WC settings from WP-API to the REST API.
	 *
	 * This method used to be part of the now removed Legacy REST API.
	 *
	 * @since 9.0.0
	 */
	private function register_wp_admin_settings() {
		$pages = WC_Admin_Settings::get_settings_pages();
		foreach ( $pages as $page ) {
			new WC_Register_WP_Admin_Settings( $page, 'page' );
		}

		$emails = WC_Emails::instance();
		foreach ( $emails->get_emails() as $email ) {
			new WC_Register_WP_Admin_Settings( $email, 'email' );
		}
	}
}<|MERGE_RESOLUTION|>--- conflicted
+++ resolved
@@ -257,12 +257,9 @@
 		add_action( 'deactivated_plugin', array( $this, 'deactivated_plugin' ) );
 		add_action( 'woocommerce_installed', array( $this, 'add_woocommerce_inbox_variant' ) );
 		add_action( 'woocommerce_updated', array( $this, 'add_woocommerce_inbox_variant' ) );
-<<<<<<< HEAD
 		self::add_action( 'woocommerce_init', array( $this, 'register_wp_admin_settings' ) );
-=======
 		add_action( 'woocommerce_installed', array( $this, 'add_woocommerce_remote_variant' ) );
 		add_action( 'woocommerce_updated', array( $this, 'add_woocommerce_remote_variant' ) );
->>>>>>> 7dc8dd63
 
 		// These classes set up hooks on instantiation.
 		$container = wc_get_container();
