--- conflicted
+++ resolved
@@ -61,46 +61,8 @@
 			} else {
 				wc_get_template( 'myaccount/form-login.php' );
 			}
-<<<<<<< HEAD
-		} else {
-			// Start output buffer since the html may need discarding for BW compatibility.
-			ob_start();
-
-			// Collect notices before output.
-			$notices = wc_get_notices();
-
-			// Output the new account page.
-			self::my_account( $atts );
-
-			/**
-			 * Deprecated my-account.php template handling. This code should be
-			 * removed in a future release.
-			 *
-			 * If woocommerce_account_content did not run, this is an old template
-			 * so we need to render the endpoint content again.
-			 */
-			if ( ! did_action( 'woocommerce_account_content' ) ) {
-				if ( ! empty( $wp->query_vars ) ) {
-					foreach ( $wp->query_vars as $key => $value ) {
-						if ( 'pagename' === $key ) {
-							continue;
-						}
-						if ( has_action( 'woocommerce_account_' . $key . '_endpoint' ) ) {
-							ob_clean(); // Clear previous buffer.
-							wc_set_notices( $notices );
-							wc_print_notices();
-							do_action( 'woocommerce_account_' . $key . '_endpoint', $value );
-							break;
-						}
-					}
-
-					wc_deprecated_function( 'Your theme version of my-account.php template', '2.6', 'the latest version, which supports multiple account pages and navigation, from WC 2.6.0' );
-				}
-			}
-=======
 			return;
 		}
->>>>>>> afe245fd
 
 		if ( isset( $wp->query_vars['customer-logout'] ) ) {
 			/* translators: %s: logout url */
