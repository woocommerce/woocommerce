<?php
/**
 * Abstract_WC_Order_Data_Store_CPT class file.
 *
 * @package WooCommerce\Classes
 */

use Automattic\Jetpack\Constants;

if ( ! defined( 'ABSPATH' ) ) {
	exit;
}

/**
 * Abstract Order Data Store: Stored in CPT.
 *
 * @version  3.0.0
 */
abstract class Abstract_WC_Order_Data_Store_CPT extends WC_Data_Store_WP implements WC_Abstract_Order_Data_Store_Interface, WC_Object_Data_Store_Interface {

	/**
	 * Internal meta type used to store order data.
	 *
	 * @var string
	 */
	protected $meta_type = 'post';

	/**
	 * Data stored in meta keys, but not considered "meta" for an order.
	 *
	 * @since 3.0.0
	 * @var array
	 */
	protected $internal_meta_keys = array(
		'_order_currency',
		'_cart_discount',
		'_cart_discount_tax',
		'_order_shipping',
		'_order_shipping_tax',
		'_order_tax',
		'_order_total',
		'_order_version',
		'_prices_include_tax',
		'_payment_tokens',
	);

	/**
	 * Custom setters for props. Add key here if it has corresponding set_ and get_ method present.
	 *
	 * @var string[]
	 */
	protected $internal_data_store_key_getters = array();

	/**
	 * Return internal key getters name.
	 *
	 * @return string[]
	 */
	public function get_internal_data_store_key_getters() {
		return $this->internal_data_store_key_getters;
	}

	/*
	|--------------------------------------------------------------------------
	| CRUD Methods
	|--------------------------------------------------------------------------
	*/

	/**
	 * Method to create a new order in the database.
	 *
	 * @param WC_Order $order Order object.
	 */
	public function create( &$order ) {
		$order->set_version( Constants::get_constant( 'WC_VERSION' ) );
		$order->set_currency( $order->get_currency() ? $order->get_currency() : get_woocommerce_currency() );
		if ( ! $order->get_date_created( 'edit' ) ) {
			$order->set_date_created( time() );
		}

		$id = wp_insert_post(
			apply_filters(
				'woocommerce_new_order_data',
				array(
					'post_date'     => gmdate( 'Y-m-d H:i:s', $order->get_date_created( 'edit' )->getOffsetTimestamp() ),
					'post_date_gmt' => gmdate( 'Y-m-d H:i:s', $order->get_date_created( 'edit' )->getTimestamp() ),
					'post_type'     => $order->get_type( 'edit' ),
					'post_status'   => $this->get_post_status( $order ),
					'ping_status'   => 'closed',
					'post_author'   => 1,
					'post_title'    => $this->get_post_title(),
					'post_password' => $this->get_order_key( $order ),
					'post_parent'   => $order->get_parent_id( 'edit' ),
					'post_excerpt'  => $this->get_post_excerpt( $order ),
				)
			),
			true
		);

		if ( $id && ! is_wp_error( $id ) ) {
			$order->set_id( $id );
			$this->update_post_meta( $order );
			$order->save_meta_data();
			$order->apply_changes();
			$this->clear_caches( $order );
		}
	}

	/**
	 * Method to read an order from the database.
	 *
	 * @param WC_Order $order Order object.
	 *
	 * @throws Exception If passed order is invalid.
	 */
	public function read( &$order ) {
		$order->set_defaults();
		$post_object = get_post( $order->get_id() );
		if ( ! $order->get_id() || ! $post_object || ! in_array( $post_object->post_type, wc_get_order_types(), true ) ) {
			throw new Exception( __( 'Invalid order.', 'woocommerce' ) );
		}

		$order->set_props(
			array(
				'parent_id'     => $post_object->post_parent,
				'date_created'  => $this->string_to_timestamp( $post_object->post_date_gmt ),
				'date_modified' => $this->string_to_timestamp( $post_object->post_modified_gmt ),
				'status'        => $post_object->post_status,
			)
		);

		$this->read_order_data( $order, $post_object );
		$order->read_meta_data();
		$order->set_object_read( true );

		/**
		 * In older versions, discounts may have been stored differently.
		 * Update them now so if the object is saved, the correct values are
		 * stored.
		 */
		if ( version_compare( $order->get_version( 'edit' ), '2.3.7', '<' ) && $order->get_prices_include_tax( 'edit' ) ) {
			$order->set_discount_total( (float) get_post_meta( $order->get_id(), '_cart_discount', true ) - (float) get_post_meta( $order->get_id(), '_cart_discount_tax', true ) );
		}
	}

	/**
	 * Method to update an order in the database.
	 *
	 * @param WC_Order $order Order object.
	 */
	public function update( &$order ) {
		$order->save_meta_data();
		$order->set_version( Constants::get_constant( 'WC_VERSION' ) );

		if ( null === $order->get_date_created( 'edit' ) ) {
			$order->set_date_created( time() );
		}

		$changes = $order->get_changes();

		// Only update the post when the post data changes.
		if ( array_intersect( array( 'date_created', 'date_modified', 'status', 'parent_id', 'post_excerpt' ), array_keys( $changes ) ) ) {
			$post_data = array(
				'post_date'         => gmdate( 'Y-m-d H:i:s', $order->get_date_created( 'edit' )->getOffsetTimestamp() ),
				'post_date_gmt'     => gmdate( 'Y-m-d H:i:s', $order->get_date_created( 'edit' )->getTimestamp() ),
				'post_status'       => $this->get_post_status( $order ),
				'post_parent'       => $order->get_parent_id(),
				'post_excerpt'      => $this->get_post_excerpt( $order ),
				'post_modified'     => isset( $changes['date_modified'] ) ? gmdate( 'Y-m-d H:i:s', $order->get_date_modified( 'edit' )->getOffsetTimestamp() ) : current_time( 'mysql' ),
				'post_modified_gmt' => isset( $changes['date_modified'] ) ? gmdate( 'Y-m-d H:i:s', $order->get_date_modified( 'edit' )->getTimestamp() ) : current_time( 'mysql', 1 ),
			);

			/**
			 * When updating this object, to prevent infinite loops, use $wpdb
			 * to update data, since wp_update_post spawns more calls to the
			 * save_post action.
			 *
			 * This ensures hooks are fired by either WP itself (admin screen save),
			 * or an update purely from CRUD.
			 */
			if ( doing_action( 'save_post' ) ) {
				$GLOBALS['wpdb']->update( $GLOBALS['wpdb']->posts, $post_data, array( 'ID' => $order->get_id() ) );
				clean_post_cache( $order->get_id() );
			} else {
				wp_update_post( array_merge( array( 'ID' => $order->get_id() ), $post_data ) );
			}
			$order->read_meta_data( true ); // Refresh internal meta data, in case things were hooked into `save_post` or another WP hook.
		}
		$this->update_post_meta( $order );
		$order->apply_changes();
		$this->clear_caches( $order );
	}

	/**
	 * Method to delete an order from the database.
	 *
	 * @param WC_Order $order Order object.
	 * @param array    $args Array of args to pass to the delete method.
	 *
	 * @return void
	 */
	public function delete( &$order, $args = array() ) {
		$id   = $order->get_id();
		$args = wp_parse_args(
			$args,
			array(
				'force_delete' => false,
			)
		);

		if ( ! $id ) {
			return;
		}

		if ( $args['force_delete'] ) {
			wp_delete_post( $id );
			$order->set_id( 0 );
			do_action( 'woocommerce_delete_order', $id );
		} else {
			wp_trash_post( $id );
			$order->set_status( 'trash' );
			do_action( 'woocommerce_trash_order', $id );
		}
	}

	/*
	|--------------------------------------------------------------------------
	| Additional Methods
	|--------------------------------------------------------------------------
	*/

	/**
	 * Get the status to save to the post object.
	 *
	 * Plugins extending the order classes can override this to change the stored status/add prefixes etc.
	 *
	 * @since 3.6.0
	 * @param  WC_order $order Order object.
	 * @return string
	 */
	protected function get_post_status( $order ) {
		$order_status = $order->get_status( 'edit' );

		if ( ! $order_status ) {
			$order_status = apply_filters( 'woocommerce_default_order_status', 'pending' );
		}

		$post_status    = $order_status;
		$valid_statuses = get_post_stati();

		// Add a wc- prefix to the status, but exclude some core statuses which should not be prefixed.
		// @todo In the future this should only happen based on `wc_is_order_status`, but in order to
		// preserve back-compatibility this happens to all statuses except a select few. A doing_it_wrong
		// Notice will be needed here, followed by future removal.
		if ( ! in_array( $post_status, array( 'auto-draft', 'draft', 'trash' ), true ) && in_array( 'wc-' . $post_status, $valid_statuses, true ) ) {
			$post_status = 'wc-' . $post_status;
		}

		return $post_status;
	}

	/**
	 * Excerpt for post.
	 *
	 * @param  WC_order $order Order object.
	 * @return string
	 */
	protected function get_post_excerpt( $order ) {
		return '';
	}

	/**
	 * Get a title for the new post type.
	 *
	 * @return string
	 */
	protected function get_post_title() {
		// @codingStandardsIgnoreStart
		/* translators: %s: Order date */
		return sprintf( __( 'Order &ndash; %s', 'woocommerce' ), (new DateTime('now'))->format( _x( 'M d, Y @ h:i A', 'Order date parsed by DateTime::format', 'woocommerce' ) ) );
		// @codingStandardsIgnoreEnd
	}

	/**
	 * Get order key.
	 *
	 * @since 4.3.0
	 * @param WC_order $order Order object.
	 * @return string
	 */
	protected function get_order_key( $order ) {
		return wc_generate_order_key();
	}

	/**
	 * Read order data. Can be overridden by child classes to load other props.
	 *
	 * @param WC_Order $order Order object.
	 * @param object   $post_object Post object.
	 * @since 3.0.0
	 */
	protected function read_order_data( &$order, $post_object ) {
		$id = $order->get_id();

		$order->set_props(
			array(
				'currency'           => get_post_meta( $id, '_order_currency', true ),
				'discount_total'     => get_post_meta( $id, '_cart_discount', true ),
				'discount_tax'       => get_post_meta( $id, '_cart_discount_tax', true ),
				'shipping_total'     => get_post_meta( $id, '_order_shipping', true ),
				'shipping_tax'       => get_post_meta( $id, '_order_shipping_tax', true ),
				'cart_tax'           => get_post_meta( $id, '_order_tax', true ),
				'total'              => get_post_meta( $id, '_order_total', true ),
				'version'            => get_post_meta( $id, '_order_version', true ),
				'prices_include_tax' => metadata_exists( 'post', $id, '_prices_include_tax' ) ? 'yes' === get_post_meta( $id, '_prices_include_tax', true ) : 'yes' === get_option( 'woocommerce_prices_include_tax' ),
			)
		);

		// Gets extra data associated with the order if needed.
		foreach ( $order->get_extra_data_keys() as $key ) {
			$function = 'set_' . $key;
			if ( is_callable( array( $order, $function ) ) ) {
				$order->{$function}( get_post_meta( $order->get_id(), '_' . $key, true ) );
			}
		}
	}

	/**
	 * Helper method that updates all the post meta for an order based on it's settings in the WC_Order class.
	 *
	 * @param WC_Order $order Order object.
	 * @since 3.0.0
	 */
	protected function update_post_meta( &$order ) {
		$updated_props     = array();
		$meta_key_to_props = array(
			'_order_currency'     => 'currency',
			'_cart_discount'      => 'discount_total',
			'_cart_discount_tax'  => 'discount_tax',
			'_order_shipping'     => 'shipping_total',
			'_order_shipping_tax' => 'shipping_tax',
			'_order_tax'          => 'cart_tax',
			'_order_total'        => 'total',
			'_order_version'      => 'version',
			'_prices_include_tax' => 'prices_include_tax',
		);

		$props_to_update = $this->get_props_to_update( $order, $meta_key_to_props );

		foreach ( $props_to_update as $meta_key => $prop ) {
			$value = $order->{"get_$prop"}( 'edit' );
			$value = is_string( $value ) ? wp_slash( $value ) : $value;

			if ( 'prices_include_tax' === $prop ) {
				$value = $value ? 'yes' : 'no';
			}

			$updated = $this->update_or_delete_post_meta( $order, $meta_key, $value );

			if ( $updated ) {
				$updated_props[] = $prop;
			}
		}

		do_action( 'woocommerce_order_object_updated_props', $order, $updated_props );
	}

	/**
	 * Clear any caches.
	 *
	 * @param WC_Order $order Order object.
	 * @since 3.0.0
	 */
	protected function clear_caches( &$order ) {
		clean_post_cache( $order->get_id() );
		wc_delete_shop_order_transients( $order );
		wp_cache_delete( 'order-items-' . $order->get_id(), 'orders' );
	}

	/**
	 * Read order items of a specific type from the database for this order.
	 *
	 * @param  WC_Order $order Order object.
	 * @param  string   $type Order item type.
	 * @return array
	 */
	public function read_items( $order, $type ) {
		global $wpdb;

		// Get from cache if available.
		$items = 0 < $order->get_id() ? wp_cache_get( 'order-items-' . $order->get_id(), 'orders' ) : false;

		if ( false === $items ) {
			$items = $wpdb->get_results(
				$wpdb->prepare( "SELECT order_item_type, order_item_id, order_id, order_item_name FROM {$wpdb->prefix}woocommerce_order_items WHERE order_id = %d ORDER BY order_item_id;", $order->get_id() )
			);
			foreach ( $items as $item ) {
				wp_cache_set( 'item-' . $item->order_item_id, $item, 'order-items' );
			}
			if ( 0 < $order->get_id() ) {
				wp_cache_set( 'order-items-' . $order->get_id(), $items, 'orders' );
			}
		}

		$items = wp_list_filter( $items, array( 'order_item_type' => $type ) );

		if ( ! empty( $items ) ) {
			$items = array_map( array( 'WC_Order_Factory', 'get_order_item' ), array_combine( wp_list_pluck( $items, 'order_item_id' ), $items ) );
		} else {
			$items = array();
		}

		return $items;
	}

	/**
	 * Remove all line items (products, coupons, shipping, taxes) from the order.
	 *
	 * @param WC_Order $order Order object.
	 * @param string   $type Order item type. Default null.
	 */
	public function delete_items( $order, $type = null ) {
		global $wpdb;
		if ( ! empty( $type ) ) {
			$wpdb->query( $wpdb->prepare( "DELETE FROM itemmeta USING {$wpdb->prefix}woocommerce_order_itemmeta itemmeta INNER JOIN {$wpdb->prefix}woocommerce_order_items items WHERE itemmeta.order_item_id = items.order_item_id AND items.order_id = %d AND items.order_item_type = %s", $order->get_id(), $type ) );
			$wpdb->query( $wpdb->prepare( "DELETE FROM {$wpdb->prefix}woocommerce_order_items WHERE order_id = %d AND order_item_type = %s", $order->get_id(), $type ) );
		} else {
			$wpdb->query( $wpdb->prepare( "DELETE FROM itemmeta USING {$wpdb->prefix}woocommerce_order_itemmeta itemmeta INNER JOIN {$wpdb->prefix}woocommerce_order_items items WHERE itemmeta.order_item_id = items.order_item_id and items.order_id = %d", $order->get_id() ) );
			$wpdb->query( $wpdb->prepare( "DELETE FROM {$wpdb->prefix}woocommerce_order_items WHERE order_id = %d", $order->get_id() ) );
		}
		$this->clear_caches( $order );
	}

	/**
	 * Get token ids for an order.
	 *
	 * @param WC_Order $order Order object.
	 * @return array
	 */
	public function get_payment_token_ids( $order ) {
		$token_ids = array_filter( (array) get_post_meta( $order->get_id(), '_payment_tokens', true ) );
		return $token_ids;
	}

	/**
	 * Update token ids for an order.
	 *
	 * @param WC_Order $order Order object.
	 * @param array    $token_ids Payment token ids.
	 */
	public function update_payment_token_ids( $order, $token_ids ) {
		update_post_meta( $order->get_id(), '_payment_tokens', $token_ids );
	}

	/**
	 * Get the order's title.
	 *
	 * @param WC_Order $order Order object.
	 *
	 * @return string Order title.
	 */
	public function get_title( WC_Order $order ) {
		return get_the_title( $order->get_id() );
	}

	/**
	 * Given an initialized order object, update the post/postmeta records.
	 *
	 * @param WC_Abstract_Order $order Order object.
	 *
	 * @return bool Whether the order was updated.
	 */
	public function update_order_from_object( $order ) {
		if ( ! $order->get_id() ) {
			return false;
		}
		$this->update_order_meta_from_object( $order );

		// Add hook to update post_modified date so that it's the same as order. Without this hook, WP will set the modified date to current date, and we will think that posts and orders are out of sync again.
		add_filter( 'wp_insert_post_data', array( $this, 'update_post_modified_data' ), 10, 2 );
<<<<<<< HEAD

		$post_data = array(
			'ID'                 => $order->get_id(),
			'post_date'          => gmdate( 'Y-m-d H:i:s', $order->get_date_created( 'edit' )->getOffsetTimestamp() ),
			'post_date_gmt'      => gmdate( 'Y-m-d H:i:s', $order->get_date_created( 'edit' )->getTimestamp() ),
			'post_status'        => $this->get_post_status( $order ),
			'post_parent'        => $order->get_parent_id(),
			'edit_date'          => true,
			'post_excerpt'       => method_exists( $order, 'get_customer_note' ) ? $order->get_customer_note() : '',
			'post_type'          => $order->get_type(),
			'order_modified'     => ! is_null( $order->get_date_modified() ) ? gmdate( 'Y-m-d H:i:s', $order->get_date_modified( 'edit' )->getOffsetTimestamp() ) : '',
			'order_modified_gmt' => ! is_null( $order->get_date_modified() ) ? gmdate( 'Y-m-d H:i:s', $order->get_date_modified( 'edit' )->getTimestamp() ) : '',
=======
		$updated = wp_update_post(
			array(
				'ID'                 => $order->get_id(),
				// phpcs:ignore WordPress.DateTime.RestrictedFunctions.date_date -- use of date is intentional.
				'post_date'          => date( 'Y-m-d H:i:s', $order->get_date_created( 'edit' )->getOffsetTimestamp() ),
				'post_date_gmt'      => gmdate( 'Y-m-d H:i:s', $order->get_date_created( 'edit' )->getTimestamp() ),
				'post_status'        => $this->get_post_status( $order ),
				'post_parent'        => $order->get_parent_id(),
				'post_excerpt'       => method_exists( $order, 'get_customer_note' ) ? $order->get_customer_note() : '',
				'post_type'          => $order->get_type(),
				'edit_date'          => true,
				// phpcs:ignore WordPress.DateTime.RestrictedFunctions.date_date -- use of date is intentional.
				'order_modified'     => ! is_null( $order->get_date_modified() ) ? date( 'Y-m-d H:i:s', $order->get_date_modified( 'edit' )->getTimestamp() ) : '',
				'order_modified_gmt' => ! is_null( $order->get_date_modified() ) ? gmdate( 'Y-m-d H:i:s', $order->get_date_modified( 'edit' )->getTimestamp() ) : '',
			)
>>>>>>> 0a943460
		);
		$updated   = wp_update_post( $post_data );
		remove_filter( 'wp_insert_post_data', array( $this, 'update_post_modified_data' ) );
		return $updated;
	}

	/**
	 * Change the modified date of the post to match the order's modified date if passed.
	 *
	 * @hooked wp_insert_post_data See function update_order_from_object.
	 *
	 * @param array $data An array of slashed, sanitized, and processed post data.
	 * @param array $postarr An array of sanitized (and slashed) but otherwise unmodified post data.
	 *
	 * @return array Data with updated modified date.
	 */
	public function update_post_modified_data( $data, $postarr ) {
		if ( ! isset( $postarr['order_modified'] ) || ! isset( $postarr['order_modified_gmt'] ) ) {
			return $data;
		}

		$data['post_modified']     = $postarr['order_modified'];
		$data['post_modified_gmt'] = $postarr['order_modified_gmt'];
		return $data;
	}

	/**
	 * Helper method to update order metadata from intialized order object.
	 *
	 * @param WC_Abstract_Order $order Order object.
	 */
	private function update_order_meta_from_object( $order ) {
		if ( is_null( $order->get_meta() ) ) {
			return;
		}

		$existing_meta_data = get_post_meta( $order->get_id() );

		foreach ( $order->get_meta_data() as $meta_data ) {
			if ( isset( $existing_meta_data[ $meta_data->key ] ) ) {
				if ( $existing_meta_data[ $meta_data->key ] === $meta_data->value ) {
					continue;
				}
				delete_post_meta( $order->get_id(), $meta_data->key );
				unset( $existing_meta_data[ $meta_data->key ] );
			}
			add_post_meta( $order->get_id(), $meta_data->key, $meta_data->value, false );
		}

		$this->update_post_meta( $order );
	}
}<|MERGE_RESOLUTION|>--- conflicted
+++ resolved
@@ -478,8 +478,6 @@
 
 		// Add hook to update post_modified date so that it's the same as order. Without this hook, WP will set the modified date to current date, and we will think that posts and orders are out of sync again.
 		add_filter( 'wp_insert_post_data', array( $this, 'update_post_modified_data' ), 10, 2 );
-<<<<<<< HEAD
-
 		$post_data = array(
 			'ID'                 => $order->get_id(),
 			'post_date'          => gmdate( 'Y-m-d H:i:s', $order->get_date_created( 'edit' )->getOffsetTimestamp() ),
@@ -491,23 +489,6 @@
 			'post_type'          => $order->get_type(),
 			'order_modified'     => ! is_null( $order->get_date_modified() ) ? gmdate( 'Y-m-d H:i:s', $order->get_date_modified( 'edit' )->getOffsetTimestamp() ) : '',
 			'order_modified_gmt' => ! is_null( $order->get_date_modified() ) ? gmdate( 'Y-m-d H:i:s', $order->get_date_modified( 'edit' )->getTimestamp() ) : '',
-=======
-		$updated = wp_update_post(
-			array(
-				'ID'                 => $order->get_id(),
-				// phpcs:ignore WordPress.DateTime.RestrictedFunctions.date_date -- use of date is intentional.
-				'post_date'          => date( 'Y-m-d H:i:s', $order->get_date_created( 'edit' )->getOffsetTimestamp() ),
-				'post_date_gmt'      => gmdate( 'Y-m-d H:i:s', $order->get_date_created( 'edit' )->getTimestamp() ),
-				'post_status'        => $this->get_post_status( $order ),
-				'post_parent'        => $order->get_parent_id(),
-				'post_excerpt'       => method_exists( $order, 'get_customer_note' ) ? $order->get_customer_note() : '',
-				'post_type'          => $order->get_type(),
-				'edit_date'          => true,
-				// phpcs:ignore WordPress.DateTime.RestrictedFunctions.date_date -- use of date is intentional.
-				'order_modified'     => ! is_null( $order->get_date_modified() ) ? date( 'Y-m-d H:i:s', $order->get_date_modified( 'edit' )->getTimestamp() ) : '',
-				'order_modified_gmt' => ! is_null( $order->get_date_modified() ) ? gmdate( 'Y-m-d H:i:s', $order->get_date_modified( 'edit' )->getTimestamp() ) : '',
-			)
->>>>>>> 0a943460
 		);
 		$updated   = wp_update_post( $post_data );
 		remove_filter( 'wp_insert_post_data', array( $this, 'update_post_modified_data' ) );
