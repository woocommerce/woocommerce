<?php
/**
 * WC_Order_Data_Store_CPT class file.
 *
 * @package WooCommerce\Classes
 */

if ( ! defined( 'ABSPATH' ) ) {
	exit;
}

/**
 * WC Order Data Store: Stored in CPT.
 *
 * @version  3.0.0
 */
class WC_Order_Data_Store_CPT extends Abstract_WC_Order_Data_Store_CPT implements WC_Object_Data_Store_Interface, WC_Order_Data_Store_Interface {

	/**
	 * Data stored in meta keys, but not considered "meta" for an order.
	 *
	 * @since 3.0.0
	 * @var array
	 */
	protected $internal_meta_keys = array(
		'_customer_user',
		'_order_key',
		'_order_currency',
		'_billing_first_name',
		'_billing_last_name',
		'_billing_company',
		'_billing_address_1',
		'_billing_address_2',
		'_billing_city',
		'_billing_state',
		'_billing_postcode',
		'_billing_country',
		'_billing_email',
		'_billing_phone',
		'_shipping_first_name',
		'_shipping_last_name',
		'_shipping_company',
		'_shipping_address_1',
		'_shipping_address_2',
		'_shipping_city',
		'_shipping_state',
		'_shipping_postcode',
		'_shipping_country',
		'_shipping_phone',
		'_completed_date',
		'_paid_date',
		'_edit_lock',
		'_edit_last',
		'_cart_discount',
		'_cart_discount_tax',
		'_order_shipping',
		'_order_shipping_tax',
		'_order_tax',
		'_order_total',
		'_payment_method',
		'_payment_method_title',
		'_transaction_id',
		'_customer_ip_address',
		'_customer_user_agent',
		'_created_via',
		'_order_version',
		'_prices_include_tax',
		'_date_completed',
		'_date_paid',
		'_payment_tokens',
		'_billing_address_index',
		'_shipping_address_index',
		'_recorded_sales',
		'_recorded_coupon_usage_counts',
		'_download_permissions_granted',
		'_order_stock_reduced',
		'_new_order_email_sent',
	);

	/**
	 * Custom setters for props. Add key here if it has corresponding set_ and get_ method present.
	 *
	 * @var string[]
	 */
	protected $internal_data_store_key_getters = array(
		'_download_permissions_granted' => 'download_permissions_granted',
		'_recorded_sales'               => 'recorded_sales',
		'_recorded_coupon_usage_counts' => 'recorded_coupon_usage_counts',
		'_order_stock_reduced'          => 'stock_reduced',
		'_new_order_email_sent'         => 'email_sent',
	);

	/**
	 * Method to create a new order in the database.
	 *
	 * @param WC_Order $order Order object.
	 */
	public function create( &$order ) {
		if ( '' === $order->get_order_key() ) {
			$order->set_order_key( wc_generate_order_key() );
		}
		parent::create( $order );
		do_action( 'woocommerce_new_order', $order->get_id(), $order );
	}

	/**
	 * Read order data. Can be overridden by child classes to load other props.
	 *
	 * @param WC_Order $order Order object.
	 * @param object   $post_object Post object.
	 * @since 3.0.0
	 */
	protected function read_order_data( &$order, $post_object ) {
		parent::read_order_data( $order, $post_object );
		$id             = $order->get_id();
		$date_completed = get_post_meta( $id, '_date_completed', true );
		$date_paid      = get_post_meta( $id, '_date_paid', true );

		if ( ! $date_completed ) {
			$date_completed = get_post_meta( $id, '_completed_date', true );
		}

		if ( ! $date_paid ) {
			$date_paid = get_post_meta( $id, '_paid_date', true );
		}

		$order->set_props(
			array(
				'order_key'                    => get_post_meta( $id, '_order_key', true ),
				'customer_id'                  => get_post_meta( $id, '_customer_user', true ),
				'billing_first_name'           => get_post_meta( $id, '_billing_first_name', true ),
				'billing_last_name'            => get_post_meta( $id, '_billing_last_name', true ),
				'billing_company'              => get_post_meta( $id, '_billing_company', true ),
				'billing_address_1'            => get_post_meta( $id, '_billing_address_1', true ),
				'billing_address_2'            => get_post_meta( $id, '_billing_address_2', true ),
				'billing_city'                 => get_post_meta( $id, '_billing_city', true ),
				'billing_state'                => get_post_meta( $id, '_billing_state', true ),
				'billing_postcode'             => get_post_meta( $id, '_billing_postcode', true ),
				'billing_country'              => get_post_meta( $id, '_billing_country', true ),
				'billing_email'                => get_post_meta( $id, '_billing_email', true ),
				'billing_phone'                => get_post_meta( $id, '_billing_phone', true ),
				'shipping_first_name'          => get_post_meta( $id, '_shipping_first_name', true ),
				'shipping_last_name'           => get_post_meta( $id, '_shipping_last_name', true ),
				'shipping_company'             => get_post_meta( $id, '_shipping_company', true ),
				'shipping_address_1'           => get_post_meta( $id, '_shipping_address_1', true ),
				'shipping_address_2'           => get_post_meta( $id, '_shipping_address_2', true ),
				'shipping_city'                => get_post_meta( $id, '_shipping_city', true ),
				'shipping_state'               => get_post_meta( $id, '_shipping_state', true ),
				'shipping_postcode'            => get_post_meta( $id, '_shipping_postcode', true ),
				'shipping_country'             => get_post_meta( $id, '_shipping_country', true ),
				'shipping_phone'               => get_post_meta( $id, '_shipping_phone', true ),
				'payment_method'               => get_post_meta( $id, '_payment_method', true ),
				'payment_method_title'         => get_post_meta( $id, '_payment_method_title', true ),
				'transaction_id'               => get_post_meta( $id, '_transaction_id', true ),
				'customer_ip_address'          => get_post_meta( $id, '_customer_ip_address', true ),
				'customer_user_agent'          => get_post_meta( $id, '_customer_user_agent', true ),
				'created_via'                  => get_post_meta( $id, '_created_via', true ),
				'date_completed'               => $date_completed,
				'date_paid'                    => $date_paid,
				'cart_hash'                    => get_post_meta( $id, '_cart_hash', true ),
				'customer_note'                => $post_object->post_excerpt,
<<<<<<< HEAD
=======

				// Operational data props.
>>>>>>> 57aa16d8
				'order_stock_reduced'          => get_post_meta( $id, '_order_stock_reduced', true ),
				'download_permissions_granted' => get_post_meta( $id, '_download_permissions_granted', true ),
				'new_order_email_sent'         => get_post_meta( $id, '_new_order_email_sent', true ),
				'recorded_sales'               => get_post_meta( $id, '_recorded_sales', true ),
				'recorded_coupon_usage_counts' => get_post_meta( $id, '_recorded_coupon_usage_counts', true ),
			)
		);
	}

	/**
	 * Method to update an order in the database.
	 *
	 * @param WC_Order $order Order object.
	 */
	public function update( &$order ) {
		// Before updating, ensure date paid is set if missing.
		if ( ! $order->get_date_paid( 'edit' ) && version_compare( $order->get_version( 'edit' ), '3.0', '<' ) && $order->has_status( apply_filters( 'woocommerce_payment_complete_order_status', $order->needs_processing() ? 'processing' : 'completed', $order->get_id(), $order ) ) ) {
			$order->set_date_paid( $order->get_date_created( 'edit' ) );
		}

		// Also grab the current status so we can compare.
		$previous_status = get_post_status( $order->get_id() );

		// Update the order.
		parent::update( $order );

		// Fire a hook depending on the status - this should be considered a creation if it was previously draft status.
		$new_status = $order->get_status( 'edit' );

		if ( $new_status !== $previous_status && in_array( $previous_status, array( 'new', 'auto-draft', 'draft' ), true ) ) {
			do_action( 'woocommerce_new_order', $order->get_id(), $order );
		} else {
			do_action( 'woocommerce_update_order', $order->get_id(), $order );
		}
	}

	/**
	 * Helper method that updates all the post meta for an order based on it's settings in the WC_Order class.
	 *
	 * @param WC_Order $order Order object.
	 * @since 3.0.0
	 */
	protected function update_post_meta( &$order ) {
		$updated_props     = array();
		$id                = $order->get_id();
		$meta_key_to_props = array(
			'_order_key'                    => 'order_key',
			'_customer_user'                => 'customer_id',
			'_payment_method'               => 'payment_method',
			'_payment_method_title'         => 'payment_method_title',
			'_transaction_id'               => 'transaction_id',
			'_customer_ip_address'          => 'customer_ip_address',
			'_customer_user_agent'          => 'customer_user_agent',
			'_created_via'                  => 'created_via',
			'_date_completed'               => 'date_completed',
			'_date_paid'                    => 'date_paid',
			'_cart_hash'                    => 'cart_hash',
			'_download_permissions_granted' => 'download_permissions_granted',
			'_recorded_sales'               => 'recorded_sales',
			'_recorded_coupon_usage_counts' => 'recorded_coupon_usage_counts',
			'_new_order_email_sent'         => 'new_order_email_sent',
			'_order_stock_reduced'          => 'order_stock_reduced',
		);

		$props_to_update = $this->get_props_to_update( $order, $meta_key_to_props );

		foreach ( $props_to_update as $meta_key => $prop ) {
			$value = $order->{"get_$prop"}( 'edit' );
			$value = is_string( $value ) ? wp_slash( $value ) : $value;
			switch ( $prop ) {
				case 'date_paid':
				case 'date_completed':
					$value = ! is_null( $value ) ? $value->getTimestamp() : '';
					break;
			}

			$updated = $this->update_or_delete_post_meta( $order, $meta_key, $value );

			if ( $updated ) {
				$updated_props[] = $prop;
			}
		}

		$address_props = array(
			'billing'  => array(
				'_billing_first_name' => 'billing_first_name',
				'_billing_last_name'  => 'billing_last_name',
				'_billing_company'    => 'billing_company',
				'_billing_address_1'  => 'billing_address_1',
				'_billing_address_2'  => 'billing_address_2',
				'_billing_city'       => 'billing_city',
				'_billing_state'      => 'billing_state',
				'_billing_postcode'   => 'billing_postcode',
				'_billing_country'    => 'billing_country',
				'_billing_email'      => 'billing_email',
				'_billing_phone'      => 'billing_phone',
			),
			'shipping' => array(
				'_shipping_first_name' => 'shipping_first_name',
				'_shipping_last_name'  => 'shipping_last_name',
				'_shipping_company'    => 'shipping_company',
				'_shipping_address_1'  => 'shipping_address_1',
				'_shipping_address_2'  => 'shipping_address_2',
				'_shipping_city'       => 'shipping_city',
				'_shipping_state'      => 'shipping_state',
				'_shipping_postcode'   => 'shipping_postcode',
				'_shipping_country'    => 'shipping_country',
				'_shipping_phone'      => 'shipping_phone',
			),
		);

		foreach ( $address_props as $props_key => $props ) {
			$props_to_update = $this->get_props_to_update( $order, $props );
			foreach ( $props_to_update as $meta_key => $prop ) {
				$value   = $order->{"get_$prop"}( 'edit' );
				$value   = is_string( $value ) ? wp_slash( $value ) : $value;
				$updated = $this->update_or_delete_post_meta( $order, $meta_key, $value );

				if ( $updated ) {
					$updated_props[] = $prop;
					$updated_props[] = $props_key;
				}
			}
		}

		parent::update_post_meta( $order );

		// If address changed, store concatenated version to make searches faster.
		if ( in_array( 'billing', $updated_props, true ) || ! metadata_exists( 'post', $id, '_billing_address_index' ) ) {
			update_post_meta( $id, '_billing_address_index', implode( ' ', $order->get_address( 'billing' ) ) );
		}
		if ( in_array( 'shipping', $updated_props, true ) || ! metadata_exists( 'post', $id, '_shipping_address_index' ) ) {
			update_post_meta( $id, '_shipping_address_index', implode( ' ', $order->get_address( 'shipping' ) ) );
		}

		// Legacy date handling. @todo remove in 4.0.
		if ( in_array( 'date_paid', $updated_props, true ) ) {
			$value = $order->get_date_paid( 'edit' );
			// In 2.6.x date_paid was stored as _paid_date in local mysql format.
			update_post_meta( $id, '_paid_date', ! is_null( $value ) ? $value->date( 'Y-m-d H:i:s' ) : '' );
		}

		if ( in_array( 'date_completed', $updated_props, true ) ) {
			$value = $order->get_date_completed( 'edit' );
			// In 2.6.x date_completed was stored as _completed_date in local mysql format.
			update_post_meta( $id, '_completed_date', ! is_null( $value ) ? $value->date( 'Y-m-d H:i:s' ) : '' );
		}

		// If customer changed, update any downloadable permissions.
		if ( in_array( 'customer_id', $updated_props, true ) || in_array( 'billing_email', $updated_props, true ) ) {
			$data_store = WC_Data_Store::load( 'customer-download' );
			$data_store->update_user_by_order_id( $id, $order->get_customer_id(), $order->get_billing_email() );
		}

		// Mark user account as active.
		if ( in_array( 'customer_id', $updated_props, true ) ) {
			wc_update_user_last_active( $order->get_customer_id() );
		}

		do_action( 'woocommerce_order_object_updated_props', $order, $updated_props );
	}

	/**
	 * Excerpt for post.
	 *
	 * @param  WC_Order $order Order object.
	 * @return string
	 */
	protected function get_post_excerpt( $order ) {
		return $order->get_customer_note();
	}

	/**
	 * Get order key.
	 *
	 * @since 4.3.0
	 * @param WC_order $order Order object.
	 * @return string
	 */
	protected function get_order_key( $order ) {
		if ( '' !== $order->get_order_key() ) {
			return $order->get_order_key();
		}

		return parent::get_order_key( $order );
	}

	/**
	 * Get amount already refunded.
	 *
	 * @param  WC_Order $order Order object.
	 * @return float
	 */
	public function get_total_refunded( $order ) {
		global $wpdb;

		$total = $wpdb->get_var(
			$wpdb->prepare(
				"SELECT SUM( postmeta.meta_value )
				FROM $wpdb->postmeta AS postmeta
				INNER JOIN $wpdb->posts AS posts ON ( posts.post_type = 'shop_order_refund' AND posts.post_parent = %d )
				WHERE postmeta.meta_key = '_refund_amount'
				AND postmeta.post_id = posts.ID",
				$order->get_id()
			)
		);

		return floatval( $total );
	}

	/**
	 * Get the total tax refunded.
	 *
	 * @param  WC_Order $order Order object.
	 * @return float
	 */
	public function get_total_tax_refunded( $order ) {
		global $wpdb;

		$total = $wpdb->get_var(
			$wpdb->prepare(
				"SELECT SUM( order_itemmeta.meta_value )
				FROM {$wpdb->prefix}woocommerce_order_itemmeta AS order_itemmeta
				INNER JOIN $wpdb->posts AS posts ON ( posts.post_type = 'shop_order_refund' AND posts.post_parent = %d )
				INNER JOIN {$wpdb->prefix}woocommerce_order_items AS order_items ON ( order_items.order_id = posts.ID AND order_items.order_item_type = 'tax' )
				WHERE order_itemmeta.order_item_id = order_items.order_item_id
				AND order_itemmeta.meta_key IN ('tax_amount', 'shipping_tax_amount')",
				$order->get_id()
			)
		) ?? 0;

		return abs( $total );
	}

	/**
	 * Get the total shipping refunded.
	 *
	 * @param  WC_Order $order Order object.
	 * @return float
	 */
	public function get_total_shipping_refunded( $order ) {
		global $wpdb;

		$total = $wpdb->get_var(
			$wpdb->prepare(
				"SELECT SUM( order_itemmeta.meta_value )
				FROM {$wpdb->prefix}woocommerce_order_itemmeta AS order_itemmeta
				INNER JOIN $wpdb->posts AS posts ON ( posts.post_type = 'shop_order_refund' AND posts.post_parent = %d )
				INNER JOIN {$wpdb->prefix}woocommerce_order_items AS order_items ON ( order_items.order_id = posts.ID AND order_items.order_item_type = 'shipping' )
				WHERE order_itemmeta.order_item_id = order_items.order_item_id
				AND order_itemmeta.meta_key IN ('cost')",
				$order->get_id()
			)
		) ?? 0;

		return abs( $total );
	}

	/**
	 * Finds an Order ID based on an order key.
	 *
	 * @param string $order_key An order key has generated by.
	 * @return int The ID of an order, or 0 if the order could not be found
	 */
	public function get_order_id_by_order_key( $order_key ) {
		global $wpdb;
		return $wpdb->get_var( $wpdb->prepare( "SELECT post_id FROM {$wpdb->prefix}postmeta WHERE meta_key = '_order_key' AND meta_value = %s", $order_key ) );
	}

	/**
	 * Return count of orders with a specific status.
	 *
	 * @param  string $status Order status. Function wc_get_order_statuses() returns a list of valid statuses.
	 * @return int
	 */
	public function get_order_count( $status ) {
		global $wpdb;
		return absint( $wpdb->get_var( $wpdb->prepare( "SELECT COUNT( * ) FROM {$wpdb->posts} WHERE post_type = 'shop_order' AND post_status = %s", $status ) ) );
	}

	/**
	 * Get all orders matching the passed in args.
	 *
	 * @deprecated 3.1.0 - Use wc_get_orders instead.
	 * @see    wc_get_orders()
	 *
	 * @param  array $args List of args passed to wc_get_orders().
	 *
	 * @return array|object
	 */
	public function get_orders( $args = array() ) {
		wc_deprecated_function( 'WC_Order_Data_Store_CPT::get_orders', '3.1.0', 'Use wc_get_orders instead.' );
		return wc_get_orders( $args );
	}

	/**
	 * Generate meta query for wc_get_orders.
	 *
	 * @param  array  $values List of customers ids or emails.
	 * @param  string $relation 'or' or 'and' relation used to build the WP meta_query.
	 * @return array
	 */
	private function get_orders_generate_customer_meta_query( $values, $relation = 'or' ) {
		$meta_query = array(
			'relation'        => strtoupper( $relation ),
			'customer_emails' => array(
				'key'     => '_billing_email',
				'value'   => array(),
				'compare' => 'IN',
			),
			'customer_ids'    => array(
				'key'     => '_customer_user',
				'value'   => array(),
				'compare' => 'IN',
			),
		);
		foreach ( $values as $value ) {
			if ( is_array( $value ) ) {
				$query_part = $this->get_orders_generate_customer_meta_query( $value, 'and' );
				if ( is_wp_error( $query_part ) ) {
					return $query_part;
				}
				$meta_query[] = $query_part;
			} elseif ( is_email( $value ) ) {
				$meta_query['customer_emails']['value'][] = sanitize_email( $value );
			} elseif ( is_numeric( $value ) ) {
				$meta_query['customer_ids']['value'][] = strval( absint( $value ) );
			} else {
				return new WP_Error( 'woocommerce_query_invalid', __( 'Invalid customer query.', 'woocommerce' ), $values );
			}
		}

		if ( empty( $meta_query['customer_emails']['value'] ) ) {
			unset( $meta_query['customer_emails'] );
			unset( $meta_query['relation'] );
		}

		if ( empty( $meta_query['customer_ids']['value'] ) ) {
			unset( $meta_query['customer_ids'] );
			unset( $meta_query['relation'] );
		}

		return $meta_query;
	}

	/**
	 * Get unpaid orders after a certain date,
	 *
	 * @param  int $date Timestamp.
	 * @return array
	 */
	public function get_unpaid_orders( $date ) {
		global $wpdb;

		$unpaid_orders = $wpdb->get_col(
			$wpdb->prepare(
				// @codingStandardsIgnoreStart
				"SELECT posts.ID
				FROM {$wpdb->posts} AS posts
				WHERE   posts.post_type   IN ('" . implode( "','", wc_get_order_types() ) . "')
				AND     posts.post_status = 'wc-pending'
				AND     posts.post_modified < %s",
				// @codingStandardsIgnoreEnd
				gmdate( 'Y-m-d H:i:s', absint( $date ) )
			)
		);

		return $unpaid_orders;
	}

	/**
	 * Search order data for a term and return ids.
	 *
	 * @param  string $term Searched term.
	 * @return array of ids
	 */
	public function search_orders( $term ) {
		global $wpdb;

		/**
		 * Searches on meta data can be slow - this lets you choose what fields to search.
		 * 3.0.0 added _billing_address and _shipping_address meta which contains all address data to make this faster.
		 * This however won't work on older orders unless updated, so search a few others (expand this using the filter if needed).
		 *
		 * @var array
		 */
		$search_fields = array_map(
			'wc_clean',
			apply_filters(
				'woocommerce_shop_order_search_fields',
				array(
					'_billing_address_index',
					'_shipping_address_index',
					'_billing_last_name',
					'_billing_email',
				)
			)
		);
		$order_ids     = array();

		if ( is_numeric( $term ) ) {
			$order_ids[] = absint( $term );
		}

		if ( ! empty( $search_fields ) ) {
			$order_ids = array_unique(
				array_merge(
					$order_ids,
					$wpdb->get_col(
						$wpdb->prepare(
							"SELECT DISTINCT p1.post_id FROM {$wpdb->postmeta} p1 WHERE p1.meta_value LIKE %s AND p1.meta_key IN ('" . implode( "','", array_map( 'esc_sql', $search_fields ) ) . "')", // @codingStandardsIgnoreLine
							'%' . $wpdb->esc_like( wc_clean( $term ) ) . '%'
						)
					),
					$wpdb->get_col(
						$wpdb->prepare(
							"SELECT order_id
							FROM {$wpdb->prefix}woocommerce_order_items as order_items
							WHERE order_item_name LIKE %s",
							'%' . $wpdb->esc_like( wc_clean( $term ) ) . '%'
						)
					)
				)
			);
		}

		return apply_filters( 'woocommerce_shop_order_search_results', $order_ids, $term, $search_fields );
	}

	/**
	 * Gets information about whether permissions were generated yet.
	 *
	 * @param WC_Order|int $order Order ID or order object.
	 * @return bool
	 */
	public function get_download_permissions_granted( $order ) {
		$order_id = WC_Order_Factory::get_order_id( $order );
		return wc_string_to_bool( get_post_meta( $order_id, '_download_permissions_granted', true ) );
	}

	/**
	 * Stores information about whether permissions were generated yet.
	 *
	 * @param WC_Order|int $order Order ID or order object.
	 * @param bool         $set True or false.
	 */
	public function set_download_permissions_granted( $order, $set ) {
<<<<<<< HEAD
		$order->set_download_permissions_granted( $set );
=======
		if ( $order instanceof WC_Order ) {
			$order->set_download_permissions_granted( $set );
		}
>>>>>>> 57aa16d8
		$order_id = WC_Order_Factory::get_order_id( $order );
		update_post_meta( $order_id, '_download_permissions_granted', wc_bool_to_string( $set ) );
	}

	/**
	 * Gets information about whether sales were recorded.
	 *
	 * @param WC_Order|int $order Order ID or order object.
	 * @return bool
	 */
	public function get_recorded_sales( $order ) {
		$order_id = WC_Order_Factory::get_order_id( $order );
		return wc_string_to_bool( get_post_meta( $order_id, '_recorded_sales', true ) );
	}

	/**
	 * Stores information about whether sales were recorded.
	 *
	 * @param WC_Order|int $order Order ID or order object.
	 * @param bool         $set True or false.
	 */
	public function set_recorded_sales( $order, $set ) {
<<<<<<< HEAD
		$order->set_recorded_sales( $set );
=======
		if ( $order instanceof WC_Order ) {
			$order->set_recorded_sales( $set );
		}
>>>>>>> 57aa16d8
		$order_id = WC_Order_Factory::get_order_id( $order );
		update_post_meta( $order_id, '_recorded_sales', wc_bool_to_string( $set ) );
	}

	/**
	 * Gets information about whether coupon counts were updated.
	 *
	 * @param WC_Order|int $order Order ID or order object.
	 * @return bool
	 */
	public function get_recorded_coupon_usage_counts( $order ) {
		$order_id = WC_Order_Factory::get_order_id( $order );
		return wc_string_to_bool( get_post_meta( $order_id, '_recorded_coupon_usage_counts', true ) );
	}

	/**
	 * Stores information about whether coupon counts were updated.
	 *
	 * @param WC_Order|int $order Order ID or order object.
	 * @param bool         $set True or false.
	 */
	public function set_recorded_coupon_usage_counts( $order, $set ) {
<<<<<<< HEAD
		$order->set_recorded_coupon_usage_counts( $set );
=======
		if ( $order instanceof WC_Order ) {
			$order->set_recorded_coupon_usage_counts( $set );
		}
>>>>>>> 57aa16d8
		$order_id = WC_Order_Factory::get_order_id( $order );
		update_post_meta( $order_id, '_recorded_coupon_usage_counts', wc_bool_to_string( $set ) );
	}

	/**
	 * Whether email have been sent for this order.
	 *
	 * @param WC_Order|int $order Order ID or order object.
	 *
	 * @return bool               Whether email is sent.
	 */
	public function get_email_sent( $order ) {
		$order_id = WC_Order_Factory::get_order_id( $order );
		return wc_string_to_bool( get_post_meta( $order_id, '_new_order_email_sent', true ) );
	}

	/**
	 * Stores information about whether email was sent.
	 *
	 * @param WC_Order|int $order Order ID or order object.
	 * @param bool         $set True or false.
	 */
	public function set_email_sent( $order, $set ) {
<<<<<<< HEAD
		$order->set_new_order_email_sent( $set );
=======
		if ( $order instanceof WC_Order ) {
			$order->set_new_order_email_sent( $set );
		}
>>>>>>> 57aa16d8
		$order_id = WC_Order_Factory::get_order_id( $order );
		update_post_meta( $order_id, '_new_order_email_sent', wc_bool_to_string( $set ) );
	}

	/**
	 * Return array of coupon_code => meta_key for coupon which have usage limit and have tentative keys.
	 * Pass $coupon_id if key for only one of the coupon is needed.
	 *
	 * @param WC_Order $order     Order object.
	 * @param int      $coupon_id If passed, will return held key for that coupon.
	 *
	 * @return array|string Key value pair for coupon code and meta key name. If $coupon_id is passed, returns meta_key for only that coupon.
	 */
	public function get_coupon_held_keys( $order, $coupon_id = null ) {
		$held_keys = $order->get_meta( '_coupon_held_keys' );
		if ( $coupon_id ) {
			return isset( $held_keys[ $coupon_id ] ) ? $held_keys[ $coupon_id ] : null;
		}
		return $held_keys;
	}

	/**
	 * Return array of coupon_code => meta_key for coupon which have usage limit per customer and have tentative keys.
	 *
	 * @param WC_Order $order Order object.
	 * @param int      $coupon_id If passed, will return held key for that coupon.
	 *
	 * @return mixed
	 */
	public function get_coupon_held_keys_for_users( $order, $coupon_id = null ) {
		$held_keys_for_user = $order->get_meta( '_coupon_held_keys_for_users' );
		if ( $coupon_id ) {
			return isset( $held_keys_for_user[ $coupon_id ] ) ? $held_keys_for_user[ $coupon_id ] : null;
		}
		return $held_keys_for_user;
	}

	/**
	 * Add/Update list of meta keys that are currently being used by this order to hold a coupon.
	 * This is used to figure out what all meta entries we should delete when order is cancelled/completed.
	 *
	 * @param WC_Order $order              Order object.
	 * @param array    $held_keys          Array of coupon_code => meta_key.
	 * @param array    $held_keys_for_user Array of coupon_code => meta_key for held coupon for user.
	 *
	 * @return mixed
	 */
	public function set_coupon_held_keys( $order, $held_keys, $held_keys_for_user ) {
		if ( is_array( $held_keys ) && 0 < count( $held_keys ) ) {
			$order->update_meta_data( '_coupon_held_keys', $held_keys );
		}
		if ( is_array( $held_keys_for_user ) && 0 < count( $held_keys_for_user ) ) {
			$order->update_meta_data( '_coupon_held_keys_for_users', $held_keys_for_user );
		}
	}

	/**
	 * Release all coupons held by this order.
	 *
	 * @param WC_Order $order Current order object.
	 * @param bool     $save  Whether to delete keys from DB right away. Could be useful to pass `false` if you are building a bulk request.
	 */
	public function release_held_coupons( $order, $save = true ) {
		$coupon_held_keys = $this->get_coupon_held_keys( $order );
		if ( is_array( $coupon_held_keys ) ) {
			foreach ( $coupon_held_keys as $coupon_id => $meta_key ) {
				delete_post_meta( $coupon_id, $meta_key );
			}
		}
		$order->delete_meta_data( '_coupon_held_keys' );

		$coupon_held_keys_for_users = $this->get_coupon_held_keys_for_users( $order );
		if ( is_array( $coupon_held_keys_for_users ) ) {
			foreach ( $coupon_held_keys_for_users as $coupon_id => $meta_key ) {
				delete_post_meta( $coupon_id, $meta_key );
			}
		}
		$order->delete_meta_data( '_coupon_held_keys_for_users' );

		if ( $save ) {
			$order->save_meta_data();
		}

	}

	/**
	 * Gets information about whether stock was reduced.
	 *
	 * @param WC_Order|int $order Order ID or order object.
	 * @return bool
	 */
	public function get_stock_reduced( $order ) {
		$order_id = WC_Order_Factory::get_order_id( $order );
		return wc_string_to_bool( get_post_meta( $order_id, '_order_stock_reduced', true ) );
	}

	/**
	 * Stores information about whether stock was reduced.
	 *
	 * @param WC_Order|int $order Order ID or order object.
	 * @param bool         $set True or false.
	 */
	public function set_stock_reduced( $order, $set ) {
<<<<<<< HEAD
		$order->set_order_stock_reduced( $set );
=======
		if ( $order instanceof WC_Order ) {
			$order->set_order_stock_reduced( $set );
		}
>>>>>>> 57aa16d8
		$order_id = WC_Order_Factory::get_order_id( $order );
		update_post_meta( $order_id, '_order_stock_reduced', wc_bool_to_string( $set ) );
	}

	/**
	 * Get the order type based on Order ID.
	 *
	 * @since 3.0.0
	 * @param int|WP_Post $order Order | Order id.
	 *
	 * @return string
	 */
	public function get_order_type( $order ) {
		return get_post_type( $order );
	}

	/**
	 * Get valid WP_Query args from a WC_Order_Query's query variables.
	 *
	 * @since 3.1.0
	 * @param array $query_vars query vars from a WC_Order_Query.
	 * @return array
	 */
	protected function get_wp_query_args( $query_vars ) {

		// Map query vars to ones that get_wp_query_args or WP_Query recognize.
		$key_mapping = array(
			'customer_id'    => 'customer_user',
			'status'         => 'post_status',
			'currency'       => 'order_currency',
			'version'        => 'order_version',
			'discount_total' => 'cart_discount',
			'discount_tax'   => 'cart_discount_tax',
			'shipping_total' => 'order_shipping',
			'shipping_tax'   => 'order_shipping_tax',
			'cart_tax'       => 'order_tax',
			'total'          => 'order_total',
			'page'           => 'paged',
		);

		foreach ( $key_mapping as $query_key => $db_key ) {
			if ( isset( $query_vars[ $query_key ] ) ) {
				$query_vars[ $db_key ] = $query_vars[ $query_key ];
				unset( $query_vars[ $query_key ] );
			}
		}

		// Add the 'wc-' prefix to status if needed.
		if ( ! empty( $query_vars['post_status'] ) ) {
			if ( is_array( $query_vars['post_status'] ) ) {
				foreach ( $query_vars['post_status'] as &$status ) {
					$status = wc_is_order_status( 'wc-' . $status ) ? 'wc-' . $status : $status;
				}
			} else {
				$query_vars['post_status'] = wc_is_order_status( 'wc-' . $query_vars['post_status'] ) ? 'wc-' . $query_vars['post_status'] : $query_vars['post_status'];
			}
		}

		$wp_query_args = parent::get_wp_query_args( $query_vars );

		if ( ! isset( $wp_query_args['date_query'] ) ) {
			$wp_query_args['date_query'] = array();
		}
		if ( ! isset( $wp_query_args['meta_query'] ) ) {
			// phpcs:ignore WordPress.DB.SlowDBQuery.slow_db_query_meta_query
			$wp_query_args['meta_query'] = array();
		}

		$date_queries = array(
			'date_created'   => 'post_date',
			'date_modified'  => 'post_modified',
			'date_completed' => '_date_completed',
			'date_paid'      => '_date_paid',
		);
		foreach ( $date_queries as $query_var_key => $db_key ) {
			if ( isset( $query_vars[ $query_var_key ] ) && '' !== $query_vars[ $query_var_key ] ) {

				// Remove any existing meta queries for the same keys to prevent conflicts.
				$existing_queries = wp_list_pluck( $wp_query_args['meta_query'], 'key', true );
				$meta_query_index = array_search( $db_key, $existing_queries, true );
				if ( false !== $meta_query_index ) {
					unset( $wp_query_args['meta_query'][ $meta_query_index ] );
				}

				$wp_query_args = $this->parse_date_for_wp_query( $query_vars[ $query_var_key ], $db_key, $wp_query_args );
			}
		}

		if ( isset( $query_vars['customer'] ) && '' !== $query_vars['customer'] && array() !== $query_vars['customer'] ) {
			$values         = is_array( $query_vars['customer'] ) ? $query_vars['customer'] : array( $query_vars['customer'] );
			$customer_query = $this->get_orders_generate_customer_meta_query( $values );
			if ( is_wp_error( $customer_query ) ) {
				$wp_query_args['errors'][] = $customer_query;
			} else {
				$wp_query_args['meta_query'][] = $customer_query;
			}
		}

		if ( isset( $query_vars['anonymized'] ) ) {
			if ( $query_vars['anonymized'] ) {
				$wp_query_args['meta_query'][] = array(
					'key'   => '_anonymized',
					'value' => 'yes',
				);
			} else {
				$wp_query_args['meta_query'][] = array(
					'key'     => '_anonymized',
					'compare' => 'NOT EXISTS',
				);
			}
		}

		if ( ! isset( $query_vars['paginate'] ) || ! $query_vars['paginate'] ) {
			$wp_query_args['no_found_rows'] = true;
		}

		return apply_filters( 'woocommerce_order_data_store_cpt_get_orders_query', $wp_query_args, $query_vars, $this );
	}

	/**
	 * Query for Orders matching specific criteria.
	 *
	 * @since 3.1.0
	 *
	 * @param array $query_vars query vars from a WC_Order_Query.
	 *
	 * @return array|object
	 */
	public function query( $query_vars ) {
		$args = $this->get_wp_query_args( $query_vars );

		if ( ! empty( $args['errors'] ) ) {
			$query = (object) array(
				'posts'         => array(),
				'found_posts'   => 0,
				'max_num_pages' => 0,
			);
		} else {
			$query = new WP_Query( $args );
		}

		if ( isset( $query_vars['return'] ) && 'ids' === $query_vars['return'] ) {
			$orders = $query->posts;
		} else {
			update_post_caches( $query->posts ); // We already fetching posts, might as well hydrate some caches.
			$order_ids = wp_list_pluck( $query->posts, 'ID' );
			$orders    = $this->compile_orders( $order_ids, $query_vars, $query );
		}

		if ( isset( $query_vars['paginate'] ) && $query_vars['paginate'] ) {
			return (object) array(
				'orders'        => $orders,
				'total'         => $query->found_posts,
				'max_num_pages' => $query->max_num_pages,
			);
		}

		return $orders;
	}

	/**
	 * Compile order response and set caches as needed for order ids.
	 *
	 * @param array    $order_ids  List of order IDS to compile.
	 * @param array    $query_vars Original query arguments.
	 * @param WP_Query $query      Query object.
	 *
	 * @return array Orders.
	 */
	private function compile_orders( $order_ids, $query_vars, $query ) {
		if ( empty( $order_ids ) ) {
			return array();
		}
		$orders = array();

		// Lets do some cache hydrations so that we don't have to fetch data from DB for every order.
		$this->prime_raw_meta_cache_for_orders( $order_ids, $query_vars );
		$this->prime_refund_caches_for_order( $order_ids, $query_vars );
		$this->prime_order_item_caches_for_orders( $order_ids, $query_vars );

		foreach ( $query->posts as $post ) {
			$order = wc_get_order( $post );

			// If the order returns false, don't add it to the list.
			if ( false === $order ) {
				continue;
			}

			$orders[] = $order;
		}

		return $orders;
	}

	/**
	 * Prime refund cache for orders.
	 *
	 * @param array $order_ids  Order Ids to prime cache for.
	 * @param array $query_vars Query vars for the query.
	 */
	private function prime_refund_caches_for_order( $order_ids, $query_vars ) {
		if ( ! isset( $query_vars['type'] ) || ! ( 'shop_order' === $query_vars['type'] ) ) {
			return;
		}
		if ( isset( $query_vars['fields'] ) && 'all' !== $query_vars['fields'] ) {
			if ( is_array( $query_vars['fields'] ) && ! in_array( 'refunds', $query_vars['fields'], true ) ) {
				return;
			}
		}
		$cache_keys_mapping = array();
		foreach ( $order_ids as $order_id ) {
			$cache_keys_mapping[ $order_id ] = WC_Cache_Helper::get_cache_prefix( 'orders' ) . 'refunds' . $order_id;
		}
		$non_cached_ids = array();
		$cache_values   = wc_cache_get_multiple( array_values( $cache_keys_mapping ), 'orders' );
		foreach ( $order_ids as $order_id ) {
			if ( false === $cache_values[ $cache_keys_mapping[ $order_id ] ] ) {
				$non_cached_ids[] = $order_id;
			}
		}
		if ( empty( $non_cached_ids ) ) {
			return;
		}

		$refunds       = wc_get_orders(
			array(
				'type'            => 'shop_order_refund',
				'post_parent__in' => $non_cached_ids,
				'limit'           => - 1,
			)
		);
		$order_refunds = array_reduce(
			$refunds,
			function ( $order_refunds_array, WC_Order_Refund $refund ) {
				if ( ! isset( $order_refunds_array[ $refund->get_parent_id() ] ) ) {
					$order_refunds_array[ $refund->get_parent_id() ] = array();
				}
				$order_refunds_array[ $refund->get_parent_id() ][] = $refund;
				return $order_refunds_array;
			},
			array()
		);
		foreach ( $non_cached_ids as $order_id ) {
			$refunds = array();
			if ( isset( $order_refunds[ $order_id ] ) ) {
				$refunds = $order_refunds[ $order_id ];
			}
			wp_cache_set( $cache_keys_mapping[ $order_id ], $refunds, 'orders' );
		}
	}

	/**
	 * Prime following caches:
	 *  1. item-$order_item_id   For individual items.
	 *  2. order-items-$order-id For fetching items associated with an order.
	 *  3. order-item meta.
	 *
	 * @param array $order_ids  Order Ids to prime cache for.
	 * @param array $query_vars Query vars for the query.
	 */
	private function prime_order_item_caches_for_orders( $order_ids, $query_vars ) {
		global $wpdb;
		if ( isset( $query_vars['fields'] ) && 'all' !== $query_vars['fields'] ) {
			$line_items = array(
				'line_items',
				'shipping_lines',
				'fee_lines',
				'coupon_lines',
			);

			if ( is_array( $query_vars['fields'] ) && 0 === count( array_intersect( $line_items, $query_vars['fields'] ) ) ) {
				return;
			}
		}
		$cache_keys     = array_map(
			function ( $order_id ) {
				return 'order-items-' . $order_id;
			},
			$order_ids
		);
		$cache_values   = wc_cache_get_multiple( $cache_keys, 'orders' );
		$non_cached_ids = array();
		foreach ( $order_ids as $order_id ) {
			if ( false === $cache_values[ 'order-items-' . $order_id ] ) {
				$non_cached_ids[] = $order_id;
			}
		}
		if ( empty( $non_cached_ids ) ) {
			return;
		}

		$non_cached_ids        = esc_sql( $non_cached_ids );
		$non_cached_ids_string = implode( ',', $non_cached_ids );
		$order_items           = $wpdb->get_results(
			// phpcs:ignore WordPress.DB.PreparedSQL.InterpolatedNotPrepared
			"SELECT order_item_type, order_item_id, order_id, order_item_name FROM {$wpdb->prefix}woocommerce_order_items WHERE order_id in ( $non_cached_ids_string ) ORDER BY order_item_id;"
		);
		if ( empty( $order_items ) ) {
			return;
		}

		$order_items_for_all_orders = array_reduce(
			$order_items,
			function ( $order_items_collection, $order_item ) {
				if ( ! isset( $order_items_collection[ $order_item->order_id ] ) ) {
					$order_items_collection[ $order_item->order_id ] = array();
				}
				$order_items_collection[ $order_item->order_id ][] = $order_item;
				return $order_items_collection;
			}
		);
		foreach ( $order_items_for_all_orders as $order_id => $items ) {
			wp_cache_set( 'order-items-' . $order_id, $items, 'orders' );
		}
		foreach ( $order_items as $item ) {
			wp_cache_set( 'item-' . $item->order_item_id, $item, 'order-items' );
		}
		$order_item_ids = wp_list_pluck( $order_items, 'order_item_id' );
		update_meta_cache( 'order_item', $order_item_ids );
	}

	/**
	 * Prime cache for raw meta data for orders in bulk. Difference between this and WP built-in metadata is that this method also fetches `meta_id` field which we use and cache it.
	 *
	 * @param array $order_ids  Order Ids to prime cache for.
	 * @param array $query_vars Query vars for the query.
	 */
	private function prime_raw_meta_cache_for_orders( $order_ids, $query_vars ) {
		global $wpdb;

		if ( isset( $query_vars['fields'] ) && 'all' !== $query_vars['fields'] ) {
			if ( is_array( $query_vars['fields'] ) && ! in_array( 'meta_data', $query_vars['fields'], true ) ) {
				return;
			}
		}

		$cache_keys_mapping = array();
		foreach ( $order_ids as $order_id ) {
			$cache_keys_mapping[ $order_id ] = WC_Order::generate_meta_cache_key( $order_id, 'orders' );
		}
		$cache_values   = wc_cache_get_multiple( array_values( $cache_keys_mapping ), 'orders' );
		$non_cached_ids = array();
		foreach ( $order_ids as $order_id ) {
			if ( false === $cache_values[ $cache_keys_mapping[ $order_id ] ] ) {
				$non_cached_ids[] = $order_id;
			}
		}
		if ( empty( $non_cached_ids ) ) {
			return;
		}
		$order_ids           = esc_sql( $non_cached_ids );
		$order_ids_in        = "'" . implode( "', '", $order_ids ) . "'";
		$raw_meta_data_array = $wpdb->get_results(
		// phpcs:disable WordPress.DB.PreparedSQL.InterpolatedNotPrepared
			"SELECT post_id as object_id, meta_id, meta_key, meta_value
				FROM {$wpdb->postmeta}
				WHERE post_id IN ( $order_ids_in )
				ORDER BY post_id"
		// phpcs:enable WordPress.DB.PreparedSQL.InterpolatedNotPrepared
		);
		$raw_meta_data_collection = array_reduce(
			$raw_meta_data_array,
			function ( $collection, $raw_meta_data ) {
				if ( ! isset( $collection[ $raw_meta_data->object_id ] ) ) {
					$collection[ $raw_meta_data->object_id ] = array();
				}
				$collection[ $raw_meta_data->object_id ][] = $raw_meta_data;
				return $collection;
			},
			array()
		);
		WC_Order::prime_raw_meta_data_cache( $raw_meta_data_collection, 'orders' );
	}

	/**
	 * Return the order type of a given item which belongs to WC_Order.
	 *
	 * @since  3.2.0
	 * @param  WC_Order $order Order Object.
	 * @param  int      $order_item_id Order item id.
	 * @return string Order Item type
	 */
	public function get_order_item_type( $order, $order_item_id ) {
		global $wpdb;
		return $wpdb->get_var( $wpdb->prepare( "SELECT DISTINCT order_item_type FROM {$wpdb->prefix}woocommerce_order_items WHERE order_id = %d and order_item_id = %d;", $order->get_id(), $order_item_id ) );
	}
}<|MERGE_RESOLUTION|>--- conflicted
+++ resolved
@@ -159,11 +159,8 @@
 				'date_paid'                    => $date_paid,
 				'cart_hash'                    => get_post_meta( $id, '_cart_hash', true ),
 				'customer_note'                => $post_object->post_excerpt,
-<<<<<<< HEAD
-=======
 
 				// Operational data props.
->>>>>>> 57aa16d8
 				'order_stock_reduced'          => get_post_meta( $id, '_order_stock_reduced', true ),
 				'download_permissions_granted' => get_post_meta( $id, '_download_permissions_granted', true ),
 				'new_order_email_sent'         => get_post_meta( $id, '_new_order_email_sent', true ),
@@ -611,13 +608,9 @@
 	 * @param bool         $set True or false.
 	 */
 	public function set_download_permissions_granted( $order, $set ) {
-<<<<<<< HEAD
-		$order->set_download_permissions_granted( $set );
-=======
 		if ( $order instanceof WC_Order ) {
 			$order->set_download_permissions_granted( $set );
 		}
->>>>>>> 57aa16d8
 		$order_id = WC_Order_Factory::get_order_id( $order );
 		update_post_meta( $order_id, '_download_permissions_granted', wc_bool_to_string( $set ) );
 	}
@@ -640,13 +633,9 @@
 	 * @param bool         $set True or false.
 	 */
 	public function set_recorded_sales( $order, $set ) {
-<<<<<<< HEAD
-		$order->set_recorded_sales( $set );
-=======
 		if ( $order instanceof WC_Order ) {
 			$order->set_recorded_sales( $set );
 		}
->>>>>>> 57aa16d8
 		$order_id = WC_Order_Factory::get_order_id( $order );
 		update_post_meta( $order_id, '_recorded_sales', wc_bool_to_string( $set ) );
 	}
@@ -669,13 +658,9 @@
 	 * @param bool         $set True or false.
 	 */
 	public function set_recorded_coupon_usage_counts( $order, $set ) {
-<<<<<<< HEAD
-		$order->set_recorded_coupon_usage_counts( $set );
-=======
 		if ( $order instanceof WC_Order ) {
 			$order->set_recorded_coupon_usage_counts( $set );
 		}
->>>>>>> 57aa16d8
 		$order_id = WC_Order_Factory::get_order_id( $order );
 		update_post_meta( $order_id, '_recorded_coupon_usage_counts', wc_bool_to_string( $set ) );
 	}
@@ -699,13 +684,9 @@
 	 * @param bool         $set True or false.
 	 */
 	public function set_email_sent( $order, $set ) {
-<<<<<<< HEAD
-		$order->set_new_order_email_sent( $set );
-=======
 		if ( $order instanceof WC_Order ) {
 			$order->set_new_order_email_sent( $set );
 		}
->>>>>>> 57aa16d8
 		$order_id = WC_Order_Factory::get_order_id( $order );
 		update_post_meta( $order_id, '_new_order_email_sent', wc_bool_to_string( $set ) );
 	}
@@ -809,13 +790,9 @@
 	 * @param bool         $set True or false.
 	 */
 	public function set_stock_reduced( $order, $set ) {
-<<<<<<< HEAD
-		$order->set_order_stock_reduced( $set );
-=======
 		if ( $order instanceof WC_Order ) {
 			$order->set_order_stock_reduced( $set );
 		}
->>>>>>> 57aa16d8
 		$order_id = WC_Order_Factory::get_order_id( $order );
 		update_post_meta( $order_id, '_order_stock_reduced', wc_bool_to_string( $set ) );
 	}
