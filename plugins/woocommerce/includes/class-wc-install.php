<?php
/**
 * Installation related functions and actions.
 *
 * @package WooCommerce\Classes
 * @version 3.0.0
 */

use Automattic\Jetpack\Constants;
use Automattic\WooCommerce\Admin\Notes\Notes;
use Automattic\WooCommerce\Internal\DataStores\Orders\{ CustomOrdersTableController, DataSynchronizer, OrdersTableDataStore };
use Automattic\WooCommerce\Internal\Features\FeaturesController;
use Automattic\WooCommerce\Internal\ProductAttributesLookup\DataRegenerator;
use Automattic\WooCommerce\Internal\ProductDownloads\ApprovedDirectories\Register as Download_Directories;
use Automattic\WooCommerce\Internal\ProductDownloads\ApprovedDirectories\Synchronize as Download_Directories_Sync;
use Automattic\WooCommerce\Internal\Utilities\DatabaseUtil;
use Automattic\WooCommerce\Internal\WCCom\ConnectionHelper as WCConnectionHelper;
use Automattic\WooCommerce\Internal\Traits\AccessiblePrivateMethods;
use Automattic\WooCommerce\Utilities\OrderUtil;

defined( 'ABSPATH' ) || exit;

/**
 * WC_Install Class.
 */
class WC_Install {
	use AccessiblePrivateMethods;

	/**
	 * DB updates and callbacks that need to be run per version.
	 *
	 * Please note that these functions are invoked when WooCommerce is updated from a previous version,
	 * but NOT when WooCommerce is newly installed.
	 *
	 * Database schema changes must be incorporated to the SQL returned by get_schema, which is applied
	 * via dbDelta at both install and update time. If any other kind of database change is required
	 * at install time (e.g. populating tables), use the 'woocommerce_installed' hook.
	 *
	 * @var array
	 */
	private static $db_updates = array(
		'2.0.0' => array(
			'wc_update_200_file_paths',
			'wc_update_200_permalinks',
			'wc_update_200_subcat_display',
			'wc_update_200_taxrates',
			'wc_update_200_line_items',
			'wc_update_200_images',
			'wc_update_200_db_version',
		),
		'2.0.9' => array(
			'wc_update_209_brazillian_state',
			'wc_update_209_db_version',
		),
		'2.1.0' => array(
			'wc_update_210_remove_pages',
			'wc_update_210_file_paths',
			'wc_update_210_db_version',
		),
		'2.2.0' => array(
			'wc_update_220_shipping',
			'wc_update_220_order_status',
			'wc_update_220_variations',
			'wc_update_220_attributes',
			'wc_update_220_db_version',
		),
		'2.3.0' => array(
			'wc_update_230_options',
			'wc_update_230_db_version',
		),
		'2.4.0' => array(
			'wc_update_240_options',
			'wc_update_240_shipping_methods',
			'wc_update_240_api_keys',
			'wc_update_240_refunds',
			'wc_update_240_db_version',
		),
		'2.4.1' => array(
			'wc_update_241_variations',
			'wc_update_241_db_version',
		),
		'2.5.0' => array(
			'wc_update_250_currency',
			'wc_update_250_db_version',
		),
		'2.6.0' => array(
			'wc_update_260_options',
			'wc_update_260_termmeta',
			'wc_update_260_zones',
			'wc_update_260_zone_methods',
			'wc_update_260_refunds',
			'wc_update_260_db_version',
		),
		'3.0.0' => array(
			'wc_update_300_grouped_products',
			'wc_update_300_settings',
			'wc_update_300_product_visibility',
			'wc_update_300_db_version',
		),
		'3.1.0' => array(
			'wc_update_310_downloadable_products',
			'wc_update_310_old_comments',
			'wc_update_310_db_version',
		),
		'3.1.2' => array(
			'wc_update_312_shop_manager_capabilities',
			'wc_update_312_db_version',
		),
		'3.2.0' => array(
			'wc_update_320_mexican_states',
			'wc_update_320_db_version',
		),
		'3.3.0' => array(
			'wc_update_330_image_options',
			'wc_update_330_webhooks',
			'wc_update_330_product_stock_status',
			'wc_update_330_set_default_product_cat',
			'wc_update_330_clear_transients',
			'wc_update_330_set_paypal_sandbox_credentials',
			'wc_update_330_db_version',
		),
		'3.4.0' => array(
			'wc_update_340_states',
			'wc_update_340_state',
			'wc_update_340_last_active',
			'wc_update_340_db_version',
		),
		'3.4.3' => array(
			'wc_update_343_cleanup_foreign_keys',
			'wc_update_343_db_version',
		),
		'3.4.4' => array(
			'wc_update_344_recreate_roles',
			'wc_update_344_db_version',
		),
		'3.5.0' => array(
			'wc_update_350_reviews_comment_type',
			'wc_update_350_db_version',
		),
		'3.5.2' => array(
			'wc_update_352_drop_download_log_fk',
		),
		'3.5.4' => array(
			'wc_update_354_modify_shop_manager_caps',
			'wc_update_354_db_version',
		),
		'3.6.0' => array(
			'wc_update_360_product_lookup_tables',
			'wc_update_360_term_meta',
			'wc_update_360_downloadable_product_permissions_index',
			'wc_update_360_db_version',
		),
		'3.7.0' => array(
			'wc_update_370_tax_rate_classes',
			'wc_update_370_mro_std_currency',
			'wc_update_370_db_version',
		),
		'3.9.0' => array(
			'wc_update_390_move_maxmind_database',
			'wc_update_390_change_geolocation_database_update_cron',
			'wc_update_390_db_version',
		),
		'4.0.0' => array(
			'wc_update_product_lookup_tables',
			'wc_update_400_increase_size_of_column',
			'wc_update_400_reset_action_scheduler_migration_status',
			'wc_admin_update_0201_order_status_index',
			'wc_admin_update_0230_rename_gross_total',
			'wc_admin_update_0251_remove_unsnooze_action',
			'wc_update_400_db_version',
		),
		'4.4.0' => array(
			'wc_update_440_insert_attribute_terms_for_variable_products',
			'wc_admin_update_110_remove_facebook_note',
			'wc_admin_update_130_remove_dismiss_action_from_tracking_opt_in_note',
			'wc_update_440_db_version',
		),
		'4.5.0' => array(
			'wc_update_450_sanitize_coupons_code',
			'wc_update_450_db_version',
		),
		'5.0.0' => array(
			'wc_update_500_fix_product_review_count',
			'wc_admin_update_160_remove_facebook_note',
			'wc_admin_update_170_homescreen_layout',
			'wc_update_500_db_version',
		),
		'5.6.0' => array(
			'wc_update_560_create_refund_returns_page',
			'wc_update_560_db_version',
		),
		'6.0.0' => array(
			'wc_update_600_migrate_rate_limit_options',
			'wc_admin_update_270_delete_report_downloads',
			'wc_admin_update_271_update_task_list_options',
			'wc_admin_update_280_order_status',
			'wc_admin_update_290_update_apperance_task_option',
			'wc_admin_update_290_delete_default_homepage_layout_option',
			'wc_update_600_db_version',
		),
		'6.3.0' => array(
			'wc_update_630_create_product_attributes_lookup_table',
			'wc_admin_update_300_update_is_read_from_last_read',
			'wc_update_630_db_version',
		),
		'6.4.0' => array(
			'wc_update_640_add_primary_key_to_product_attributes_lookup_table',
			'wc_admin_update_340_remove_is_primary_from_note_action',
			'wc_update_640_db_version',
		),
		'6.5.0' => array(
			'wc_update_650_approved_download_directories',
		),
		'6.5.1' => array(
			'wc_update_651_approved_download_directories',
		),
		'6.7.0' => array(
			'wc_update_670_purge_comments_count_cache',
			'wc_update_670_delete_deprecated_remote_inbox_notifications_option',
		),
		'7.0.0' => array(
			'wc_update_700_remove_download_log_fk',
			'wc_update_700_remove_recommended_marketing_plugins_transient',
		),
		'7.2.1' => array(
			'wc_update_721_adjust_new_zealand_states',
			'wc_update_721_adjust_ukraine_states',
		),
		'7.2.2' => array(
			'wc_update_722_adjust_new_zealand_states',
			'wc_update_722_adjust_ukraine_states',
		),
		'7.5.0' => array(
			'wc_update_750_add_columns_to_order_stats_table',
			'wc_update_750_disable_new_product_management_experience',
		),
		'7.7.0' => array(
			'wc_update_770_remove_multichannel_marketing_feature_options',
		),
		'8.1.0' => array(
			'wc_update_810_migrate_transactional_metadata_for_hpos',
		),
	);

	/**
	 * Option name used to track new installations of WooCommerce.
	 *
	 * @var string
	 */
	const NEWLY_INSTALLED_OPTION = 'woocommerce_newly_installed';

	/**
	 * Hook in tabs.
	 */
	public static function init() {
		add_action( 'init', array( __CLASS__, 'check_version' ), 5 );
		add_action( 'init', array( __CLASS__, 'manual_database_update' ), 20 );
		add_action( 'woocommerce_newly_installed', array( __CLASS__, 'maybe_enable_hpos' ), 20 );
		add_action( 'admin_init', array( __CLASS__, 'wc_admin_db_update_notice' ) );
		add_action( 'admin_init', array( __CLASS__, 'add_admin_note_after_page_created' ) );
		add_action( 'woocommerce_run_update_callback', array( __CLASS__, 'run_update_callback' ) );
		add_action( 'woocommerce_update_db_to_current_version', array( __CLASS__, 'update_db_version' ) );
		add_action( 'admin_init', array( __CLASS__, 'install_actions' ) );
		add_action( 'woocommerce_page_created', array( __CLASS__, 'page_created' ), 10, 2 );
		add_filter( 'plugin_action_links_' . WC_PLUGIN_BASENAME, array( __CLASS__, 'plugin_action_links' ) );
		add_filter( 'plugin_row_meta', array( __CLASS__, 'plugin_row_meta' ), 10, 2 );
		add_filter( 'wpmu_drop_tables', array( __CLASS__, 'wpmu_drop_tables' ) );
		add_filter( 'cron_schedules', array( __CLASS__, 'cron_schedules' ) );
		self::add_action( 'admin_init', array( __CLASS__, 'newly_installed' ) );
	}

	/**
	 * Trigger `woocommerce_newly_installed` action for new installations.
	 *
	 * @since 8.0.0
	 */
	private static function newly_installed() {
		if ( 'yes' === get_option( self::NEWLY_INSTALLED_OPTION, false ) ) {
			/**
			 * Run when WooCommerce has been installed for the first time.
			 *
			 * @since 6.5.0
			 */
			do_action( 'woocommerce_newly_installed' );
			do_action_deprecated( 'woocommerce_admin_newly_installed', array(), '6.5.0', 'woocommerce_newly_installed' );

			update_option( self::NEWLY_INSTALLED_OPTION, 'no' );
		}
	}

	/**
	 * Check WooCommerce version and run the updater is required.
	 *
	 * This check is done on all requests and runs if the versions do not match.
	 */
	public static function check_version() {
		$wc_version      = get_option( 'woocommerce_version' );
		$wc_code_version = WC()->version;
		$requires_update = version_compare( $wc_version, $wc_code_version, '<' );
		if ( ! Constants::is_defined( 'IFRAME_REQUEST' ) && $requires_update ) {
			self::install();
			/**
			 * Run after WooCommerce has been updated.
			 *
			 * @since 2.2.0
			 */
			do_action( 'woocommerce_updated' );
			do_action_deprecated( 'woocommerce_admin_updated', array(), $wc_code_version, 'woocommerce_updated' );
		}
	}

	/**
	 * Performan manual database update when triggered by WooCommerce System Tools.
	 *
	 * @since 3.6.5
	 */
	public static function manual_database_update() {
		$blog_id = get_current_blog_id();

		add_action( 'wp_' . $blog_id . '_wc_updater_cron', array( __CLASS__, 'run_manual_database_update' ) );
	}

	/**
	 * Add WC Admin based db update notice.
	 *
	 * @since 4.0.0
	 */
	public static function wc_admin_db_update_notice() {
		if (
			WC()->is_wc_admin_active() &&
			false !== get_option( 'woocommerce_admin_install_timestamp' )
		) {
			new WC_Notes_Run_Db_Update();
		}
	}

	/**
	 * Run manual database update.
	 */
	public static function run_manual_database_update() {
		self::update();
	}

	/**
	 * Run an update callback when triggered by ActionScheduler.
	 *
	 * @param string $update_callback Callback name.
	 *
	 * @since 3.6.0
	 */
	public static function run_update_callback( $update_callback ) {
		include_once dirname( __FILE__ ) . '/wc-update-functions.php';

		if ( is_callable( $update_callback ) ) {
			self::run_update_callback_start( $update_callback );
			$result = (bool) call_user_func( $update_callback );
			self::run_update_callback_end( $update_callback, $result );
		}
	}

	/**
	 * Triggered when a callback will run.
	 *
	 * @since 3.6.0
	 * @param string $callback Callback name.
	 */
	protected static function run_update_callback_start( $callback ) {
		wc_maybe_define_constant( 'WC_UPDATING', true );
	}

	/**
	 * Triggered when a callback has ran.
	 *
	 * @since 3.6.0
	 * @param string $callback Callback name.
	 * @param bool   $result Return value from callback. Non-false need to run again.
	 */
	protected static function run_update_callback_end( $callback, $result ) {
		if ( $result ) {
			WC()->queue()->add(
				'woocommerce_run_update_callback',
				array(
					'update_callback' => $callback,
				),
				'woocommerce-db-updates'
			);
		}
	}

	/**
	 * Install actions when a update button is clicked within the admin area.
	 *
	 * This function is hooked into admin_init to affect admin only.
	 */
	public static function install_actions() {
		if ( ! empty( $_GET['do_update_woocommerce'] ) ) { // WPCS: input var ok.
			check_admin_referer( 'wc_db_update', 'wc_db_update_nonce' );
			self::update();
			WC_Admin_Notices::add_notice( 'update', true );
		}
	}

	/**
	 * Install WC.
	 */
	public static function install() {
		if ( ! is_blog_installed() ) {
			return;
		}

		// Check if we are not already running this routine.
		if ( self::is_installing() ) {
			return;
		}

		// If we made it till here nothing is running yet, lets set the transient now.
		set_transient( 'wc_installing', 'yes', MINUTE_IN_SECONDS * 10 );
		wc_maybe_define_constant( 'WC_INSTALLING', true );

		if ( self::is_new_install() && ! get_option( self::NEWLY_INSTALLED_OPTION, false ) ) {
			update_option( self::NEWLY_INSTALLED_OPTION, 'yes' );
		}

		WC()->wpdb_table_fix();
		self::remove_admin_notices();
		self::create_tables();
		self::verify_base_tables();
		self::create_options();
		self::migrate_options();
		self::create_roles();
		self::setup_environment();
		self::create_terms();
		self::create_cron_jobs();
		self::delete_obsolete_notes();
		self::create_files();
		self::maybe_create_pages();
		self::maybe_set_activation_transients();
		self::set_paypal_standard_load_eligibility();
		self::update_wc_version();
		self::maybe_update_db_version();

		delete_transient( 'wc_installing' );

		// Use add_option() here to avoid overwriting this value with each
		// plugin version update. We base plugin age off of this value.
		add_option( 'woocommerce_admin_install_timestamp', time() );

		/**
		 * Flush the rewrite rules after install or update.
		 *
		 * @since 2.7.0
		 */
		do_action( 'woocommerce_flush_rewrite_rules' );
		/**
		 * Run after WooCommerce has been installed or updated.
		 *
		 * @since 3.2.0
		 */
		do_action( 'woocommerce_installed' );
		/**
		 * Run after WooCommerce Admin has been installed or updated.
		 *
		 * @since 6.5.0
		 */
		do_action( 'woocommerce_admin_installed' );
	}

	/**
	 * Returns true if we're installing.
	 *
	 * @return bool
	 */
	private static function is_installing() {
		return 'yes' === get_transient( 'wc_installing' );
	}

	/**
	 * Check if all the base tables are present.
	 *
	 * @param bool $modify_notice Whether to modify notice based on if all tables are present.
	 * @param bool $execute       Whether to execute get_schema queries as well.
	 *
	 * @return array List of queries.
	 */
	public static function verify_base_tables( $modify_notice = true, $execute = false ) {
		if ( $execute ) {
			self::create_tables();
		}

		$schema = self::get_schema();

		$hpos_settings = filter_var_array(
			array(
				'cot'       => get_option( CustomOrdersTableController::CUSTOM_ORDERS_TABLE_USAGE_ENABLED_OPTION ),
				'data_sync' => get_option( DataSynchronizer::ORDERS_DATA_SYNC_ENABLED_OPTION ),
			),
			array(
				'cot'       => FILTER_VALIDATE_BOOLEAN,
				'data_sync' => FILTER_VALIDATE_BOOLEAN,
			)
		);
		if ( in_array( true, $hpos_settings, true ) ) {
			$schema .= wc_get_container()
				->get( OrdersTableDataStore::class )
				->get_database_schema();
		}

		$missing_tables = wc_get_container()
			->get( DatabaseUtil::class )
			->get_missing_tables( $schema );

		if ( 0 < count( $missing_tables ) ) {
			if ( $modify_notice ) {
				WC_Admin_Notices::add_notice( 'base_tables_missing' );
			}
			update_option( 'woocommerce_schema_missing_tables', $missing_tables );
		} else {
			if ( $modify_notice ) {
				WC_Admin_Notices::remove_notice( 'base_tables_missing' );
			}
			update_option( 'woocommerce_schema_version', WC()->db_version );
			delete_option( 'woocommerce_schema_missing_tables' );
		}
		return $missing_tables;
	}

	/**
	 * Reset any notices added to admin.
	 *
	 * @since 3.2.0
	 */
	private static function remove_admin_notices() {
		include_once dirname( __FILE__ ) . '/admin/class-wc-admin-notices.php';
		WC_Admin_Notices::remove_all_notices();
	}

	/**
	 * Setup WC environment - post types, taxonomies, endpoints.
	 *
	 * @since 3.2.0
	 */
	private static function setup_environment() {
		WC_Post_types::register_post_types();
		WC_Post_types::register_taxonomies();
		WC()->query->init_query_vars();
		WC()->query->add_endpoints();
		WC_API::add_endpoint();
		WC_Auth::add_endpoint();
	}

	/**
	 * Is this a brand new WC install?
	 *
	 * A brand new install has no version yet. Also treat empty installs as 'new'.
	 *
	 * @since  3.2.0
	 * @return boolean
	 */
	public static function is_new_install() {
		$product_count = array_sum( (array) wp_count_posts( 'product' ) );

		return is_null( get_option( 'woocommerce_version', null ) ) || ( 0 === $product_count && -1 === wc_get_page_id( 'shop' ) );
	}

	/**
	 * Is a DB update needed?
	 *
	 * @since  3.2.0
	 * @return boolean
	 */
	public static function needs_db_update() {
		$current_db_version = get_option( 'woocommerce_db_version', null );
		$updates            = self::get_db_update_callbacks();
		$update_versions    = array_keys( $updates );
		usort( $update_versions, 'version_compare' );

		return ! is_null( $current_db_version ) && version_compare( $current_db_version, end( $update_versions ), '<' );
	}

	/**
	 * See if we need to set redirect transients for activation or not.
	 *
	 * @since 4.6.0
	 */
	private static function maybe_set_activation_transients() {
		if ( self::is_new_install() ) {
			set_transient( '_wc_activation_redirect', 1, 30 );
		}
	}

	/**
	 * See if we need to show or run database updates during install.
	 *
	 * @since 3.2.0
	 */
	private static function maybe_update_db_version() {
		if ( self::needs_db_update() ) {
			/**
			 * Allow WooCommerce to auto-update without prompting the user.
			 *
			 * @since 3.2.0
			 */
			if ( apply_filters( 'woocommerce_enable_auto_update_db', false ) ) {
				self::update();
			} else {
				WC_Admin_Notices::add_notice( 'update', true );
			}
		} else {
			self::update_db_version();
		}
	}

	/**
	 * Update WC version to current.
	 */
	private static function update_wc_version() {
		update_option( 'woocommerce_version', WC()->version );
	}

	/**
	 * Get list of DB update callbacks.
	 *
	 * @since  3.0.0
	 * @return array
	 */
	public static function get_db_update_callbacks() {
		return self::$db_updates;
	}

	/**
	 * Push all needed DB updates to the queue for processing.
	 */
	private static function update() {
		$current_db_version = get_option( 'woocommerce_db_version' );
		$loop               = 0;

		foreach ( self::get_db_update_callbacks() as $version => $update_callbacks ) {
			if ( version_compare( $current_db_version, $version, '<' ) ) {
				foreach ( $update_callbacks as $update_callback ) {
					WC()->queue()->schedule_single(
						time() + $loop,
						'woocommerce_run_update_callback',
						array(
							'update_callback' => $update_callback,
						),
						'woocommerce-db-updates'
					);
					$loop++;
				}
			}
		}

		// After the callbacks finish, update the db version to the current WC version.
		$current_wc_version = WC()->version;
		if ( version_compare( $current_db_version, $current_wc_version, '<' ) &&
			! WC()->queue()->get_next( 'woocommerce_update_db_to_current_version' ) ) {
			WC()->queue()->schedule_single(
				time() + $loop,
				'woocommerce_update_db_to_current_version',
				array(
					'version' => $current_wc_version,
				),
				'woocommerce-db-updates'
			);
		}
	}

	/**
	 * Update DB version to current.
	 *
	 * @param string|null $version New WooCommerce DB version or null.
	 */
	public static function update_db_version( $version = null ) {
		update_option( 'woocommerce_db_version', is_null( $version ) ? WC()->version : $version );
	}

	/**
	 * Add more cron schedules.
	 *
	 * @param array $schedules List of WP scheduled cron jobs.
	 *
	 * @return array
	 */
	public static function cron_schedules( $schedules ) {
		$schedules['monthly']     = array(
			'interval' => 2635200,
			'display'  => __( 'Monthly', 'woocommerce' ),
		);
		$schedules['fifteendays'] = array(
			'interval' => 1296000,
			'display'  => __( 'Every 15 Days', 'woocommerce' ),
		);
		return $schedules;
	}

	/**
	 * Create cron jobs (clear them first).
	 */
	private static function create_cron_jobs() {
		wp_clear_scheduled_hook( 'woocommerce_scheduled_sales' );
		wp_clear_scheduled_hook( 'woocommerce_cancel_unpaid_orders' );
		wp_clear_scheduled_hook( 'woocommerce_cleanup_sessions' );
		wp_clear_scheduled_hook( 'woocommerce_cleanup_personal_data' );
		wp_clear_scheduled_hook( 'woocommerce_cleanup_logs' );
		wp_clear_scheduled_hook( 'woocommerce_geoip_updater' );
		wp_clear_scheduled_hook( 'woocommerce_tracker_send_event' );
		wp_clear_scheduled_hook( 'woocommerce_cleanup_rate_limits' );

		$ve = get_option( 'gmt_offset' ) > 0 ? '-' : '+';

		wp_schedule_event( strtotime( '00:00 tomorrow ' . $ve . absint( get_option( 'gmt_offset' ) ) . ' HOURS' ), 'daily', 'woocommerce_scheduled_sales' );

		$held_duration = get_option( 'woocommerce_hold_stock_minutes', '60' );

		if ( '' !== $held_duration ) {
			/**
			 * Determines the interval at which to cancel unpaid orders in minutes.
			 *
			 * @since 5.1.0
			 */
			$cancel_unpaid_interval = apply_filters( 'woocommerce_cancel_unpaid_orders_interval_minutes', absint( $held_duration ) );
			wp_schedule_single_event( time() + ( absint( $cancel_unpaid_interval ) * 60 ), 'woocommerce_cancel_unpaid_orders' );
		}

		// Delay the first run of `woocommerce_cleanup_personal_data` by 10 seconds
		// so it doesn't occur in the same request. WooCommerce Admin also schedules
		// a daily cron that gets lost due to a race condition. WC_Privacy's background
		// processing instance updates the cron schedule from within a cron job.
		wp_schedule_event( time() + 10, 'daily', 'woocommerce_cleanup_personal_data' );
		wp_schedule_event( time() + ( 3 * HOUR_IN_SECONDS ), 'daily', 'woocommerce_cleanup_logs' );
		wp_schedule_event( time() + ( 6 * HOUR_IN_SECONDS ), 'twicedaily', 'woocommerce_cleanup_sessions' );
		wp_schedule_event( time() + MINUTE_IN_SECONDS, 'fifteendays', 'woocommerce_geoip_updater' );
		/**
		 * How frequent to schedule the tracker send event.
		 *
		 * @since 2.3.0
		 */
		wp_schedule_event( time() + 10, apply_filters( 'woocommerce_tracker_event_recurrence', 'daily' ), 'woocommerce_tracker_send_event' );
		wp_schedule_event( time() + ( 3 * HOUR_IN_SECONDS ), 'daily', 'woocommerce_cleanup_rate_limits' );

		if ( ! wp_next_scheduled( 'wc_admin_daily' ) ) {
			wp_schedule_event( time(), 'daily', 'wc_admin_daily' );
		}
		// Note: this is potentially redundant when the core package exists.
		wp_schedule_single_event( time() + 10, 'generate_category_lookup_table' );
	}

	/**
	 * Create pages on installation.
	 */
	public static function maybe_create_pages() {
		if ( empty( get_option( 'woocommerce_db_version' ) ) ) {
			self::create_pages();
		}
	}

	/**
	 * Create pages that the plugin relies on, storing page IDs in variables.
	 */
	public static function create_pages() {
		// Set the locale to the store locale to ensure pages are created in the correct language.
		wc_switch_to_site_locale();

		include_once dirname( __FILE__ ) . '/admin/wc-admin-functions.php';

		/**
		 * Determines the cart shortcode tag used for the cart page.
		 *
		 * @since 2.1.0
		 * @deprecated 8.3.0 This filter is deprecated and will be removed in future versions.
		 */
		$cart_shortcode = apply_filters_deprecated( 'woocommerce_cart_shortcode_tag', array( '' ), '8.3.0', 'woocommerce_create_pages' );

<<<<<<< HEAD
		$cart_page_content = empty( $cart_shortcode ) ? self::get_cart_block_content() : '<!-- wp:shortcode --> [' . $cart_shortcode . ']<!-- /wp:shortcode -->';
=======
		$cart_page_content = empty( $cart_shortcode ) ? self::get_cart_block_content() : '<!-- wp:shortcode -->[' . $cart_shortcode . ']<!-- /wp:shortcode -->';
>>>>>>> 5a247444

		/**
		 * Determines the checkout shortcode tag used on the checkout page.
		 *
		 * @since 2.1.0
		 * @deprecated 8.3.0 This filter is deprecated and will be removed in future versions.
		 */
		$checkout_shortcode = apply_filters_deprecated( 'woocommerce_checkout_shortcode_tag', array( '' ), '8.3.0', 'woocommerce_create_pages' );

<<<<<<< HEAD
		$checkout_page_content = empty( $checkout_shortcode ) ? self::get_checkout_block_content() : '<!-- wp:shortcode --> [' . $checkout_shortcode . ']<!-- /wp:shortcode -->';
=======
		$checkout_page_content = empty( $checkout_shortcode ) ? self::get_checkout_block_content() : '<!-- wp:shortcode -->[' . $checkout_shortcode . ']<!-- /wp:shortcode -->';
>>>>>>> 5a247444

		/**
		 * Determines the my account shortcode tag used on the my account page.
		 *
		 * @since 2.1.0
		 */
		$my_account_shortcode = apply_filters( 'woocommerce_my_account_shortcode_tag', 'woocommerce_my_account' );

		/**
		 * Determines which pages are created during install.
		 *
		 * @since 2.1.0
		 */
		$pages = apply_filters(
			'woocommerce_create_pages',
			array(
				'shop'           => array(
					'name'    => _x( 'shop', 'Page slug', 'woocommerce' ),
					'title'   => _x( 'Shop', 'Page title', 'woocommerce' ),
					'content' => '',
				),
				'cart'           => array(
					'name'    => _x( 'cart', 'Page slug', 'woocommerce' ),
					'title'   => _x( 'Cart', 'Page title', 'woocommerce' ),
					'content' => $cart_page_content,
				),
				'checkout'       => array(
					'name'    => _x( 'checkout', 'Page slug', 'woocommerce' ),
					'title'   => _x( 'Checkout', 'Page title', 'woocommerce' ),
					'content' => $checkout_page_content,
				),
				'myaccount'      => array(
					'name'    => _x( 'my-account', 'Page slug', 'woocommerce' ),
					'title'   => _x( 'My account', 'Page title', 'woocommerce' ),
					'content' => '<!-- wp:shortcode -->[' . $my_account_shortcode . ']<!-- /wp:shortcode -->',
				),
				'refund_returns' => array(
					'name'        => _x( 'refund_returns', 'Page slug', 'woocommerce' ),
					'title'       => _x( 'Refund and Returns Policy', 'Page title', 'woocommerce' ),
					'content'     => self::get_refunds_return_policy_page_content(),
					'post_status' => 'draft',
				),
			)
		);

		foreach ( $pages as $key => $page ) {
			wc_create_page(
				esc_sql( $page['name'] ),
				'woocommerce_' . $key . '_page_id',
				$page['title'],
				$page['content'],
				! empty( $page['parent'] ) ? wc_get_page_id( $page['parent'] ) : '',
				! empty( $page['post_status'] ) ? $page['post_status'] : 'publish'
			);
		}

		// Restore the locale to the default locale.
		wc_restore_locale();
	}

	/**
	 * Default options.
	 *
	 * Sets up the default options used on the settings page.
	 */
	private static function create_options() {
		// Include settings so that we can run through defaults.
		include_once dirname( __FILE__ ) . '/admin/class-wc-admin-settings.php';

		$settings = WC_Admin_Settings::get_settings_pages();

		foreach ( $settings as $section ) {
			if ( ! is_a( $section, 'WC_Settings_Page' ) || ! method_exists( $section, 'get_settings' ) ) {
				continue;
			}
			$subsections = array_unique( array_merge( array( '' ), array_keys( $section->get_sections() ) ) );

			/**
			 * We are using 'WC_Settings_Page::get_settings' on purpose even thought it's deprecated.
			 * See the method documentation for an explanation.
			 */

			foreach ( $subsections as $subsection ) {
				foreach ( $section->get_settings( $subsection ) as $value ) {
					if ( isset( $value['default'] ) && isset( $value['id'] ) ) {
						$autoload = isset( $value['autoload'] ) ? (bool) $value['autoload'] : true;
						add_option( $value['id'], $value['default'], '', ( $autoload ? 'yes' : 'no' ) );
					}
				}
			}
		}

		// Define other defaults if not in setting screens.
		add_option( 'woocommerce_single_image_width', '600', '', 'yes' );
		add_option( 'woocommerce_thumbnail_image_width', '300', '', 'yes' );
		add_option( 'woocommerce_checkout_highlight_required_fields', 'yes', '', 'yes' );
		add_option( 'woocommerce_demo_store', 'no', '', 'no' );

		if ( self::is_new_install() ) {
			// Define initial tax classes.
			WC_Tax::create_tax_class( __( 'Reduced rate', 'woocommerce' ) );
			WC_Tax::create_tax_class( __( 'Zero rate', 'woocommerce' ) );

			// For new installs, setup and enable Approved Product Download Directories.
			wc_get_container()->get( Download_Directories_Sync::class )->init_feature( false, true );
		}
	}

	/**
	 * Enable HPOS by default for new shops.
	 *
	 * @since 8.2.0
	 */
	public static function maybe_enable_hpos() {
		if ( self::should_enable_hpos_for_new_shop() ) {
			$feature_controller = wc_get_container()->get( FeaturesController::class );
			$feature_controller->change_feature_enable( 'custom_order_tables', true );
		}
	}

	/**
	 * Checks whether HPOS should be enabled for new shops.
	 *
	 * @return bool
	 */
	private static function should_enable_hpos_for_new_shop() {
		if ( ! did_action( 'woocommerce_init' ) && ! doing_action( 'woocommerce_init' ) ) {
			return false;
		}

		$feature_controller = wc_get_container()->get( FeaturesController::class );

		if ( OrderUtil::custom_orders_table_usage_is_enabled() ) {
			return true;
		}

		if ( ! empty( wc_get_orders( array( 'limit' => 1 ) ) ) ) {
			return false;
		}

		$plugin_compat_info = $feature_controller->get_compatible_plugins_for_feature( 'custom_order_tables', true );
		if ( ! empty( $plugin_compat_info['incompatible'] ) || ! empty( $plugin_compat_info['uncertain'] ) ) {
			return false;
		}

		/**
		 * Filter to enable HPOS by default for new shops.
		 *
		 * @since 8.2.0
		 */
		return apply_filters( 'woocommerce_enable_hpos_by_default_for_new_shops', true );
	}

	/**
	 * Delete obsolete notes.
	 */
	public static function delete_obsolete_notes() {
		global $wpdb;
		$obsolete_notes_names = array(
			'wc-admin-welcome-note',
			'wc-admin-insight-first-product-and-payment',
			'wc-admin-store-notice-setting-moved',
			'wc-admin-store-notice-giving-feedback',
			'wc-admin-first-downloadable-product',
			'wc-admin-learn-more-about-product-settings',
			'wc-admin-adding-and-managing-products',
			'wc-admin-onboarding-profiler-reminder',
			'wc-admin-historical-data',
			'wc-admin-manage-store-activity-from-home-screen',
			'wc-admin-review-shipping-settings',
			'wc-admin-home-screen-feedback',
			'wc-admin-update-store-details',
			'wc-admin-effortless-payments-by-mollie',
			'wc-admin-google-ads-and-marketing',
			'wc-admin-insight-first-sale',
			'wc-admin-marketing-intro',
			'wc-admin-draw-attention',
			'wc-admin-welcome-to-woocommerce-for-store-users',
			'wc-admin-need-some-inspiration',
			'wc-admin-choose-niche',
			'wc-admin-start-dropshipping-business',
			'wc-admin-filter-by-product-variations-in-reports',
			'wc-admin-learn-more-about-variable-products',
			'wc-admin-getting-started-ecommerce-webinar',
			'wc-admin-navigation-feedback',
			'wc-admin-navigation-feedback-follow-up',
			'wc-admin-set-up-additional-payment-types',
			'wc-admin-deactivate-plugin',
			'wc-admin-complete-store-details',
		);

		/**
		 * An array of deprecated notes to delete on update.
		 *
		 * @since 6.5.0
		 */
		$additional_obsolete_notes_names = apply_filters(
			'woocommerce_admin_obsolete_notes_names',
			array()
		);

		if ( is_array( $additional_obsolete_notes_names ) ) {
			$obsolete_notes_names = array_merge(
				$obsolete_notes_names,
				$additional_obsolete_notes_names
			);
		}

		$note_names_placeholder = substr( str_repeat( ',%s', count( $obsolete_notes_names ) ), 1 );

		$note_ids = $wpdb->get_results(
			// phpcs:disable WordPress.DB.PreparedSQL.InterpolatedNotPrepared, WordPress.DB.PreparedSQLPlaceholders.UnfinishedPrepare -- Ignored for allowing interpolation in the IN statement.
			$wpdb->prepare(
				"SELECT note_id FROM {$wpdb->prefix}wc_admin_notes WHERE name IN ( $note_names_placeholder )",
				$obsolete_notes_names
			),
			ARRAY_N
			// phpcs:enable WordPress.DB.PreparedSQL.InterpolatedNotPrepared, WordPress.DB.PreparedSQLPlaceholders.UnfinishedPrepare.
		);

		if ( ! $note_ids ) {
			return;
		}

		$note_ids             = array_column( $note_ids, 0 );
		$note_ids_placeholder = substr( str_repeat( ',%d', count( $note_ids ) ), 1 );

		$wpdb->query(
			// phpcs:disable WordPress.DB.PreparedSQL.InterpolatedNotPrepared, WordPress.DB.PreparedSQLPlaceholders.UnfinishedPrepare -- Ignored for allowing interpolation in the IN statement.
			$wpdb->prepare(
				"DELETE FROM {$wpdb->prefix}wc_admin_notes WHERE note_id IN ( $note_ids_placeholder )",
				$note_ids
			)
			// phpcs:enable WordPress.DB.PreparedSQL.InterpolatedNotPrepared, WordPress.DB.PreparedSQLPlaceholders.UnfinishedPrepare.
		);

		$wpdb->query(
			// phpcs:disable WordPress.DB.PreparedSQL.InterpolatedNotPrepared, WordPress.DB.PreparedSQLPlaceholders.UnfinishedPrepare -- Ignored for allowing interpolation in the IN statement.
			$wpdb->prepare(
				"DELETE FROM {$wpdb->prefix}wc_admin_note_actions WHERE note_id IN ( $note_ids_placeholder )",
				$note_ids
			)
			// phpcs:enable WordPress.DB.PreparedSQL.InterpolatedNotPrepared, WordPress.DB.PreparedSQLPlaceholders.UnfinishedPrepare.
		);
	}

	/**
	 * Migrate option values to their new keys/names.
	 */
	public static function migrate_options() {

		$migrated_options = array(
			'woocommerce_onboarding_profile'           => 'wc_onboarding_profile',
			'woocommerce_admin_install_timestamp'      => 'wc_admin_install_timestamp',
			'woocommerce_onboarding_opt_in'            => 'wc_onboarding_opt_in',
			'woocommerce_admin_import_stats'           => 'wc_admin_import_stats',
			'woocommerce_admin_version'                => 'wc_admin_version',
			'woocommerce_admin_last_orders_milestone'  => 'wc_admin_last_orders_milestone',
			'woocommerce_admin-wc-helper-last-refresh' => 'wc-admin-wc-helper-last-refresh',
			'woocommerce_admin_report_export_status'   => 'wc_admin_report_export_status',
			'woocommerce_task_list_complete'           => 'woocommerce_task_list_complete',
			'woocommerce_task_list_hidden'             => 'woocommerce_task_list_hidden',
			'woocommerce_extended_task_list_complete'  => 'woocommerce_extended_task_list_complete',
			'woocommerce_extended_task_list_hidden'    => 'woocommerce_extended_task_list_hidden',
		);

		wc_maybe_define_constant( 'WC_ADMIN_MIGRATING_OPTIONS', true );

		foreach ( $migrated_options as $new_option => $old_option ) {
			$old_option_value = get_option( $old_option, false );

			// Continue if no option value was previously set.
			if ( false === $old_option_value ) {
				continue;
			}

			if ( '1' === $old_option_value ) {
				$old_option_value = 'yes';
			} elseif ( '0' === $old_option_value ) {
				$old_option_value = 'no';
			}

			update_option( $new_option, $old_option_value );
			if ( $new_option !== $old_option ) {
				delete_option( $old_option );
			}
		}
	}
	/**
	 * Add the default terms for WC taxonomies - product types and order statuses. Modify this at your own risk.
	 */
	public static function create_terms() {
		$taxonomies = array(
			'product_type'       => array(
				'simple',
				'grouped',
				'variable',
				'external',
			),
			'product_visibility' => array(
				'exclude-from-search',
				'exclude-from-catalog',
				'featured',
				'outofstock',
				'rated-1',
				'rated-2',
				'rated-3',
				'rated-4',
				'rated-5',
			),
		);

		foreach ( $taxonomies as $taxonomy => $terms ) {
			foreach ( $terms as $term ) {
				if ( ! get_term_by( 'name', $term, $taxonomy ) ) { // @codingStandardsIgnoreLine.
					wp_insert_term( $term, $taxonomy );
				}
			}
		}

		$woocommerce_default_category = (int) get_option( 'default_product_cat', 0 );

		if ( ! $woocommerce_default_category || ! term_exists( $woocommerce_default_category, 'product_cat' ) ) {
			$default_product_cat_id   = 0;
			$default_product_cat_slug = sanitize_title( _x( 'Uncategorized', 'Default category slug', 'woocommerce' ) );
			$default_product_cat      = get_term_by( 'slug', $default_product_cat_slug, 'product_cat' ); // @codingStandardsIgnoreLine.

			if ( $default_product_cat ) {
				$default_product_cat_id = absint( $default_product_cat->term_taxonomy_id );
			} else {
				$result = wp_insert_term( _x( 'Uncategorized', 'Default category slug', 'woocommerce' ), 'product_cat', array( 'slug' => $default_product_cat_slug ) );

				if ( ! is_wp_error( $result ) && ! empty( $result['term_taxonomy_id'] ) ) {
					$default_product_cat_id = absint( $result['term_taxonomy_id'] );
				}
			}

			if ( $default_product_cat_id ) {
				update_option( 'default_product_cat', $default_product_cat_id );
			}
		}
	}

	/**
	 * Set up the database tables which the plugin needs to function.
	 * WARNING: If you are modifying this method, make sure that its safe to call regardless of the state of database.
	 *
	 * This is called from `install` method and is executed in-sync when WC is installed or updated. This can also be called optionally from `verify_base_tables`.
	 *
	 * TODO: Add all crucial tables that we have created from workers in the past.
	 *
	 * Tables:
	 *      woocommerce_attribute_taxonomies - Table for storing attribute taxonomies - these are user defined
	 *      woocommerce_downloadable_product_permissions - Table for storing user and guest download permissions.
	 *          KEY(order_id, product_id, download_id) used for organizing downloads on the My Account page
	 *      woocommerce_order_items - Order line items are stored in a table to make them easily queryable for reports
	 *      woocommerce_order_itemmeta - Order line item meta is stored in a table for storing extra data.
	 *      woocommerce_tax_rates - Tax Rates are stored inside 2 tables making tax queries simple and efficient.
	 *      woocommerce_tax_rate_locations - Each rate can be applied to more than one postcode/city hence the second table.
	 *
	 * @return array Strings containing the results of the various update queries as returned by dbDelta.
	 */
	public static function create_tables() {
		global $wpdb;

		$wpdb->hide_errors();

		require_once ABSPATH . 'wp-admin/includes/upgrade.php';

		/**
		 * Before updating with DBDELTA, remove any primary keys which could be
		 * modified due to schema updates.
		 */
		if ( $wpdb->get_var( "SHOW TABLES LIKE '{$wpdb->prefix}woocommerce_downloadable_product_permissions';" ) ) {
			if ( ! $wpdb->get_var( "SHOW COLUMNS FROM `{$wpdb->prefix}woocommerce_downloadable_product_permissions` LIKE 'permission_id';" ) ) {
				$wpdb->query( "ALTER TABLE {$wpdb->prefix}woocommerce_downloadable_product_permissions DROP PRIMARY KEY, ADD `permission_id` bigint(20) unsigned NOT NULL PRIMARY KEY AUTO_INCREMENT;" );
			}
		}

		/**
		 * Change wp_woocommerce_sessions schema to use a bigint auto increment field instead of char(32) field as
		 * the primary key as it is not a good practice to use a char(32) field as the primary key of a table and as
		 * there were reports of issues with this table (see https://github.com/woocommerce/woocommerce/issues/20912).
		 *
		 * This query needs to run before dbDelta() as this WP function is not able to handle primary key changes
		 * (see https://github.com/woocommerce/woocommerce/issues/21534 and https://core.trac.wordpress.org/ticket/40357).
		 */
		if ( $wpdb->get_var( "SHOW TABLES LIKE '{$wpdb->prefix}woocommerce_sessions'" ) ) {
			if ( ! $wpdb->get_var( "SHOW KEYS FROM {$wpdb->prefix}woocommerce_sessions WHERE Key_name = 'PRIMARY' AND Column_name = 'session_id'" ) ) {
				$wpdb->query(
					"ALTER TABLE `{$wpdb->prefix}woocommerce_sessions` DROP PRIMARY KEY, DROP KEY `session_id`, ADD PRIMARY KEY(`session_id`), ADD UNIQUE KEY(`session_key`)"
				);
			}
		}

		$db_delta_result = dbDelta( self::get_schema() );

		$index_exists = $wpdb->get_row( "SHOW INDEX FROM {$wpdb->comments} WHERE column_name = 'comment_type' and key_name = 'woo_idx_comment_type'" );

		if ( is_null( $index_exists ) ) {
			// Add an index to the field comment_type to improve the response time of the query
			// used by WC_Comments::wp_count_comments() to get the number of comments by type.
			$wpdb->query( "ALTER TABLE {$wpdb->comments} ADD INDEX woo_idx_comment_type (comment_type)" );
		}

		// Clear table caches.
		delete_transient( 'wc_attribute_taxonomies' );

		return $db_delta_result;
	}

	/**
	 * Get Table schema.
	 *
	 * See https://github.com/woocommerce/woocommerce/wiki/Database-Description/
	 *
	 * A note on indexes; Indexes have a maximum size of 767 bytes. Historically, we haven't need to be concerned about that.
	 * As of WordPress 4.2, however, we moved to utf8mb4, which uses 4 bytes per character. This means that an index which
	 * used to have room for floor(767/3) = 255 characters, now only has room for floor(767/4) = 191 characters.
	 *
	 * Changing indexes may cause duplicate index notices in logs due to https://core.trac.wordpress.org/ticket/34870 but dropping
	 * indexes first causes too much load on some servers/larger DB.
	 *
	 * When adding or removing a table, make sure to update the list of tables in WC_Install::get_tables().
	 *
	 * @return string
	 */
	private static function get_schema() {
		global $wpdb;

		$collate = '';

		if ( $wpdb->has_cap( 'collation' ) ) {
			$collate = $wpdb->get_charset_collate();
		}

		$max_index_length = wc_get_container()->get( DatabaseUtil::class )->get_max_index_length();

		$product_attributes_lookup_table_creation_sql = wc_get_container()->get( DataRegenerator::class )->get_table_creation_sql();

		$feature_controller = wc_get_container()->get( FeaturesController::class );
		$hpos_enabled =
			$feature_controller->feature_is_enabled( DataSynchronizer::ORDERS_DATA_SYNC_ENABLED_OPTION ) || $feature_controller->feature_is_enabled( CustomOrdersTableController::CUSTOM_ORDERS_TABLE_USAGE_ENABLED_OPTION ) ||
			self::should_enable_hpos_for_new_shop()
		;
		$hpos_table_schema = $hpos_enabled ? wc_get_container()->get( OrdersTableDataStore::class )->get_database_schema() : '';

		$tables = "
CREATE TABLE {$wpdb->prefix}woocommerce_sessions (
  session_id bigint(20) unsigned NOT NULL AUTO_INCREMENT,
  session_key char(32) NOT NULL,
  session_value longtext NOT NULL,
  session_expiry bigint(20) unsigned NOT NULL,
  PRIMARY KEY  (session_id),
  UNIQUE KEY session_key (session_key)
) $collate;
CREATE TABLE {$wpdb->prefix}woocommerce_api_keys (
  key_id bigint(20) unsigned NOT NULL auto_increment,
  user_id bigint(20) unsigned NOT NULL,
  description varchar(200) NULL,
  permissions varchar(10) NOT NULL,
  consumer_key char(64) NOT NULL,
  consumer_secret char(43) NOT NULL,
  nonces longtext NULL,
  truncated_key char(7) NOT NULL,
  last_access datetime NULL default null,
  PRIMARY KEY  (key_id),
  KEY consumer_key (consumer_key),
  KEY consumer_secret (consumer_secret)
) $collate;
CREATE TABLE {$wpdb->prefix}woocommerce_attribute_taxonomies (
  attribute_id bigint(20) unsigned NOT NULL auto_increment,
  attribute_name varchar(200) NOT NULL,
  attribute_label varchar(200) NULL,
  attribute_type varchar(20) NOT NULL,
  attribute_orderby varchar(20) NOT NULL,
  attribute_public int(1) NOT NULL DEFAULT 1,
  PRIMARY KEY  (attribute_id),
  KEY attribute_name (attribute_name(20))
) $collate;
CREATE TABLE {$wpdb->prefix}woocommerce_downloadable_product_permissions (
  permission_id bigint(20) unsigned NOT NULL auto_increment,
  download_id varchar(36) NOT NULL,
  product_id bigint(20) unsigned NOT NULL,
  order_id bigint(20) unsigned NOT NULL DEFAULT 0,
  order_key varchar(200) NOT NULL,
  user_email varchar(200) NOT NULL,
  user_id bigint(20) unsigned NULL,
  downloads_remaining varchar(9) NULL,
  access_granted datetime NOT NULL default '0000-00-00 00:00:00',
  access_expires datetime NULL default null,
  download_count bigint(20) unsigned NOT NULL DEFAULT 0,
  PRIMARY KEY  (permission_id),
  KEY download_order_key_product (product_id,order_id,order_key(16),download_id),
  KEY download_order_product (download_id,order_id,product_id),
  KEY order_id (order_id),
  KEY user_order_remaining_expires (user_id,order_id,downloads_remaining,access_expires)
) $collate;
CREATE TABLE {$wpdb->prefix}woocommerce_order_items (
  order_item_id bigint(20) unsigned NOT NULL auto_increment,
  order_item_name text NOT NULL,
  order_item_type varchar(200) NOT NULL DEFAULT '',
  order_id bigint(20) unsigned NOT NULL,
  PRIMARY KEY  (order_item_id),
  KEY order_id (order_id)
) $collate;
CREATE TABLE {$wpdb->prefix}woocommerce_order_itemmeta (
  meta_id bigint(20) unsigned NOT NULL auto_increment,
  order_item_id bigint(20) unsigned NOT NULL,
  meta_key varchar(255) default NULL,
  meta_value longtext NULL,
  PRIMARY KEY  (meta_id),
  KEY order_item_id (order_item_id),
  KEY meta_key (meta_key(32))
) $collate;
CREATE TABLE {$wpdb->prefix}woocommerce_tax_rates (
  tax_rate_id bigint(20) unsigned NOT NULL auto_increment,
  tax_rate_country varchar(2) NOT NULL DEFAULT '',
  tax_rate_state varchar(200) NOT NULL DEFAULT '',
  tax_rate varchar(8) NOT NULL DEFAULT '',
  tax_rate_name varchar(200) NOT NULL DEFAULT '',
  tax_rate_priority bigint(20) unsigned NOT NULL,
  tax_rate_compound int(1) NOT NULL DEFAULT 0,
  tax_rate_shipping int(1) NOT NULL DEFAULT 1,
  tax_rate_order bigint(20) unsigned NOT NULL,
  tax_rate_class varchar(200) NOT NULL DEFAULT '',
  PRIMARY KEY  (tax_rate_id),
  KEY tax_rate_country (tax_rate_country),
  KEY tax_rate_state (tax_rate_state(2)),
  KEY tax_rate_class (tax_rate_class(10)),
  KEY tax_rate_priority (tax_rate_priority)
) $collate;
CREATE TABLE {$wpdb->prefix}woocommerce_tax_rate_locations (
  location_id bigint(20) unsigned NOT NULL auto_increment,
  location_code varchar(200) NOT NULL,
  tax_rate_id bigint(20) unsigned NOT NULL,
  location_type varchar(40) NOT NULL,
  PRIMARY KEY  (location_id),
  KEY tax_rate_id (tax_rate_id),
  KEY location_type_code (location_type(10),location_code(20))
) $collate;
CREATE TABLE {$wpdb->prefix}woocommerce_shipping_zones (
  zone_id bigint(20) unsigned NOT NULL auto_increment,
  zone_name varchar(200) NOT NULL,
  zone_order bigint(20) unsigned NOT NULL,
  PRIMARY KEY  (zone_id)
) $collate;
CREATE TABLE {$wpdb->prefix}woocommerce_shipping_zone_locations (
  location_id bigint(20) unsigned NOT NULL auto_increment,
  zone_id bigint(20) unsigned NOT NULL,
  location_code varchar(200) NOT NULL,
  location_type varchar(40) NOT NULL,
  PRIMARY KEY  (location_id),
  KEY location_id (location_id),
  KEY location_type_code (location_type(10),location_code(20))
) $collate;
CREATE TABLE {$wpdb->prefix}woocommerce_shipping_zone_methods (
  zone_id bigint(20) unsigned NOT NULL,
  instance_id bigint(20) unsigned NOT NULL auto_increment,
  method_id varchar(200) NOT NULL,
  method_order bigint(20) unsigned NOT NULL,
  is_enabled tinyint(1) NOT NULL DEFAULT '1',
  PRIMARY KEY  (instance_id)
) $collate;
CREATE TABLE {$wpdb->prefix}woocommerce_payment_tokens (
  token_id bigint(20) unsigned NOT NULL auto_increment,
  gateway_id varchar(200) NOT NULL,
  token text NOT NULL,
  user_id bigint(20) unsigned NOT NULL DEFAULT '0',
  type varchar(200) NOT NULL,
  is_default tinyint(1) NOT NULL DEFAULT '0',
  PRIMARY KEY  (token_id),
  KEY user_id (user_id)
) $collate;
CREATE TABLE {$wpdb->prefix}woocommerce_payment_tokenmeta (
  meta_id bigint(20) unsigned NOT NULL auto_increment,
  payment_token_id bigint(20) unsigned NOT NULL,
  meta_key varchar(255) NULL,
  meta_value longtext NULL,
  PRIMARY KEY  (meta_id),
  KEY payment_token_id (payment_token_id),
  KEY meta_key (meta_key(32))
) $collate;
CREATE TABLE {$wpdb->prefix}woocommerce_log (
  log_id bigint(20) unsigned NOT NULL AUTO_INCREMENT,
  timestamp datetime NOT NULL,
  level smallint(4) NOT NULL,
  source varchar(200) NOT NULL,
  message longtext NOT NULL,
  context longtext NULL,
  PRIMARY KEY (log_id),
  KEY level (level)
) $collate;
CREATE TABLE {$wpdb->prefix}wc_webhooks (
  webhook_id bigint(20) unsigned NOT NULL AUTO_INCREMENT,
  status varchar(200) NOT NULL,
  name text NOT NULL,
  user_id bigint(20) unsigned NOT NULL,
  delivery_url text NOT NULL,
  secret text NOT NULL,
  topic varchar(200) NOT NULL,
  date_created datetime NOT NULL DEFAULT '0000-00-00 00:00:00',
  date_created_gmt datetime NOT NULL DEFAULT '0000-00-00 00:00:00',
  date_modified datetime NOT NULL DEFAULT '0000-00-00 00:00:00',
  date_modified_gmt datetime NOT NULL DEFAULT '0000-00-00 00:00:00',
  api_version smallint(4) NOT NULL,
  failure_count smallint(10) NOT NULL DEFAULT '0',
  pending_delivery tinyint(1) NOT NULL DEFAULT '0',
  PRIMARY KEY  (webhook_id),
  KEY user_id (user_id)
) $collate;
CREATE TABLE {$wpdb->prefix}wc_download_log (
  download_log_id bigint(20) unsigned NOT NULL AUTO_INCREMENT,
  timestamp datetime NOT NULL,
  permission_id bigint(20) unsigned NOT NULL,
  user_id bigint(20) unsigned NULL,
  user_ip_address varchar(100) NULL DEFAULT '',
  PRIMARY KEY  (download_log_id),
  KEY permission_id (permission_id),
  KEY timestamp (timestamp)
) $collate;
CREATE TABLE {$wpdb->prefix}wc_product_meta_lookup (
  `product_id` bigint(20) NOT NULL,
  `sku` varchar(100) NULL default '',
  `virtual` tinyint(1) NULL default 0,
  `downloadable` tinyint(1) NULL default 0,
  `min_price` decimal(19,4) NULL default NULL,
  `max_price` decimal(19,4) NULL default NULL,
  `onsale` tinyint(1) NULL default 0,
  `stock_quantity` double NULL default NULL,
  `stock_status` varchar(100) NULL default 'instock',
  `rating_count` bigint(20) NULL default 0,
  `average_rating` decimal(3,2) NULL default 0.00,
  `total_sales` bigint(20) NULL default 0,
  `tax_status` varchar(100) NULL default 'taxable',
  `tax_class` varchar(100) NULL default '',
  PRIMARY KEY  (`product_id`),
  KEY `virtual` (`virtual`),
  KEY `downloadable` (`downloadable`),
  KEY `stock_status` (`stock_status`),
  KEY `stock_quantity` (`stock_quantity`),
  KEY `onsale` (`onsale`),
  KEY min_max_price (`min_price`, `max_price`)
) $collate;
CREATE TABLE {$wpdb->prefix}wc_tax_rate_classes (
  tax_rate_class_id bigint(20) unsigned NOT NULL auto_increment,
  name varchar(200) NOT NULL DEFAULT '',
  slug varchar(200) NOT NULL DEFAULT '',
  PRIMARY KEY  (tax_rate_class_id),
  UNIQUE KEY slug (slug($max_index_length))
) $collate;
CREATE TABLE {$wpdb->prefix}wc_reserved_stock (
	`order_id` bigint(20) NOT NULL,
	`product_id` bigint(20) NOT NULL,
	`stock_quantity` double NOT NULL DEFAULT 0,
	`timestamp` datetime NOT NULL DEFAULT '0000-00-00 00:00:00',
	`expires` datetime NOT NULL DEFAULT '0000-00-00 00:00:00',
	PRIMARY KEY  (`order_id`, `product_id`)
) $collate;
CREATE TABLE {$wpdb->prefix}wc_rate_limits (
  rate_limit_id bigint(20) unsigned NOT NULL AUTO_INCREMENT,
  rate_limit_key varchar(200) NOT NULL,
  rate_limit_expiry bigint(20) unsigned NOT NULL,
  rate_limit_remaining smallint(10) NOT NULL DEFAULT '0',
  PRIMARY KEY  (rate_limit_id),
  UNIQUE KEY rate_limit_key (rate_limit_key($max_index_length))
) $collate;
$product_attributes_lookup_table_creation_sql
CREATE TABLE {$wpdb->prefix}wc_product_download_directories (
	url_id bigint(20) unsigned NOT NULL auto_increment,
	url varchar(256) NOT NULL,
	enabled tinyint(1) NOT NULL DEFAULT 0,
	PRIMARY KEY (url_id),
	KEY url (url($max_index_length))
) $collate;
CREATE TABLE {$wpdb->prefix}wc_order_stats (
	order_id bigint(20) unsigned NOT NULL,
	parent_id bigint(20) unsigned DEFAULT 0 NOT NULL,
	date_created datetime DEFAULT '0000-00-00 00:00:00' NOT NULL,
	date_created_gmt datetime DEFAULT '0000-00-00 00:00:00' NOT NULL,
	date_paid datetime DEFAULT '0000-00-00 00:00:00',
	date_completed datetime DEFAULT '0000-00-00 00:00:00',
	num_items_sold int(11) DEFAULT 0 NOT NULL,
	total_sales double DEFAULT 0 NOT NULL,
	tax_total double DEFAULT 0 NOT NULL,
	shipping_total double DEFAULT 0 NOT NULL,
	net_total double DEFAULT 0 NOT NULL,
	returning_customer tinyint(1) DEFAULT NULL,
	status varchar(200) NOT NULL,
	customer_id bigint(20) unsigned NOT NULL,
	PRIMARY KEY (order_id),
	KEY date_created (date_created),
	KEY customer_id (customer_id),
	KEY status (status({$max_index_length}))
) $collate;
CREATE TABLE {$wpdb->prefix}wc_order_product_lookup (
	order_item_id bigint(20) unsigned NOT NULL,
	order_id bigint(20) unsigned NOT NULL,
	product_id bigint(20) unsigned NOT NULL,
	variation_id bigint(20) unsigned NOT NULL,
	customer_id bigint(20) unsigned NULL,
	date_created datetime DEFAULT '0000-00-00 00:00:00' NOT NULL,
	product_qty int(11) NOT NULL,
	product_net_revenue double DEFAULT 0 NOT NULL,
	product_gross_revenue double DEFAULT 0 NOT NULL,
	coupon_amount double DEFAULT 0 NOT NULL,
	tax_amount double DEFAULT 0 NOT NULL,
	shipping_amount double DEFAULT 0 NOT NULL,
	shipping_tax_amount double DEFAULT 0 NOT NULL,
	PRIMARY KEY  (order_item_id),
	KEY order_id (order_id),
	KEY product_id (product_id),
	KEY customer_id (customer_id),
	KEY date_created (date_created)
) $collate;
CREATE TABLE {$wpdb->prefix}wc_order_tax_lookup (
	order_id bigint(20) unsigned NOT NULL,
	tax_rate_id bigint(20) unsigned NOT NULL,
	date_created datetime DEFAULT '0000-00-00 00:00:00' NOT NULL,
	shipping_tax double DEFAULT 0 NOT NULL,
	order_tax double DEFAULT 0 NOT NULL,
	total_tax double DEFAULT 0 NOT NULL,
	PRIMARY KEY (order_id, tax_rate_id),
	KEY tax_rate_id (tax_rate_id),
	KEY date_created (date_created)
) $collate;
CREATE TABLE {$wpdb->prefix}wc_order_coupon_lookup (
	order_id bigint(20) unsigned NOT NULL,
	coupon_id bigint(20) NOT NULL,
	date_created datetime DEFAULT '0000-00-00 00:00:00' NOT NULL,
	discount_amount double DEFAULT 0 NOT NULL,
	PRIMARY KEY (order_id, coupon_id),
	KEY coupon_id (coupon_id),
	KEY date_created (date_created)
) $collate;
CREATE TABLE {$wpdb->prefix}wc_admin_notes (
	note_id bigint(20) unsigned NOT NULL AUTO_INCREMENT,
	name varchar(255) NOT NULL,
	type varchar(20) NOT NULL,
	locale varchar(20) NOT NULL,
	title longtext NOT NULL,
	content longtext NOT NULL,
	content_data longtext NULL default null,
	status varchar(200) NOT NULL,
	source varchar(200) NOT NULL,
	date_created datetime NOT NULL default '0000-00-00 00:00:00',
	date_reminder datetime NULL default null,
	is_snoozable tinyint(1) DEFAULT 0 NOT NULL,
	layout varchar(20) DEFAULT '' NOT NULL,
	image varchar(200) NULL DEFAULT NULL,
	is_deleted tinyint(1) DEFAULT 0 NOT NULL,
	is_read tinyint(1) DEFAULT 0 NOT NULL,
	icon varchar(200) NOT NULL default 'info',
	PRIMARY KEY (note_id)
) $collate;
CREATE TABLE {$wpdb->prefix}wc_admin_note_actions (
	action_id bigint(20) unsigned NOT NULL AUTO_INCREMENT,
	note_id bigint(20) unsigned NOT NULL,
	name varchar(255) NOT NULL,
	label varchar(255) NOT NULL,
	query longtext NOT NULL,
	status varchar(255) NOT NULL,
	actioned_text varchar(255) NOT NULL,
	nonce_action varchar(255) NULL DEFAULT NULL,
	nonce_name varchar(255) NULL DEFAULT NULL,
	PRIMARY KEY (action_id),
	KEY note_id (note_id)
) $collate;
CREATE TABLE {$wpdb->prefix}wc_customer_lookup (
	customer_id bigint(20) unsigned NOT NULL AUTO_INCREMENT,
	user_id bigint(20) unsigned DEFAULT NULL,
	username varchar(60) DEFAULT '' NOT NULL,
	first_name varchar(255) NOT NULL,
	last_name varchar(255) NOT NULL,
	email varchar(100) NULL default NULL,
	date_last_active timestamp NULL default null,
	date_registered timestamp NULL default null,
	country char(2) DEFAULT '' NOT NULL,
	postcode varchar(20) DEFAULT '' NOT NULL,
	city varchar(100) DEFAULT '' NOT NULL,
	state varchar(100) DEFAULT '' NOT NULL,
	PRIMARY KEY (customer_id),
	UNIQUE KEY user_id (user_id),
	KEY email (email)
) $collate;
CREATE TABLE {$wpdb->prefix}wc_category_lookup (
	category_tree_id bigint(20) unsigned NOT NULL,
	category_id bigint(20) unsigned NOT NULL,
	PRIMARY KEY (category_tree_id,category_id)
) $collate;
$hpos_table_schema;
		";

		return $tables;
	}

	/**
	 * Return a list of WooCommerce tables. Used to make sure all WC tables are dropped when uninstalling the plugin
	 * in a single site or multi site environment.
	 *
	 * @return array WC tables.
	 */
	public static function get_tables() {
		global $wpdb;

		$tables = array(
			"{$wpdb->prefix}wc_download_log",
			"{$wpdb->prefix}wc_product_download_directories",
			"{$wpdb->prefix}wc_product_meta_lookup",
			"{$wpdb->prefix}wc_tax_rate_classes",
			"{$wpdb->prefix}wc_webhooks",
			"{$wpdb->prefix}woocommerce_api_keys",
			"{$wpdb->prefix}woocommerce_attribute_taxonomies",
			"{$wpdb->prefix}woocommerce_downloadable_product_permissions",
			"{$wpdb->prefix}woocommerce_log",
			"{$wpdb->prefix}woocommerce_order_itemmeta",
			"{$wpdb->prefix}woocommerce_order_items",
			"{$wpdb->prefix}woocommerce_payment_tokenmeta",
			"{$wpdb->prefix}woocommerce_payment_tokens",
			"{$wpdb->prefix}woocommerce_sessions",
			"{$wpdb->prefix}woocommerce_shipping_zone_locations",
			"{$wpdb->prefix}woocommerce_shipping_zone_methods",
			"{$wpdb->prefix}woocommerce_shipping_zones",
			"{$wpdb->prefix}woocommerce_tax_rate_locations",
			"{$wpdb->prefix}woocommerce_tax_rates",
			"{$wpdb->prefix}wc_reserved_stock",
			"{$wpdb->prefix}wc_rate_limits",
			wc_get_container()->get( DataRegenerator::class )->get_lookup_table_name(),

			// WCA Tables.
			"{$wpdb->prefix}wc_order_stats",
			"{$wpdb->prefix}wc_order_product_lookup",
			"{$wpdb->prefix}wc_order_tax_lookup",
			"{$wpdb->prefix}wc_order_coupon_lookup",
			"{$wpdb->prefix}wc_admin_notes",
			"{$wpdb->prefix}wc_admin_note_actions",
			"{$wpdb->prefix}wc_customer_lookup",
			"{$wpdb->prefix}wc_category_lookup",
		);

		/**
		 * Filter the list of known WooCommerce tables.
		 *
		 * If WooCommerce plugins need to add new tables, they can inject them here.
		 *
		 * @param array $tables An array of WooCommerce-specific database table names.
		 * @since 3.4.0
		 */
		$tables = apply_filters( 'woocommerce_install_get_tables', $tables );

		return $tables;
	}

	/**
	 * Drop WooCommerce tables.
	 *
	 * @return void
	 */
	public static function drop_tables() {
		global $wpdb;

		$tables = self::get_tables();

		foreach ( $tables as $table ) {
			// phpcs:disable WordPress.DB.PreparedSQL.InterpolatedNotPrepared
			$wpdb->query( "DROP TABLE IF EXISTS {$table}" );
			// phpcs:enable WordPress.DB.PreparedSQL.InterpolatedNotPrepared
		}
	}

	/**
	 * Uninstall tables when MU blog is deleted.
	 *
	 * @param array $tables List of tables that will be deleted by WP.
	 *
	 * @return string[]
	 */
	public static function wpmu_drop_tables( $tables ) {
		return array_merge( $tables, self::get_tables() );
	}

	/**
	 * Create roles and capabilities.
	 */
	public static function create_roles() {
		global $wp_roles;

		if ( ! class_exists( 'WP_Roles' ) ) {
			return;
		}

		if ( ! isset( $wp_roles ) ) {
			$wp_roles = new WP_Roles(); // phpcs:ignore WordPress.WP.GlobalVariablesOverride.Prohibited
		}

		// Dummy gettext calls to get strings in the catalog.
		/* translators: user role */
		_x( 'Customer', 'User role', 'woocommerce' );
		/* translators: user role */
		_x( 'Shop manager', 'User role', 'woocommerce' );

		// Customer role.
		add_role(
			'customer',
			'Customer',
			array(
				'read' => true,
			)
		);

		// Shop manager role.
		add_role(
			'shop_manager',
			'Shop manager',
			array(
				'level_9'                => true,
				'level_8'                => true,
				'level_7'                => true,
				'level_6'                => true,
				'level_5'                => true,
				'level_4'                => true,
				'level_3'                => true,
				'level_2'                => true,
				'level_1'                => true,
				'level_0'                => true,
				'read'                   => true,
				'read_private_pages'     => true,
				'read_private_posts'     => true,
				'edit_posts'             => true,
				'edit_pages'             => true,
				'edit_published_posts'   => true,
				'edit_published_pages'   => true,
				'edit_private_pages'     => true,
				'edit_private_posts'     => true,
				'edit_others_posts'      => true,
				'edit_others_pages'      => true,
				'publish_posts'          => true,
				'publish_pages'          => true,
				'delete_posts'           => true,
				'delete_pages'           => true,
				'delete_private_pages'   => true,
				'delete_private_posts'   => true,
				'delete_published_pages' => true,
				'delete_published_posts' => true,
				'delete_others_posts'    => true,
				'delete_others_pages'    => true,
				'manage_categories'      => true,
				'manage_links'           => true,
				'moderate_comments'      => true,
				'upload_files'           => true,
				'export'                 => true,
				'import'                 => true,
				'list_users'             => true,
				'edit_theme_options'     => true,
			)
		);

		$capabilities = self::get_core_capabilities();

		foreach ( $capabilities as $cap_group ) {
			foreach ( $cap_group as $cap ) {
				$wp_roles->add_cap( 'shop_manager', $cap );
				$wp_roles->add_cap( 'administrator', $cap );
			}
		}
	}

	/**
	 * Get capabilities for WooCommerce - these are assigned to admin/shop manager during installation or reset.
	 *
	 * @return array
	 */
	public static function get_core_capabilities() {
		$capabilities = array();

		$capabilities['core'] = array(
			'manage_woocommerce',
			'view_woocommerce_reports',
		);

		$capability_types = array( 'product', 'shop_order', 'shop_coupon' );

		foreach ( $capability_types as $capability_type ) {

			$capabilities[ $capability_type ] = array(
				// Post type.
				"edit_{$capability_type}",
				"read_{$capability_type}",
				"delete_{$capability_type}",
				"edit_{$capability_type}s",
				"edit_others_{$capability_type}s",
				"publish_{$capability_type}s",
				"read_private_{$capability_type}s",
				"delete_{$capability_type}s",
				"delete_private_{$capability_type}s",
				"delete_published_{$capability_type}s",
				"delete_others_{$capability_type}s",
				"edit_private_{$capability_type}s",
				"edit_published_{$capability_type}s",

				// Terms.
				"manage_{$capability_type}_terms",
				"edit_{$capability_type}_terms",
				"delete_{$capability_type}_terms",
				"assign_{$capability_type}_terms",
			);
		}

		return $capabilities;
	}

	/**
	 * Remove WooCommerce roles.
	 */
	public static function remove_roles() {
		global $wp_roles;

		if ( ! class_exists( 'WP_Roles' ) ) {
			return;
		}

		if ( ! isset( $wp_roles ) ) {
			$wp_roles = new WP_Roles(); // phpcs:ignore WordPress.WP.GlobalVariablesOverride.Prohibited
		}

		$capabilities = self::get_core_capabilities();

		foreach ( $capabilities as $cap_group ) {
			foreach ( $cap_group as $cap ) {
				$wp_roles->remove_cap( 'shop_manager', $cap );
				$wp_roles->remove_cap( 'administrator', $cap );
			}
		}

		remove_role( 'customer' );
		remove_role( 'shop_manager' );
	}

	/**
	 * Create files/directories.
	 */
	private static function create_files() {
		/**
		 * Bypass if filesystem is read-only and/or non-standard upload system is used.
		 *
		 * @since 3.2.0
		 */
		if ( apply_filters( 'woocommerce_install_skip_create_files', false ) ) {
			return;
		}

		// Install files and folders for uploading files and prevent hotlinking.
		$upload_dir      = wp_get_upload_dir();
		$download_method = get_option( 'woocommerce_file_download_method', 'force' );

		$files = array(
			array(
				'base'    => $upload_dir['basedir'] . '/woocommerce_uploads',
				'file'    => 'index.html',
				'content' => '',
			),
			array(
				'base'    => WC_LOG_DIR,
				'file'    => '.htaccess',
				'content' => 'deny from all',
			),
			array(
				'base'    => WC_LOG_DIR,
				'file'    => 'index.html',
				'content' => '',
			),
			array(
				'base'    => $upload_dir['basedir'] . '/woocommerce_uploads',
				'file'    => '.htaccess',
				'content' => 'redirect' === $download_method ? 'Options -Indexes' : 'deny from all',
			),
		);

		foreach ( $files as $file ) {
			if ( wp_mkdir_p( $file['base'] ) && ! file_exists( trailingslashit( $file['base'] ) . $file['file'] ) ) {
				$file_handle = @fopen( trailingslashit( $file['base'] ) . $file['file'], 'wb' ); // phpcs:ignore WordPress.PHP.NoSilencedErrors.Discouraged, WordPress.WP.AlternativeFunctions.file_system_read_fopen
				if ( $file_handle ) {
					fwrite( $file_handle, $file['content'] ); // phpcs:ignore WordPress.WP.AlternativeFunctions.file_system_read_fwrite
					fclose( $file_handle ); // phpcs:ignore WordPress.WP.AlternativeFunctions.file_system_read_fclose
				}
			}
		}

		// Create attachment for placeholders.
		self::create_placeholder_image();
	}

	/**
	 * Create a placeholder image in the media library.
	 *
	 * @since 3.5.0
	 */
	private static function create_placeholder_image() {
		$placeholder_image = get_option( 'woocommerce_placeholder_image', 0 );

		// Validate current setting if set. If set, return.
		if ( ! empty( $placeholder_image ) ) {
			if ( ! is_numeric( $placeholder_image ) ) {
				return;
			} elseif ( $placeholder_image && wp_attachment_is_image( $placeholder_image ) ) {
				return;
			}
		}

		$upload_dir = wp_upload_dir();
		$source     = WC()->plugin_path() . '/assets/images/placeholder-attachment.png';
		$filename   = $upload_dir['basedir'] . '/woocommerce-placeholder.png';

		if ( ! file_exists( $filename ) ) {
			copy( $source, $filename ); // @codingStandardsIgnoreLine.
		}

		if ( ! file_exists( $filename ) ) {
			update_option( 'woocommerce_placeholder_image', 0 );
			return;
		}

		$filetype   = wp_check_filetype( basename( $filename ), null );
		$attachment = array(
			'guid'           => $upload_dir['url'] . '/' . basename( $filename ),
			'post_mime_type' => $filetype['type'],
			'post_title'     => preg_replace( '/\.[^.]+$/', '', basename( $filename ) ),
			'post_content'   => '',
			'post_status'    => 'inherit',
		);

		$attach_id = wp_insert_attachment( $attachment, $filename );
		if ( is_wp_error( $attach_id ) ) {
			update_option( 'woocommerce_placeholder_image', 0 );
			return;
		}

		update_option( 'woocommerce_placeholder_image', $attach_id );

		// Make sure that this file is included, as wp_generate_attachment_metadata() depends on it.
		require_once ABSPATH . 'wp-admin/includes/image.php';

		// Generate the metadata for the attachment, and update the database record.
		$attach_data = wp_generate_attachment_metadata( $attach_id, $filename );
		wp_update_attachment_metadata( $attach_id, $attach_data );
	}

	/**
	 * Show action links on the plugin screen.
	 *
	 * @param mixed $links Plugin Action links.
	 *
	 * @return array
	 */
	public static function plugin_action_links( $links ) {
		$action_links = array(
			'settings' => '<a href="' . admin_url( 'admin.php?page=wc-settings' ) . '" aria-label="' . esc_attr__( 'View WooCommerce settings', 'woocommerce' ) . '">' . esc_html__( 'Settings', 'woocommerce' ) . '</a>',
		);

		return array_merge( $action_links, $links );
	}

	/**
	 * Show row meta on the plugin screen.
	 *
	 * @param mixed $links Plugin Row Meta.
	 * @param mixed $file  Plugin Base file.
	 *
	 * @return array
	 */
	public static function plugin_row_meta( $links, $file ) {
		if ( WC_PLUGIN_BASENAME !== $file ) {
			return $links;
		}

		/**
		 * The WooCommerce documentation URL.
		 *
		 * @since 2.7.0
		 */
		$docs_url = apply_filters( 'woocommerce_docs_url', 'https://docs.woocommerce.com/documentation/plugins/woocommerce/' );

		/**
		 * The WooCommerce API documentation URL.
		 *
		 * @since 2.2.0
		 */
		$api_docs_url = apply_filters( 'woocommerce_apidocs_url', 'https://docs.woocommerce.com/wc-apidocs/' );

		/**
		 * The community WooCommerce support URL.
		 *
		 * @since 2.2.0
		 */
		$community_support_url = apply_filters( 'woocommerce_community_support_url', 'https://wordpress.org/support/plugin/woocommerce/' );

		/**
		 * The premium support URL.
		 *
		 * @since
		 */
		$support_url = apply_filters( 'woocommerce_support_url', 'https://woocommerce.com/my-account/create-a-ticket/' );

		$row_meta = array(
			'docs'    => '<a href="' . esc_url( $docs_url ) . '" aria-label="' . esc_attr__( 'View WooCommerce documentation', 'woocommerce' ) . '">' . esc_html__( 'Docs', 'woocommerce' ) . '</a>',
			'apidocs' => '<a href="' . esc_url( $api_docs_url ) . '" aria-label="' . esc_attr__( 'View WooCommerce API docs', 'woocommerce' ) . '">' . esc_html__( 'API docs', 'woocommerce' ) . '</a>',
			'support' => '<a href="' . esc_url( $community_support_url ) . '" aria-label="' . esc_attr__( 'Visit community forums', 'woocommerce' ) . '">' . esc_html__( 'Community support', 'woocommerce' ) . '</a>',
		);

		if ( WCConnectionHelper::is_connected() ) {
			$row_meta['premium_support'] = '<a href="' . esc_url( $support_url ) . '" aria-label="' . esc_attr__( 'Visit premium customer support', 'woocommerce' ) . '">' . esc_html__( 'Premium support', 'woocommerce' ) . '</a>';
		}

		return array_merge( $links, $row_meta );
	}

	/**
	 * Get slug from path and associate it with the path.
	 *
	 * @param array  $plugins Associative array of plugin files to paths.
	 * @param string $key Plugin relative path. Example: woocommerce/woocommerce.php.
	 */
	private static function associate_plugin_file( $plugins, $key ) {
		$path                 = explode( '/', $key );
		$filename             = end( $path );
		$plugins[ $filename ] = $key;
		return $plugins;
	}

	/**
	 * Install a plugin from .org in the background via a cron job (used by
	 * installer - opt in).
	 *
	 * @param string $plugin_to_install_id Plugin ID.
	 * @param array  $plugin_to_install Plugin information.
	 *
	 * @throws Exception If unable to proceed with plugin installation.
	 * @since  2.6.0
	 */
	public static function background_installer( $plugin_to_install_id, $plugin_to_install ) {
		// Explicitly clear the event.
		$args = func_get_args();

		if ( ! empty( $plugin_to_install['repo-slug'] ) ) {
			require_once ABSPATH . 'wp-admin/includes/file.php';
			require_once ABSPATH . 'wp-admin/includes/plugin-install.php';
			require_once ABSPATH . 'wp-admin/includes/class-wp-upgrader.php';
			require_once ABSPATH . 'wp-admin/includes/plugin.php';

			WP_Filesystem();

			$skin              = new Automatic_Upgrader_Skin();
			$upgrader          = new WP_Upgrader( $skin );
			$installed_plugins = array_reduce( array_keys( get_plugins() ), array( __CLASS__, 'associate_plugin_file' ) );
			if ( empty( $installed_plugins ) ) {
				$installed_plugins = array();
			}
			$plugin_slug = $plugin_to_install['repo-slug'];
			$plugin_file = isset( $plugin_to_install['file'] ) ? $plugin_to_install['file'] : $plugin_slug . '.php';
			$installed   = false;
			$activate    = false;

			// See if the plugin is installed already.
			if ( isset( $installed_plugins[ $plugin_file ] ) ) {
				$installed = true;
				$activate  = ! is_plugin_active( $installed_plugins[ $plugin_file ] );
			}

			// Install this thing!
			if ( ! $installed ) {
				// Suppress feedback.
				ob_start();

				try {
					$plugin_information = plugins_api(
						'plugin_information',
						array(
							'slug'   => $plugin_slug,
							'fields' => array(
								'short_description' => false,
								'sections'          => false,
								'requires'          => false,
								'rating'            => false,
								'ratings'           => false,
								'downloaded'        => false,
								'last_updated'      => false,
								'added'             => false,
								'tags'              => false,
								'homepage'          => false,
								'donate_link'       => false,
								'author_profile'    => false,
								'author'            => false,
							),
						)
					);

					if ( is_wp_error( $plugin_information ) ) {
						throw new Exception( $plugin_information->get_error_message() );
					}

					$package  = $plugin_information->download_link;
					$download = $upgrader->download_package( $package );

					if ( is_wp_error( $download ) ) {
						throw new Exception( $download->get_error_message() );
					}

					$working_dir = $upgrader->unpack_package( $download, true );

					if ( is_wp_error( $working_dir ) ) {
						throw new Exception( $working_dir->get_error_message() );
					}

					$result = $upgrader->install_package(
						array(
							'source'                      => $working_dir,
							'destination'                 => WP_PLUGIN_DIR,
							'clear_destination'           => false,
							'abort_if_destination_exists' => false,
							'clear_working'               => true,
							'hook_extra'                  => array(
								'type'   => 'plugin',
								'action' => 'install',
							),
						)
					);

					if ( is_wp_error( $result ) ) {
						throw new Exception( $result->get_error_message() );
					}

					$activate = true;

				} catch ( Exception $e ) {
					WC_Admin_Notices::add_custom_notice(
						$plugin_to_install_id . '_install_error',
						sprintf(
							// translators: 1: plugin name, 2: error message, 3: URL to install plugin manually.
							__( '%1$s could not be installed (%2$s). <a href="%3$s">Please install it manually by clicking here.</a>', 'woocommerce' ),
							$plugin_to_install['name'],
							$e->getMessage(),
							esc_url( admin_url( 'index.php?wc-install-plugin-redirect=' . $plugin_slug ) )
						)
					);
				}

				// Discard feedback.
				ob_end_clean();
			}

			wp_clean_plugins_cache();

			// Activate this thing.
			if ( $activate ) {
				try {
					add_action( 'add_option_mailchimp_woocommerce_plugin_do_activation_redirect', array( __CLASS__, 'remove_mailchimps_redirect' ), 10, 2 );
					$result = activate_plugin( $installed ? $installed_plugins[ $plugin_file ] : $plugin_slug . '/' . $plugin_file );

					if ( is_wp_error( $result ) ) {
						throw new Exception( $result->get_error_message() );
					}
				} catch ( Exception $e ) {
					WC_Admin_Notices::add_custom_notice(
						$plugin_to_install_id . '_install_error',
						sprintf(
							// translators: 1: plugin name, 2: URL to WP plugin page.
							__( '%1$s was installed but could not be activated. <a href="%2$s">Please activate it manually by clicking here.</a>', 'woocommerce' ),
							$plugin_to_install['name'],
							admin_url( 'plugins.php' )
						)
					);
				}
			}
		}
	}

	/**
	 * Removes redirect added during MailChimp plugin's activation.
	 *
	 * @param string $option Option name.
	 * @param string $value  Option value.
	 */
	public static function remove_mailchimps_redirect( $option, $value ) {
		// Remove this action to prevent infinite looping.
		remove_action( 'add_option_mailchimp_woocommerce_plugin_do_activation_redirect', array( __CLASS__, 'remove_mailchimps_redirect' ) );

		// Update redirect back to false.
		update_option( 'mailchimp_woocommerce_plugin_do_activation_redirect', false );
	}

	/**
	 * Install a theme from .org in the background via a cron job (used by installer - opt in).
	 *
	 * @param string $theme_slug Theme slug.
	 *
	 * @throws Exception If unable to proceed with theme installation.
	 * @since  3.1.0
	 */
	public static function theme_background_installer( $theme_slug ) {
		// Explicitly clear the event.
		$args = func_get_args();

		if ( ! empty( $theme_slug ) ) {
			// Suppress feedback.
			ob_start();

			try {
				$theme = wp_get_theme( $theme_slug );

				if ( ! $theme->exists() ) {
					require_once ABSPATH . 'wp-admin/includes/file.php';
					include_once ABSPATH . 'wp-admin/includes/class-wp-upgrader.php';
					include_once ABSPATH . 'wp-admin/includes/theme.php';

					WP_Filesystem();

					$skin     = new Automatic_Upgrader_Skin();
					$upgrader = new Theme_Upgrader( $skin );
					$api      = themes_api(
						'theme_information',
						array(
							'slug'   => $theme_slug,
							'fields' => array( 'sections' => false ),
						)
					);
					$result   = $upgrader->install( $api->download_link );

					if ( is_wp_error( $result ) ) {
						throw new Exception( $result->get_error_message() );
					} elseif ( is_wp_error( $skin->result ) ) {
						throw new Exception( $skin->result->get_error_message() );
					} elseif ( is_null( $result ) ) {
						throw new Exception( 'Unable to connect to the filesystem. Please confirm your credentials.' );
					}
				}

				switch_theme( $theme_slug );
			} catch ( Exception $e ) {
				WC_Admin_Notices::add_custom_notice(
					$theme_slug . '_install_error',
					sprintf(
						// translators: 1: theme slug, 2: error message, 3: URL to install theme manually.
						__( '%1$s could not be installed (%2$s). <a href="%3$s">Please install it manually by clicking here.</a>', 'woocommerce' ),
						$theme_slug,
						$e->getMessage(),
						esc_url( admin_url( 'update.php?action=install-theme&theme=' . $theme_slug . '&_wpnonce=' . wp_create_nonce( 'install-theme_' . $theme_slug ) ) )
					)
				);
			}

			// Discard feedback.
			ob_end_clean();
		}
	}

	/**
	 * Sets whether PayPal Standard will be loaded on install.
	 *
	 * @since 5.5.0
	 */
	private static function set_paypal_standard_load_eligibility() {
		// Initiating the payment gateways sets the flag.
		if ( class_exists( 'WC_Gateway_Paypal' ) ) {
			( new WC_Gateway_Paypal() )->should_load();
		}
	}

	/**
	 * Gets the content of the sample refunds and return policy page.
	 *
	 * @since 5.6.0
	 * @return string The content for the page
	 */
	private static function get_refunds_return_policy_page_content() {
		return <<<EOT
<!-- wp:paragraph -->
<p><b>This is a sample page.</b></p>
<!-- /wp:paragraph -->

<!-- wp:paragraph -->
<h3>Overview</h3>
<!-- /wp:paragraph -->

<!-- wp:paragraph -->
<p>Our refund and returns policy lasts 30 days. If 30 days have passed since your purchase, we can’t offer you a full refund or exchange.</p>
<!-- /wp:paragraph -->

<!-- wp:paragraph -->
<p>To be eligible for a return, your item must be unused and in the same condition that you received it. It must also be in the original packaging.</p>
<!-- /wp:paragraph -->

<!-- wp:paragraph -->
<p>Several types of goods are exempt from being returned. Perishable goods such as food, flowers, newspapers or magazines cannot be returned. We also do not accept products that are intimate or sanitary goods, hazardous materials, or flammable liquids or gases.</p>
<!-- /wp:paragraph -->

<!-- wp:paragraph -->
<p>Additional non-returnable items:</p>
<!-- /wp:paragraph -->

<!-- wp:list -->
<ul>
<li>Gift cards</li>
<li>Downloadable software products</li>
<li>Some health and personal care items</li>
</ul>
<!-- /wp:list -->

<!-- wp:paragraph -->
<p>To complete your return, we require a receipt or proof of purchase.</p>
<!-- /wp:paragraph -->

<!-- wp:paragraph -->
<p>Please do not send your purchase back to the manufacturer.</p>
<!-- /wp:paragraph -->

<!-- wp:paragraph -->
<p>There are certain situations where only partial refunds are granted:</p>
<!-- /wp:paragraph -->

<!-- wp:list -->
<ul>
<li>Book with obvious signs of use</li>
<li>CD, DVD, VHS tape, software, video game, cassette tape, or vinyl record that has been opened.</li>
<li>Any item not in its original condition, is damaged or missing parts for reasons not due to our error.</li>
<li>Any item that is returned more than 30 days after delivery</li>
</ul>
<!-- /wp:list -->

<!-- wp:paragraph -->
<h2>Refunds</h2>
<!-- /wp:paragraph -->

<!-- wp:paragraph -->
<p>Once your return is received and inspected, we will send you an email to notify you that we have received your returned item. We will also notify you of the approval or rejection of your refund.</p>
<!-- /wp:paragraph -->

<!-- wp:paragraph -->
<p>If you are approved, then your refund will be processed, and a credit will automatically be applied to your credit card or original method of payment, within a certain amount of days.</p>
<!-- /wp:paragraph -->

<!-- wp:paragraph -->
<b>Late or missing refunds</b>
<!-- /wp:paragraph -->

<!-- wp:paragraph -->
<p>If you haven’t received a refund yet, first check your bank account again.</p>
<!-- /wp:paragraph -->

<!-- wp:paragraph -->
<p>Then contact your credit card company, it may take some time before your refund is officially posted.</p>
<!-- /wp:paragraph -->

<!-- wp:paragraph -->
<p>Next contact your bank. There is often some processing time before a refund is posted.</p>
<!-- /wp:paragraph -->

<!-- wp:paragraph -->
<p>If you’ve done all of this and you still have not received your refund yet, please contact us at {email address}.</p>
<!-- /wp:paragraph -->

<!-- wp:paragraph -->
<b>Sale items</b>
<!-- /wp:paragraph -->

<!-- wp:paragraph -->
<p>Only regular priced items may be refunded. Sale items cannot be refunded.</p>
<!-- /wp:paragraph -->

<!-- wp:paragraph -->
<h2>Exchanges</h2>
<!-- /wp:paragraph -->

<!-- wp:paragraph -->
<p>We only replace items if they are defective or damaged. If you need to exchange it for the same item, send us an email at {email address} and send your item to: {physical address}.</p>
<!-- /wp:paragraph -->

<!-- wp:paragraph -->
<h2>Gifts</h2>
<!-- /wp:paragraph -->

<!-- wp:paragraph -->
<p>If the item was marked as a gift when purchased and shipped directly to you, you’ll receive a gift credit for the value of your return. Once the returned item is received, a gift certificate will be mailed to you.</p>
<!-- /wp:paragraph -->

<!-- wp:paragraph -->
<p>If the item wasn’t marked as a gift when purchased, or the gift giver had the order shipped to themselves to give to you later, we will send a refund to the gift giver and they will find out about your return.</p>
<!-- /wp:paragraph -->

<!-- wp:paragraph -->
<h2>Shipping returns</h2>
<!-- /wp:paragraph -->

<!-- wp:paragraph -->
<p>To return your product, you should mail your product to: {physical address}.</p>
<!-- /wp:paragraph -->

<!-- wp:paragraph -->
<p>You will be responsible for paying for your own shipping costs for returning your item. Shipping costs are non-refundable. If you receive a refund, the cost of return shipping will be deducted from your refund.</p>
<!-- /wp:paragraph -->

<!-- wp:paragraph -->
<p>Depending on where you live, the time it may take for your exchanged product to reach you may vary.</p>
<!-- /wp:paragraph -->

<!-- wp:paragraph -->
<p>If you are returning more expensive items, you may consider using a trackable shipping service or purchasing shipping insurance. We don’t guarantee that we will receive your returned item.</p>
<!-- /wp:paragraph -->

<!-- wp:paragraph -->
<h2>Need help?</h2>
<!-- /wp:paragraph -->

<!-- wp:paragraph -->
<p>Contact us at {email} for questions related to refunds and returns.</p>
<!-- /wp:paragraph -->
EOT;
	}

	/**
	 * Adds an admin inbox note after a page has been created to notify
	 * user. For example to take action to edit the page such as the
	 * Refund and returns page.
	 *
	 * @since 5.6.0
	 * @return void
	 */
	public static function add_admin_note_after_page_created() {
		if ( ! WC()->is_wc_admin_active() ) {
			return;
		}

		$page_id = get_option( 'woocommerce_refund_returns_page_created', null );

		if ( null === $page_id ) {
			return;
		}

		WC_Notes_Refund_Returns::possibly_add_note( $page_id );
	}

	/**
	 * When pages are created, we might want to take some action.
	 * In this case we want to set an option when refund and returns
	 * page is created.
	 *
	 * @since 5.6.0
	 * @param int   $page_id ID of the page.
	 * @param array $page_data The data of the page created.
	 * @return void
	 */
	public static function page_created( $page_id, $page_data ) {
		if ( 'refund_returns' === $page_data['post_name'] ) {
			delete_option( 'woocommerce_refund_returns_page_created' );
			add_option( 'woocommerce_refund_returns_page_created', $page_id, '', false );
		}
	}

	/**
	 * Get the Cart block content.
	 *
	 * @since 8.3.0
	 * @return string
	 */
	protected static function get_cart_block_content() {
		return '<!-- wp:woocommerce/cart -->
<div class="wp-block-woocommerce-cart alignwide is-loading"><!-- wp:woocommerce/filled-cart-block -->
<div class="wp-block-woocommerce-filled-cart-block"><!-- wp:woocommerce/cart-items-block -->
<div class="wp-block-woocommerce-cart-items-block"><!-- wp:woocommerce/cart-line-items-block -->
<div class="wp-block-woocommerce-cart-line-items-block"></div>
<!-- /wp:woocommerce/cart-line-items-block -->

<!-- wp:woocommerce/cart-cross-sells-block -->
<div class="wp-block-woocommerce-cart-cross-sells-block"><!-- wp:heading {"fontSize":"large"} -->
<h2 class="wp-block-heading has-large-font-size">' . __( 'You may be interested in…', 'woocommerce' ) . '</h2>
<!-- /wp:heading -->

<!-- wp:woocommerce/cart-cross-sells-products-block -->
<div class="wp-block-woocommerce-cart-cross-sells-products-block"></div>
<!-- /wp:woocommerce/cart-cross-sells-products-block --></div>
<!-- /wp:woocommerce/cart-cross-sells-block --></div>
<!-- /wp:woocommerce/cart-items-block -->

<!-- wp:woocommerce/cart-totals-block -->
<div class="wp-block-woocommerce-cart-totals-block"><!-- wp:woocommerce/cart-order-summary-block -->
<div class="wp-block-woocommerce-cart-order-summary-block"><!-- wp:woocommerce/cart-order-summary-heading-block -->
<div class="wp-block-woocommerce-cart-order-summary-heading-block"></div>
<!-- /wp:woocommerce/cart-order-summary-heading-block -->

<!-- wp:woocommerce/cart-order-summary-coupon-form-block -->
<div class="wp-block-woocommerce-cart-order-summary-coupon-form-block"></div>
<!-- /wp:woocommerce/cart-order-summary-coupon-form-block -->

<!-- wp:woocommerce/cart-order-summary-subtotal-block -->
<div class="wp-block-woocommerce-cart-order-summary-subtotal-block"></div>
<!-- /wp:woocommerce/cart-order-summary-subtotal-block -->

<!-- wp:woocommerce/cart-order-summary-fee-block -->
<div class="wp-block-woocommerce-cart-order-summary-fee-block"></div>
<!-- /wp:woocommerce/cart-order-summary-fee-block -->

<!-- wp:woocommerce/cart-order-summary-discount-block -->
<div class="wp-block-woocommerce-cart-order-summary-discount-block"></div>
<!-- /wp:woocommerce/cart-order-summary-discount-block -->

<!-- wp:woocommerce/cart-order-summary-shipping-block -->
<div class="wp-block-woocommerce-cart-order-summary-shipping-block"></div>
<!-- /wp:woocommerce/cart-order-summary-shipping-block -->

<!-- wp:woocommerce/cart-order-summary-taxes-block -->
<div class="wp-block-woocommerce-cart-order-summary-taxes-block"></div>
<!-- /wp:woocommerce/cart-order-summary-taxes-block --></div>
<!-- /wp:woocommerce/cart-order-summary-block -->

<!-- wp:woocommerce/cart-express-payment-block -->
<div class="wp-block-woocommerce-cart-express-payment-block"></div>
<!-- /wp:woocommerce/cart-express-payment-block -->

<!-- wp:woocommerce/proceed-to-checkout-block -->
<div class="wp-block-woocommerce-proceed-to-checkout-block"></div>
<!-- /wp:woocommerce/proceed-to-checkout-block -->

<!-- wp:woocommerce/cart-accepted-payment-methods-block -->
<div class="wp-block-woocommerce-cart-accepted-payment-methods-block"></div>
<!-- /wp:woocommerce/cart-accepted-payment-methods-block --></div>
<!-- /wp:woocommerce/cart-totals-block --></div>
<!-- /wp:woocommerce/filled-cart-block -->

<!-- wp:woocommerce/empty-cart-block -->
<div class="wp-block-woocommerce-empty-cart-block"><!-- wp:heading {"textAlign":"center","className":"with-empty-cart-icon wc-block-cart__empty-cart__title"} -->
<h2 class="wp-block-heading has-text-align-center with-empty-cart-icon wc-block-cart__empty-cart__title">' . __( 'Your cart is currently empty!', 'woocommerce' ) . '</h2>
<!-- /wp:heading -->

<!-- wp:separator {"className":"is-style-dots"} -->
<hr class="wp-block-separator has-alpha-channel-opacity is-style-dots"/>
<!-- /wp:separator -->

<!-- wp:heading {"textAlign":"center"} -->
<h2 class="wp-block-heading has-text-align-center">' . __( 'New in store', 'woocommerce' ) . '</h2>
<!-- /wp:heading -->

<!-- wp:woocommerce/product-new {"columns":4,"rows":1} /--></div>
<!-- /wp:woocommerce/empty-cart-block --></div>
<!-- /wp:woocommerce/cart -->';
	}

	/**
	 * Get the Checkout block content.
	 *
	 * @since 8.3.0
	 * @return string
	 */
	protected static function get_checkout_block_content() {
		return '<!-- wp:woocommerce/checkout -->
<div class="wp-block-woocommerce-checkout alignwide wc-block-checkout is-loading"><!-- wp:woocommerce/checkout-fields-block -->
<div class="wp-block-woocommerce-checkout-fields-block"><!-- wp:woocommerce/checkout-express-payment-block -->
<div class="wp-block-woocommerce-checkout-express-payment-block"></div>
<!-- /wp:woocommerce/checkout-express-payment-block -->

<!-- wp:woocommerce/checkout-contact-information-block -->
<div class="wp-block-woocommerce-checkout-contact-information-block"></div>
<!-- /wp:woocommerce/checkout-contact-information-block -->

<!-- wp:woocommerce/checkout-shipping-method-block -->
<div class="wp-block-woocommerce-checkout-shipping-method-block"></div>
<!-- /wp:woocommerce/checkout-shipping-method-block -->

<!-- wp:woocommerce/checkout-pickup-options-block -->
<div class="wp-block-woocommerce-checkout-pickup-options-block"></div>
<!-- /wp:woocommerce/checkout-pickup-options-block -->

<!-- wp:woocommerce/checkout-shipping-address-block -->
<div class="wp-block-woocommerce-checkout-shipping-address-block"></div>
<!-- /wp:woocommerce/checkout-shipping-address-block -->

<!-- wp:woocommerce/checkout-billing-address-block -->
<div class="wp-block-woocommerce-checkout-billing-address-block"></div>
<!-- /wp:woocommerce/checkout-billing-address-block -->

<!-- wp:woocommerce/checkout-shipping-methods-block -->
<div class="wp-block-woocommerce-checkout-shipping-methods-block"></div>
<!-- /wp:woocommerce/checkout-shipping-methods-block -->

<!-- wp:woocommerce/checkout-payment-block -->
<div class="wp-block-woocommerce-checkout-payment-block"></div>
<!-- /wp:woocommerce/checkout-payment-block -->

<!-- wp:woocommerce/checkout-order-note-block -->
<div class="wp-block-woocommerce-checkout-order-note-block"></div>
<!-- /wp:woocommerce/checkout-order-note-block -->

<!-- wp:woocommerce/checkout-terms-block -->
<div class="wp-block-woocommerce-checkout-terms-block"></div>
<!-- /wp:woocommerce/checkout-terms-block -->

<!-- wp:woocommerce/checkout-actions-block -->
<div class="wp-block-woocommerce-checkout-actions-block"></div>
<!-- /wp:woocommerce/checkout-actions-block --></div>
<!-- /wp:woocommerce/checkout-fields-block -->

<!-- wp:woocommerce/checkout-totals-block -->
<div class="wp-block-woocommerce-checkout-totals-block"><!-- wp:woocommerce/checkout-order-summary-block -->
<div class="wp-block-woocommerce-checkout-order-summary-block"><!-- wp:woocommerce/checkout-order-summary-cart-items-block -->
<div class="wp-block-woocommerce-checkout-order-summary-cart-items-block"></div>
<!-- /wp:woocommerce/checkout-order-summary-cart-items-block -->

<!-- wp:woocommerce/checkout-order-summary-coupon-form-block -->
<div class="wp-block-woocommerce-checkout-order-summary-coupon-form-block"></div>
<!-- /wp:woocommerce/checkout-order-summary-coupon-form-block -->

<!-- wp:woocommerce/checkout-order-summary-subtotal-block -->
<div class="wp-block-woocommerce-checkout-order-summary-subtotal-block"></div>
<!-- /wp:woocommerce/checkout-order-summary-subtotal-block -->

<!-- wp:woocommerce/checkout-order-summary-fee-block -->
<div class="wp-block-woocommerce-checkout-order-summary-fee-block"></div>
<!-- /wp:woocommerce/checkout-order-summary-fee-block -->

<!-- wp:woocommerce/checkout-order-summary-discount-block -->
<div class="wp-block-woocommerce-checkout-order-summary-discount-block"></div>
<!-- /wp:woocommerce/checkout-order-summary-discount-block -->

<!-- wp:woocommerce/checkout-order-summary-shipping-block -->
<div class="wp-block-woocommerce-checkout-order-summary-shipping-block"></div>
<!-- /wp:woocommerce/checkout-order-summary-shipping-block -->

<!-- wp:woocommerce/checkout-order-summary-taxes-block -->
<div class="wp-block-woocommerce-checkout-order-summary-taxes-block"></div>
<!-- /wp:woocommerce/checkout-order-summary-taxes-block --></div>
<!-- /wp:woocommerce/checkout-order-summary-block --></div>
<!-- /wp:woocommerce/checkout-totals-block --></div>
<!-- /wp:woocommerce/checkout -->';
	}
}

WC_Install::init();<|MERGE_RESOLUTION|>--- conflicted
+++ resolved
@@ -771,11 +771,7 @@
 		 */
 		$cart_shortcode = apply_filters_deprecated( 'woocommerce_cart_shortcode_tag', array( '' ), '8.3.0', 'woocommerce_create_pages' );
 
-<<<<<<< HEAD
-		$cart_page_content = empty( $cart_shortcode ) ? self::get_cart_block_content() : '<!-- wp:shortcode --> [' . $cart_shortcode . ']<!-- /wp:shortcode -->';
-=======
 		$cart_page_content = empty( $cart_shortcode ) ? self::get_cart_block_content() : '<!-- wp:shortcode -->[' . $cart_shortcode . ']<!-- /wp:shortcode -->';
->>>>>>> 5a247444
 
 		/**
 		 * Determines the checkout shortcode tag used on the checkout page.
@@ -785,11 +781,7 @@
 		 */
 		$checkout_shortcode = apply_filters_deprecated( 'woocommerce_checkout_shortcode_tag', array( '' ), '8.3.0', 'woocommerce_create_pages' );
 
-<<<<<<< HEAD
-		$checkout_page_content = empty( $checkout_shortcode ) ? self::get_checkout_block_content() : '<!-- wp:shortcode --> [' . $checkout_shortcode . ']<!-- /wp:shortcode -->';
-=======
 		$checkout_page_content = empty( $checkout_shortcode ) ? self::get_checkout_block_content() : '<!-- wp:shortcode -->[' . $checkout_shortcode . ']<!-- /wp:shortcode -->';
->>>>>>> 5a247444
 
 		/**
 		 * Determines the my account shortcode tag used on the my account page.
