--- conflicted
+++ resolved
@@ -257,14 +257,11 @@
 		),
 		'9.1.0' => array(
 			'wc_update_910_add_launch_your_store_tour_option',
-<<<<<<< HEAD
 			'wc_update_910_add_old_refunded_order_items_to_product_lookup_table',
-=======
 			'wc_update_910_remove_obsolete_user_meta',
 		),
 		'9.2.0' => array(
 			'wc_update_920_add_wc_hooked_blocks_version_option',
->>>>>>> 7b86ec13
 		),
 	);
 
