<?php
/**
 * Class WC_Shipping_Free_Shipping file.
 *
 * @package WooCommerce\Shipping
 */

use Automattic\WooCommerce\Utilities\NumberUtil;

if ( ! defined( 'ABSPATH' ) ) {
	exit;
}

/**
 * Free Shipping Method.
 *
 * A simple shipping method for free shipping.
 *
 * @class   WC_Shipping_Free_Shipping
 * @version 2.6.0
 * @package WooCommerce\Classes\Shipping
 */
class WC_Shipping_Free_Shipping extends WC_Shipping_Method {

	/**
	 * Min amount to be valid.
	 *
	 * @var integer
	 */
	public $min_amount = 0;

	/**
	 * Requires option.
	 *
	 * @var string
	 */
	public $requires = '';

	/**
	 * Ignore discounts.
	 *
	 * If set, free shipping would be available based on pre-discount order amount.
	 *
	 * @var string
	 */
	public $ignore_discounts;

	/**
	 * Constructor.
	 *
	 * @param int $instance_id Shipping method instance.
	 */
	public function __construct( $instance_id = 0 ) {
		$this->id                 = 'free_shipping';
		$this->instance_id        = absint( $instance_id );
		$this->method_title       = __( 'Free shipping', 'woocommerce' );
		$this->method_description = __( 'Free shipping is a special method which can be triggered with coupons and minimum spends.', 'woocommerce' );
		$this->supports           = array(
			'shipping-zones',
			'instance-settings',
			'instance-settings-modal',
		);

		$this->init();
	}

	/**
	 * Initialize free shipping.
	 */
	public function init() {
		// Load the settings.
		$this->init_form_fields();
		$this->init_settings();

		// Define user set variables.
		$this->title            = $this->get_option( 'title' );
		$this->min_amount       = $this->get_option( 'min_amount', 0 );
		$this->requires         = $this->get_option( 'requires' );
		$this->ignore_discounts = $this->get_option( 'ignore_discounts' );

		// Actions.
		add_action( 'woocommerce_update_options_shipping_' . $this->id, array( $this, 'process_admin_options' ) );
		add_action( 'admin_footer', array( 'WC_Shipping_Free_Shipping', 'enqueue_admin_js' ), 10 ); // Priority needs to be higher than wc_print_js (25).
	}

	/**
	 * Sanitize the cost field.
	 *
	 * @since 8.3.0
	 * @param string $value Unsanitized value.
	 * @throws Exception Last error triggered.
	 * @return string
	 */
	public function sanitize_cost( $value ) {
		$value = is_null( $value ) ? '' : $value;
		$value = wp_kses_post( trim( wp_unslash( $value ) ) );
		$value = str_replace( array( get_woocommerce_currency_symbol(), html_entity_decode( get_woocommerce_currency_symbol() ), wc_get_price_thousand_separator() ), '', $value );

		if ( ! is_numeric( $value ) ) {
			throw new Exception( __( 'Please enter a valid number', 'woocommerce' ) );
		}

		return $value;
	}

	/**
	 * Init form fields.
	 */
	public function init_form_fields() {
		$this->instance_form_fields = array(
			'title'            => array(
				'title'       => __( 'Name', 'woocommerce' ),
				'type'        => 'text',
				'description' => __( 'Your customers will see the name of this shipping method during checkout.', 'woocommerce' ),
				'default'     => '',
				'placeholder' => __( 'e.g. Free shipping', 'woocommerce' ),
				'desc_tip'    => true,
			),
			'requires'         => array(
				'title'   => __( 'Free shipping requires', 'woocommerce' ),
				'type'    => 'select',
				'class'   => 'wc-enhanced-select',
				'default' => '',
				'options' => array(
					''           => __( 'No requirement', 'woocommerce' ),
					'coupon'     => __( 'A valid free shipping coupon', 'woocommerce' ),
					'min_amount' => __( 'A minimum order amount', 'woocommerce' ),
					'either'     => __( 'A minimum order amount OR coupon', 'woocommerce' ),
					'both'       => __( 'A minimum order amount AND coupon', 'woocommerce' ),
				),
			),
			'min_amount'       => array(
<<<<<<< HEAD
				'title'             => __( 'Minimum order amount', 'woocommerce' ),
				'type'              => 'text',
				'class'             => 'wc-shipping-modal-price',
				'placeholder'       => wc_format_localized_price( 0 ),
				'description'       => __( 'Users will need to spend this amount to get free shipping.', 'woocommerce' ),
				'default'           => '0',
				'desc_tip'          => true,
				'sanitize_callback' => array( $this, 'sanitize_cost' ),
=======
				'title'       => __( 'Minimum order amount', 'woocommerce' ),
				'type'        => 'price',
				'placeholder' => wc_format_localized_price( 0 ),
				'description' => __( 'Customers will need to spend this amount to get free shipping.', 'woocommerce' ),
				'default'     => '0',
				'desc_tip'    => true,
>>>>>>> 7ab891f4
			),
			'ignore_discounts' => array(
				'title'       => __( 'Coupons discounts', 'woocommerce' ),
				'label'       => __( 'Apply minimum order rule before coupon discount', 'woocommerce' ),
				'type'        => 'checkbox',
				'description' => __( 'If checked, free shipping would be available based on pre-discount order amount.', 'woocommerce' ),
				'default'     => 'no',
				'desc_tip'    => true,
			),
		);
	}

	/**
	 * Get setting form fields for instances of this shipping method within zones.
	 *
	 * @return array
	 */
	public function get_instance_form_fields() {
		return parent::get_instance_form_fields();
	}

	/**
	 * See if free shipping is available based on the package and cart.
	 *
	 * @param array $package Shipping package.
	 * @return bool
	 */
	public function is_available( $package ) {
		$has_coupon         = false;
		$has_met_min_amount = false;

		if ( in_array( $this->requires, array( 'coupon', 'either', 'both' ), true ) ) {
			$coupons = WC()->cart->get_coupons();

			if ( $coupons ) {
				foreach ( $coupons as $code => $coupon ) {
					if ( $coupon->is_valid() && $coupon->get_free_shipping() ) {
						$has_coupon = true;
						break;
					}
				}
			}
		}

		if ( in_array( $this->requires, array( 'min_amount', 'either', 'both' ), true ) ) {
			$total = WC()->cart->get_displayed_subtotal();

			if ( 'no' === $this->ignore_discounts ) {
				$total = $total - WC()->cart->get_discount_total();
				if ( WC()->cart->display_prices_including_tax() ) {
					$total = $total - WC()->cart->get_discount_tax();
				}
			}

			$total = NumberUtil::round( $total, wc_get_price_decimals() );

			if ( $total >= $this->min_amount ) {
				$has_met_min_amount = true;
			}
		}

		switch ( $this->requires ) {
			case 'min_amount':
				$is_available = $has_met_min_amount;
				break;
			case 'coupon':
				$is_available = $has_coupon;
				break;
			case 'both':
				$is_available = $has_met_min_amount && $has_coupon;
				break;
			case 'either':
				$is_available = $has_met_min_amount || $has_coupon;
				break;
			default:
				$is_available = true;
				break;
		}

		return apply_filters( 'woocommerce_shipping_' . $this->id . '_is_available', $is_available, $package, $this );
	}

	/**
	 * Called to calculate shipping rates for this method. Rates can be added using the add_rate() method.
	 *
	 * @uses WC_Shipping_Method::add_rate()
	 *
	 * @param array $package Shipping package.
	 */
	public function calculate_shipping( $package = array() ) {
		$this->add_rate(
			array(
				'label'   => $this->title,
				'cost'    => 0,
				'taxes'   => false,
				'package' => $package,
			)
		);
	}

	/**
	 * Enqueue JS to handle free shipping options.
	 *
	 * Static so that's enqueued only once.
	 */
	public static function enqueue_admin_js() {
		wc_enqueue_js(
			"jQuery( function( $ ) {
				function wcFreeShippingShowHideMinAmountField( el ) {
					var form = $( el ).closest( 'form' );
					var minAmountField = $( '#woocommerce_free_shipping_min_amount', form ).closest( 'tr' );
					var ignoreDiscountField = $( '#woocommerce_free_shipping_ignore_discounts', form ).closest( 'tr' );
					if ( 'coupon' === $( el ).val() || '' === $( el ).val() ) {
						minAmountField.hide();
						ignoreDiscountField.hide();
					} else {
						minAmountField.show();
						ignoreDiscountField.show();
					}
				}

				$( document.body ).on( 'change', '#woocommerce_free_shipping_requires', function() {
					wcFreeShippingShowHideMinAmountField( this );
				});

				// Change while load.
				$( '#woocommerce_free_shipping_requires' ).trigger( 'change' );
				$( document.body ).on( 'wc_backbone_modal_loaded', function( evt, target ) {
					if ( 'wc-modal-shipping-method-settings' === target ) {
						wcFreeShippingShowHideMinAmountField( $( '#wc-backbone-modal-dialog #woocommerce_free_shipping_requires', evt.currentTarget ) );
					}
				} );
			});"
		);
	}
}<|MERGE_RESOLUTION|>--- conflicted
+++ resolved
@@ -130,23 +130,14 @@
 				),
 			),
 			'min_amount'       => array(
-<<<<<<< HEAD
 				'title'             => __( 'Minimum order amount', 'woocommerce' ),
 				'type'              => 'text',
 				'class'             => 'wc-shipping-modal-price',
 				'placeholder'       => wc_format_localized_price( 0 ),
-				'description'       => __( 'Users will need to spend this amount to get free shipping.', 'woocommerce' ),
+				'description'.      => __( 'Customers will need to spend this amount to get free shipping.', 'woocommerce' ),
 				'default'           => '0',
 				'desc_tip'          => true,
 				'sanitize_callback' => array( $this, 'sanitize_cost' ),
-=======
-				'title'       => __( 'Minimum order amount', 'woocommerce' ),
-				'type'        => 'price',
-				'placeholder' => wc_format_localized_price( 0 ),
-				'description' => __( 'Customers will need to spend this amount to get free shipping.', 'woocommerce' ),
-				'default'     => '0',
-				'desc_tip'    => true,
->>>>>>> 7ab891f4
 			),
 			'ignore_discounts' => array(
 				'title'       => __( 'Coupons discounts', 'woocommerce' ),
