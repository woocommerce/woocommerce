--- conflicted
+++ resolved
@@ -230,11 +230,7 @@
 											'9.5.0',
 											null,
 											'Reports are deprecated and will be removed in future versions. Use Analytics instead.',
-<<<<<<< HEAD
-										)
-=======
 										) ?? ''
->>>>>>> f39ade58
 									);
 								// phpcs:ignore?>%</td>
 							<td class="total_row"><?php echo esc_html( $tax_row->total_orders ); ?></td>
