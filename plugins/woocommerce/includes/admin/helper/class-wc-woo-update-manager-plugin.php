--- conflicted
+++ resolved
@@ -55,18 +55,9 @@
 	 * @return string
 	 */
 	public static function generate_install_url(): string {
-		/**
-<<<<<<< HEAD
-=======
-		 * Filter the base URL used to install the Woo Update Manager plugin.
-		 *
-		 * @since 8.7.0
-		 */
-		$install_url_base = apply_filters( 'woo_com_base_url', 'https://woo.com/' );
+		$install_url = WC_Helper::get_install_base_url() . self::get_plugin_id() . '/';
 
-		$install_url = $install_url_base . 'auto-install-init/' . self::get_plugin_id() . '/';
-
-		return self::add_auth_parameters( $install_url );
+		return WC_Helper_API::add_auth_parameters( $install_url );
 	}
 
 	/**
@@ -89,36 +80,11 @@
 			return 0;
 		}
 		/**
->>>>>>> fcc74f31
 		 * Filter the id of the Woo Update Manager plugin.
 		 *
 		 * @since 8.7.0
 		 */
-<<<<<<< HEAD
-		$woo_update_manager_plugin_id = apply_filters( 'woo_update_manager_plugin_id', 18734003334043 );
-
-		$install_url = WC_Helper::get_install_base_url() . $woo_update_manager_plugin_id . '/';
-=======
 		return (int) apply_filters( 'woo_update_manager_plugin_id', (int) $woo_update_manager_ids[0] );
-	}
-
-	/**
-	 * Add the access token and signature to the provided URL.
-	 *
-	 * @param string $url The URL to add the access token and signature to.
-	 * @return string
-	 */
-	private static function add_auth_parameters( string $url ): string {
-		$auth = WC_Helper_Options::get( 'auth' );
-
-		if ( empty( $auth['access_token'] ) || empty( $auth['access_token_secret'] ) ) {
-			return false;
-		}
-
-		$signature = WC_Helper_API::create_request_signature( (string) $auth['access_token_secret'], $url, 'GET' );
->>>>>>> fcc74f31
-
-		return WC_Helper_API::add_auth_parameters( $install_url );
 	}
 
 	/**
