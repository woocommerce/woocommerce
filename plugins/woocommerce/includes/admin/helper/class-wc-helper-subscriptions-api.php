<?php
/**
 * WooCommerce Admin Helper - React admin interface
 *
 * @package WooCommerce\Admin\Helper
 */

if ( ! defined( 'ABSPATH' ) ) {
	exit;
}

/**
 * WC_Helper_Subscriptions_API
 *
 * The main entry-point for all things related to the Marketplace Subscriptions API.
 * The Subscriptions API manages WooCommerce.com Subscriptions.
 */
class WC_Helper_Subscriptions_API {

	/**
	 * Loads the class, runs on init
	 *
	 * @return void
	 */
	public static function load() {
		add_filter( 'rest_api_init', array( __CLASS__, 'register_rest_routes' ) );
	}

	/**
	 * Registers the REST routes for the Marketplace Subscriptions API.
	 * These endpoints are used by the Marketplace Subscriptions React UI.
	 */
	public static function register_rest_routes() {
		register_rest_route(
			'wc/v3',
			'/marketplace/refresh',
			array(
				'methods'             => 'POST',
				'callback'            => array( __CLASS__, 'refresh' ),
				'permission_callback' => array( __CLASS__, 'get_permission' ),
			)
		);
		register_rest_route(
			'wc/v3',
			'/marketplace/subscriptions',
			array(
				'methods'             => 'GET',
				'callback'            => array( __CLASS__, 'get_subscriptions' ),
				'permission_callback' => array( __CLASS__, 'get_permission' ),
			)
		);
		register_rest_route(
			'wc/v3',
			'/marketplace/subscriptions/activate',
			array(
				'methods'             => 'POST',
				'callback'            => array( __CLASS__, 'activate' ),
				'permission_callback' => array( __CLASS__, 'get_permission' ),
				'args'                => array(
					'product_key' => array(
						'required' => true,
						'type'     => 'string',
					),
				),
			)
		);
		register_rest_route(
			'wc/v3',
			'/marketplace/subscriptions/deactivate',
			array(
				'methods'             => 'POST',
				'callback'            => array( __CLASS__, 'deactivate' ),
				'permission_callback' => array( __CLASS__, 'get_permission' ),
				'args'                => array(
					'product_key' => array(
						'required' => true,
						'type'     => 'string',
					),
				),
			)
		);
		register_rest_route(
			'wc/v3',
			'/marketplace/subscriptions/install',
			array(
				'methods'             => 'POST',
				'callback'            => array( __CLASS__, 'install' ),
				'permission_callback' => array( __CLASS__, 'get_permission' ),
				'args'                => array(
					'product_key' => array(
						'required' => true,
						'type'     => 'string',
					),
				),
			)
		);
	}

	/**
	 * The Extensions page can only be accessed by users with the manage_woocommerce
	 * capability. So the API mimics that behavior.
	 */
	public static function get_permission() {
		return current_user_can( 'manage_woocommerce' );
	}

	/**
	 * Fetch subscriptions from WooCommerce.com and serve them
	 * as JSON.
	 */
	public static function get_subscriptions() {
		$subscriptions = WC_Helper::get_subscription_list_data();
		wp_send_json(
			array_values(
				$subscriptions
			)
		);
	}

	/**
	 * Refresh account and subscriptions from WooCommerce.com and serve subscriptions
	 * as JSON.
	 */
	public static function refresh() {
		WC_Helper::refresh_helper_subscriptions();
		self::get_subscriptions();
	}

	/**
	 * Activate a WooCommerce.com subscription.
	 *
	 * @param WP_REST_Request $request Request object.
	 */
	public static function activate( $request ) {
		$product_key = $request->get_param( 'product_key' );
		try {
			$success = WC_Helper::activate_helper_subscription( $product_key );
		} catch ( Exception $e ) {
			wp_send_json_error(
				array(
					'message' => $e->getMessage(),
				),
				400
			);
		}
		if ( $success ) {
			wp_send_json_success(
				array(
					'message' => __( 'Your subscription has been activated.', 'woocommerce' ),
				)
			);
		} else {
			wp_send_json_error(
				array(
<<<<<<< HEAD
					'message' => __( 'There was an error activating your subscription. Please try again.', 'woocommerce' )
=======
					'message' => __( 'There was an error activating your subscription. Please try again.', 'woocommerce' ),
>>>>>>> 679df40f
				),
				400
			);
		}
	}

	/**
	 * Deactivate a WooCommerce.com subscription.
	 *
	 * @param WP_REST_Request $request Request object.
	 */
	public static function deactivate( $request ) {
		$product_key = $request->get_param( 'product_key' );
		try {
			$success = WC_Helper::deactivate_helper_subscription( $product_key );
		} catch ( Exception $e ) {
			wp_send_json_error(
				array(
					'message' => $e->getMessage(),
				),
				400
			);
		}
		if ( $success ) {
			wp_send_json_success(
				array(
					'message' => __( 'Your subscription has been deactivated.', 'woocommerce' ),
				)
			);
		} else {
			wp_send_json_error(
				array(
<<<<<<< HEAD
					'message' => __( 'There was an error deactivating your subscription. Please try again.', 'woocommerce' )
=======
					'message' => __( 'There was an error deactivating your subscription. Please try again.', 'woocommerce' ),
>>>>>>> 679df40f
				),
				400
			);
		}
	}

	/**
<<<<<<< HEAD
	 * Install a WooCommerce.com produc
	 */
	public static function install( $request ) {
		$product_key = $request->get_param('product_key');
=======
	 * Install a WooCommerce.com product.
	 *
	 * @param WP_REST_Request $request Request object.
	 */
	public static function install( $request ) {
		$product_key   = $request->get_param( 'product_key' );
>>>>>>> 679df40f
		$subscriptions = WC_Helper::get_subscription( $product_key );

		if ( empty( $subscriptions ) ) {
			wp_send_json_error(
				array(
<<<<<<< HEAD
					'message' => __( 'We couldn\'t find this subscription.', 'woocommerce' )
				),
				404
			);
		}

		if ( $subscriptions['expired'] === true ) {
			wp_send_json_error(
				array(
					'message' => __( 'This subscription has expired.', 'woocommerce' )
				),
				402
			);
		}

		if ( $subscriptions['maxed'] === true ) {
			wp_send_json_error(
				array(
					'message' => __( 'All licenses for this subscription are already in use.', 'woocommerce' )
=======
					'message' => __( 'We couldn\'t find this subscription.', 'woocommerce' ),
				),
				404
			);
		}

		if ( true === $subscriptions['expired'] ) {
			wp_send_json_error(
				array(
					'message' => __( 'This subscription has expired.', 'woocommerce' ),
				),
				402
			);
		}

		if ( true === $subscriptions['maxed'] ) {
			wp_send_json_error(
				array(
					'message' => __( 'All licenses for this subscription are already in use.', 'woocommerce' ),
>>>>>>> 679df40f
				),
				402
			);
		}

		$activation_success = WC_Helper::activate_helper_subscription( $product_key );
		if ( ! $activation_success ) {
			wp_send_json_error(
				array(
<<<<<<< HEAD
					'message' => __( 'We couldn\'t activate your subscription.', 'woocommerce' )
=======
					'message' => __( 'We couldn\'t activate your subscription.', 'woocommerce' ),
>>>>>>> 679df40f
				),
				400
			);
		}

		$product_id = $subscriptions['product_id'];

		// Delete any existing state for this product.
		$state = WC_WCCOM_Site_Installation_State_Storage::get_state( $product_id );
<<<<<<< HEAD
		if ( $state !== null ) {
=======
		if ( null !== $state ) {
>>>>>>> 679df40f
			WC_WCCOM_Site_Installation_State_Storage::delete_state( $state );
		}

		// Run the installation.
		$installation_manager = new WC_WCCOM_Site_Installation_Manager( $product_id, $product_id );
		$installation_success = $installation_manager->run_installation( 'activate_product' );

		if ( ! $installation_success ) {
			WC_Helper::deactivate_helper_subscription( $product_key );
			wp_send_json_error(
				array(
<<<<<<< HEAD
					'message' => __( 'We couldn\'t install your subscription.', 'woocommerce' )
=======
					'message' => __( 'We couldn\'t install the extension.', 'woocommerce' ),
>>>>>>> 679df40f
				),
				400
			);
		}

		wp_send_json(
			array(
<<<<<<< HEAD
				'message' => __( 'Your subscription has been installed.', 'woocommerce' )
=======
				'message' => __( 'The extension has been installed.', 'woocommerce' ),
>>>>>>> 679df40f
			)
		);
	}
}

WC_Helper_Subscriptions_API::load();<|MERGE_RESOLUTION|>--- conflicted
+++ resolved
@@ -152,11 +152,7 @@
 		} else {
 			wp_send_json_error(
 				array(
-<<<<<<< HEAD
-					'message' => __( 'There was an error activating your subscription. Please try again.', 'woocommerce' )
-=======
 					'message' => __( 'There was an error activating your subscription. Please try again.', 'woocommerce' ),
->>>>>>> 679df40f
 				),
 				400
 			);
@@ -189,77 +185,44 @@
 		} else {
 			wp_send_json_error(
 				array(
-<<<<<<< HEAD
-					'message' => __( 'There was an error deactivating your subscription. Please try again.', 'woocommerce' )
-=======
 					'message' => __( 'There was an error deactivating your subscription. Please try again.', 'woocommerce' ),
->>>>>>> 679df40f
-				),
-				400
-			);
-		}
-	}
-
-	/**
-<<<<<<< HEAD
-	 * Install a WooCommerce.com produc
-	 */
-	public static function install( $request ) {
-		$product_key = $request->get_param('product_key');
-=======
+				),
+				400
+			);
+		}
+	}
+
+	/**
 	 * Install a WooCommerce.com product.
 	 *
 	 * @param WP_REST_Request $request Request object.
 	 */
 	public static function install( $request ) {
 		$product_key   = $request->get_param( 'product_key' );
->>>>>>> 679df40f
 		$subscriptions = WC_Helper::get_subscription( $product_key );
 
 		if ( empty( $subscriptions ) ) {
 			wp_send_json_error(
 				array(
-<<<<<<< HEAD
-					'message' => __( 'We couldn\'t find this subscription.', 'woocommerce' )
+					'message' => __( 'We couldn\'t find this subscription.', 'woocommerce' ),
 				),
 				404
 			);
 		}
 
-		if ( $subscriptions['expired'] === true ) {
-			wp_send_json_error(
-				array(
-					'message' => __( 'This subscription has expired.', 'woocommerce' )
+		if ( true === $subscriptions['expired'] ) {
+			wp_send_json_error(
+				array(
+					'message' => __( 'This subscription has expired.', 'woocommerce' ),
 				),
 				402
 			);
 		}
 
-		if ( $subscriptions['maxed'] === true ) {
-			wp_send_json_error(
-				array(
-					'message' => __( 'All licenses for this subscription are already in use.', 'woocommerce' )
-=======
-					'message' => __( 'We couldn\'t find this subscription.', 'woocommerce' ),
-				),
-				404
-			);
-		}
-
-		if ( true === $subscriptions['expired'] ) {
-			wp_send_json_error(
-				array(
-					'message' => __( 'This subscription has expired.', 'woocommerce' ),
-				),
-				402
-			);
-		}
-
 		if ( true === $subscriptions['maxed'] ) {
 			wp_send_json_error(
 				array(
 					'message' => __( 'All licenses for this subscription are already in use.', 'woocommerce' ),
->>>>>>> 679df40f
 				),
 				402
 			);
@@ -269,11 +232,7 @@
 		if ( ! $activation_success ) {
 			wp_send_json_error(
 				array(
-<<<<<<< HEAD
-					'message' => __( 'We couldn\'t activate your subscription.', 'woocommerce' )
-=======
 					'message' => __( 'We couldn\'t activate your subscription.', 'woocommerce' ),
->>>>>>> 679df40f
 				),
 				400
 			);
@@ -283,11 +242,7 @@
 
 		// Delete any existing state for this product.
 		$state = WC_WCCOM_Site_Installation_State_Storage::get_state( $product_id );
-<<<<<<< HEAD
-		if ( $state !== null ) {
-=======
 		if ( null !== $state ) {
->>>>>>> 679df40f
 			WC_WCCOM_Site_Installation_State_Storage::delete_state( $state );
 		}
 
@@ -299,11 +254,7 @@
 			WC_Helper::deactivate_helper_subscription( $product_key );
 			wp_send_json_error(
 				array(
-<<<<<<< HEAD
-					'message' => __( 'We couldn\'t install your subscription.', 'woocommerce' )
-=======
 					'message' => __( 'We couldn\'t install the extension.', 'woocommerce' ),
->>>>>>> 679df40f
 				),
 				400
 			);
@@ -311,11 +262,7 @@
 
 		wp_send_json(
 			array(
-<<<<<<< HEAD
-				'message' => __( 'Your subscription has been installed.', 'woocommerce' )
-=======
 				'message' => __( 'The extension has been installed.', 'woocommerce' ),
->>>>>>> 679df40f
 			)
 		);
 	}
