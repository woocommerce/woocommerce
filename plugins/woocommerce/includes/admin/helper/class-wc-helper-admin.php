<?php
/**
 * WooCommerce Admin Helper - React admin interface
 *
 * @package WooCommerce\Admin\Helper
 */

use Automattic\WooCommerce\Internal\Admin\Marketplace;

if ( ! defined( 'ABSPATH' ) ) {
	exit;
}

/**
 * WC_Helper Class
 *
 * The main entry-point for all things related to the Helper.
 * The Helper manages the connection between the store and
 * an account on Woo.com.
 */
class WC_Helper_Admin {

	/**
	 * Loads the class, runs on init
	 *
	 * @return void
	 */
	public static function load() {
		add_filter( 'woocommerce_admin_shared_settings', array( __CLASS__, 'add_marketplace_settings' ) );
		add_filter( 'rest_api_init', array( __CLASS__, 'register_rest_routes' ) );
	}

	/**
	 * Pushes settings onto the WooCommerce Admin global settings object (wcSettings).
	 *
	 * @param mixed $settings The settings object we're amending.
	 *
	 * @return mixed $settings
	 */
	public static function add_marketplace_settings( $settings ) {
		$auth_user_data  = WC_Helper_Options::get( 'auth_user_data', array() );
		$auth_user_email = isset( $auth_user_data['email'] ) ? $auth_user_data['email'] : '';

		// Get the all installed themes and plugins. Knowing this will help us decide to show Add to Store button on product cards.
		$installed_products = array_merge( WC_Helper::get_local_plugins(), WC_Helper::get_local_themes() );
		$installed_products = array_map(
			function ( $product ) {
				return $product['slug'];
			},
			$installed_products
		);

		$woo_connect_notice_type = WC_Helper_Updater::get_woo_connect_notice_type();

		$settings['wccomHelper'] = array(
			'isConnected'                => WC_Helper::is_site_connected(),
			'connectURL'                 => self::get_connection_url(),
			'userEmail'                  => $auth_user_email,
			'userAvatar'                 => get_avatar_url( $auth_user_email, array( 'size' => '48' ) ),
			'storeCountry'               => wc_get_base_location()['country'],
			'inAppPurchaseURLParams'     => WC_Admin_Addons::get_in_app_purchase_url_params(),
			'installedProducts'          => $installed_products,
			'wooUpdateManagerInstalled'  => WC_Woo_Update_Manager_Plugin::is_plugin_installed(),
			'wooUpdateManagerActive'     => WC_Woo_Update_Manager_Plugin::is_plugin_active(),
			'wooUpdateManagerInstallUrl' => WC_Woo_Update_Manager_Plugin::generate_install_url(),
			'wooUpdateManagerPluginSlug' => WC_Woo_Update_Manager_Plugin::WOO_UPDATE_MANAGER_SLUG,
<<<<<<< HEAD
			'woocomConnectNoticeType'    => $woo_connect_notice_type,
=======
			'wooUpdateCount'             => WC_Helper_Updater::get_updates_count_based_on_site_status(),
>>>>>>> 4e9fc5a9
		);

		return $settings;
	}

	/**
	 * Generates the URL for connecting or disconnecting the store to/from Woo.com.
	 * Approach taken from existing helper code that isn't exposed.
	 *
	 * @return string
	 */
	public static function get_connection_url() {
		global $current_screen;

		$connect_url_args = array(
			'page'    => 'wc-addons',
			'section' => 'helper',
		);

		// No active connection.
		if ( WC_Helper::is_site_connected() ) {
			$connect_url_args['wc-helper-disconnect'] = 1;
			$connect_url_args['wc-helper-nonce']      = wp_create_nonce( 'disconnect' );
		} else {
			$connect_url_args['wc-helper-connect'] = 1;
			$connect_url_args['wc-helper-nonce']   = wp_create_nonce( 'connect' );
		}

		return add_query_arg(
			$connect_url_args,
			admin_url( 'admin.php' )
		);
	}

	/**
	 * Registers the REST routes for the featured products endpoint.
	 * This endpoint is used by the WooCommerce > Extensions > Discover
	 * page.
	 */
	public static function register_rest_routes() {
		register_rest_route(
			'wc/v3',
			'/marketplace/featured',
			array(
				'methods'             => 'GET',
				'callback'            => array( __CLASS__, 'get_featured' ),
				'permission_callback' => array( __CLASS__, 'get_permission' ),
			)
		);
	}

	/**
	 * The Extensions page can only be accessed by users with the manage_woocommerce
	 * capability. So the API mimics that behavior.
	 */
	public static function get_permission() {
		return current_user_can( 'manage_woocommerce' );
	}

	/**
	 * Fetch featured products from Woo.com and serve them
	 * as JSON.
	 */
	public static function get_featured() {
		$featured = WC_Admin_Addons::fetch_featured();

		if ( is_wp_error( $featured ) ) {
			wp_send_json_error( array( 'message' => $featured->get_error_message() ) );
		}

		wp_send_json( $featured );
	}
}

WC_Helper_Admin::load();<|MERGE_RESOLUTION|>--- conflicted
+++ resolved
@@ -64,11 +64,8 @@
 			'wooUpdateManagerActive'     => WC_Woo_Update_Manager_Plugin::is_plugin_active(),
 			'wooUpdateManagerInstallUrl' => WC_Woo_Update_Manager_Plugin::generate_install_url(),
 			'wooUpdateManagerPluginSlug' => WC_Woo_Update_Manager_Plugin::WOO_UPDATE_MANAGER_SLUG,
-<<<<<<< HEAD
+			'wooUpdateCount'             => WC_Helper_Updater::get_updates_count_based_on_site_status(),
 			'woocomConnectNoticeType'    => $woo_connect_notice_type,
-=======
-			'wooUpdateCount'             => WC_Helper_Updater::get_updates_count_based_on_site_status(),
->>>>>>> 4e9fc5a9
 		);
 
 		return $settings;
