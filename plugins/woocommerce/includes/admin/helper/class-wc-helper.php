<?php
/**
 * WooCommerce Admin Helper
 *
 * @package WooCommerce\Admin\Helper
 */

use Automattic\Jetpack\Constants;

if ( ! defined( 'ABSPATH' ) ) {
	exit;
}

/**
 * WC_Helper Class
 *
 * The main entry-point for all things related to the Helper.
 */
class WC_Helper {
	/**
	 * A log object returned by wc_get_logger().
	 *
	 * @var $log
	 */
	public static $log;

	/**
	 * Get an absolute path to the requested helper view.
	 *
	 * @param string $view The requested view file.
	 *
	 * @return string The absolute path to the view file.
	 */
	public static function get_view_filename( $view ) {
		return dirname( __FILE__ ) . "/views/$view";
	}

	/**
	 * Loads the helper class, runs on init.
	 */
	public static function load() {
		self::includes();

		add_action( 'current_screen', array( __CLASS__, 'current_screen' ) );
		add_action( 'woocommerce_helper_output', array( __CLASS__, 'render_helper_output' ) );
		add_action( 'admin_enqueue_scripts', array( __CLASS__, 'admin_enqueue_scripts' ) );
		add_action( 'admin_notices', array( __CLASS__, 'admin_notices' ) );

		do_action( 'woocommerce_helper_loaded' );
	}

	/**
	 * Include supporting helper classes.
	 */
	protected static function includes() {
		include_once dirname( __FILE__ ) . '/class-wc-helper-options.php';
		include_once dirname( __FILE__ ) . '/class-wc-helper-api.php';
		include_once dirname( __FILE__ ) . '/class-wc-helper-updater.php';
		include_once dirname( __FILE__ ) . '/class-wc-helper-plugin-info.php';
		include_once dirname( __FILE__ ) . '/class-wc-helper-compat.php';
		include_once dirname( __FILE__ ) . '/class-wc-helper-admin.php';
		include_once dirname( __FILE__ ) . '/class-wc-helper-subscriptions-api.php';
	}

	/**
	 * Render the helper section content based on context.
	 */
	public static function render_helper_output() {
		$auth           = WC_Helper_Options::get( 'auth' );
		$auth_user_data = WC_Helper_Options::get( 'auth_user_data' );

		// Return success/error notices.
		$notices = self::_get_return_notices();

		// No active connection.
		if ( ! self::is_site_connected() ) {
			$connect_url = add_query_arg(
				array(
					'page'              => 'wc-addons',
					'section'           => 'helper',
					'wc-helper-connect' => 1,
					'wc-helper-nonce'   => wp_create_nonce( 'connect' ),
				),
				admin_url( 'admin.php' )
			);

			include self::get_view_filename( 'html-oauth-start.php' );
			return;
		}
		$disconnect_url = add_query_arg(
			array(
				'page'                 => 'wc-addons',
				'section'              => 'helper',
				'wc-helper-disconnect' => 1,
				'wc-helper-nonce'      => wp_create_nonce( 'disconnect' ),
			),
			admin_url( 'admin.php' )
		);

		$current_filter = self::get_current_filter();
		$refresh_url    = add_query_arg(
			array(
				'page'              => 'wc-addons',
				'section'           => 'helper',
				'filter'            => $current_filter,
				'wc-helper-refresh' => 1,
				'wc-helper-nonce'   => wp_create_nonce( 'refresh' ),
			),
			admin_url( 'admin.php' )
		);

		// Installed plugins and themes, with or without an active subscription.
		$woo_plugins = self::get_local_woo_plugins();
		$woo_themes  = self::get_local_woo_themes();

		$subscriptions_list_data   = self::get_subscription_list_data();
		$subscriptions             = array_filter(
			$subscriptions_list_data,
			function( $subscription ) {
				return ! empty( $subscription['product_key'] );
			}
		);
		$updates                   = WC_Helper_Updater::get_update_data();
		$subscriptions_product_ids = wp_list_pluck( $subscriptions, 'product_id' );

		foreach ( $subscriptions as &$subscription ) {
			$subscription['activate_url'] = add_query_arg(
				array(
					'page'                  => 'wc-addons',
					'section'               => 'helper',
					'filter'                => $current_filter,
					'wc-helper-activate'    => 1,
					'wc-helper-product-key' => $subscription['product_key'],
					'wc-helper-product-id'  => $subscription['product_id'],
					'wc-helper-nonce'       => wp_create_nonce( 'activate:' . $subscription['product_key'] ),
				),
				admin_url( 'admin.php' )
			);

			$subscription['deactivate_url'] = add_query_arg(
				array(
					'page'                  => 'wc-addons',
					'section'               => 'helper',
					'filter'                => $current_filter,
					'wc-helper-deactivate'  => 1,
					'wc-helper-product-key' => $subscription['product_key'],
					'wc-helper-product-id'  => $subscription['product_id'],
					'wc-helper-nonce'       => wp_create_nonce( 'deactivate:' . $subscription['product_key'] ),
				),
				admin_url( 'admin.php' )
			);

			$subscription['update_url'] = admin_url( 'update-core.php' );

			$local = wp_list_filter( array_merge( $woo_plugins, $woo_themes ), array( '_product_id' => $subscription['product_id'] ) );

			if ( ! empty( $local ) ) {
				$local = array_shift( $local );
				if ( 'plugin' === $local['_type'] ) {
					// A magic update_url.
					$subscription['update_url'] = wp_nonce_url( self_admin_url( 'update.php?action=upgrade-plugin&plugin=' ) . $local['_filename'], 'upgrade-plugin_' . $local['_filename'] );

				} elseif ( 'theme' === $local['_type'] ) {
					// Another magic update_url.
					$subscription['update_url'] = wp_nonce_url( self_admin_url( 'update.php?action=upgrade-theme&theme=' . $local['_stylesheet'] ), 'upgrade-theme_' . $local['_stylesheet'] );
				}
			}

			$subscription['download_primary'] = true;
			$subscription['download_url']     = 'https://woocommerce.com/my-account/downloads/';
			if ( ! $subscription['local']['installed'] && ! empty( $updates[ $subscription['product_id'] ] ) ) {
				$subscription['download_url'] = $updates[ $subscription['product_id'] ]['package'];
			}

			$subscription['actions'] = array();

			if ( $subscription['has_update'] && ! $subscription['expired'] ) {
				$action = array(
					/* translators: %s: version number */
					'message'      => sprintf( __( 'Version %s is <strong>available</strong>.', 'woocommerce' ), esc_html( $updates[ $subscription['product_id'] ]['version'] ) ),
					'button_label' => __( 'Update', 'woocommerce' ),
					'button_url'   => $subscription['update_url'],
					'status'       => 'update-available',
					'icon'         => 'dashicons-update',
				);

				// Subscription is not active on this site.
				if ( ! $subscription['active'] ) {
					$action['message']     .= ' ' . __( 'To enable this update you need to <strong>activate</strong> this subscription.', 'woocommerce' );
					$action['button_label'] = null;
					$action['button_url']   = null;
				}

				$subscription['actions'][] = $action;
			}

			if ( $subscription['has_update'] && $subscription['expired'] ) {
				$action = array(
					/* translators: %s: version number */
					'message' => sprintf( __( 'Version %s is <strong>available</strong>.', 'woocommerce' ), esc_html( $updates[ $subscription['product_id'] ]['version'] ) ),
					'status'  => 'expired',
					'icon'    => 'dashicons-info',
				);

				$action['message']     .= ' ' . __( 'To enable this update you need to <strong>purchase</strong> a new subscription.', 'woocommerce' );
				$action['button_label'] = __( 'Purchase', 'woocommerce' );
				$action['button_url']   = self::add_utm_params_to_url_for_subscription_link(
					$subscription['product_url'],
					'purchase'
				);

				$subscription['actions'][] = $action;
			} elseif ( $subscription['expired'] && ! empty( $subscription['master_user_email'] ) ) {
				$action = array(
					'message' => sprintf( __( 'This subscription has expired. Contact the owner to <strong>renew</strong> the subscription to receive updates and support.', 'woocommerce' ) ),
					'status'  => 'expired',
					'icon'    => 'dashicons-info',
				);

				$subscription['actions'][] = $action;
			} elseif ( $subscription['expired'] ) {
				$action = array(
					'message'      => sprintf( __( 'This subscription has expired. Please <strong>renew</strong> to receive updates and support.', 'woocommerce' ) ),
					'button_label' => __( 'Renew', 'woocommerce' ),
					'button_url'   => self::add_utm_params_to_url_for_subscription_link(
						'https://woocommerce.com/my-account/my-subscriptions/',
						'renew'
					),
					'status'       => 'expired',
					'icon'         => 'dashicons-info',
				);

				$subscription['actions'][] = $action;
			}

			if ( $subscription['expiring'] && ! $subscription['autorenew'] ) {
				$action = array(
					'message'      => __( 'Subscription is <strong>expiring</strong> soon.', 'woocommerce' ),
					'button_label' => __( 'Enable auto-renew', 'woocommerce' ),
					'button_url'   => self::add_utm_params_to_url_for_subscription_link(
						'https://woocommerce.com/my-account/my-subscriptions/',
						'auto-renew'
					),
					'status'       => 'expired',
					'icon'         => 'dashicons-info',
				);

				$subscription['download_primary'] = false;
				$subscription['actions'][]        = $action;
			} elseif ( $subscription['expiring'] ) {
				$action = array(
					'message'      => sprintf( __( 'This subscription is expiring soon. Please <strong>renew</strong> to continue receiving updates and support.', 'woocommerce' ) ),
					'button_label' => __( 'Renew', 'woocommerce' ),
					'button_url'   => self::add_utm_params_to_url_for_subscription_link(
						'https://woocommerce.com/my-account/my-subscriptions/',
						'renew'
					),
					'status'       => 'expired',
					'icon'         => 'dashicons-info',
				);

				$subscription['download_primary'] = false;
				$subscription['actions'][]        = $action;
			}

			// Mark the first action primary.
			foreach ( $subscription['actions'] as $key => $action ) {
				if ( ! empty( $action['button_label'] ) ) {
					$subscription['actions'][ $key ]['primary'] = true;
					break;
				}
			}
		}

		// Break the by-ref.
		unset( $subscription );

		// Installed products without a subscription.
		$no_subscriptions = array();
		foreach ( array_merge( $woo_plugins, $woo_themes ) as $filename => $data ) {
			if ( in_array( $data['_product_id'], $subscriptions_product_ids ) ) {
				continue;
			}

			$data['_product_url'] = '#';
			$data['_has_update']  = false;

			if ( ! empty( $updates[ $data['_product_id'] ] ) ) {
				$data['_has_update'] = version_compare( $updates[ $data['_product_id'] ]['version'], $data['Version'], '>' );

				if ( ! empty( $updates[ $data['_product_id'] ]['url'] ) ) {
					$data['_product_url'] = $updates[ $data['_product_id'] ]['url'];
				} elseif ( ! empty( $data['PluginURI'] ) ) {
					$data['_product_url'] = $data['PluginURI'];
				}
			}

			$data['_actions'] = array();

			if ( $data['_has_update'] ) {
				$action = array(
					/* translators: %s: version number */
					'message'      => sprintf( __( 'Version %s is <strong>available</strong>. To enable this update you need to <strong>purchase</strong> a new subscription.', 'woocommerce' ), esc_html( $updates[ $data['_product_id'] ]['version'] ) ),
					'button_label' => __( 'Purchase', 'woocommerce' ),
					'button_url'   => self::add_utm_params_to_url_for_subscription_link(
						$data['_product_url'],
						'purchase'
					),
					'status'       => 'expired',
					'icon'         => 'dashicons-info',
				);

				$data['_actions'][] = $action;
			} else {
				$action = array(
					/* translators: 1: subscriptions docs 2: subscriptions docs */
					'message'      => sprintf( __( 'To receive updates and support for this extension, you need to <strong>purchase</strong> a new subscription or consolidate your extensions to one connected account by <strong><a href="%1$s" title="Sharing Docs">sharing</a> or <a href="%2$s" title="Transferring Docs">transferring</a></strong> this extension to this connected account.', 'woocommerce' ), 'https://docs.woocommerce.com/document/managing-woocommerce-com-subscriptions/#section-10', 'https://docs.woocommerce.com/document/managing-woocommerce-com-subscriptions/#section-5' ),
					'button_label' => __( 'Purchase', 'woocommerce' ),
					'button_url'   => self::add_utm_params_to_url_for_subscription_link(
						$data['_product_url'],
						'purchase'
					),
					'status'       => 'expired',
					'icon'         => 'dashicons-info',
				);

				$data['_actions'][] = $action;
			}

			$no_subscriptions[ $filename ] = $data;
		}

		// Update the user id if it came from a migrated connection.
		if ( empty( $auth['user_id'] ) ) {
			$auth['user_id'] = get_current_user_id();
			WC_Helper_Options::update( 'auth', $auth );
		}

		// Sort alphabetically.
		uasort( $subscriptions, array( __CLASS__, '_sort_by_product_name' ) );
		uasort( $no_subscriptions, array( __CLASS__, '_sort_by_name' ) );

		// Filters.
		self::get_filters_counts( $subscriptions ); // Warm it up.
		self::_filter( $subscriptions, self::get_current_filter() );

		// We have an active connection.
		include self::get_view_filename( 'html-main.php' );
		return;
	}

	/**
	 * Add tracking parameters to buttons (Renew, Purchase, etc.) on subscriptions page
	 *
	 * @param string $url URL to product page or to https://woocommerce.com/my-account/my-subscriptions/
	 * @param string $utm_content value of utm_content query parameter used for tracking
	 *
	 * @return string URL including utm parameters for tracking
	 */
	public static function add_utm_params_to_url_for_subscription_link( $url, $utm_content ) {
		$utm_params = 'utm_source=subscriptionsscreen&' .
					  'utm_medium=product&' .
					  'utm_campaign=wcaddons&' .
					  'utm_content=' . $utm_content;

		// there are already some URL parameters
		if ( strpos( $url, '?' ) ) {
			return $url . '&' . $utm_params;
		}

		return $url . '?' . $utm_params;
	}

	/**
	 * Get available subscriptions filters.
	 *
	 * @return array An array of filter keys and labels.
	 */
	public static function get_filters() {
		$filters = array(
			'all'              => __( 'All', 'woocommerce' ),
			'active'           => __( 'Active', 'woocommerce' ),
			'inactive'         => __( 'Inactive', 'woocommerce' ),
			'installed'        => __( 'Installed', 'woocommerce' ),
			'update-available' => __( 'Update Available', 'woocommerce' ),
			'expiring'         => __( 'Expiring Soon', 'woocommerce' ),
			'expired'          => __( 'Expired', 'woocommerce' ),
			'download'         => __( 'Download', 'woocommerce' ),
		);

		return $filters;
	}

	/**
	 * Get counts data for the filters array.
	 *
	 * @param array $subscriptions The array of all available subscriptions.
	 *
	 * @return array Filter counts (filter => count).
	 */
	public static function get_filters_counts( $subscriptions = null ) {
		static $filters;

		if ( isset( $filters ) ) {
			return $filters;
		}

		$filters = array_fill_keys( array_keys( self::get_filters() ), 0 );
		if ( empty( $subscriptions ) ) {
			return array();
		}

		foreach ( $filters as $key => $count ) {
			$_subs = $subscriptions;
			self::_filter( $_subs, $key );
			$filters[ $key ] = count( $_subs );
		}

		return $filters;
	}

	/**
	 * Get current filter.
	 *
	 * @return string The current filter.
	 */
	public static function get_current_filter() {
		$current_filter = 'all';
		$valid_filters  = array_keys( self::get_filters() );

		if ( ! empty( $_GET['filter'] ) && in_array( wp_unslash( $_GET['filter'] ), $valid_filters ) ) {
			$current_filter = wc_clean( wp_unslash( $_GET['filter'] ) );
		}

		return $current_filter;
	}

	/**
	 * Filter an array of subscriptions by $filter.
	 *
	 * @param array  $subscriptions The subscriptions array, passed by ref.
	 * @param string $filter The filter.
	 */
	private static function _filter( &$subscriptions, $filter ) {
		switch ( $filter ) {
			case 'active':
				$subscriptions = wp_list_filter( $subscriptions, array( 'active' => true ) );
				break;

			case 'inactive':
				$subscriptions = wp_list_filter( $subscriptions, array( 'active' => false ) );
				break;

			case 'installed':
				foreach ( $subscriptions as $key => $subscription ) {
					if ( empty( $subscription['local']['installed'] ) ) {
						unset( $subscriptions[ $key ] );
					}
				}
				break;

			case 'update-available':
				$subscriptions = wp_list_filter( $subscriptions, array( 'has_update' => true ) );
				break;

			case 'expiring':
				$subscriptions = wp_list_filter( $subscriptions, array( 'expiring' => true ) );
				break;

			case 'expired':
				$subscriptions = wp_list_filter( $subscriptions, array( 'expired' => true ) );
				break;

			case 'download':
				foreach ( $subscriptions as $key => $subscription ) {
					if ( $subscription['local']['installed'] || $subscription['expired'] ) {
						unset( $subscriptions[ $key ] );
					}
				}
				break;
		}
	}

	/**
	 * Enqueue admin scripts and styles.
	 */
	public static function admin_enqueue_scripts() {
		$screen       = get_current_screen();
		$screen_id    = $screen ? $screen->id : '';
		$wc_screen_id = 'woocommerce';

		if ( $wc_screen_id . '_page_wc-addons' === $screen_id && isset( $_GET['section'] ) && 'helper' === $_GET['section'] ) {
			wp_enqueue_style( 'woocommerce-helper', WC()->plugin_url() . '/assets/css/helper.css', array(), Constants::get_constant( 'WC_VERSION' ) );
			wp_style_add_data( 'woocommerce-helper', 'rtl', 'replace' );
		}
	}

	/**
	 * Various success/error notices.
	 *
	 * Runs during admin page render, so no headers/redirects here.
	 *
	 * @return array Array pairs of message/type strings with notices.
	 */
	private static function _get_return_notices() {
		$return_status = isset( $_GET['wc-helper-status'] ) ? wc_clean( wp_unslash( $_GET['wc-helper-status'] ) ) : null;
		$notices       = array();

		switch ( $return_status ) {
			case 'activate-success':
				$product_id   = isset( $_GET['wc-helper-product-id'] ) ? absint( $_GET['wc-helper-product-id'] ) : 0;
				$subscription = self::_get_subscriptions_from_product_id( $product_id );
				$notices[]    = array(
					'type'    => 'updated',
					'message' => sprintf(
						/* translators: %s: product name */
						__( '%s activated successfully. You will now receive updates for this product.', 'woocommerce' ),
						'<strong>' . esc_html( $subscription['product_name'] ) . '</strong>'
					),
				);
				break;

			case 'activate-error':
				$product_id   = isset( $_GET['wc-helper-product-id'] ) ? absint( $_GET['wc-helper-product-id'] ) : 0;
				$subscription = self::_get_subscriptions_from_product_id( $product_id );
				$notices[]    = array(
					'type'    => 'error',
					'message' => sprintf(
						/* translators: %s: product name */
						__( 'An error has occurred when activating %s. Please try again later.', 'woocommerce' ),
						'<strong>' . esc_html( $subscription['product_name'] ) . '</strong>'
					),
				);
				break;

			case 'deactivate-success':
				$product_id   = isset( $_GET['wc-helper-product-id'] ) ? absint( $_GET['wc-helper-product-id'] ) : 0;
				$subscription = self::_get_subscriptions_from_product_id( $product_id );
				$local        = self::_get_local_from_product_id( $product_id );

				$message = sprintf(
					/* translators: %s: product name */
					__( 'Subscription for %s deactivated successfully. You will no longer receive updates for this product.', 'woocommerce' ),
					'<strong>' . esc_html( $subscription['product_name'] ) . '</strong>'
				);

				if ( $local && is_plugin_active( $local['_filename'] ) && current_user_can( 'activate_plugins' ) ) {
					$deactivate_plugin_url = add_query_arg(
						array(
							'page'                        => 'wc-addons',
							'section'                     => 'helper',
							'filter'                      => self::get_current_filter(),
							'wc-helper-deactivate-plugin' => 1,
							'wc-helper-product-id'        => $subscription['product_id'],
							'wc-helper-nonce'             => wp_create_nonce( 'deactivate-plugin:' . $subscription['product_id'] ),
						),
						admin_url( 'admin.php' )
					);

					$message = sprintf(
						/* translators: %1$s: product name, %2$s: deactivate url */
						__( 'Subscription for %1$s deactivated successfully. You will no longer receive updates for this product. <a href="%2$s">Click here</a> if you wish to deactivate the plugin as well.', 'woocommerce' ),
						'<strong>' . esc_html( $subscription['product_name'] ) . '</strong>',
						esc_url( $deactivate_plugin_url )
					);
				}

				$notices[] = array(
					'message' => $message,
					'type'    => 'updated',
				);
				break;

			case 'deactivate-error':
				$product_id   = isset( $_GET['wc-helper-product-id'] ) ? absint( $_GET['wc-helper-product-id'] ) : 0;
				$subscription = self::_get_subscriptions_from_product_id( $product_id );
				$notices[]    = array(
					'type'    => 'error',
					'message' => sprintf(
						/* translators: %s: product name */
						__( 'An error has occurred when deactivating the subscription for %s. Please try again later.', 'woocommerce' ),
						'<strong>' . esc_html( $subscription['product_name'] ) . '</strong>'
					),
				);
				break;

			case 'deactivate-plugin-success':
				$product_id   = isset( $_GET['wc-helper-product-id'] ) ? absint( $_GET['wc-helper-product-id'] ) : 0;
				$subscription = self::_get_subscriptions_from_product_id( $product_id );
				$notices[]    = array(
					'type'    => 'updated',
					'message' => sprintf(
						/* translators: %s: product name */
						__( 'The extension %s has been deactivated successfully.', 'woocommerce' ),
						'<strong>' . esc_html( $subscription['product_name'] ) . '</strong>'
					),
				);
				break;

			case 'deactivate-plugin-error':
				$product_id   = isset( $_GET['wc-helper-product-id'] ) ? absint( $_GET['wc-helper-product-id'] ) : 0;
				$subscription = self::_get_subscriptions_from_product_id( $product_id );
				$notices[]    = array(
					'type'    => 'error',
					'message' => sprintf(
						/* translators: %1$s: product name, %2$s: plugins screen url */
						__( 'An error has occurred when deactivating the extension %1$s. Please proceed to the <a href="%2$s">Plugins screen</a> to deactivate it manually.', 'woocommerce' ),
						'<strong>' . esc_html( $subscription['product_name'] ) . '</strong>',
						admin_url( 'plugins.php' )
					),
				);
				break;

			case 'helper-connected':
				$notices[] = array(
					'message' => __( 'You have successfully connected your store to WooCommerce.com', 'woocommerce' ),
					'type'    => 'updated',
				);
				break;

			case 'helper-disconnected':
				$notices[] = array(
					'message' => __( 'You have successfully disconnected your store from WooCommerce.com', 'woocommerce' ),
					'type'    => 'updated',
				);
				break;

			case 'helper-refreshed':
				$notices[] = array(
					'message' => __( 'Authentication and subscription caches refreshed successfully.', 'woocommerce' ),
					'type'    => 'updated',
				);
				break;
		}

		return $notices;
	}

	/**
	 * Various early-phase actions with possible redirects.
	 *
	 * @param object $screen WP screen object.
	 */
	public static function current_screen( $screen ) {
		$wc_screen_id = 'woocommerce';

		if ( $wc_screen_id . '_page_wc-addons' !== $screen->id ) {
			return;
		}

		if ( empty( $_GET['section'] ) || 'helper' !== $_GET['section'] ) {
			return;
		}

		if ( ! empty( $_GET['wc-helper-connect'] ) ) {
			return self::_helper_auth_connect();
		}

		if ( ! empty( $_GET['wc-helper-return'] ) ) {
			return self::_helper_auth_return();
		}

		if ( ! empty( $_GET['wc-helper-disconnect'] ) ) {
			return self::_helper_auth_disconnect();
		}

		if ( ! empty( $_GET['wc-helper-refresh'] ) ) {
			return self::_helper_auth_refresh();
		}

		if ( ! empty( $_GET['wc-helper-activate'] ) ) {
			return self::_helper_subscription_activate();
		}

		if ( ! empty( $_GET['wc-helper-deactivate'] ) ) {
			return self::helper_subscription_deactivate();
		}

		if ( ! empty( $_GET['wc-helper-deactivate-plugin'] ) ) {
			return self::_helper_plugin_deactivate();
		}
	}

	/**
	 * Get helper redirect URL.
	 *
	 * @param array $args Query args.
	 * @param bool  $redirect_to_wc_admin Whether to redirect to WC Admin.
	 * @return string
	 */
	private static function get_helper_redirect_url( $args = array(), $redirect_to_wc_admin = false ) {
		global $current_screen;
		if ( true === $redirect_to_wc_admin && 'woocommerce_page_wc-addons' === $current_screen->id ) {
			return add_query_arg(
				array(
					'page' => 'wc-admin',
					'tab'  => 'my-subscriptions',
					'path' => rawurlencode( '/extensions' ),
				),
				admin_url( 'admin.php' )
			);
		}

		return add_query_arg(
			$args,
			admin_url( 'admin.php' )
		);
	}

	/**
	 * Initiate a new OAuth connection.
	 */
	private static function _helper_auth_connect() {
		if ( empty( $_GET['wc-helper-nonce'] ) || ! wp_verify_nonce( wp_unslash( $_GET['wc-helper-nonce'] ), 'connect' ) ) { // phpcs:ignore WordPress.Security.ValidatedSanitizedInput.InputNotSanitized
			self::log( 'Could not verify nonce in _helper_auth_connect' );
			wp_die( 'Could not verify nonce' );
		}

		$redirect_url_args = array(
			'page'             => 'wc-addons',
			'section'          => 'helper',
			'wc-helper-return' => 1,
			'wc-helper-nonce'  => wp_create_nonce( 'connect' ),
		);

		if ( isset( $_GET['redirect-to-wc-admin'] ) ) {
			$redirect_url_args['redirect-to-wc-admin'] = 1;
		}

		$redirect_uri = add_query_arg(
			$redirect_url_args,
			admin_url( 'admin.php' )
		);

		$request = WC_Helper_API::post(
			'oauth/request_token',
			array(
				'body' => array(
					'home_url'     => home_url(),
					'redirect_uri' => $redirect_uri,
				),
			)
		);

		$code = wp_remote_retrieve_response_code( $request );

		if ( 200 !== $code ) {
			self::log( sprintf( 'Call to oauth/request_token returned a non-200 response code (%d)', $code ) );
			wp_die( 'Something went wrong' );
		}

		$secret = json_decode( wp_remote_retrieve_body( $request ) );
		if ( empty( $secret ) ) {
			self::log( sprintf( 'Call to oauth/request_token returned an invalid body: %s', wp_remote_retrieve_body( $request ) ) );
			wp_die( 'Something went wrong' );
		}

		/**
		 * Fires when the Helper connection process is initiated.
		 */
		do_action( 'woocommerce_helper_connect_start' );

		$connect_url = add_query_arg(
			array(
				'home_url'     => rawurlencode( home_url() ),
				'redirect_uri' => rawurlencode( $redirect_uri ),
				'secret'       => rawurlencode( $secret ),
			),
			WC_Helper_API::url( 'oauth/authorize' )
		);

		wp_redirect( esc_url_raw( $connect_url ) );
		die();
	}

	/**
	 * Return from WooCommerce.com OAuth flow.
	 */
	private static function _helper_auth_return() {
		if ( empty( $_GET['wc-helper-nonce'] ) || ! wp_verify_nonce( wp_unslash( $_GET['wc-helper-nonce'] ), 'connect' ) ) { // phpcs:ignore WordPress.Security.ValidatedSanitizedInput.InputNotSanitized
			self::log( 'Could not verify nonce in _helper_auth_return' );
			wp_die( 'Something went wrong' );
		}

		// Bail if the user clicked deny.
		if ( ! empty( $_GET['deny'] ) ) {
			/**
			 * Fires when the Helper connection process is denied/cancelled.
			 */
			do_action( 'woocommerce_helper_denied' );
			wp_safe_redirect( admin_url( 'admin.php?page=wc-addons&section=helper' ) );
			die();
		}

		// We do need a request token...
		if ( empty( $_GET['request_token'] ) ) {
			self::log( 'Request token not found in _helper_auth_return' );
			wp_die( 'Something went wrong' );
		}

		// Obtain an access token.
		$request = WC_Helper_API::post(
			'oauth/access_token',
			array(
				'body' => array(
					'request_token' => wp_unslash( $_GET['request_token'] ), // phpcs:ignore WordPress.Security.ValidatedSanitizedInput.InputNotSanitized
					'home_url'      => home_url(),
				),
			)
		);

		$code = wp_remote_retrieve_response_code( $request );

		if ( 200 !== $code ) {
			self::log( sprintf( 'Call to oauth/access_token returned a non-200 response code (%d)', $code ) );
			wp_die( 'Something went wrong' );
		}

		$access_token = json_decode( wp_remote_retrieve_body( $request ), true );
		if ( ! $access_token ) {
			self::log( sprintf( 'Call to oauth/access_token returned an invalid body: %s', wp_remote_retrieve_body( $request ) ) );
			wp_die( 'Something went wrong' );
		}

		self::update_auth_option( $access_token['access_token'], $access_token['access_token_secret'], $access_token['site_id'] );

		/**
		 * Fires when the Helper connection process has completed successfully.
		 */
		do_action( 'woocommerce_helper_connected' );

		// Enable tracking when connected.
		if ( class_exists( 'WC_Tracker' ) ) {
			update_option( 'woocommerce_allow_tracking', 'yes' );
			WC_Tracker::send_tracking_data( true );
		}

		// If connecting through in-app purchase, redirects back to WooCommerce.com
		// for product installation.
		if ( ! empty( $_GET['wccom-install-url'] ) ) {
			wp_redirect( wp_unslash( $_GET['wccom-install-url'] ) );
			exit;
		}

		wp_safe_redirect(
			self::get_helper_redirect_url(
				array(
					'page'             => 'wc-addons',
					'section'          => 'helper',
					'wc-helper-status' => 'helper-connected',
				),
				isset( $_GET['redirect-to-wc-admin'] )
			)
		);
		die();
	}

	/**
	 * Disconnect from WooCommerce.com, clear OAuth tokens.
	 */
	private static function _helper_auth_disconnect() {
		if ( empty( $_GET['wc-helper-nonce'] ) || ! wp_verify_nonce( wp_unslash( $_GET['wc-helper-nonce'] ), 'disconnect' ) ) { // phpcs:ignore WordPress.Security.ValidatedSanitizedInput.InputNotSanitized
			self::log( 'Could not verify nonce in _helper_auth_disconnect' );
			wp_die( 'Could not verify nonce' );
		}

		/**
		 * Fires when the Helper has been disconnected.
		 */
		do_action( 'woocommerce_helper_disconnected' );

		$redirect_uri = self::get_helper_redirect_url(
			array(
				'page'             => 'wc-addons',
				'section'          => 'helper',
				'wc-helper-status' => 'helper-disconnected',
			),
			isset( $_GET['redirect-to-wc-admin'] )
		);

		self::disconnect();

		wp_safe_redirect( $redirect_uri );
		die();
	}

	/**
	 * User hit the Refresh button, clear all caches.
	 */
	private static function _helper_auth_refresh() {
		if ( empty( $_GET['wc-helper-nonce'] ) || ! wp_verify_nonce( wp_unslash( $_GET['wc-helper-nonce'] ), 'refresh' ) ) { // phpcs:ignore WordPress.Security.ValidatedSanitizedInput.InputNotSanitized
			self::log( 'Could not verify nonce in _helper_auth_refresh' );
			wp_die( 'Could not verify nonce' );
		}

		self::refresh_helper_subscriptions();

		$redirect_uri = self::get_helper_redirect_url(
			array(
				'page'             => 'wc-addons',
				'section'          => 'helper',
				'filter'           => self::get_current_filter(),
				'wc-helper-status' => 'helper-refreshed',
			),
			isset( $_GET['redirect-to-wc-admin'] )
		);

		wp_safe_redirect( $redirect_uri );
		die();
	}

	/**
	 * Flush helper authentication cache.
	 *
	 * @since 8.3.0
	 */
	public static function refresh_helper_subscriptions() {
		/**
		 * Fires when Helper subscriptions are refreshed.
		 */
		do_action( 'woocommerce_helper_subscriptions_refresh' );

		self::_flush_authentication_cache();
		self::_flush_subscriptions_cache();
		self::_flush_updates_cache();
	}

	/**
	 * Active a product subscription.
	 */
	private static function _helper_subscription_activate() {
		$product_key = isset( $_GET['wc-helper-product-key'] ) ? wc_clean( wp_unslash( $_GET['wc-helper-product-key'] ) ) : '';
		$product_id  = isset( $_GET['wc-helper-product-id'] ) ? absint( $_GET['wc-helper-product-id'] ) : 0;

		if ( empty( $_GET['wc-helper-nonce'] ) || ! wp_verify_nonce( wp_unslash( $_GET['wc-helper-nonce'] ), 'activate:' . $product_key ) ) { // phpcs:ignore WordPress.Security.ValidatedSanitizedInput.InputNotSanitized
			self::log( 'Could not verify nonce in _helper_subscription_activate' );
			wp_die( 'Could not verify nonce' );
		}

		try {
			$activated = self::activate_helper_subscription( $product_key, $product_id );
		} catch ( Exception $e ) {
			$activated = false;
		}

		$redirect_uri = add_query_arg(
			array(
				'page'                 => 'wc-addons',
				'section'              => 'helper',
				'filter'               => self::get_current_filter(),
				'wc-helper-status'     => $activated ? 'activate-success' : 'activate-error',
				'wc-helper-product-id' => $product_id,
			),
			admin_url( 'admin.php' )
		);

		wp_safe_redirect( $redirect_uri );
		die();
	}

	/**
	 * Activate helper subscription.
	 *
	 * @throws Exception If the subscription could not be activated or found.
	 * @param string $product_key Subscription product key.
	 * @return bool True if activated, false otherwise.
	 */
	public static function activate_helper_subscription( $product_key ) {
		$subscription = self::get_subscription( $product_key );
		if ( ! $subscription ) {
			throw new Exception( __( 'Subscription not found', 'woocommerce' ) );
		}
		$product_id = $subscription['product_id'];

		// Activate subscription.
		$activation_response = WC_Helper_API::post(
			'activate',
			array(
				'authenticated' => true,
				'body'          => wp_json_encode(
					array(
						'product_key' => $product_key,
					)
				),
			)
		);

		$activated = wp_remote_retrieve_response_code( $activation_response ) === 200;
		$body      = json_decode( wp_remote_retrieve_body( $activation_response ), true );

		if ( ! $activated && ! empty( $body['code'] ) && 'already_connected' === $body['code'] ) {
			$activated = true;
		}

		if ( $activated ) {
			/**
			 * Fires when the Helper activates a product successfully.
			 *
			 * @param int    $product_id Product ID being activated.
			 * @param string $product_key Subscription product key.
			 * @param array  $activation_response The response object from wp_safe_remote_request().
			 */
			do_action( 'woocommerce_helper_subscription_activate_success', $product_id, $product_key, $activation_response );
		} else {
			/**
			 * Fires when the Helper fails to activate a product.
			 *
			 * @param int    $product_id Product ID being activated.
			 * @param string $product_key Subscription product key.
			 * @param array  $activation_response The response object from wp_safe_remote_request().
			 */
			do_action( 'woocommerce_helper_subscription_activate_error', $product_id, $product_key, $activation_response );
			throw new Exception( $body['message'] ?? __( 'Unknown error', 'woocommerce' ) );
		}

		// Attempt to activate this plugin.
		$local = self::_get_local_from_product_id( $product_id );
		if ( $local && 'plugin' == $local['_type'] && current_user_can( 'activate_plugins' ) && ! is_plugin_active( $local['_filename'] ) ) {
			activate_plugin( $local['_filename'] );
		}

		self::_flush_subscriptions_cache();
		self::_flush_updates_cache();

		return $activated;
	}

	/**
	 * Deactivate a product subscription.
	 */
	private static function helper_subscription_deactivate() {
		$product_key = isset( $_GET['wc-helper-product-key'] ) ? wc_clean( wp_unslash( $_GET['wc-helper-product-key'] ) ) : '';
		$product_id  = isset( $_GET['wc-helper-product-id'] ) ? absint( $_GET['wc-helper-product-id'] ) : 0;

		if ( empty( $_GET['wc-helper-nonce'] ) || ! wp_verify_nonce( wp_unslash( $_GET['wc-helper-nonce'] ), 'deactivate:' . $product_key ) ) { // phpcs:ignore WordPress.Security.ValidatedSanitizedInput.InputNotSanitized
			self::log( 'Could not verify nonce in helper_subscription_deactivate' );
			wp_die( 'Could not verify nonce' );
		}

		try {
			$deactivated = self::deactivate_helper_subscription( $product_key );
		} catch ( Exception $e ) {
			$deactivated = false;
		}

		$redirect_uri = add_query_arg(
			array(
				'page'                 => 'wc-addons',
				'section'              => 'helper',
				'filter'               => self::get_current_filter(),
				'wc-helper-status'     => $deactivated ? 'deactivate-success' : 'deactivate-error',
				'wc-helper-product-id' => $product_id,
			),
			admin_url( 'admin.php' )
		);

		wp_safe_redirect( $redirect_uri );
		die();
	}

	/**
	 * Deactivate a product subscription.
	 *
	 * @throws Exception If the subscription could not be deactivated or found.
	 * @param string $product_key Subscription product key.
	 * @return bool True if deactivated, false otherwise.
	 */
	public static function deactivate_helper_subscription( $product_key ) {
		$subscription = self::get_subscription( $product_key );
		if ( ! $subscription ) {
			throw new Exception( __( 'Subscription not found', 'woocommerce' ) );
		}
		$product_id = $subscription['product_id'];

		$deactivation_response = WC_Helper_API::post(
			'deactivate',
			array(
				'authenticated' => true,
				'body'          => wp_json_encode(
					array(
						'product_key' => $product_key,
					)
				),
			)
		);

		$code        = wp_remote_retrieve_response_code( $deactivation_response );
		$deactivated = 200 === $code;

		if ( $deactivated ) {
			/**
			 * Fires when the Helper activates a product successfully.
			 *
			 * @param int    $product_id Product ID being deactivated.
			 * @param string $product_key Subscription product key.
			 * @param array  $deactivation_response The response object from wp_safe_remote_request().
			 */
			do_action( 'woocommerce_helper_subscription_deactivate_success', $product_id, $product_key, $deactivation_response );
		} else {
			self::log( sprintf( 'Deactivate API call returned a non-200 response code (%d)', $code ) );

			/**
			 * Fires when the Helper fails to activate a product.
			 *
			 * @param int    $product_id Product ID being deactivated.
			 * @param string $product_key Subscription product key.
			 * @param array  $deactivation_response The response object from wp_safe_remote_request().
			 */
			do_action( 'woocommerce_helper_subscription_deactivate_error', $product_id, $product_key, $deactivation_response );

			$body = json_decode( wp_remote_retrieve_body( $deactivation_response ), true );
			throw new Exception( $body['message'] ?? __( 'Unknown error', 'woocommerce' ) );
		}

		self::_flush_subscriptions_cache();

		return $deactivated;
	}

	/**
	 * Deactivate a plugin.
	 */
	private static function _helper_plugin_deactivate() {
		$product_id  = isset( $_GET['wc-helper-product-id'] ) ? absint( $_GET['wc-helper-product-id'] ) : 0;
		$deactivated = false;

		if ( empty( $_GET['wc-helper-nonce'] ) || ! wp_verify_nonce( wp_unslash( $_GET['wc-helper-nonce'] ), 'deactivate-plugin:' . $product_id ) ) { // phpcs:ignore WordPress.Security.ValidatedSanitizedInput.InputNotSanitized
			self::log( 'Could not verify nonce in _helper_plugin_deactivate' );
			wp_die( 'Could not verify nonce' );
		}

		if ( ! current_user_can( 'activate_plugins' ) ) {
			wp_die( 'You are not allowed to manage plugins on this site.' );
		}

		$local = wp_list_filter(
			array_merge(
				self::get_local_woo_plugins(),
				self::get_local_woo_themes()
			),
			array( '_product_id' => $product_id )
		);

		// Attempt to deactivate this plugin or theme.
		if ( ! empty( $local ) ) {
			$local = array_shift( $local );
			if ( is_plugin_active( $local['_filename'] ) ) {
				deactivate_plugins( $local['_filename'] );
			}

			$deactivated = ! is_plugin_active( $local['_filename'] );
		}

		$redirect_uri = add_query_arg(
			array(
				'page'                 => 'wc-addons',
				'section'              => 'helper',
				'filter'               => self::get_current_filter(),
				'wc-helper-status'     => $deactivated ? 'deactivate-plugin-success' : 'deactivate-plugin-error',
				'wc-helper-product-id' => $product_id,
			),
			admin_url( 'admin.php' )
		);

		wp_safe_redirect( $redirect_uri );
		die();
	}

	/**
	 * Get a local plugin/theme entry from product_id.
	 *
	 * @param int $product_id The product id.
	 *
	 * @return array|bool The array containing the local plugin/theme data or false.
	 */
	private static function _get_local_from_product_id( $product_id ) {
		$local = wp_list_filter(
			array_merge(
				self::get_local_woo_plugins(),
				self::get_local_woo_themes()
			),
			array( '_product_id' => $product_id )
		);

		if ( ! empty( $local ) ) {
			return array_shift( $local );
		}

		return false;
	}

	/**
	 * Checks whether current site has product subscription of a given ID.
	 *
	 * @since 3.7.0
	 *
	 * @param int $product_id The product id.
	 *
	 * @return bool Returns true if product subscription exists, false otherwise.
	 */
	public static function has_product_subscription( $product_id ) {
		$subscription = self::_get_subscriptions_from_product_id( $product_id, true );
		return ! empty( $subscription );
	}

	/**
	 * Get a subscription entry from product_id. If multiple subscriptions are
	 * found with the same product id and $single is set to true, will return the
	 * first one in the list, so you can use this method to get things like extension
	 * name, version, etc.
	 *
	 * @param int  $product_id The product id.
	 * @param bool $single Whether to return a single subscription or all matching a product id.
	 *
	 * @return array|bool The array containing sub data or false.
	 */
	private static function _get_subscriptions_from_product_id( $product_id, $single = true ) {
		$subscriptions = wp_list_filter( self::get_subscriptions(), array( 'product_id' => $product_id ) );
		if ( ! empty( $subscriptions ) ) {
			return $single ? array_shift( $subscriptions ) : $subscriptions;
		}
		return false;
	}

	/**
	 * Obtain a list of data about locally installed Woo extensions.
	 */
	public static function get_local_woo_plugins() {
		if ( ! function_exists( 'get_plugins' ) ) {
			require_once ABSPATH . 'wp-admin/includes/plugin.php';
		}

		$plugins = get_plugins();

		/**
		 * Check if plugins have WC headers, if not then clear cache and fetch again.
		 * WC Headers will not be present if `wc_enable_wc_plugin_headers` hook was added after a `get_plugins` call -- for example when WC is activated/updated.
		 * Also, get_plugins call is expensive, so we should clear this cache very conservatively.
		 */
		if ( ! empty( $plugins ) && ! array_key_exists( 'Woo', current( $plugins ) ) ) {
			wp_clean_plugins_cache( false );
			$plugins = get_plugins();
		}

		$woo_plugins = array();

		// Backwards compatibility for woothemes_queue_update().
		$_compat = array();
		if ( ! empty( $GLOBALS['woothemes_queued_updates'] ) ) {
			foreach ( $GLOBALS['woothemes_queued_updates'] as $_compat_plugin ) {
				$_compat[ $_compat_plugin->file ] = array(
					'product_id' => $_compat_plugin->product_id,
					'file_id'    => $_compat_plugin->file_id,
				);
			}
		}

		foreach ( $plugins as $filename => $data ) {
			if ( empty( $data['Woo'] ) && ! empty( $_compat[ $filename ] ) ) {
				$data['Woo'] = sprintf( '%d:%s', $_compat[ $filename ]['product_id'], $_compat[ $filename ]['file_id'] );
			}

			if ( empty( $data['Woo'] ) ) {
				continue;
			}

			list( $product_id, $file_id ) = explode( ':', $data['Woo'] );
			if ( empty( $product_id ) || empty( $file_id ) ) {
				continue;
			}

			// Omit the WooCommerce plugin used on Woo Express sites.
			if ( 'WooCommerce' === $data['Name'] ) {
				continue;
			}

			$data['_filename']        = $filename;
			$data['_product_id']      = absint( $product_id );
			$data['_file_id']         = $file_id;
			$data['_type']            = 'plugin';
			$data['slug']             = dirname( $filename );
			$woo_plugins[ $filename ] = $data;
		}

		return $woo_plugins;
	}

	/**
	 * Get locally installed Woo themes.
	 */
	public static function get_local_woo_themes() {
		$themes     = wp_get_themes();
		$woo_themes = array();

		foreach ( $themes as $theme ) {
			$header = $theme->get( 'Woo' );

			// Backwards compatibility for theme_info.txt.
			if ( ! $header ) {
				$txt = $theme->get_stylesheet_directory() . '/theme_info.txt';
				if ( is_readable( $txt ) ) {
					$txt = file_get_contents( $txt );
					$txt = preg_split( '#\s#', $txt );
					if ( count( $txt ) >= 2 ) {
						$header = sprintf( '%d:%s', $txt[0], $txt[1] );
					}
				}
			}

			if ( empty( $header ) ) {
				continue;
			}

			list( $product_id, $file_id ) = explode( ':', $header );
			if ( empty( $product_id ) || empty( $file_id ) ) {
				continue;
			}

			$data = array(
				'Name'        => $theme->get( 'Name' ),
				'Version'     => $theme->get( 'Version' ),
				'Woo'         => $header,

				'_filename'   => $theme->get_stylesheet() . '/style.css',
				'_stylesheet' => $theme->get_stylesheet(),
				'_product_id' => absint( $product_id ),
				'_file_id'    => $file_id,
				'_type'       => 'theme',
			);

			$woo_themes[ $data['_filename'] ] = $data;
		}

		return $woo_themes;
	}

	/**
	 * Get the connected user's subscriptions.
	 *
	 * @return array
	 */
	public static function get_subscriptions() {
		$cache_key = '_woocommerce_helper_subscriptions';
		$data      = get_transient( $cache_key );
		if ( false !== $data ) {
			return $data;
		}

		$request_uri = wp_unslash( $_SERVER['REQUEST_URI'] ?? '' ); // phpcs:ignore WordPress.Security.ValidatedSanitizedInput.InputNotSanitized
		$source      = '';
		if ( stripos( $request_uri, 'wc-addons' ) ) :
			$source = 'my-subscriptions';
		elseif ( stripos( $request_uri, 'plugins.php' ) ) :
			$source = 'plugins';
		elseif ( stripos( $request_uri, 'wc-admin' ) ) :
			$source = 'inbox-notes';
		elseif ( stripos( $request_uri, 'admin-ajax.php' ) ) :
			$source = 'heartbeat-api';
		elseif ( defined( 'WP_CLI' ) && WP_CLI ) :
			$source = 'wc-cli';
		endif;

		// Obtain the connected user info.
		$request = WC_Helper_API::get(
			'subscriptions',
			array(
				'authenticated' => true,
				'query_string'  => '' !== $source ? esc_url( '?source=' . $source ) : '',
			)
		);

		if ( wp_remote_retrieve_response_code( $request ) !== 200 ) {
			set_transient( $cache_key, array(), 15 * MINUTE_IN_SECONDS );
			return array();
		}

		$data = json_decode( wp_remote_retrieve_body( $request ), true );
		if ( empty( $data ) || ! is_array( $data ) ) {
			$data = array();
		}

		set_transient( $cache_key, $data, 1 * HOUR_IN_SECONDS );
		return $data;
	}

	/**
	 * Get subscription data for a given product key.
	 *
	 * @param string $product_key Subscription product key.
	 * @return array|bool The array containing sub data or false.
	 */
	public static function get_subscription( $product_key ) {
		$subscriptions = wp_list_filter(
			self::get_subscriptions(),
			array( 'product_key' => $product_key )
		);

		if ( empty( $subscriptions ) ) {
			return false;
		}
		return array_values( $subscriptions )[0];
	}

	/**
	 * Get the connected user's subscription list data.
	 * This is used by the My Subscriptions page.
	 *
	 * @return array
	 */
	public static function get_subscription_list_data() {
		$subscriptions = self::get_subscriptions();

		// Installed plugins and themes, with or without an active subscription.
		$woo_plugins = self::get_local_woo_plugins();
		$woo_themes  = self::get_local_woo_themes();

		$subscriptions_product_ids = wp_list_pluck( $subscriptions, 'product_id' );

		$auth    = WC_Helper_Options::get( 'auth' );
		$site_id = absint( $auth['site_id'] );

		// Installed products without a subscription.
		foreach ( array_merge( $woo_plugins, $woo_themes ) as $filename => $data ) {
			if ( in_array( $data['_product_id'], $subscriptions_product_ids, true ) ) {
				continue;
			}
			$subscriptions[] = array(
				'product_key'    => '',
				'product_id'     => $data['_product_id'],
				'product_name'   => $data['Name'],
				'product_url'    => $data['PluginURI'],
				'key_type'       => '',
				'key_type_label' => '',
				'lifetime'       => false,
				'product_status' => 'publish',
				'connections'    => array(),
				'expires'        => 0,
				'expired'        => true,
				'expiring'       => false,
				'sites_max'      => 0,
				'sites_active'   => 0,
				'autorenew'      => false,
				'maxed'          => false,
			);
		}

		$active_product_ids = array_column(
			array_filter(
				$subscriptions,
				function( $subscription ) use ( $site_id ) {
					return in_array( $site_id, $subscription['connections'], true );
				}
			),
			'product_id'
		);

		foreach ( $subscriptions as &$subscription ) {
			$subscription['active'] = in_array( $site_id, $subscription['connections'], true );

			$subscription['local'] = array(
				'installed' => false,
				'active'    => false,
				'version'   => null,
				'type'      => null,
				'slug'      => null,
				'path'      => null,
			);

			$updates = WC_Helper_Updater::get_update_data();
			$local   = wp_list_filter( array_merge( $woo_plugins, $woo_themes ), array( '_product_id' => $subscription['product_id'] ) );

			$inactive_license = in_array( $subscription['product_id'], $active_product_ids, true ) && ! $subscription['active'];
			if ( ! empty( $local ) && ! $inactive_license ) {
				$local                              = array_shift( $local );
				$subscription['local']['installed'] = true;
				$subscription['local']['version']   = $local['Version'];
				$subscription['local']['type']      = $local['_type'];
				$subscription['local']['path']      = $local['_filename'];
				$subscription['local']['slug']      = null;

<<<<<<< HEAD
				if ( 'plugin' == $local['_type'] ) {
					$subscription['local']['slug'] = $local['slug'];
=======
				if ( 'plugin' === $local['_type'] ) {
>>>>>>> 679df40f
					if ( is_plugin_active( $local['_filename'] ) ) {
						$subscription['local']['active'] = true;
					} elseif ( is_multisite() && is_plugin_active_for_network( $local['_filename'] ) ) {
						$subscription['local']['active'] = true;
					}
<<<<<<< HEAD
				} elseif ( 'theme' == $local['_type'] ) {
					$subscription['local']['slug'] = $local['_stylesheet'];
					if ( in_array( $local['_stylesheet'], array( get_stylesheet(), get_template() ) ) ) {
=======
				} elseif ( 'theme' === $local['_type'] ) {
					if ( in_array( $local['_stylesheet'], array( get_stylesheet(), get_template() ), true ) ) {
>>>>>>> 679df40f
						$subscription['local']['active'] = true;
					}
				}
			}

			$subscription['has_update'] = false;
			if ( $subscription['local']['installed'] && ! empty( $updates[ $subscription['product_id'] ] ) ) {
				$subscription['has_update'] = version_compare( $updates[ $subscription['product_id'] ]['version'], $subscription['local']['version'], '>' );
			}

			if ( ! empty( $updates[ $subscription['product_id'] ] ) ) {
				$subscription['version'] = $updates[ $subscription['product_id'] ]['version'];
			}
		}
		// Break the by-ref.
		unset( $subscription );

		return $subscriptions;
	}

	/**
	 * Runs when any plugin is activated.
	 *
	 * Depending on the activated plugin attempts to look through available
	 * subscriptions and auto-activate one if possible, so the user does not
	 * need to visit the Helper UI at all after installing a new extension.
	 *
	 * @param string $filename The filename of the activated plugin.
	 */
	public static function activated_plugin( $filename ) {
		$plugins = self::get_local_woo_plugins();

		// Not a local woo plugin.
		if ( empty( $plugins[ $filename ] ) ) {
			return;
		}

		// Make sure we have a connection.
		$auth = WC_Helper_Options::get( 'auth' );
		if ( empty( $auth ) ) {
			return;
		}

		$plugin        = $plugins[ $filename ];
		$product_id    = $plugin['_product_id'];
		$subscriptions = self::_get_subscriptions_from_product_id( $product_id, false );

		// No valid subscriptions for this product.
		if ( empty( $subscriptions ) ) {
			return;
		}

		$subscription = null;
		foreach ( $subscriptions as $_sub ) {

			// Don't attempt to activate expired subscriptions.
			if ( $_sub['expired'] ) {
				continue;
			}

			// No more sites available in this subscription.
			if ( $_sub['sites_max'] && $_sub['sites_active'] >= $_sub['sites_max'] ) {
				continue;
			}

			// Looks good.
			$subscription = $_sub;
			break;
		}

		// No valid subscription found.
		if ( ! $subscription ) {
			return;
		}

		$product_key         = $subscription['product_key'];
		$activation_response = WC_Helper_API::post(
			'activate',
			array(
				'authenticated' => true,
				'body'          => wp_json_encode(
					array(
						'product_key' => $product_key,
					)
				),
			)
		);

		$activated = wp_remote_retrieve_response_code( $activation_response ) === 200;
		$body      = json_decode( wp_remote_retrieve_body( $activation_response ), true );

		if ( ! $activated && ! empty( $body['code'] ) && 'already_connected' === $body['code'] ) {
			$activated = true;
		}

		if ( $activated ) {
			self::log( 'Auto-activated a subscription for ' . $filename );
			/**
			 * Fires when the Helper activates a product successfully.
			 *
			 * @param int    $product_id Product ID being activated.
			 * @param string $product_key Subscription product key.
			 * @param array  $activation_response The response object from wp_safe_remote_request().
			 */
			do_action( 'woocommerce_helper_subscription_activate_success', $product_id, $product_key, $activation_response );
		} else {
			self::log( 'Could not activate a subscription upon plugin activation: ' . $filename );

			/**
			 * Fires when the Helper fails to activate a product.
			 *
			 * @param int    $product_id Product ID being activated.
			 * @param string $product_key Subscription product key.
			 * @param array  $activation_response The response object from wp_safe_remote_request().
			 */
			do_action( 'woocommerce_helper_subscription_activate_error', $product_id, $product_key, $activation_response );
		}

		self::_flush_subscriptions_cache();
		self::_flush_updates_cache();
	}

	/**
	 * Runs when any plugin is deactivated.
	 *
	 * When a user deactivates a plugin, attempt to deactivate any subscriptions
	 * associated with the extension.
	 *
	 * @param string $filename The filename of the deactivated plugin.
	 */
	public static function deactivated_plugin( $filename ) {
		$plugins = self::get_local_woo_plugins();

		// Not a local woo plugin.
		if ( empty( $plugins[ $filename ] ) ) {
			return;
		}

		// Make sure we have a connection.
		$auth = WC_Helper_Options::get( 'auth' );
		if ( empty( $auth ) ) {
			return;
		}

		$plugin        = $plugins[ $filename ];
		$product_id    = $plugin['_product_id'];
		$subscriptions = self::_get_subscriptions_from_product_id( $product_id, false );
		$site_id       = absint( $auth['site_id'] );

		// No valid subscriptions for this product.
		if ( empty( $subscriptions ) ) {
			return;
		}

		$deactivated = 0;

		foreach ( $subscriptions as $subscription ) {
			// Don't touch subscriptions that aren't activated on this site.
			if ( ! in_array( $site_id, $subscription['connections'], true ) ) {
				continue;
			}

			$product_key           = $subscription['product_key'];
			$deactivation_response = WC_Helper_API::post(
				'deactivate',
				array(
					'authenticated' => true,
					'body'          => wp_json_encode(
						array(
							'product_key' => $product_key,
						)
					),
				)
			);

			if ( wp_remote_retrieve_response_code( $deactivation_response ) === 200 ) {
				$deactivated++;

				/**
				 * Fires when the Helper activates a product successfully.
				 *
				 * @param int    $product_id Product ID being deactivated.
				 * @param string $product_key Subscription product key.
				 * @param array  $deactivation_response The response object from wp_safe_remote_request().
				 */
				do_action( 'woocommerce_helper_subscription_deactivate_success', $product_id, $product_key, $deactivation_response );
			} else {
				/**
				 * Fires when the Helper fails to activate a product.
				 *
				 * @param int    $product_id Product ID being deactivated.
				 * @param string $product_key Subscription product key.
				 * @param array  $deactivation_response The response object from wp_safe_remote_request().
				 */
				do_action( 'woocommerce_helper_subscription_deactivate_error', $product_id, $product_key, $deactivation_response );
			}
		}

		if ( $deactivated ) {
			self::log( sprintf( 'Auto-deactivated %d subscription(s) for %s', $deactivated, $filename ) );
			self::_flush_subscriptions_cache();
			self::_flush_updates_cache();
		}
	}

	/**
	 * Various Helper-related admin notices.
	 */
	public static function admin_notices() {
		if ( apply_filters( 'woocommerce_helper_suppress_admin_notices', false ) ) {
			return;
		}

		$screen    = get_current_screen();
		$screen_id = $screen ? $screen->id : '';

		if ( 'update-core' !== $screen_id ) {
			return;
		}

		// Don't nag if Woo doesn't have an update available.
		if ( ! self::_woo_core_update_available() ) {
			return;
		}

		// Add a note about available extension updates if Woo core has an update available.
		$notice = self::_get_extensions_update_notice();
		if ( ! empty( $notice ) ) {
			echo '<div class="updated woocommerce-message"><p>' . $notice . '</p></div>'; // phpcs:ignore WordPress.Security.EscapeOutput.OutputNotEscaped
		}
	}

	/**
	 * Get an update notice if one or more Woo extensions has an update available.
	 *
	 * @return string|null The update notice or null if everything is up to date.
	 */
	private static function _get_extensions_update_notice() {
		$plugins   = self::get_local_woo_plugins();
		$updates   = WC_Helper_Updater::get_update_data();
		$available = 0;

		foreach ( $plugins as $data ) {
			if ( empty( $updates[ $data['_product_id'] ] ) ) {
				continue;
			}

			$product_id = $data['_product_id'];
			if ( version_compare( $updates[ $product_id ]['version'], $data['Version'], '>' ) ) {
				$available++;
			}
		}

		if ( ! $available ) {
			return;
		}

		return sprintf(
			/* translators: %1$s: helper url, %2$d: number of extensions */
			_n( 'Note: You currently have <a href="%1$s">%2$d paid extension</a> which should be updated first before updating WooCommerce.', 'Note: You currently have <a href="%1$s">%2$d paid extensions</a> which should be updated first before updating WooCommerce.', $available, 'woocommerce' ),
			admin_url( 'admin.php?page=wc-addons&section=helper' ),
			$available
		);
	}

	/**
	 * Whether WooCommerce has an update available.
	 *
	 * @return bool True if a Woo core update is available.
	 */
	private static function _woo_core_update_available() {
		$updates = get_site_transient( 'update_plugins' );
		if ( empty( $updates->response ) ) {
			return false;
		}

		if ( empty( $updates->response['woocommerce/woocommerce.php'] ) ) {
			return false;
		}

		$data = $updates->response['woocommerce/woocommerce.php'];
		if ( version_compare( Constants::get_constant( 'WC_VERSION' ), $data->new_version, '>=' ) ) {
			return false;
		}

		return true;
	}

	/**
	 * Flush subscriptions cache.
	 */
	public static function _flush_subscriptions_cache() {
		delete_transient( '_woocommerce_helper_subscriptions' );
	}

	/**
	 * Flush auth cache.
	 */
	public static function _flush_authentication_cache() {
		$request = WC_Helper_API::get(
			'oauth/me',
			array(
				'authenticated' => true,
			)
		);

		if ( wp_remote_retrieve_response_code( $request ) !== 200 ) {
			return false;
		}

		$user_data = json_decode( wp_remote_retrieve_body( $request ), true );
		if ( ! $user_data ) {
			return false;
		}

		WC_Helper_Options::update(
			'auth_user_data',
			array(
				'name'  => $user_data['name'],
				'email' => $user_data['email'],
			)
		);

		return true;
	}

	/**
	 * Flush updates cache.
	 */
	private static function _flush_updates_cache() {
		WC_Helper_Updater::flush_updates_cache();
	}

	/**
	 * Sort subscriptions by the product_name.
	 *
	 * @param array $a Subscription array.
	 * @param array $b Subscription array.
	 *
	 * @return int
	 */
	public static function _sort_by_product_name( $a, $b ) {
		return strcmp( $a['product_name'], $b['product_name'] );
	}

	/**
	 * Sort subscriptions by the Name.
	 *
	 * @param array $a Product array.
	 * @param array $b Product array.
	 *
	 * @return int
	 */
	public static function _sort_by_name( $a, $b ) {
		return strcmp( $a['Name'], $b['Name'] );
	}

	/**
	 * Log a helper event.
	 *
	 * @param string $message Log message.
	 * @param string $level Optional, defaults to info, valid levels: emergency|alert|critical|error|warning|notice|info|debug.
	 */
	public static function log( $message, $level = 'info' ) {
		if ( ! Constants::is_true( 'WP_DEBUG' ) ) {
			return;
		}

		if ( ! isset( self::$log ) ) {
			self::$log = wc_get_logger();
		}

		self::$log->log( $level, $message, array( 'source' => 'helper' ) );
	}

	/**
	 * Handles WC Helper disconnect tasks.
	 *
	 * @return void
	 */
	public static function disconnect() {
		WC_Helper_API::post(
			'oauth/invalidate_token',
			array(
				'authenticated' => true,
			)
		);

		WC_Helper_Options::update( 'auth', array() );
		WC_Helper_Options::update( 'auth_user_data', array() );

		self::_flush_subscriptions_cache();
		self::_flush_updates_cache();
	}

	/**
	 * Checks if `access_token` exists in `auth` option.
	 *
	 * @return bool
	 */
	public static function is_site_connected(): bool {
		$auth = WC_Helper_Options::get( 'auth' );

		// If `access_token` is empty, there's no active connection.
		return ! empty( $auth['access_token'] );
	}

	/**
	 * Allows to connect with WCCOM using application password. used it to connect via CLI
	 *
	 * @param string $password The application password.
	 *
	 * @return void|WP_Error
	 */
	public static function connect_with_password( string $password ) {
		$request = WC_Helper_API::post(
			'connect',
			array(
				'headers'       => array(
					'X-API-Key'    => $password,
					'Content-Type' => 'application/json',
				),
				'body'          => wp_json_encode( array( 'home_url' => home_url() ) ),
				'authenticated' => false,
			)
		);

		$code = wp_remote_retrieve_response_code( $request );

		if ( $code === 403 ) {
			$message = 'Invalid password';
			self::log( $message );

			return new WP_Error( 'connect-with-password-invalid-password', $message );
		} elseif ( $code !== 200 ) {
			$message = sprintf( 'Call to /connect returned a non-200 response code (%d)', $code );
			self::log( $message );

			return new WP_Error( 'connect-with-password-' . $code, $message );
		}

		$access_data = json_decode( wp_remote_retrieve_body( $request ), true );
		if ( empty( $access_data['access_token'] ) || empty( $access_data['access_token_secret'] ) ) {
			$message = sprintf( 'Call to /connect returned an invalid body: %s', wp_remote_retrieve_body( $request ) );
			self::log( $message );

			return new WP_Error( 'connect-with-password-invalid-response', $message );
		}

		self::update_auth_option( $access_data['access_token'], $access_data['access_token_secret'], $access_data['site_id'] );
	}

	/**
	 * Updates auth options and flushes cache
	 *
	 * @param string $access_token The access token.
	 * @param string $access_token_secret The secret access token.
	 * @param int    $site_id The site id returned by the API.
	 *
	 * @return void
	 */
	public static function update_auth_option( string $access_token, string $access_token_secret, int $site_id ): void {
		WC_Helper_Options::update(
			'auth',
			array(
				'access_token'        => $access_token,
				'access_token_secret' => $access_token_secret,
				'site_id'             => $site_id,
				'user_id'             => get_current_user_id(),
				'updated'             => time(),
			)
		);

		// Obtain the connected user info.
		if ( ! self::_flush_authentication_cache() ) {
			self::log( 'Could not obtain connected user info in _helper_auth_return.' );
			WC_Helper_Options::update( 'auth', array() );
			wp_die( 'Something went wrong. Could not obtain connected user info in _helper_auth_return.' );
		}

		self::_flush_subscriptions_cache();
		self::_flush_updates_cache();
	}
}

WC_Helper::load();<|MERGE_RESOLUTION|>--- conflicted
+++ resolved
@@ -1478,25 +1478,14 @@
 				$subscription['local']['path']      = $local['_filename'];
 				$subscription['local']['slug']      = null;
 
-<<<<<<< HEAD
-				if ( 'plugin' == $local['_type'] ) {
-					$subscription['local']['slug'] = $local['slug'];
-=======
 				if ( 'plugin' === $local['_type'] ) {
->>>>>>> 679df40f
 					if ( is_plugin_active( $local['_filename'] ) ) {
 						$subscription['local']['active'] = true;
 					} elseif ( is_multisite() && is_plugin_active_for_network( $local['_filename'] ) ) {
 						$subscription['local']['active'] = true;
 					}
-<<<<<<< HEAD
-				} elseif ( 'theme' == $local['_type'] ) {
-					$subscription['local']['slug'] = $local['_stylesheet'];
-					if ( in_array( $local['_stylesheet'], array( get_stylesheet(), get_template() ) ) ) {
-=======
 				} elseif ( 'theme' === $local['_type'] ) {
 					if ( in_array( $local['_stylesheet'], array( get_stylesheet(), get_template() ), true ) ) {
->>>>>>> 679df40f
 						$subscription['local']['active'] = true;
 					}
 				}
