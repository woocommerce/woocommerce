--- conflicted
+++ resolved
@@ -1310,13 +1310,10 @@
 		if ( is_null( $installed_subscriptions ) ) {
 			$auth    = WC_Helper_Options::get( 'auth' );
 			$site_id = isset( $auth['site_id'] ) ? absint( $auth['site_id'] ) : 0;
-<<<<<<< HEAD
-=======
 			if ( 0 === $site_id ) {
 				$installed_subscriptions = array();
 				return $installed_subscriptions;
 			}
->>>>>>> 440442f0
 
 			$installed_subscriptions = array_filter(
 				self::get_subscriptions(),
