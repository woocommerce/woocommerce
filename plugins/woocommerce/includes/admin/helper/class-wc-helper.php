<?php
/**
 * WooCommerce Admin Helper
 *
 * @package WooCommerce\Admin\Helper
 */

use Automattic\Jetpack\Constants;

if ( ! defined( 'ABSPATH' ) ) {
	exit;
}

/**
 * WC_Helper Class
 *
 * The main entry-point for all things related to the Helper.
 */
class WC_Helper {
	/**
	 * A log object returned by wc_get_logger().
	 *
	 * @var $log
	 */
	public static $log;

	/**
	 * Get an absolute path to the requested helper view.
	 *
	 * @param string $view The requested view file.
	 *
	 * @return string The absolute path to the view file.
	 */
	public static function get_view_filename( $view ) {
		return dirname( __FILE__ ) . "/views/$view";
	}

	/**
	 * Loads the helper class, runs on init.
	 */
	public static function load() {
		self::includes();

		add_action( 'current_screen', array( __CLASS__, 'current_screen' ) );
		add_action( 'woocommerce_helper_output', array( __CLASS__, 'render_helper_output' ) );
		add_action( 'admin_enqueue_scripts', array( __CLASS__, 'admin_enqueue_scripts' ) );
		add_action( 'admin_notices', array( __CLASS__, 'admin_notices' ) );

		do_action( 'woocommerce_helper_loaded' );
	}

	/**
	 * Include supporting helper classes.
	 */
	protected static function includes() {
		include_once dirname( __FILE__ ) . '/class-wc-helper-options.php';
		include_once dirname( __FILE__ ) . '/class-wc-helper-api.php';
		include_once dirname( __FILE__ ) . '/class-wc-helper-updater.php';
		include_once dirname( __FILE__ ) . '/class-wc-helper-plugin-info.php';
		include_once dirname( __FILE__ ) . '/class-wc-helper-compat.php';
		include_once dirname( __FILE__ ) . '/class-wc-helper-admin.php';
		include_once dirname( __FILE__ ) . '/class-wc-helper-subscriptions-api.php';
	}

	/**
	 * Render the helper section content based on context.
	 */
	public static function render_helper_output() {
		$auth           = WC_Helper_Options::get( 'auth' );
		$auth_user_data = WC_Helper_Options::get( 'auth_user_data' );

		// Return success/error notices.
		$notices = self::_get_return_notices();

		// No active connection.
		if ( ! self::is_site_connected() ) {
			$connect_url = add_query_arg(
				array(
					'page'              => 'wc-addons',
					'section'           => 'helper',
					'wc-helper-connect' => 1,
					'wc-helper-nonce'   => wp_create_nonce( 'connect' ),
				),
				admin_url( 'admin.php' )
			);

			include self::get_view_filename( 'html-oauth-start.php' );
			return;
		}
		$disconnect_url = add_query_arg(
			array(
				'page'                 => 'wc-addons',
				'section'              => 'helper',
				'wc-helper-disconnect' => 1,
				'wc-helper-nonce'      => wp_create_nonce( 'disconnect' ),
			),
			admin_url( 'admin.php' )
		);

		$current_filter = self::get_current_filter();
		$refresh_url    = add_query_arg(
			array(
				'page'              => 'wc-addons',
				'section'           => 'helper',
				'filter'            => $current_filter,
				'wc-helper-refresh' => 1,
				'wc-helper-nonce'   => wp_create_nonce( 'refresh' ),
			),
			admin_url( 'admin.php' )
		);

		// Installed plugins and themes, with or without an active subscription.
		$woo_plugins = self::get_local_woo_plugins();
		$woo_themes  = self::get_local_woo_themes();

		$subscriptions_list_data   = self::get_subscription_list_data();
		$subscriptions             = array_filter(
			$subscriptions_list_data,
			function( $subscription ) {
				return ! empty( $subscription['product_key'] );
			}
		);
		$updates                   = WC_Helper_Updater::get_update_data();
		$subscriptions_product_ids = wp_list_pluck( $subscriptions, 'product_id' );

		foreach ( $subscriptions as &$subscription ) {
			$subscription['activate_url'] = add_query_arg(
				array(
					'page'                  => 'wc-addons',
					'section'               => 'helper',
					'filter'                => $current_filter,
					'wc-helper-activate'    => 1,
					'wc-helper-product-key' => $subscription['product_key'],
					'wc-helper-product-id'  => $subscription['product_id'],
					'wc-helper-nonce'       => wp_create_nonce( 'activate:' . $subscription['product_key'] ),
				),
				admin_url( 'admin.php' )
			);

			$subscription['deactivate_url'] = add_query_arg(
				array(
					'page'                  => 'wc-addons',
					'section'               => 'helper',
					'filter'                => $current_filter,
					'wc-helper-deactivate'  => 1,
					'wc-helper-product-key' => $subscription['product_key'],
					'wc-helper-product-id'  => $subscription['product_id'],
					'wc-helper-nonce'       => wp_create_nonce( 'deactivate:' . $subscription['product_key'] ),
				),
				admin_url( 'admin.php' )
			);

			$subscription['update_url'] = admin_url( 'update-core.php' );

			$local = wp_list_filter( array_merge( $woo_plugins, $woo_themes ), array( '_product_id' => $subscription['product_id'] ) );

			if ( ! empty( $local ) ) {
				$local = array_shift( $local );
				if ( 'plugin' === $local['_type'] ) {
					// A magic update_url.
					$subscription['update_url'] = wp_nonce_url( self_admin_url( 'update.php?action=upgrade-plugin&plugin=' ) . $local['_filename'], 'upgrade-plugin_' . $local['_filename'] );

				} elseif ( 'theme' === $local['_type'] ) {
					// Another magic update_url.
					$subscription['update_url'] = wp_nonce_url( self_admin_url( 'update.php?action=upgrade-theme&theme=' . $local['_stylesheet'] ), 'upgrade-theme_' . $local['_stylesheet'] );
				}
			}

			$subscription['download_primary'] = true;
			$subscription['download_url']     = 'https://woocommerce.com/my-account/downloads/';
			if ( ! $subscription['local']['installed'] && ! empty( $updates[ $subscription['product_id'] ] ) ) {
				$subscription['download_url'] = $updates[ $subscription['product_id'] ]['package'];
			}

			$subscription['actions'] = array();

			if ( $subscription['has_update'] && ! $subscription['expired'] ) {
				$action = array(
					/* translators: %s: version number */
					'message'      => sprintf( __( 'Version %s is <strong>available</strong>.', 'woocommerce' ), esc_html( $updates[ $subscription['product_id'] ]['version'] ) ),
					'button_label' => __( 'Update', 'woocommerce' ),
					'button_url'   => $subscription['update_url'],
					'status'       => 'update-available',
					'icon'         => 'dashicons-update',
				);

				// Subscription is not active on this site.
				if ( ! $subscription['active'] ) {
					$action['message']     .= ' ' . __( 'To enable this update you need to <strong>activate</strong> this subscription.', 'woocommerce' );
					$action['button_label'] = null;
					$action['button_url']   = null;
				}

				$subscription['actions'][] = $action;
			}

			if ( $subscription['has_update'] && $subscription['expired'] ) {
				$action = array(
					/* translators: %s: version number */
					'message' => sprintf( __( 'Version %s is <strong>available</strong>.', 'woocommerce' ), esc_html( $updates[ $subscription['product_id'] ]['version'] ) ),
					'status'  => 'expired',
					'icon'    => 'dashicons-info',
				);

				$action['message']     .= ' ' . __( 'To enable this update you need to <strong>purchase</strong> a new subscription.', 'woocommerce' );
				$action['button_label'] = __( 'Purchase', 'woocommerce' );
				$action['button_url']   = self::add_utm_params_to_url_for_subscription_link(
					$subscription['product_url'],
					'purchase'
				);

				$subscription['actions'][] = $action;
			} elseif ( $subscription['expired'] && ! empty( $subscription['master_user_email'] ) ) {
				$action = array(
					'message' => sprintf( __( 'This subscription has expired. Contact the owner to <strong>renew</strong> the subscription to receive updates and support.', 'woocommerce' ) ),
					'status'  => 'expired',
					'icon'    => 'dashicons-info',
				);

				$subscription['actions'][] = $action;
			} elseif ( $subscription['expired'] ) {
				$action = array(
					'message'      => sprintf( __( 'This subscription has expired. Please <strong>renew</strong> to receive updates and support.', 'woocommerce' ) ),
					'button_label' => __( 'Renew', 'woocommerce' ),
					'button_url'   => self::add_utm_params_to_url_for_subscription_link(
						'https://woocommerce.com/my-account/my-subscriptions/',
						'renew'
					),
					'status'       => 'expired',
					'icon'         => 'dashicons-info',
				);

				$subscription['actions'][] = $action;
			}

			if ( $subscription['expiring'] && ! $subscription['autorenew'] ) {
				$action = array(
					'message'      => __( 'Subscription is <strong>expiring</strong> soon.', 'woocommerce' ),
					'button_label' => __( 'Enable auto-renew', 'woocommerce' ),
					'button_url'   => self::add_utm_params_to_url_for_subscription_link(
						'https://woocommerce.com/my-account/my-subscriptions/',
						'auto-renew'
					),
					'status'       => 'expired',
					'icon'         => 'dashicons-info',
				);

				$subscription['download_primary'] = false;
				$subscription['actions'][]        = $action;
			} elseif ( $subscription['expiring'] ) {
				$action = array(
					'message'      => sprintf( __( 'This subscription is expiring soon. Please <strong>renew</strong> to continue receiving updates and support.', 'woocommerce' ) ),
					'button_label' => __( 'Renew', 'woocommerce' ),
					'button_url'   => self::add_utm_params_to_url_for_subscription_link(
						'https://woocommerce.com/my-account/my-subscriptions/',
						'renew'
					),
					'status'       => 'expired',
					'icon'         => 'dashicons-info',
				);

				$subscription['download_primary'] = false;
				$subscription['actions'][]        = $action;
			}

			// Mark the first action primary.
			foreach ( $subscription['actions'] as $key => $action ) {
				if ( ! empty( $action['button_label'] ) ) {
					$subscription['actions'][ $key ]['primary'] = true;
					break;
				}
			}
		}

		// Break the by-ref.
		unset( $subscription );

		// Installed products without a subscription.
		$no_subscriptions = array();
		foreach ( array_merge( $woo_plugins, $woo_themes ) as $filename => $data ) {
			if ( in_array( $data['_product_id'], $subscriptions_product_ids ) ) {
				continue;
			}

			$data['_product_url'] = '#';
			$data['_has_update']  = false;

			if ( ! empty( $updates[ $data['_product_id'] ] ) ) {
				$data['_has_update'] = version_compare( $updates[ $data['_product_id'] ]['version'], $data['Version'], '>' );

				if ( ! empty( $updates[ $data['_product_id'] ]['url'] ) ) {
					$data['_product_url'] = $updates[ $data['_product_id'] ]['url'];
				} elseif ( ! empty( $data['PluginURI'] ) ) {
					$data['_product_url'] = $data['PluginURI'];
				}
			}

			$data['_actions'] = array();

			if ( $data['_has_update'] ) {
				$action = array(
					/* translators: %s: version number */
					'message'      => sprintf( __( 'Version %s is <strong>available</strong>. To enable this update you need to <strong>purchase</strong> a new subscription.', 'woocommerce' ), esc_html( $updates[ $data['_product_id'] ]['version'] ) ),
					'button_label' => __( 'Purchase', 'woocommerce' ),
					'button_url'   => self::add_utm_params_to_url_for_subscription_link(
						$data['_product_url'],
						'purchase'
					),
					'status'       => 'expired',
					'icon'         => 'dashicons-info',
				);

				$data['_actions'][] = $action;
			} else {
				$action = array(
					/* translators: 1: subscriptions docs 2: subscriptions docs */
					'message'      => sprintf( __( 'To receive updates and support for this extension, you need to <strong>purchase</strong> a new subscription or consolidate your extensions to one connected account by <strong><a href="%1$s" title="Sharing Docs">sharing</a> or <a href="%2$s" title="Transferring Docs">transferring</a></strong> this extension to this connected account.', 'woocommerce' ), 'https://docs.woocommerce.com/document/managing-woocommerce-com-subscriptions/#section-10', 'https://docs.woocommerce.com/document/managing-woocommerce-com-subscriptions/#section-5' ),
					'button_label' => __( 'Purchase', 'woocommerce' ),
					'button_url'   => self::add_utm_params_to_url_for_subscription_link(
						$data['_product_url'],
						'purchase'
					),
					'status'       => 'expired',
					'icon'         => 'dashicons-info',
				);

				$data['_actions'][] = $action;
			}

			$no_subscriptions[ $filename ] = $data;
		}

		// Update the user id if it came from a migrated connection.
		if ( empty( $auth['user_id'] ) ) {
			$auth['user_id'] = get_current_user_id();
			WC_Helper_Options::update( 'auth', $auth );
		}

		// Sort alphabetically.
		uasort( $subscriptions, array( __CLASS__, '_sort_by_product_name' ) );
		uasort( $no_subscriptions, array( __CLASS__, '_sort_by_name' ) );

		// Filters.
		self::get_filters_counts( $subscriptions ); // Warm it up.
		self::_filter( $subscriptions, self::get_current_filter() );

		// We have an active connection.
		include self::get_view_filename( 'html-main.php' );
		return;
	}

	/**
	 * Add tracking parameters to buttons (Renew, Purchase, etc.) on subscriptions page
	 *
	 * @param string $url URL to product page or to https://woocommerce.com/my-account/my-subscriptions/
	 * @param string $utm_content value of utm_content query parameter used for tracking
	 *
	 * @return string URL including utm parameters for tracking
	 */
	public static function add_utm_params_to_url_for_subscription_link( $url, $utm_content ) {
		$utm_params = 'utm_source=subscriptionsscreen&' .
					  'utm_medium=product&' .
					  'utm_campaign=wcaddons&' .
					  'utm_content=' . $utm_content;

		// there are already some URL parameters
		if ( strpos( $url, '?' ) ) {
			return $url . '&' . $utm_params;
		}

		return $url . '?' . $utm_params;
	}

	/**
	 * Get available subscriptions filters.
	 *
	 * @return array An array of filter keys and labels.
	 */
	public static function get_filters() {
		$filters = array(
			'all'              => __( 'All', 'woocommerce' ),
			'active'           => __( 'Active', 'woocommerce' ),
			'inactive'         => __( 'Inactive', 'woocommerce' ),
			'installed'        => __( 'Installed', 'woocommerce' ),
			'update-available' => __( 'Update Available', 'woocommerce' ),
			'expiring'         => __( 'Expiring Soon', 'woocommerce' ),
			'expired'          => __( 'Expired', 'woocommerce' ),
			'download'         => __( 'Download', 'woocommerce' ),
		);

		return $filters;
	}

	/**
	 * Get counts data for the filters array.
	 *
	 * @param array $subscriptions The array of all available subscriptions.
	 *
	 * @return array Filter counts (filter => count).
	 */
	public static function get_filters_counts( $subscriptions = null ) {
		static $filters;

		if ( isset( $filters ) ) {
			return $filters;
		}

		$filters = array_fill_keys( array_keys( self::get_filters() ), 0 );
		if ( empty( $subscriptions ) ) {
			return array();
		}

		foreach ( $filters as $key => $count ) {
			$_subs = $subscriptions;
			self::_filter( $_subs, $key );
			$filters[ $key ] = count( $_subs );
		}

		return $filters;
	}

	/**
	 * Get current filter.
	 *
	 * @return string The current filter.
	 */
	public static function get_current_filter() {
		$current_filter = 'all';
		$valid_filters  = array_keys( self::get_filters() );

		if ( ! empty( $_GET['filter'] ) && in_array( wp_unslash( $_GET['filter'] ), $valid_filters ) ) {
			$current_filter = wc_clean( wp_unslash( $_GET['filter'] ) );
		}

		return $current_filter;
	}

	/**
	 * Filter an array of subscriptions by $filter.
	 *
	 * @param array  $subscriptions The subscriptions array, passed by ref.
	 * @param string $filter The filter.
	 */
	private static function _filter( &$subscriptions, $filter ) {
		switch ( $filter ) {
			case 'active':
				$subscriptions = wp_list_filter( $subscriptions, array( 'active' => true ) );
				break;

			case 'inactive':
				$subscriptions = wp_list_filter( $subscriptions, array( 'active' => false ) );
				break;

			case 'installed':
				foreach ( $subscriptions as $key => $subscription ) {
					if ( empty( $subscription['local']['installed'] ) ) {
						unset( $subscriptions[ $key ] );
					}
				}
				break;

			case 'update-available':
				$subscriptions = wp_list_filter( $subscriptions, array( 'has_update' => true ) );
				break;

			case 'expiring':
				$subscriptions = wp_list_filter( $subscriptions, array( 'expiring' => true ) );
				break;

			case 'expired':
				$subscriptions = wp_list_filter( $subscriptions, array( 'expired' => true ) );
				break;

			case 'download':
				foreach ( $subscriptions as $key => $subscription ) {
					if ( $subscription['local']['installed'] || $subscription['expired'] ) {
						unset( $subscriptions[ $key ] );
					}
				}
				break;
		}
	}

	/**
	 * Enqueue admin scripts and styles.
	 */
	public static function admin_enqueue_scripts() {
		$screen       = get_current_screen();
		$screen_id    = $screen ? $screen->id : '';
		$wc_screen_id = 'woocommerce';

		if ( $wc_screen_id . '_page_wc-addons' === $screen_id && isset( $_GET['section'] ) && 'helper' === $_GET['section'] ) {
			wp_enqueue_style( 'woocommerce-helper', WC()->plugin_url() . '/assets/css/helper.css', array(), Constants::get_constant( 'WC_VERSION' ) );
			wp_style_add_data( 'woocommerce-helper', 'rtl', 'replace' );
		}
	}

	/**
	 * Various success/error notices.
	 *
	 * Runs during admin page render, so no headers/redirects here.
	 *
	 * @return array Array pairs of message/type strings with notices.
	 */
	private static function _get_return_notices() {
		$return_status = isset( $_GET['wc-helper-status'] ) ? wc_clean( wp_unslash( $_GET['wc-helper-status'] ) ) : null;
		$notices       = array();

		switch ( $return_status ) {
			case 'activate-success':
				$product_id   = isset( $_GET['wc-helper-product-id'] ) ? absint( $_GET['wc-helper-product-id'] ) : 0;
				$subscription = self::_get_subscriptions_from_product_id( $product_id );
				$notices[]    = array(
					'type'    => 'updated',
					'message' => sprintf(
						/* translators: %s: product name */
						__( '%s activated successfully. You will now receive updates for this product.', 'woocommerce' ),
						'<strong>' . esc_html( $subscription['product_name'] ) . '</strong>'
					),
				);
				break;

			case 'activate-error':
				$product_id   = isset( $_GET['wc-helper-product-id'] ) ? absint( $_GET['wc-helper-product-id'] ) : 0;
				$subscription = self::_get_subscriptions_from_product_id( $product_id );
				$notices[]    = array(
					'type'    => 'error',
					'message' => sprintf(
						/* translators: %s: product name */
						__( 'An error has occurred when activating %s. Please try again later.', 'woocommerce' ),
						'<strong>' . esc_html( $subscription['product_name'] ) . '</strong>'
					),
				);
				break;

			case 'deactivate-success':
				$product_id   = isset( $_GET['wc-helper-product-id'] ) ? absint( $_GET['wc-helper-product-id'] ) : 0;
				$subscription = self::_get_subscriptions_from_product_id( $product_id );
				$local        = self::_get_local_from_product_id( $product_id );

				$message = sprintf(
					/* translators: %s: product name */
					__( 'Subscription for %s deactivated successfully. You will no longer receive updates for this product.', 'woocommerce' ),
					'<strong>' . esc_html( $subscription['product_name'] ) . '</strong>'
				);

				if ( $local && is_plugin_active( $local['_filename'] ) && current_user_can( 'activate_plugins' ) ) {
					$deactivate_plugin_url = add_query_arg(
						array(
							'page'                        => 'wc-addons',
							'section'                     => 'helper',
							'filter'                      => self::get_current_filter(),
							'wc-helper-deactivate-plugin' => 1,
							'wc-helper-product-id'        => $subscription['product_id'],
							'wc-helper-nonce'             => wp_create_nonce( 'deactivate-plugin:' . $subscription['product_id'] ),
						),
						admin_url( 'admin.php' )
					);

					$message = sprintf(
						/* translators: %1$s: product name, %2$s: deactivate url */
						__( 'Subscription for %1$s deactivated successfully. You will no longer receive updates for this product. <a href="%2$s">Click here</a> if you wish to deactivate the plugin as well.', 'woocommerce' ),
						'<strong>' . esc_html( $subscription['product_name'] ) . '</strong>',
						esc_url( $deactivate_plugin_url )
					);
				}

				$notices[] = array(
					'message' => $message,
					'type'    => 'updated',
				);
				break;

			case 'deactivate-error':
				$product_id   = isset( $_GET['wc-helper-product-id'] ) ? absint( $_GET['wc-helper-product-id'] ) : 0;
				$subscription = self::_get_subscriptions_from_product_id( $product_id );
				$notices[]    = array(
					'type'    => 'error',
					'message' => sprintf(
						/* translators: %s: product name */
						__( 'An error has occurred when deactivating the subscription for %s. Please try again later.', 'woocommerce' ),
						'<strong>' . esc_html( $subscription['product_name'] ) . '</strong>'
					),
				);
				break;

			case 'deactivate-plugin-success':
				$product_id   = isset( $_GET['wc-helper-product-id'] ) ? absint( $_GET['wc-helper-product-id'] ) : 0;
				$subscription = self::_get_subscriptions_from_product_id( $product_id );
				$notices[]    = array(
					'type'    => 'updated',
					'message' => sprintf(
						/* translators: %s: product name */
						__( 'The extension %s has been deactivated successfully.', 'woocommerce' ),
						'<strong>' . esc_html( $subscription['product_name'] ) . '</strong>'
					),
				);
				break;

			case 'deactivate-plugin-error':
				$product_id   = isset( $_GET['wc-helper-product-id'] ) ? absint( $_GET['wc-helper-product-id'] ) : 0;
				$subscription = self::_get_subscriptions_from_product_id( $product_id );
				$notices[]    = array(
					'type'    => 'error',
					'message' => sprintf(
						/* translators: %1$s: product name, %2$s: plugins screen url */
						__( 'An error has occurred when deactivating the extension %1$s. Please proceed to the <a href="%2$s">Plugins screen</a> to deactivate it manually.', 'woocommerce' ),
						'<strong>' . esc_html( $subscription['product_name'] ) . '</strong>',
						admin_url( 'plugins.php' )
					),
				);
				break;

			case 'helper-connected':
				$notices[] = array(
					'message' => __( 'You have successfully connected your store to WooCommerce.com', 'woocommerce' ),
					'type'    => 'updated',
				);
				break;

			case 'helper-disconnected':
				$notices[] = array(
					'message' => __( 'You have successfully disconnected your store from WooCommerce.com', 'woocommerce' ),
					'type'    => 'updated',
				);
				break;

			case 'helper-refreshed':
				$notices[] = array(
					'message' => __( 'Authentication and subscription caches refreshed successfully.', 'woocommerce' ),
					'type'    => 'updated',
				);
				break;
		}

		return $notices;
	}

	/**
	 * Various early-phase actions with possible redirects.
	 *
	 * @param object $screen WP screen object.
	 */
	public static function current_screen( $screen ) {
		$wc_screen_id = 'woocommerce';

		if ( $wc_screen_id . '_page_wc-addons' !== $screen->id ) {
			return;
		}

		if ( empty( $_GET['section'] ) || 'helper' !== $_GET['section'] ) {
			return;
		}

		if ( ! empty( $_GET['wc-helper-connect'] ) ) {
			return self::_helper_auth_connect();
		}

		if ( ! empty( $_GET['wc-helper-return'] ) ) {
			return self::_helper_auth_return();
		}

		if ( ! empty( $_GET['wc-helper-disconnect'] ) ) {
			return self::_helper_auth_disconnect();
		}

		if ( ! empty( $_GET['wc-helper-refresh'] ) ) {
			return self::_helper_auth_refresh();
		}

		if ( ! empty( $_GET['wc-helper-activate'] ) ) {
			return self::_helper_subscription_activate();
		}

		if ( ! empty( $_GET['wc-helper-deactivate'] ) ) {
			return self::helper_subscription_deactivate();
		}

		if ( ! empty( $_GET['wc-helper-deactivate-plugin'] ) ) {
			return self::_helper_plugin_deactivate();
		}
	}

	/**
	 * Get helper redirect URL.
	 *
	 * @param array $args Query args.
	 * @param bool  $redirect_to_wc_admin Whether to redirect to WC Admin.
	 * @return string
	 */
	private static function get_helper_redirect_url( $args = array(), $redirect_to_wc_admin = false ) {
		global $current_screen;
		if ( true === $redirect_to_wc_admin && 'woocommerce_page_wc-addons' === $current_screen->id ) {
			return add_query_arg(
				array(
					'page' => 'wc-admin',
					'tab'  => 'my-subscriptions',
					'path' => rawurlencode( '/extensions' ),
				),
				admin_url( 'admin.php' )
			);
		}

		return add_query_arg(
			$args,
			admin_url( 'admin.php' )
		);
	}

	/**
	 * Initiate a new OAuth connection.
	 */
	private static function _helper_auth_connect() {
		if ( empty( $_GET['wc-helper-nonce'] ) || ! wp_verify_nonce( wp_unslash( $_GET['wc-helper-nonce'] ), 'connect' ) ) { // phpcs:ignore WordPress.Security.ValidatedSanitizedInput.InputNotSanitized
			self::log( 'Could not verify nonce in _helper_auth_connect' );
			wp_die( 'Could not verify nonce' );
		}

		$redirect_url_args = array(
			'page'             => 'wc-addons',
			'section'          => 'helper',
			'wc-helper-return' => 1,
			'wc-helper-nonce'  => wp_create_nonce( 'connect' ),
		);

		if ( isset( $_GET['redirect-to-wc-admin'] ) ) {
			$redirect_url_args['redirect-to-wc-admin'] = 1;
		}

		$redirect_uri = add_query_arg(
			$redirect_url_args,
			admin_url( 'admin.php' )
		);

		$request = WC_Helper_API::post(
			'oauth/request_token',
			array(
				'body' => array(
					'home_url'     => home_url(),
					'redirect_uri' => $redirect_uri,
				),
			)
		);

		$code = wp_remote_retrieve_response_code( $request );

		if ( 200 !== $code ) {
			self::log( sprintf( 'Call to oauth/request_token returned a non-200 response code (%d)', $code ) );
			wp_die( 'Something went wrong' );
		}

		$secret = json_decode( wp_remote_retrieve_body( $request ) );
		if ( empty( $secret ) ) {
			self::log( sprintf( 'Call to oauth/request_token returned an invalid body: %s', wp_remote_retrieve_body( $request ) ) );
			wp_die( 'Something went wrong' );
		}

		/**
		 * Fires when the Helper connection process is initiated.
		 */
		do_action( 'woocommerce_helper_connect_start' );

		$connect_url = add_query_arg(
			array(
				'home_url'     => rawurlencode( home_url() ),
				'redirect_uri' => rawurlencode( $redirect_uri ),
				'secret'       => rawurlencode( $secret ),
			),
			WC_Helper_API::url( 'oauth/authorize' )
		);

		wp_redirect( esc_url_raw( $connect_url ) );
		die();
	}

	/**
	 * Return from WooCommerce.com OAuth flow.
	 */
	private static function _helper_auth_return() {
		if ( empty( $_GET['wc-helper-nonce'] ) || ! wp_verify_nonce( wp_unslash( $_GET['wc-helper-nonce'] ), 'connect' ) ) { // phpcs:ignore WordPress.Security.ValidatedSanitizedInput.InputNotSanitized
			self::log( 'Could not verify nonce in _helper_auth_return' );
			wp_die( 'Something went wrong' );
		}

		// Bail if the user clicked deny.
		if ( ! empty( $_GET['deny'] ) ) {
			/**
			 * Fires when the Helper connection process is denied/cancelled.
			 */
			do_action( 'woocommerce_helper_denied' );
			wp_safe_redirect( admin_url( 'admin.php?page=wc-addons&section=helper' ) );
			die();
		}

		// We do need a request token...
		if ( empty( $_GET['request_token'] ) ) {
			self::log( 'Request token not found in _helper_auth_return' );
			wp_die( 'Something went wrong' );
		}

		// Obtain an access token.
		$request = WC_Helper_API::post(
			'oauth/access_token',
			array(
				'body' => array(
					'request_token' => wp_unslash( $_GET['request_token'] ), // phpcs:ignore WordPress.Security.ValidatedSanitizedInput.InputNotSanitized
					'home_url'      => home_url(),
				),
			)
		);

		$code = wp_remote_retrieve_response_code( $request );

		if ( 200 !== $code ) {
			self::log( sprintf( 'Call to oauth/access_token returned a non-200 response code (%d)', $code ) );
			wp_die( 'Something went wrong' );
		}

		$access_token = json_decode( wp_remote_retrieve_body( $request ), true );
		if ( ! $access_token ) {
			self::log( sprintf( 'Call to oauth/access_token returned an invalid body: %s', wp_remote_retrieve_body( $request ) ) );
			wp_die( 'Something went wrong' );
		}

		self::update_auth_option( $access_token['access_token'], $access_token['access_token_secret'], $access_token['site_id'] );

		/**
		 * Fires when the Helper connection process has completed successfully.
		 */
		do_action( 'woocommerce_helper_connected' );

		// Enable tracking when connected.
		if ( class_exists( 'WC_Tracker' ) ) {
			update_option( 'woocommerce_allow_tracking', 'yes' );
			WC_Tracker::send_tracking_data( true );
		}

		// If connecting through in-app purchase, redirects back to WooCommerce.com
		// for product installation.
		if ( ! empty( $_GET['wccom-install-url'] ) ) {
			wp_redirect( wp_unslash( $_GET['wccom-install-url'] ) );
			exit;
		}

		wp_safe_redirect(
			self::get_helper_redirect_url(
				array(
					'page'             => 'wc-addons',
					'section'          => 'helper',
					'wc-helper-status' => 'helper-connected',
				),
				isset( $_GET['redirect-to-wc-admin'] )
			)
		);
		die();
	}

	/**
	 * Disconnect from WooCommerce.com, clear OAuth tokens.
	 */
	private static function _helper_auth_disconnect() {
		if ( empty( $_GET['wc-helper-nonce'] ) || ! wp_verify_nonce( wp_unslash( $_GET['wc-helper-nonce'] ), 'disconnect' ) ) { // phpcs:ignore WordPress.Security.ValidatedSanitizedInput.InputNotSanitized
			self::log( 'Could not verify nonce in _helper_auth_disconnect' );
			wp_die( 'Could not verify nonce' );
		}

		/**
		 * Fires when the Helper has been disconnected.
		 */
		do_action( 'woocommerce_helper_disconnected' );

		$redirect_uri = self::get_helper_redirect_url(
			array(
				'page'             => 'wc-addons',
				'section'          => 'helper',
				'wc-helper-status' => 'helper-disconnected',
			),
			isset( $_GET['redirect-to-wc-admin'] )
		);

		self::disconnect();

		wp_safe_redirect( $redirect_uri );
		die();
	}

	/**
	 * User hit the Refresh button, clear all caches.
	 */
	private static function _helper_auth_refresh() {
		if ( empty( $_GET['wc-helper-nonce'] ) || ! wp_verify_nonce( wp_unslash( $_GET['wc-helper-nonce'] ), 'refresh' ) ) { // phpcs:ignore WordPress.Security.ValidatedSanitizedInput.InputNotSanitized
			self::log( 'Could not verify nonce in _helper_auth_refresh' );
			wp_die( 'Could not verify nonce' );
		}

		self::refresh_helper_subscriptions();

		$redirect_uri = self::get_helper_redirect_url(
			array(
				'page'             => 'wc-addons',
				'section'          => 'helper',
				'filter'           => self::get_current_filter(),
				'wc-helper-status' => 'helper-refreshed',
			),
			isset( $_GET['redirect-to-wc-admin'] )
		);

		wp_safe_redirect( $redirect_uri );
		die();
	}

	/**
	 * Flush helper authentication cache.
	 */
	public static function refresh_helper_subscriptions() {
		/**
		 * Fires when Helper subscriptions are refreshed.
		 *
		 * @since 8.3.0
		 */
		do_action( 'woocommerce_helper_subscriptions_refresh' );

		self::_flush_authentication_cache();
		self::_flush_subscriptions_cache();
		self::_flush_updates_cache();
	}

	/**
	 * Active a product subscription.
	 */
	private static function _helper_subscription_activate() {
		$product_key = isset( $_GET['wc-helper-product-key'] ) ? wc_clean( wp_unslash( $_GET['wc-helper-product-key'] ) ) : '';
		$product_id  = isset( $_GET['wc-helper-product-id'] ) ? absint( $_GET['wc-helper-product-id'] ) : 0;

		if ( empty( $_GET['wc-helper-nonce'] ) || ! wp_verify_nonce( wp_unslash( $_GET['wc-helper-nonce'] ), 'activate:' . $product_key ) ) { // phpcs:ignore WordPress.Security.ValidatedSanitizedInput.InputNotSanitized
			self::log( 'Could not verify nonce in _helper_subscription_activate' );
			wp_die( 'Could not verify nonce' );
		}

		try {
			$activated = self::activate_helper_subscription( $product_key, $product_id );
		} catch ( Exception $e ) {
			$activated = false;
		}

		$redirect_uri = add_query_arg(
			array(
				'page'                 => 'wc-addons',
				'section'              => 'helper',
				'filter'               => self::get_current_filter(),
				'wc-helper-status'     => $activated ? 'activate-success' : 'activate-error',
				'wc-helper-product-id' => $product_id,
			),
			admin_url( 'admin.php' )
		);

		wp_safe_redirect( $redirect_uri );
		die();
	}

	/**
	 * Activate helper subscription.
	 *
	 * @throws Exception If the subscription could not be activated or found.
	 * @param string $product_key Subscription product key.
	 * @return bool True if activated, false otherwise.
	 */
	public static function activate_helper_subscription( $product_key ) {
		$subscription = self::get_subscription( $product_key );
		if ( ! $subscription ) {
			throw new Exception( __( 'Subscription not found', 'woocommerce' ) );
		}
		$product_id = $subscription['product_id'];

		// Activate subscription.
		$activation_response = WC_Helper_API::post(
			'activate',
			array(
				'authenticated' => true,
				'body'          => wp_json_encode(
					array(
						'product_key' => $product_key,
					)
				),
			)
		);

		$activated = wp_remote_retrieve_response_code( $activation_response ) === 200;
		$body      = json_decode( wp_remote_retrieve_body( $activation_response ), true );

		if ( ! $activated && ! empty( $body['code'] ) && 'already_connected' === $body['code'] ) {
			$activated = true;
		}

		if ( $activated ) {
			/**
			 * Fires when the Helper activates a product successfully.
			 *
			 * @param int    $product_id Product ID being activated.
			 * @param string $product_key Subscription product key.
			 * @param array  $activation_response The response object from wp_safe_remote_request().
			 */
			do_action( 'woocommerce_helper_subscription_activate_success', $product_id, $product_key, $activation_response );
		} else {
			/**
			 * Fires when the Helper fails to activate a product.
			 *
			 * @param int    $product_id Product ID being activated.
			 * @param string $product_key Subscription product key.
			 * @param array  $activation_response The response object from wp_safe_remote_request().
			 */
			do_action( 'woocommerce_helper_subscription_activate_error', $product_id, $product_key, $activation_response );
			throw new Exception( $body['message'] ?? __( 'Unknown error', 'woocommerce' ) );
		}

		// Attempt to activate this plugin.
		$local = self::_get_local_from_product_id( $product_id );
		if ( $local && 'plugin' == $local['_type'] && current_user_can( 'activate_plugins' ) && ! is_plugin_active( $local['_filename'] ) ) {
			activate_plugin( $local['_filename'] );
		}

		self::_flush_subscriptions_cache();
		self::_flush_updates_cache();

		return $activated;
	}

	/**
	 * Deactivate a product subscription.
	 */
	private static function helper_subscription_deactivate() {
		$product_key = isset( $_GET['wc-helper-product-key'] ) ? wc_clean( wp_unslash( $_GET['wc-helper-product-key'] ) ) : '';
		$product_id  = isset( $_GET['wc-helper-product-id'] ) ? absint( $_GET['wc-helper-product-id'] ) : 0;

		if ( empty( $_GET['wc-helper-nonce'] ) || ! wp_verify_nonce( wp_unslash( $_GET['wc-helper-nonce'] ), 'deactivate:' . $product_key ) ) { // phpcs:ignore WordPress.Security.ValidatedSanitizedInput.InputNotSanitized
			self::log( 'Could not verify nonce in helper_subscription_deactivate' );
			wp_die( 'Could not verify nonce' );
		}

		try {
			$deactivated = self::deactivate_helper_subscription( $product_key );
		} catch ( Exception $e ) {
			$deactivated = false;
		}

		$redirect_uri = add_query_arg(
			array(
				'page'                 => 'wc-addons',
				'section'              => 'helper',
				'filter'               => self::get_current_filter(),
				'wc-helper-status'     => $deactivated ? 'deactivate-success' : 'deactivate-error',
				'wc-helper-product-id' => $product_id,
			),
			admin_url( 'admin.php' )
		);

		wp_safe_redirect( $redirect_uri );
		die();
	}

	/**
	 * Deactivate a product subscription.
	 *
	 * @throws Exception If the subscription could not be deactivated or found.
	 * @param string $product_key Subscription product key.
	 * @return bool True if deactivated, false otherwise.
	 */
	public static function deactivate_helper_subscription( $product_key ) {
		$subscription = self::get_subscription( $product_key );
		if ( ! $subscription ) {
			throw new Exception( __( 'Subscription not found', 'woocommerce' ) );
		}
		$product_id = $subscription['product_id'];

		$deactivation_response = WC_Helper_API::post(
			'deactivate',
			array(
				'authenticated' => true,
				'body'          => wp_json_encode(
					array(
						'product_key' => $product_key,
					)
				),
			)
		);

		$code        = wp_remote_retrieve_response_code( $deactivation_response );
		$deactivated = 200 === $code;

		if ( $deactivated ) {
			/**
			 * Fires when the Helper activates a product successfully.
			 *
			 * @param int    $product_id Product ID being deactivated.
			 * @param string $product_key Subscription product key.
			 * @param array  $deactivation_response The response object from wp_safe_remote_request().
			 */
			do_action( 'woocommerce_helper_subscription_deactivate_success', $product_id, $product_key, $deactivation_response );
		} else {
			self::log( sprintf( 'Deactivate API call returned a non-200 response code (%d)', $code ) );

			/**
			 * Fires when the Helper fails to activate a product.
			 *
			 * @param int    $product_id Product ID being deactivated.
			 * @param string $product_key Subscription product key.
			 * @param array  $deactivation_response The response object from wp_safe_remote_request().
			 */
			do_action( 'woocommerce_helper_subscription_deactivate_error', $product_id, $product_key, $deactivation_response );

			$body = json_decode( wp_remote_retrieve_body( $deactivation_response ), true );
			throw new Exception( $body['message'] ?? __( 'Unknown error', 'woocommerce' ) );
		}

		self::_flush_subscriptions_cache();

		return $deactivated;
	}

	/**
	 * Deactivate a plugin.
	 */
	private static function _helper_plugin_deactivate() {
		$product_id  = isset( $_GET['wc-helper-product-id'] ) ? absint( $_GET['wc-helper-product-id'] ) : 0;
		$deactivated = false;

		if ( empty( $_GET['wc-helper-nonce'] ) || ! wp_verify_nonce( wp_unslash( $_GET['wc-helper-nonce'] ), 'deactivate-plugin:' . $product_id ) ) { // phpcs:ignore WordPress.Security.ValidatedSanitizedInput.InputNotSanitized
			self::log( 'Could not verify nonce in _helper_plugin_deactivate' );
			wp_die( 'Could not verify nonce' );
		}

		if ( ! current_user_can( 'activate_plugins' ) ) {
			wp_die( 'You are not allowed to manage plugins on this site.' );
		}

		$local = wp_list_filter(
			array_merge(
				self::get_local_woo_plugins(),
				self::get_local_woo_themes()
			),
			array( '_product_id' => $product_id )
		);

		// Attempt to deactivate this plugin or theme.
		if ( ! empty( $local ) ) {
			$local = array_shift( $local );
			if ( is_plugin_active( $local['_filename'] ) ) {
				deactivate_plugins( $local['_filename'] );
			}

			$deactivated = ! is_plugin_active( $local['_filename'] );
		}

		$redirect_uri = add_query_arg(
			array(
				'page'                 => 'wc-addons',
				'section'              => 'helper',
				'filter'               => self::get_current_filter(),
				'wc-helper-status'     => $deactivated ? 'deactivate-plugin-success' : 'deactivate-plugin-error',
				'wc-helper-product-id' => $product_id,
			),
			admin_url( 'admin.php' )
		);

		wp_safe_redirect( $redirect_uri );
		die();
	}

	/**
	 * Get a local plugin/theme entry from product_id.
	 *
	 * @param int $product_id The product id.
	 *
	 * @return array|bool The array containing the local plugin/theme data or false.
	 */
	private static function _get_local_from_product_id( $product_id ) {
		$local = wp_list_filter(
			array_merge(
				self::get_local_woo_plugins(),
				self::get_local_woo_themes()
			),
			array( '_product_id' => $product_id )
		);

		if ( ! empty( $local ) ) {
			return array_shift( $local );
		}

		return false;
	}

	/**
	 * Checks whether current site has product subscription of a given ID.
	 *
	 * @since 3.7.0
	 *
	 * @param int $product_id The product id.
	 *
	 * @return bool Returns true if product subscription exists, false otherwise.
	 */
	public static function has_product_subscription( $product_id ) {
		$subscription = self::_get_subscriptions_from_product_id( $product_id, true );
		return ! empty( $subscription );
	}

	/**
	 * Get a subscription entry from product_id. If multiple subscriptions are
	 * found with the same product id and $single is set to true, will return the
	 * first one in the list, so you can use this method to get things like extension
	 * name, version, etc.
	 *
	 * @param int  $product_id The product id.
	 * @param bool $single Whether to return a single subscription or all matching a product id.
	 *
	 * @return array|bool The array containing sub data or false.
	 */
	private static function _get_subscriptions_from_product_id( $product_id, $single = true ) {
		$subscriptions = wp_list_filter( self::get_subscriptions(), array( 'product_id' => $product_id ) );
		if ( ! empty( $subscriptions ) ) {
			return $single ? array_shift( $subscriptions ) : $subscriptions;
		}
		return false;
	}

	/**
	 * Get locally installed plugins
	 *
	 * @return array
	 */
	public static function get_local_plugins() {
		if ( ! function_exists( 'get_plugins' ) ) {
			require_once ABSPATH . 'wp-admin/includes/plugin.php';
		}
		$plugins = get_plugins();

		$output_plugins = array();
		foreach ( $plugins as $filename => $data ) {
			array_push(
				$output_plugins,
				array(
					'_filename' => $filename,
					'_type'     => 'plugin',
					'slug'      => dirname( $filename ),
					'Version'   => $data['Version'],
				)
			);
		}

		return $output_plugins;
	}

	/**
	 * Get locally installed themes.
	 *
	 * @return array
	 */
	public static function get_local_themes() {
		if ( ! function_exists( 'wp_get_themes' ) ) {
			require_once ABSPATH . 'wp-admin/includes/theme.php';
		}
		$themes = wp_get_themes();

		$output_themes = array();
		foreach ( $themes as $theme ) {
			array_push(
				$output_themes,
				array(
					'_filename'   => $theme->get_stylesheet() . '/style.css',
					'_stylesheet' => $theme->get_stylesheet(),
					'_type'       => 'theme',
					'slug'        => $theme->get_stylesheet(),
					'Version'     => $theme->get( 'Version' ),
				)
			);
		}
		return $output_themes;
	}

	/**
	 * Obtain a list of data about locally installed Woo extensions.
	 */
	public static function get_local_woo_plugins() {
		if ( ! function_exists( 'get_plugins' ) ) {
			require_once ABSPATH . 'wp-admin/includes/plugin.php';
		}

		$plugins = get_plugins();

		/**
		 * Check if plugins have WC headers, if not then clear cache and fetch again.
		 * WC Headers will not be present if `wc_enable_wc_plugin_headers` hook was added after a `get_plugins` call -- for example when WC is activated/updated.
		 * Also, get_plugins call is expensive, so we should clear this cache very conservatively.
		 */
		if ( ! empty( $plugins ) && ! array_key_exists( 'Woo', current( $plugins ) ) ) {
			wp_clean_plugins_cache( false );
			$plugins = get_plugins();
		}

		$woo_plugins = array();

		// Backwards compatibility for woothemes_queue_update().
		$_compat = array();
		if ( ! empty( $GLOBALS['woothemes_queued_updates'] ) ) {
			foreach ( $GLOBALS['woothemes_queued_updates'] as $_compat_plugin ) {
				$_compat[ $_compat_plugin->file ] = array(
					'product_id' => $_compat_plugin->product_id,
					'file_id'    => $_compat_plugin->file_id,
				);
			}
		}

		foreach ( $plugins as $filename => $data ) {
			if ( empty( $data['Woo'] ) && ! empty( $_compat[ $filename ] ) ) {
				$data['Woo'] = sprintf( '%d:%s', $_compat[ $filename ]['product_id'], $_compat[ $filename ]['file_id'] );
			}

			if ( empty( $data['Woo'] ) ) {
				continue;
			}

			list( $product_id, $file_id ) = explode( ':', $data['Woo'] );
			if ( empty( $product_id ) || empty( $file_id ) ) {
				continue;
			}

			// Omit the WooCommerce plugin used on Woo Express sites.
			if ( 'WooCommerce' === $data['Name'] ) {
				continue;
			}

			$data['_filename']        = $filename;
			$data['_product_id']      = absint( $product_id );
			$data['_file_id']         = $file_id;
			$data['_type']            = 'plugin';
			$data['slug']             = dirname( $filename );
			$woo_plugins[ $filename ] = $data;
		}

		return $woo_plugins;
	}

	/**
	 * Get locally installed Woo themes.
	 */
	public static function get_local_woo_themes() {
		$themes     = wp_get_themes();
		$woo_themes = array();

		foreach ( $themes as $theme ) {
			$header = $theme->get( 'Woo' );

			// Backwards compatibility for theme_info.txt.
			if ( ! $header ) {
				$txt = $theme->get_stylesheet_directory() . '/theme_info.txt';
				if ( is_readable( $txt ) ) {
					$txt = file_get_contents( $txt );
					$txt = preg_split( '#\s#', $txt );
					if ( count( $txt ) >= 2 ) {
						$header = sprintf( '%d:%s', $txt[0], $txt[1] );
					}
				}
			}

			if ( empty( $header ) ) {
				continue;
			}

			list( $product_id, $file_id ) = explode( ':', $header );
			if ( empty( $product_id ) || empty( $file_id ) ) {
				continue;
			}

			$data = array(
				'Name'        => $theme->get( 'Name' ),
				'Version'     => $theme->get( 'Version' ),
				'Woo'         => $header,

				'_filename'   => $theme->get_stylesheet() . '/style.css',
				'_stylesheet' => $theme->get_stylesheet(),
				'_product_id' => absint( $product_id ),
				'_file_id'    => $file_id,
				'_type'       => 'theme',
			);

			$woo_themes[ $data['_filename'] ] = $data;
		}

		return $woo_themes;
	}

	/**
	 * Get the connected user's subscriptions.
	 *
	 * @return array
	 */
	public static function get_subscriptions() {
		$cache_key = '_woocommerce_helper_subscriptions';
		$data      = get_transient( $cache_key );
		if ( false !== $data ) {
			return $data;
		}

		$request_uri = wp_unslash( $_SERVER['REQUEST_URI'] ?? '' ); // phpcs:ignore WordPress.Security.ValidatedSanitizedInput.InputNotSanitized
		$source      = '';
		if ( stripos( $request_uri, 'wc-addons' ) ) :
			$source = 'my-subscriptions';
		elseif ( stripos( $request_uri, 'plugins.php' ) ) :
			$source = 'plugins';
		elseif ( stripos( $request_uri, 'wc-admin' ) ) :
			$source = 'inbox-notes';
		elseif ( stripos( $request_uri, 'admin-ajax.php' ) ) :
			$source = 'heartbeat-api';
		elseif ( defined( 'WP_CLI' ) && WP_CLI ) :
			$source = 'wc-cli';
		endif;

		// Obtain the connected user info.
		$request = WC_Helper_API::get(
			'subscriptions',
			array(
				'authenticated' => true,
				'query_string'  => '' !== $source ? esc_url( '?source=' . $source ) : '',
			)
		);

		if ( wp_remote_retrieve_response_code( $request ) !== 200 ) {
			set_transient( $cache_key, array(), 15 * MINUTE_IN_SECONDS );
			return array();
		}

		$data = json_decode( wp_remote_retrieve_body( $request ), true );
		if ( empty( $data ) || ! is_array( $data ) ) {
			$data = array();
		}

		set_transient( $cache_key, $data, 1 * HOUR_IN_SECONDS );
		return $data;
	}

	/**
	 * Get subscription data for a given product key.
	 *
	 * @param string $product_key Subscription product key.
	 * @return array|bool The array containing sub data or false.
	 */
	public static function get_subscription( $product_key ) {
		$subscriptions = wp_list_filter(
			self::get_subscriptions(),
			array( 'product_key' => $product_key )
		);

		if ( empty( $subscriptions ) ) {
			return false;
		}
		return array_values( $subscriptions )[0];
	}

	/**
	 * Get the connected user's subscription list data.
	 * This is used by the My Subscriptions page.
	 *
	 * @return array
	 */
	public static function get_subscription_list_data() {
		$subscriptions = self::get_subscriptions();

		// Installed plugins and themes, with or without an active subscription.
		$woo_plugins = self::get_local_woo_plugins();
		$woo_themes  = self::get_local_woo_themes();

		$local_plugins = self::get_local_plugins();
		$local_themes  = self::get_local_themes();

		$subscriptions_product_ids = wp_list_pluck( $subscriptions, 'product_id' );

		$auth    = WC_Helper_Options::get( 'auth' );
		$site_id = absint( $auth['site_id'] );

		// Installed products without a subscription.
		foreach ( array_merge( $woo_plugins, $woo_themes ) as $filename => $data ) {
			if ( in_array( $data['_product_id'], $subscriptions_product_ids, true ) ) {
				continue;
			}
			$subscriptions[] = array(
				'product_key'    => '',
				'product_id'     => $data['_product_id'],
				'product_name'   => $data['Name'],
				'product_url'    => $data['PluginURI'],
				'key_type'       => '',
				'key_type_label' => '',
				'lifetime'       => false,
				'product_status' => 'publish',
				'connections'    => array(),
				'expires'        => 0,
				'expired'        => true,
				'expiring'       => false,
				'sites_max'      => 0,
				'sites_active'   => 0,
				'autorenew'      => false,
				'maxed'          => false,
			);
		}

		$active_product_ids = array_column(
			array_filter(
				$subscriptions,
				function( $subscription ) use ( $site_id ) {
					return in_array( $site_id, $subscription['connections'], true );
				}
			),
			'product_id'
		);

		foreach ( $subscriptions as &$subscription ) {
<<<<<<< HEAD
			$subscription['active'] = in_array( $site_id, $subscription['connections'] );
			$subscription['local']  = array(
=======
			$subscription['active'] = in_array( $site_id, $subscription['connections'], true );

			$subscription['local'] = array(
>>>>>>> 55ae8966
				'installed' => false,
				'active'    => false,
				'version'   => null,
			);

			$updates = WC_Helper_Updater::get_update_data();

<<<<<<< HEAD
			$local            = wp_list_filter(
				array_merge( $local_plugins, $local_themes ),
				array( 'slug' => $subscription['zip_slug'] )
			);
			$local            = array_shift( $local );
			$inactive_license = in_array( $subscription['product_id'], $active_product_ids ) && ! $subscription['active'];
=======
			$inactive_license = in_array( $subscription['product_id'], $active_product_ids, true ) && ! $subscription['active'];
>>>>>>> 55ae8966
			if ( ! empty( $local ) && ! $inactive_license ) {
				$subscription['local']['installed'] = true;
				$subscription['local']['version']   = $local['Version'];

				if ( 'plugin' === $local['_type'] ) {
					if ( is_plugin_active( $local['_filename'] ) ) {
						$subscription['local']['active'] = true;
					} elseif ( is_multisite() && is_plugin_active_for_network( $local['_filename'] ) ) {
						$subscription['local']['active'] = true;
					}
				} elseif ( 'theme' === $local['_type'] ) {
					if ( in_array( $local['_stylesheet'], array( get_stylesheet(), get_template() ), true ) ) {
						$subscription['local']['active'] = true;
					}
				}
			}

			$subscription['has_update'] = false;
			if ( $subscription['local']['installed'] && ! empty( $updates[ $subscription['product_id'] ] ) ) {
				$subscription['has_update'] = version_compare( $updates[ $subscription['product_id'] ]['version'], $subscription['local']['version'], '>' );
			}

			if ( ! empty( $updates[ $subscription['product_id'] ] ) ) {
				$subscription['version'] = $updates[ $subscription['product_id'] ]['version'];
			}
		}
		// Break the by-ref.
		unset( $subscription );

		return $subscriptions;
	}

	/**
	 * Runs when any plugin is activated.
	 *
	 * Depending on the activated plugin attempts to look through available
	 * subscriptions and auto-activate one if possible, so the user does not
	 * need to visit the Helper UI at all after installing a new extension.
	 *
	 * @param string $filename The filename of the activated plugin.
	 */
	public static function activated_plugin( $filename ) {
		$plugins = self::get_local_woo_plugins();

		// Not a local woo plugin.
		if ( empty( $plugins[ $filename ] ) ) {
			return;
		}

		// Make sure we have a connection.
		$auth = WC_Helper_Options::get( 'auth' );
		if ( empty( $auth ) ) {
			return;
		}

		$plugin        = $plugins[ $filename ];
		$product_id    = $plugin['_product_id'];
		$subscriptions = self::_get_subscriptions_from_product_id( $product_id, false );

		// No valid subscriptions for this product.
		if ( empty( $subscriptions ) ) {
			return;
		}

		$subscription = null;
		foreach ( $subscriptions as $_sub ) {

			// Don't attempt to activate expired subscriptions.
			if ( $_sub['expired'] ) {
				continue;
			}

			// No more sites available in this subscription.
			if ( $_sub['sites_max'] && $_sub['sites_active'] >= $_sub['sites_max'] ) {
				continue;
			}

			// Looks good.
			$subscription = $_sub;
			break;
		}

		// No valid subscription found.
		if ( ! $subscription ) {
			return;
		}

		$product_key         = $subscription['product_key'];
		$activation_response = WC_Helper_API::post(
			'activate',
			array(
				'authenticated' => true,
				'body'          => wp_json_encode(
					array(
						'product_key' => $product_key,
					)
				),
			)
		);

		$activated = wp_remote_retrieve_response_code( $activation_response ) === 200;
		$body      = json_decode( wp_remote_retrieve_body( $activation_response ), true );

		if ( ! $activated && ! empty( $body['code'] ) && 'already_connected' === $body['code'] ) {
			$activated = true;
		}

		if ( $activated ) {
			self::log( 'Auto-activated a subscription for ' . $filename );
			/**
			 * Fires when the Helper activates a product successfully.
			 *
			 * @param int    $product_id Product ID being activated.
			 * @param string $product_key Subscription product key.
			 * @param array  $activation_response The response object from wp_safe_remote_request().
			 */
			do_action( 'woocommerce_helper_subscription_activate_success', $product_id, $product_key, $activation_response );
		} else {
			self::log( 'Could not activate a subscription upon plugin activation: ' . $filename );

			/**
			 * Fires when the Helper fails to activate a product.
			 *
			 * @param int    $product_id Product ID being activated.
			 * @param string $product_key Subscription product key.
			 * @param array  $activation_response The response object from wp_safe_remote_request().
			 */
			do_action( 'woocommerce_helper_subscription_activate_error', $product_id, $product_key, $activation_response );
		}

		self::_flush_subscriptions_cache();
		self::_flush_updates_cache();
	}

	/**
	 * Runs when any plugin is deactivated.
	 *
	 * When a user deactivates a plugin, attempt to deactivate any subscriptions
	 * associated with the extension.
	 *
	 * @param string $filename The filename of the deactivated plugin.
	 */
	public static function deactivated_plugin( $filename ) {
		$plugins = self::get_local_woo_plugins();

		// Not a local woo plugin.
		if ( empty( $plugins[ $filename ] ) ) {
			return;
		}

		// Make sure we have a connection.
		$auth = WC_Helper_Options::get( 'auth' );
		if ( empty( $auth ) ) {
			return;
		}

		$plugin        = $plugins[ $filename ];
		$product_id    = $plugin['_product_id'];
		$subscriptions = self::_get_subscriptions_from_product_id( $product_id, false );
		$site_id       = absint( $auth['site_id'] );

		// No valid subscriptions for this product.
		if ( empty( $subscriptions ) ) {
			return;
		}

		$deactivated = 0;

		foreach ( $subscriptions as $subscription ) {
			// Don't touch subscriptions that aren't activated on this site.
			if ( ! in_array( $site_id, $subscription['connections'], true ) ) {
				continue;
			}

			$product_key           = $subscription['product_key'];
			$deactivation_response = WC_Helper_API::post(
				'deactivate',
				array(
					'authenticated' => true,
					'body'          => wp_json_encode(
						array(
							'product_key' => $product_key,
						)
					),
				)
			);

			if ( wp_remote_retrieve_response_code( $deactivation_response ) === 200 ) {
				$deactivated++;

				/**
				 * Fires when the Helper activates a product successfully.
				 *
				 * @param int    $product_id Product ID being deactivated.
				 * @param string $product_key Subscription product key.
				 * @param array  $deactivation_response The response object from wp_safe_remote_request().
				 */
				do_action( 'woocommerce_helper_subscription_deactivate_success', $product_id, $product_key, $deactivation_response );
			} else {
				/**
				 * Fires when the Helper fails to activate a product.
				 *
				 * @param int    $product_id Product ID being deactivated.
				 * @param string $product_key Subscription product key.
				 * @param array  $deactivation_response The response object from wp_safe_remote_request().
				 */
				do_action( 'woocommerce_helper_subscription_deactivate_error', $product_id, $product_key, $deactivation_response );
			}
		}

		if ( $deactivated ) {
			self::log( sprintf( 'Auto-deactivated %d subscription(s) for %s', $deactivated, $filename ) );
			self::_flush_subscriptions_cache();
			self::_flush_updates_cache();
		}
	}

	/**
	 * Various Helper-related admin notices.
	 */
	public static function admin_notices() {
		if ( apply_filters( 'woocommerce_helper_suppress_admin_notices', false ) ) {
			return;
		}

		$screen    = get_current_screen();
		$screen_id = $screen ? $screen->id : '';

		if ( 'update-core' !== $screen_id ) {
			return;
		}

		// Don't nag if Woo doesn't have an update available.
		if ( ! self::_woo_core_update_available() ) {
			return;
		}

		// Add a note about available extension updates if Woo core has an update available.
		$notice = self::_get_extensions_update_notice();
		if ( ! empty( $notice ) ) {
			echo '<div class="updated woocommerce-message"><p>' . $notice . '</p></div>'; // phpcs:ignore WordPress.Security.EscapeOutput.OutputNotEscaped
		}
	}

	/**
	 * Get an update notice if one or more Woo extensions has an update available.
	 *
	 * @return string|null The update notice or null if everything is up to date.
	 */
	private static function _get_extensions_update_notice() {
		$plugins   = self::get_local_woo_plugins();
		$updates   = WC_Helper_Updater::get_update_data();
		$available = 0;

		foreach ( $plugins as $data ) {
			if ( empty( $updates[ $data['_product_id'] ] ) ) {
				continue;
			}

			$product_id = $data['_product_id'];
			if ( version_compare( $updates[ $product_id ]['version'], $data['Version'], '>' ) ) {
				$available++;
			}
		}

		if ( ! $available ) {
			return;
		}

		return sprintf(
			/* translators: %1$s: helper url, %2$d: number of extensions */
			_n( 'Note: You currently have <a href="%1$s">%2$d paid extension</a> which should be updated first before updating WooCommerce.', 'Note: You currently have <a href="%1$s">%2$d paid extensions</a> which should be updated first before updating WooCommerce.', $available, 'woocommerce' ),
			admin_url( 'admin.php?page=wc-addons&section=helper' ),
			$available
		);
	}

	/**
	 * Whether WooCommerce has an update available.
	 *
	 * @return bool True if a Woo core update is available.
	 */
	private static function _woo_core_update_available() {
		$updates = get_site_transient( 'update_plugins' );
		if ( empty( $updates->response ) ) {
			return false;
		}

		if ( empty( $updates->response['woocommerce/woocommerce.php'] ) ) {
			return false;
		}

		$data = $updates->response['woocommerce/woocommerce.php'];
		if ( version_compare( Constants::get_constant( 'WC_VERSION' ), $data->new_version, '>=' ) ) {
			return false;
		}

		return true;
	}

	/**
	 * Flush subscriptions cache.
	 */
	public static function _flush_subscriptions_cache() {
		delete_transient( '_woocommerce_helper_subscriptions' );
	}

	/**
	 * Flush auth cache.
	 */
	public static function _flush_authentication_cache() {
		$request = WC_Helper_API::get(
			'oauth/me',
			array(
				'authenticated' => true,
			)
		);

		if ( wp_remote_retrieve_response_code( $request ) !== 200 ) {
			return false;
		}

		$user_data = json_decode( wp_remote_retrieve_body( $request ), true );
		if ( ! $user_data ) {
			return false;
		}

		WC_Helper_Options::update(
			'auth_user_data',
			array(
				'name'  => $user_data['name'],
				'email' => $user_data['email'],
			)
		);

		return true;
	}

	/**
	 * Flush updates cache.
	 */
	private static function _flush_updates_cache() {
		WC_Helper_Updater::flush_updates_cache();
	}

	/**
	 * Sort subscriptions by the product_name.
	 *
	 * @param array $a Subscription array.
	 * @param array $b Subscription array.
	 *
	 * @return int
	 */
	public static function _sort_by_product_name( $a, $b ) {
		return strcmp( $a['product_name'], $b['product_name'] );
	}

	/**
	 * Sort subscriptions by the Name.
	 *
	 * @param array $a Product array.
	 * @param array $b Product array.
	 *
	 * @return int
	 */
	public static function _sort_by_name( $a, $b ) {
		return strcmp( $a['Name'], $b['Name'] );
	}

	/**
	 * Log a helper event.
	 *
	 * @param string $message Log message.
	 * @param string $level Optional, defaults to info, valid levels: emergency|alert|critical|error|warning|notice|info|debug.
	 */
	public static function log( $message, $level = 'info' ) {
		if ( ! Constants::is_true( 'WP_DEBUG' ) ) {
			return;
		}

		if ( ! isset( self::$log ) ) {
			self::$log = wc_get_logger();
		}

		self::$log->log( $level, $message, array( 'source' => 'helper' ) );
	}

	/**
	 * Handles WC Helper disconnect tasks.
	 *
	 * @return void
	 */
	public static function disconnect() {
		WC_Helper_API::post(
			'oauth/invalidate_token',
			array(
				'authenticated' => true,
			)
		);

		WC_Helper_Options::update( 'auth', array() );
		WC_Helper_Options::update( 'auth_user_data', array() );

		self::_flush_subscriptions_cache();
		self::_flush_updates_cache();
	}

	/**
	 * Checks if `access_token` exists in `auth` option.
	 *
	 * @return bool
	 */
	public static function is_site_connected(): bool {
		$auth = WC_Helper_Options::get( 'auth' );

		// If `access_token` is empty, there's no active connection.
		return ! empty( $auth['access_token'] );
	}

	/**
	 * Allows to connect with WCCOM using application password. used it to connect via CLI
	 *
	 * @param string $password The application password.
	 *
	 * @return void|WP_Error
	 */
	public static function connect_with_password( string $password ) {
		$request = WC_Helper_API::post(
			'connect',
			array(
				'headers'       => array(
					'X-API-Key'    => $password,
					'Content-Type' => 'application/json',
				),
				'body'          => wp_json_encode( array( 'home_url' => home_url() ) ),
				'authenticated' => false,
			)
		);

		$code = wp_remote_retrieve_response_code( $request );

		if ( $code === 403 ) {
			$message = 'Invalid password';
			self::log( $message );

			return new WP_Error( 'connect-with-password-invalid-password', $message );
		} elseif ( $code !== 200 ) {
			$message = sprintf( 'Call to /connect returned a non-200 response code (%d)', $code );
			self::log( $message );

			return new WP_Error( 'connect-with-password-' . $code, $message );
		}

		$access_data = json_decode( wp_remote_retrieve_body( $request ), true );
		if ( empty( $access_data['access_token'] ) || empty( $access_data['access_token_secret'] ) ) {
			$message = sprintf( 'Call to /connect returned an invalid body: %s', wp_remote_retrieve_body( $request ) );
			self::log( $message );

			return new WP_Error( 'connect-with-password-invalid-response', $message );
		}

		self::update_auth_option( $access_data['access_token'], $access_data['access_token_secret'], $access_data['site_id'] );
	}

	/**
	 * Updates auth options and flushes cache
	 *
	 * @param string $access_token The access token.
	 * @param string $access_token_secret The secret access token.
	 * @param int    $site_id The site id returned by the API.
	 *
	 * @return void
	 */
	public static function update_auth_option( string $access_token, string $access_token_secret, int $site_id ): void {
		WC_Helper_Options::update(
			'auth',
			array(
				'access_token'        => $access_token,
				'access_token_secret' => $access_token_secret,
				'site_id'             => $site_id,
				'user_id'             => get_current_user_id(),
				'updated'             => time(),
			)
		);

		// Obtain the connected user info.
		if ( ! self::_flush_authentication_cache() ) {
			self::log( 'Could not obtain connected user info in _helper_auth_return.' );
			WC_Helper_Options::update( 'auth', array() );
			wp_die( 'Something went wrong. Could not obtain connected user info in _helper_auth_return.' );
		}

		self::_flush_subscriptions_cache();
		self::_flush_updates_cache();
	}
}

WC_Helper::load();<|MERGE_RESOLUTION|>--- conflicted
+++ resolved
@@ -1512,14 +1512,9 @@
 		);
 
 		foreach ( $subscriptions as &$subscription ) {
-<<<<<<< HEAD
-			$subscription['active'] = in_array( $site_id, $subscription['connections'] );
-			$subscription['local']  = array(
-=======
 			$subscription['active'] = in_array( $site_id, $subscription['connections'], true );
 
 			$subscription['local'] = array(
->>>>>>> 55ae8966
 				'installed' => false,
 				'active'    => false,
 				'version'   => null,
@@ -1527,16 +1522,12 @@
 
 			$updates = WC_Helper_Updater::get_update_data();
 
-<<<<<<< HEAD
 			$local            = wp_list_filter(
 				array_merge( $local_plugins, $local_themes ),
 				array( 'slug' => $subscription['zip_slug'] )
 			);
 			$local            = array_shift( $local );
-			$inactive_license = in_array( $subscription['product_id'], $active_product_ids ) && ! $subscription['active'];
-=======
 			$inactive_license = in_array( $subscription['product_id'], $active_product_ids, true ) && ! $subscription['active'];
->>>>>>> 55ae8966
 			if ( ! empty( $local ) && ! $inactive_license ) {
 				$subscription['local']['installed'] = true;
 				$subscription['local']['version']   = $local['Version'];
