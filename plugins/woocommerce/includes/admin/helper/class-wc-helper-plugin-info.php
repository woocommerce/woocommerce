<?php
/**
 * WooCommerce Admin Helper Plugin Info
 *
 * @package WooCommerce\Admin\Helper
 */

if ( ! defined( 'ABSPATH' ) ) {
	exit;
}

/**
 * WC_Helper_Plugin_Info Class
 *
 * Provides the "View Information" core modals with data for WooCommerce.com
 * hosted extensions.
 */
class WC_Helper_Plugin_Info {

	/**
	 * Loads the class, runs on init.
	 */
	public static function load() {
		add_filter( 'plugins_api', array( __CLASS__, 'plugins_api' ), 20, 3 );
		add_filter( 'themes_api', array( __CLASS__, 'themes_api' ), 20, 3 );
	}

	/**
	 * Plugin information callback for Woo extensions.
	 *
	 * @param object $response The response core needs to display the modal.
	 * @param string $action The requested plugins_api() action.
	 * @param object $args Arguments passed to plugins_api().
	 *
	 * @return object An updated $response.
	 */
	public static function plugins_api( $response, $action, $args ) {
		if ( 'plugin_information' !== $action ) {
			return $response;
		}
		return self::maybe_override_products_api( $response, $action, $args );
	}

	/**
	 * Theme information callback for Woo themes.
	 *
	 * @param object $response The response core needs to display the modal.
	 * @param string $action The requested themes_api() action.
	 * @param object $args Arguments passed to themes_api().
	 */
	public static function themes_api( $response, $action, $args ) {
		if ( 'theme_information' !== $action ) {
			return $response;
		}
		return self::maybe_override_products_api( $response, $action, $args );
	}

	/**
	 * Override the products API to fetch data from the Helper API if it's a Woo product.
	 *
	 * @param object $response The response core needs to display the modal.
	 * @param string $action The requested action.
	 * @param object $args Arguments passed to the API.
	 */
	public static function maybe_override_products_api( $response, $action, $args ) {
		if ( empty( $args->slug ) ) {
			return $response;
		}

		// Only for slugs that start with woo-
		if ( 0 !== strpos( $args->slug, 'woocommerce-com-' ) ) {
			return $response;
		}

		$clean_slug = str_replace( 'woocommerce-com-', '', $args->slug );

		// Look through update data by slug.
		$update_data = WC_Helper_Updater::get_update_data();
		$products    = wp_list_filter( $update_data, array( 'slug' => $clean_slug ) );

		if ( empty( $products ) ) {
			return $response;
		}

		$product_id = array_keys( $products );
		$product_id = array_shift( $product_id );

		// Fetch the product information from the Helper API.
		$request = WC_Helper_API::get(
			add_query_arg(
				array(
					'product_id' => absint( $product_id ),
				),
				'info'
			),
			array( 'authenticated' => true )
		);

		$results = json_decode( wp_remote_retrieve_body( $request ), true );
		if ( ! empty( $results ) ) {
			$response = (object) $results;

			$product = array_shift( $products );
<<<<<<< HEAD
			if ( ! is_null( $product ) && isset( $product['package'] ) ) {
=======
			if ( isset( $product['package'] ) ) {
>>>>>>> 19df0492
				$response->download_link = $product['package'];
			}
		}

		return $response;
	}
}

WC_Helper_Plugin_Info::load();<|MERGE_RESOLUTION|>--- conflicted
+++ resolved
@@ -101,11 +101,7 @@
 			$response = (object) $results;
 
 			$product = array_shift( $products );
-<<<<<<< HEAD
-			if ( ! is_null( $product ) && isset( $product['package'] ) ) {
-=======
 			if ( isset( $product['package'] ) ) {
->>>>>>> 19df0492
 				$response->download_link = $product['package'];
 			}
 		}
