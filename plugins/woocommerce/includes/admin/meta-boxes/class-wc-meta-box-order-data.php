<?php
/**
 * Order Data
 *
 * Functions for displaying the order data meta box.
 *
 * @package     WooCommerce\Admin\Meta Boxes
 * @version     2.2.0
 */

use Automattic\WooCommerce\Utilities\OrderUtil;

if ( ! defined( 'ABSPATH' ) ) {
	exit; // Exit if accessed directly.
}

/**
 * WC_Meta_Box_Order_Data Class.
 */
class WC_Meta_Box_Order_Data {

	/**
	 * Billing fields.
	 *
	 * @var array
	 */
	protected static $billing_fields = array();

	/**
	 * Shipping fields.
	 *
	 * @var array
	 */
	protected static $shipping_fields = array();

	/**
	 * Init billing and shipping fields we display + save.
	 */
	public static function init_address_fields() {

		self::$billing_fields = apply_filters(
			'woocommerce_admin_billing_fields',
			array(
				'first_name' => array(
					'label' => __( 'First name', 'woocommerce' ),
					'show'  => false,
				),
				'last_name'  => array(
					'label' => __( 'Last name', 'woocommerce' ),
					'show'  => false,
				),
				'company'    => array(
					'label' => __( 'Company', 'woocommerce' ),
					'show'  => false,
				),
				'address_1'  => array(
					'label' => __( 'Address line 1', 'woocommerce' ),
					'show'  => false,
				),
				'address_2'  => array(
					'label' => __( 'Address line 2', 'woocommerce' ),
					'show'  => false,
				),
				'city'       => array(
					'label' => __( 'City', 'woocommerce' ),
					'show'  => false,
				),
				'postcode'   => array(
					'label' => __( 'Postcode / ZIP', 'woocommerce' ),
					'show'  => false,
				),
				'country'    => array(
					'label'   => __( 'Country / Region', 'woocommerce' ),
					'show'    => false,
					'class'   => 'js_field-country select short',
					'type'    => 'select',
					'options' => array( '' => __( 'Select a country / region&hellip;', 'woocommerce' ) ) + WC()->countries->get_allowed_countries(),
				),
				'state'      => array(
					'label' => __( 'State / County', 'woocommerce' ),
					'class' => 'js_field-state select short',
					'show'  => false,
				),
				'email'      => array(
					'label' => __( 'Email address', 'woocommerce' ),
				),
				'phone'      => array(
					'label' => __( 'Phone', 'woocommerce' ),
				),
			)
		);

		self::$shipping_fields = apply_filters(
			'woocommerce_admin_shipping_fields',
			array(
				'first_name' => array(
					'label' => __( 'First name', 'woocommerce' ),
					'show'  => false,
				),
				'last_name'  => array(
					'label' => __( 'Last name', 'woocommerce' ),
					'show'  => false,
				),
				'company'    => array(
					'label' => __( 'Company', 'woocommerce' ),
					'show'  => false,
				),
				'address_1'  => array(
					'label' => __( 'Address line 1', 'woocommerce' ),
					'show'  => false,
				),
				'address_2'  => array(
					'label' => __( 'Address line 2', 'woocommerce' ),
					'show'  => false,
				),
				'city'       => array(
					'label' => __( 'City', 'woocommerce' ),
					'show'  => false,
				),
				'postcode'   => array(
					'label' => __( 'Postcode / ZIP', 'woocommerce' ),
					'show'  => false,
				),
				'country'    => array(
					'label'   => __( 'Country / Region', 'woocommerce' ),
					'show'    => false,
					'type'    => 'select',
					'class'   => 'js_field-country select short',
					'options' => array( '' => __( 'Select a country / region&hellip;', 'woocommerce' ) ) + WC()->countries->get_shipping_countries(),
				),
				'state'      => array(
					'label' => __( 'State / County', 'woocommerce' ),
					'class' => 'js_field-state select short',
					'show'  => false,
				),
				'phone'      => array(
					'label' => __( 'Phone', 'woocommerce' ),
				),
			)
		);
	}

	/**
	 * Output the metabox.
	 *
<<<<<<< HEAD
	 * @param WP_Post|WC_Order $post Post or order object.
=======
	 * @param WP_Post $post The post to output the metabox for.
>>>>>>> 166fecc0
	 */
	public static function output( $post ) {
		global $theorder;

		OrderUtil::init_theorder_object( $post );

		$order = $theorder;

		self::init_address_fields();

		if ( WC()->payment_gateways() ) {
			$payment_gateways = WC()->payment_gateways->payment_gateways();
		} else {
			$payment_gateways = array();
		}

		$payment_method = $order->get_payment_method();

		$order_type_object = get_post_type_object( $order->get_type() );
		wp_nonce_field( 'woocommerce_save_data', 'woocommerce_meta_nonce' );
		?>
		<style type="text/css">
			#post-body-content, #titlediv { display:none }
		</style>
		<div class="panel-wrap woocommerce">
<<<<<<< HEAD
			<input name="post_title" type="hidden" value="<?php echo esc_attr( empty( $order->get_title() ) ? __( 'Order', 'woocommerce' ) : $order->get_title() ); ?>" />
			<input name="post_status" type="hidden" value="<?php echo esc_attr( $order->get_status() ); ?>" />
=======
			<input name="post_title" type="hidden" value="<?php echo empty( $post->post_title ) ? esc_attr__( 'Order', 'woocommerce' ) : esc_attr( $post->post_title ); ?>" />
			<input name="post_status" type="hidden" value="<?php echo esc_attr( $post->post_status ); ?>" />
>>>>>>> 166fecc0
			<div id="order_data" class="panel woocommerce-order-data">
				<h2 class="woocommerce-order-data__heading">
					<?php

					printf(
						/* translators: 1: order type 2: order number */
						esc_html__( '%1$s #%2$s details', 'woocommerce' ),
						esc_html( $order_type_object->labels->singular_name ),
						esc_html( $order->get_order_number() )
					);

					?>
				</h2>
				<p class="woocommerce-order-data__meta order_number">
					<?php

					$meta_list = array();

					if ( $payment_method && 'other' !== $payment_method ) {
						$payment_method_string = sprintf(
							/* translators: %s: payment method */
							__( 'Payment via %s', 'woocommerce' ),
							esc_html( isset( $payment_gateways[ $payment_method ] ) ? $payment_gateways[ $payment_method ]->get_title() : $payment_method )
						);

						$transaction_id = $order->get_transaction_id();
						if ( $transaction_id ) {
<<<<<<< HEAD
							// phpcs:ignore WordPress.CodeAnalysis.AssignmentInCondition.Found, Squiz.PHP.DisallowMultipleAssignments.FoundInControlStructure -- legacy code, ignoring sniff.
							if ( isset( $payment_gateways[ $payment_method ] ) && ( $url = $payment_gateways[ $payment_method ]->get_transaction_url( $order ) ) ) {
								$payment_method_string .= ' (<a href="' . esc_url( $url ) . '" target="_blank">' . esc_html( $transaction_id ) . '</a>)';
							} else {
								$payment_method_string .= ' (' . esc_html( $transaction_id ) . ')';
=======
							$to_add = null;
							if ( isset( $payment_gateways[ $payment_method ] ) ) {
								$url = $payment_gateways[ $payment_method ]->get_transaction_url( $order );
								if ( $url ) {
									$to_add .= ' (<a href="' . esc_url( $url ) . '" target="_blank">' . esc_html( $transaction_id ) . '</a>)';
								}
>>>>>>> 166fecc0
							}

							$to_add                 = $to_add ?? ' (' . esc_html( $transaction_id ) . ')';
							$payment_method_string .= $to_add;
						}

						$meta_list[] = $payment_method_string;
					}

					if ( $order->get_date_paid() ) {
						$meta_list[] = sprintf(
							/* translators: 1: date 2: time */
							__( 'Paid on %1$s @ %2$s', 'woocommerce' ),
							wc_format_datetime( $order->get_date_paid() ),
							wc_format_datetime( $order->get_date_paid(), get_option( 'time_format' ) )
						);
					}

<<<<<<< HEAD
					if ( $ip_address = $order->get_customer_ip_address() ) { // phpcs:ignore WordPress.CodeAnalysis.AssignmentInCondition.Found, Squiz.PHP.DisallowMultipleAssignments.FoundInControlStructure
						/* translators: %s: IP address */
=======
					$ip_address = $order->get_customer_ip_address();
					if ( $ip_address ) {
>>>>>>> 166fecc0
						$meta_list[] = sprintf(
							/* translators: %s: IP address */
							__( 'Customer IP: %s', 'woocommerce' ),
							'<span class="woocommerce-Order-customerIP">' . esc_html( $ip_address ) . '</span>'
						);
					}

					echo wp_kses_post( implode( '. ', $meta_list ) );

					?>
				</p>
				<div class="order_data_column_container">
					<div class="order_data_column">
						<h3><?php esc_html_e( 'General', 'woocommerce' ); ?></h3>

						<p class="form-field form-field-wide">
<<<<<<< HEAD
							<label for="order_date"><?php _e( 'Date created:', 'woocommerce' ); ?></label>
							<input type="text" class="date-picker" name="order_date" maxlength="10" value="<?php echo esc_attr( date_i18n( 'Y-m-d', strtotime( $order->get_date_created() ) ) ); ?>" pattern="<?php echo esc_attr( apply_filters( 'woocommerce_date_input_html_pattern', '[0-9]{4}-(0[1-9]|1[012])-(0[1-9]|1[0-9]|2[0-9]|3[01])' ) ); // phpcs:ignore WooCommerce.Commenting.CommentHooks.MissingHookComment ?>" />@
=======
							<label for="order_date"><?php esc_html_e( 'Date created:', 'woocommerce' ); ?></label>
							<input type="text" class="date-picker" name="order_date" maxlength="10" value="<?php echo esc_attr( date_i18n( 'Y-m-d', strtotime( $post->post_date ) ) ); ?>" pattern="<?php echo esc_attr( apply_filters( 'woocommerce_date_input_html_pattern', '[0-9]{4}-(0[1-9]|1[012])-(0[1-9]|1[0-9]|2[0-9]|3[01])' ) ); ?>" />@
>>>>>>> 166fecc0
							&lrm;
							<input type="number" class="hour" placeholder="<?php esc_attr_e( 'h', 'woocommerce' ); ?>" name="order_date_hour" min="0" max="23" step="1" value="<?php echo esc_attr( date_i18n( 'H', strtotime( $order->get_date_created() ) ) ); ?>" pattern="([01]?[0-9]{1}|2[0-3]{1})" />:
							<input type="number" class="minute" placeholder="<?php esc_attr_e( 'm', 'woocommerce' ); ?>" name="order_date_minute" min="0" max="59" step="1" value="<?php echo esc_attr( date_i18n( 'i', strtotime( $order->get_date_created() ) ) ); ?>" pattern="[0-5]{1}[0-9]{1}" />
							<input type="hidden" name="order_date_second" value="<?php echo esc_attr( date_i18n( 's', strtotime( $order->get_date_created() ) ) ); ?>" />
						</p>

						<p class="form-field form-field-wide wc-order-status">
							<label for="order_status">
								<?php
								esc_html_e( 'Status:', 'woocommerce' );
								if ( $order->needs_payment() ) {
									printf(
										'<a href="%s">%s</a>',
										esc_url( $order->get_checkout_payment_url() ),
										esc_html__( 'Customer payment page &rarr;', 'woocommerce' )
									);
								}
								?>
							</label>
							<select id="order_status" name="order_status" class="wc-enhanced-select">
								<?php
								$statuses = wc_get_order_statuses();
								foreach ( $statuses as $status => $status_name ) {
									echo '<option value="' . esc_attr( $status ) . '" ' . selected( $status, 'wc-' . $order->get_status( 'edit' ), false ) . '>' . esc_html( $status_name ) . '</option>';
								}
								?>
							</select>
						</p>

						<p class="form-field form-field-wide wc-customer-user">
							<!--email_off--> <!-- Disable CloudFlare email obfuscation -->
							<label for="customer_user">
								<?php
								esc_html_e( 'Customer:', 'woocommerce' );
								if ( $order->get_user_id( 'edit' ) ) {
									$args = array(
										'post_status'    => 'all',
										'post_type'      => 'shop_order',
										'_customer_user' => $order->get_user_id( 'edit' ),
									);
									printf(
										'<a href="%s">%s</a>',
										esc_url( add_query_arg( $args, admin_url( 'edit.php' ) ) ),
										' ' . esc_html__( 'View other orders &rarr;', 'woocommerce' )
									);
									printf(
										'<a href="%s">%s</a>',
										esc_url( add_query_arg( 'user_id', $order->get_user_id( 'edit' ), admin_url( 'user-edit.php' ) ) ),
										' ' . esc_html__( 'Profile &rarr;', 'woocommerce' )
									);
								}
								?>
							</label>
							<?php
							$user_string = '';
							$user_id     = '';
							if ( $order->get_user_id() ) {
								$user_id     = absint( $order->get_user_id() );
								$user        = get_user_by( 'id', $user_id );
								$user_string = sprintf(
									/* translators: 1: user display name 2: user ID 3: user email */
									esc_html__( '%1$s (#%2$s &ndash; %3$s)', 'woocommerce' ),
									$user->display_name,
									absint( $user->ID ),
									$user->user_email
								);
							}
							?>
							<select class="wc-customer-search" id="customer_user" name="customer_user" data-placeholder="<?php esc_attr_e( 'Guest', 'woocommerce' ); ?>" data-allow_clear="true">
								<option value="<?php echo esc_attr( $user_id ); ?>" selected="selected">
									<?php
									// htmlspecialchars to prevent XSS when rendered by selectWoo.
									echo esc_html( htmlspecialchars( wp_kses_post( $user_string ) ) );
									?>
								</option>
							</select>
							<!--/email_off-->
						</p>
						<?php do_action( 'woocommerce_admin_order_data_after_order_details', $order ); // phpcs:ignore WooCommerce.Commenting.CommentHooks.MissingHookComment ?>
					</div>
					<div class="order_data_column">
						<h3>
							<?php esc_html_e( 'Billing', 'woocommerce' ); ?>
							<a href="#" class="edit_address"><?php esc_html_e( 'Edit', 'woocommerce' ); ?></a>
							<span>
								<a href="#" class="load_customer_billing" style="display:none;"><?php esc_html_e( 'Load billing address', 'woocommerce' ); ?></a>
							</span>
						</h3>
						<div class="address">
							<?php

							// Display values.
							if ( $order->get_formatted_billing_address() ) {
								echo '<p>' . wp_kses( $order->get_formatted_billing_address(), array( 'br' => array() ) ) . '</p>';
							} else {
								echo '<p class="none_set"><strong>' . esc_html__( 'Address:', 'woocommerce' ) . '</strong> ' . esc_html__( 'No billing address set.', 'woocommerce' ) . '</p>';
							}

							foreach ( self::$billing_fields as $key => $field ) {
								if ( isset( $field['show'] ) && false === $field['show'] ) {
									continue;
								}

								$field_name = 'billing_' . $key;

								if ( isset( $field['value'] ) ) {
									$field_value = $field['value'];
								} elseif ( is_callable( array( $order, 'get_' . $field_name ) ) ) {
									$field_value = $order->{"get_$field_name"}( 'edit' );
								} else {
									$field_value = $order->get_meta( '_' . $field_name );
								}

								if ( 'billing_phone' === $field_name ) {
									$field_value = wc_make_phone_clickable( $field_value );
								} elseif ( 'billing_email' === $field_name ) {
									$field_value = '<a href="' . esc_url( 'mailto:' . $field_value ) . '">' . $field_value . '</a>';
								} else {
									$field_value = make_clickable( esc_html( $field_value ) );
								}

								if ( $field_value ) {
									echo '<p><strong>' . esc_html( $field['label'] ) . ':</strong> ' . wp_kses_post( $field_value ) . '</p>';
								}
							}
							?>
						</div>

						<div class="edit_address">
							<?php

							// Display form.
							foreach ( self::$billing_fields as $key => $field ) {
								if ( ! isset( $field['type'] ) ) {
									$field['type'] = 'text';
								}
								if ( ! isset( $field['id'] ) ) {
									$field['id'] = '_billing_' . $key;
								}

								$field_name = 'billing_' . $key;

								if ( ! isset( $field['value'] ) ) {
									if ( is_callable( array( $order, 'get_' . $field_name ) ) ) {
										$field['value'] = $order->{"get_$field_name"}( 'edit' );
									} else {
										$field['value'] = $order->get_meta( '_' . $field_name );
									}
								}

								switch ( $field['type'] ) {
									case 'select':
										woocommerce_wp_select( $field, $order );
										break;
									default:
										woocommerce_wp_text_input( $field, $order );
										break;
								}
							}
							?>
							<p class="form-field form-field-wide">
								<label><?php esc_html_e( 'Payment method:', 'woocommerce' ); ?></label>
								<select name="_payment_method" id="_payment_method" class="first">
									<option value=""><?php esc_html_e( 'N/A', 'woocommerce' ); ?></option>
									<?php
									$found_method = false;

									foreach ( $payment_gateways as $gateway ) {
										if ( 'yes' === $gateway->enabled ) {
											echo '<option value="' . esc_attr( $gateway->id ) . '" ' . selected( $payment_method, $gateway->id, false ) . '>' . esc_html( $gateway->get_title() ) . '</option>';
											if ( $payment_method === $gateway->id ) {
												$found_method = true;
											}
										}
									}

									if ( ! $found_method && ! empty( $payment_method ) ) {
										echo '<option value="' . esc_attr( $payment_method ) . '" selected="selected">' . esc_html__( 'Other', 'woocommerce' ) . '</option>';
									} else {
										echo '<option value="other">' . esc_html__( 'Other', 'woocommerce' ) . '</option>';
									}
									?>
								</select>
							</p>
							<?php

							woocommerce_wp_text_input(
								array(
									'id'    => '_transaction_id',
									'label' => __( 'Transaction ID', 'woocommerce' ),
									'value' => $order->get_transaction_id( 'edit' ),
								),
								$order
							);
							?>

						</div>
						<?php do_action( 'woocommerce_admin_order_data_after_billing_address', $order ); // phpcs:ignore WooCommerce.Commenting.CommentHooks.MissingHookComment ?>
					</div>
					<div class="order_data_column">
						<h3>
							<?php esc_html_e( 'Shipping', 'woocommerce' ); ?>
							<a href="#" class="edit_address"><?php esc_html_e( 'Edit', 'woocommerce' ); ?></a>
							<span>
								<a href="#" class="load_customer_shipping" style="display:none;"><?php esc_html_e( 'Load shipping address', 'woocommerce' ); ?></a>
								<a href="#" class="billing-same-as-shipping" style="display:none;"><?php esc_html_e( 'Copy billing address', 'woocommerce' ); ?></a>
							</span>
						</h3>
						<div class="address">
							<?php

							// Display values.
							if ( $order->get_formatted_shipping_address() ) {
								echo '<p>' . wp_kses( $order->get_formatted_shipping_address(), array( 'br' => array() ) ) . '</p>';
							} else {
								echo '<p class="none_set"><strong>' . esc_html__( 'Address:', 'woocommerce' ) . '</strong> ' . esc_html__( 'No shipping address set.', 'woocommerce' ) . '</p>';
							}

							if ( ! empty( self::$shipping_fields ) ) {
								foreach ( self::$shipping_fields as $key => $field ) {
									if ( isset( $field['show'] ) && false === $field['show'] ) {
										continue;
									}

									$field_name = 'shipping_' . $key;

									if ( is_callable( array( $order, 'get_' . $field_name ) ) ) {
										$field_value = $order->{"get_$field_name"}( 'edit' );
									} else {
										$field_value = $order->get_meta( '_' . $field_name );
									}

									if ( 'shipping_phone' === $field_name ) {
										$field_value = wc_make_phone_clickable( $field_value );
									}

									if ( $field_value ) {
										echo '<p><strong>' . esc_html( $field['label'] ) . ':</strong> ' . wp_kses_post( $field_value ) . '</p>';
									}
								}
							}

<<<<<<< HEAD
							if ( apply_filters( 'woocommerce_enable_order_notes_field', 'yes' === get_option( 'woocommerce_enable_order_comments', 'yes' ) ) && $order->get_customer_note() ) { // phpcs:ignore WooCommerce.Commenting.CommentHooks.MissingHookComment
								echo '<p class="order_note"><strong>' . esc_html( __( 'Customer provided note:', 'woocommerce' ) ) . '</strong> ' . nl2br( esc_html( $order->get_customer_note() ) ) . '</p>';
=======
							if ( apply_filters( 'woocommerce_enable_order_notes_field', 'yes' === get_option( 'woocommerce_enable_order_comments', 'yes' ) ) && $post->post_excerpt ) {
								echo '<p class="order_note"><strong>' . esc_html__( 'Customer provided note:', 'woocommerce' ) . '</strong> ' . nl2br( esc_html( $post->post_excerpt ) ) . '</p>';
>>>>>>> 166fecc0
							}
							?>
						</div>
						<div class="edit_address">
							<?php

							// Display form.
							if ( ! empty( self::$shipping_fields ) ) {
								foreach ( self::$shipping_fields as $key => $field ) {
									if ( ! isset( $field['type'] ) ) {
										$field['type'] = 'text';
									}
									if ( ! isset( $field['id'] ) ) {
										$field['id'] = '_shipping_' . $key;
									}

									$field_name = 'shipping_' . $key;

									if ( is_callable( array( $order, 'get_' . $field_name ) ) ) {
										$field['value'] = $order->{"get_$field_name"}( 'edit' );
									} else {
										$field['value'] = $order->get_meta( '_' . $field_name );
									}

									switch ( $field['type'] ) {
										case 'select':
											woocommerce_wp_select( $field, $order );
											break;
										default:
											woocommerce_wp_text_input( $field, $order );
											break;
									}
								}
							}

							if ( apply_filters( 'woocommerce_enable_order_notes_field', 'yes' === get_option( 'woocommerce_enable_order_comments', 'yes' ) ) ) :
								?>
								<p class="form-field form-field-wide">
<<<<<<< HEAD
									<label for="excerpt"><?php _e( 'Customer provided note', 'woocommerce' ); ?>:</label>
									<textarea rows="1" cols="40" name="excerpt" tabindex="6" id="excerpt" placeholder="<?php esc_attr_e( 'Customer notes about the order', 'woocommerce' ); ?>"><?php echo wp_kses_post( $order->get_customer_note() ); ?></textarea>
=======
									<label for="excerpt"><?php esc_html_e( 'Customer provided note', 'woocommerce' ); ?>:</label>
									<textarea rows="1" cols="40" name="excerpt" tabindex="6" id="excerpt" placeholder="<?php esc_attr_e( 'Customer notes about the order', 'woocommerce' ); ?>"><?php echo wp_kses_post( $post->post_excerpt ); ?></textarea>
>>>>>>> 166fecc0
								</p>
							<?php endif; ?>
						</div>

						<?php do_action( 'woocommerce_admin_order_data_after_shipping_address', $order ); // phpcs:ignore WooCommerce.Commenting.CommentHooks.MissingHookComment ?>
					</div>
				</div>
				<div class="clear"></div>
			</div>
		</div>
		<?php
	}

	/**
	 * Save meta box data.
	 *
	 * @param int $order_id Order ID.
	 * @throws Exception Required request data is missing.
	 */
	public static function save( $order_id ) {
		// phpcs:disable WordPress.Security.NonceVerification.Missing

		if ( ! isset( $_POST['order_status'] ) ) {
			throw new Exception( __( 'Order status is missing.', 'woocommerce' ), 400 );
		}

		if ( ! isset( $_POST['_payment_method'] ) ) {
			throw new Exception( __( 'Payment method is missing.', 'woocommerce' ), 400 );
		}

		self::init_address_fields();

		// Ensure gateways are loaded in case they need to insert data into the emails.
		WC()->payment_gateways();
		WC()->shipping();

		// Get order object.
		$order = wc_get_order( $order_id );
		$props = array();

		// Create order key.
		if ( ! $order->get_order_key() ) {
			$props['order_key'] = wc_generate_order_key();
		}

		// Update customer.
		$customer_id = isset( $_POST['customer_user'] ) ? absint( $_POST['customer_user'] ) : 0;
		if ( $customer_id !== $order->get_customer_id() ) {
			$props['customer_id'] = $customer_id;
		}

		// Update billing fields.
		if ( ! empty( self::$billing_fields ) ) {
			foreach ( self::$billing_fields as $key => $field ) {
				if ( ! isset( $field['id'] ) ) {
					$field['id'] = '_billing_' . $key;
				}

				if ( ! isset( $_POST[ $field['id'] ] ) ) {
					continue;
				}

				if ( is_callable( array( $order, 'set_billing_' . $key ) ) ) {
					$props[ 'billing_' . $key ] = wc_clean( wp_unslash( $_POST[ $field['id'] ] ) );
				} else {
					$order->update_meta_data( $field['id'], wc_clean( wp_unslash( $_POST[ $field['id'] ] ) ) );
				}
			}
		}

		// Update shipping fields.
		if ( ! empty( self::$shipping_fields ) ) {
			foreach ( self::$shipping_fields as $key => $field ) {
				if ( ! isset( $field['id'] ) ) {
					$field['id'] = '_shipping_' . $key;
				}

				if ( ! isset( $_POST[ $field['id'] ] ) ) {
					continue;
				}

				if ( is_callable( array( $order, 'set_shipping_' . $key ) ) ) {
					$props[ 'shipping_' . $key ] = wc_clean( wp_unslash( $_POST[ $field['id'] ] ) );
				} else {
					$order->update_meta_data( $field['id'], wc_clean( wp_unslash( $_POST[ $field['id'] ] ) ) );
				}
			}
		}

		if ( isset( $_POST['_transaction_id'] ) ) {
			$props['transaction_id'] = wc_clean( wp_unslash( $_POST['_transaction_id'] ) );
		}

		// Payment method handling.
		if ( $order->get_payment_method() !== wc_clean( wp_unslash( $_POST['_payment_method'] ) ) ) {
			$methods              = WC()->payment_gateways->payment_gateways();
			$payment_method       = wc_clean( wp_unslash( $_POST['_payment_method'] ) );
			$payment_method_title = $payment_method;

			if ( isset( $methods ) && isset( $methods[ $payment_method ] ) ) {
				$payment_method_title = $methods[ $payment_method ]->get_title();
			}

			if ( 'other' === $payment_method ) {
				$payment_method_title = esc_html__( 'Other', 'woocommerce' );
			}

			$props['payment_method']       = $payment_method;
			$props['payment_method_title'] = $payment_method_title;
		}

		// Update date.
		if ( empty( $_POST['order_date'] ) ) {
			$date = time();
		} else {
			if ( ! isset( $_POST['order_date_hour'] ) || ! isset( $_POST['order_date_minute'] ) || ! isset( $_POST['order_date_second'] ) ) {
				throw new Exception( __( 'Order date, hour, minute and/or second are missing.', 'woocommerce' ), 400 );
			}
			// phpcs:ignore WordPress.Security.ValidatedSanitizedInput
			$date = gmdate( 'Y-m-d H:i:s', strtotime( $_POST['order_date'] . ' ' . (int) $_POST['order_date_hour'] . ':' . (int) $_POST['order_date_minute'] . ':' . (int) $_POST['order_date_second'] ) );
		}

		$props['date_created'] = $date;

		// Set created via prop if new post.
		if ( isset( $_POST['original_post_status'] ) && 'auto-draft' === $_POST['original_post_status'] ) {
			$props['created_via'] = 'admin';
		}

		// Save order data.
		$order->set_props( $props );
		$order->set_status( wc_clean( wp_unslash( $_POST['order_status'] ) ), '', true );
		$order->save();

		// phpcs:enable WordPress.Security.NonceVerification.Missing
	}
}<|MERGE_RESOLUTION|>--- conflicted
+++ resolved
@@ -143,11 +143,7 @@
 	/**
 	 * Output the metabox.
 	 *
-<<<<<<< HEAD
 	 * @param WP_Post|WC_Order $post Post or order object.
-=======
-	 * @param WP_Post $post The post to output the metabox for.
->>>>>>> 166fecc0
 	 */
 	public static function output( $post ) {
 		global $theorder;
@@ -173,13 +169,8 @@
 			#post-body-content, #titlediv { display:none }
 		</style>
 		<div class="panel-wrap woocommerce">
-<<<<<<< HEAD
 			<input name="post_title" type="hidden" value="<?php echo esc_attr( empty( $order->get_title() ) ? __( 'Order', 'woocommerce' ) : $order->get_title() ); ?>" />
 			<input name="post_status" type="hidden" value="<?php echo esc_attr( $order->get_status() ); ?>" />
-=======
-			<input name="post_title" type="hidden" value="<?php echo empty( $post->post_title ) ? esc_attr__( 'Order', 'woocommerce' ) : esc_attr( $post->post_title ); ?>" />
-			<input name="post_status" type="hidden" value="<?php echo esc_attr( $post->post_status ); ?>" />
->>>>>>> 166fecc0
 			<div id="order_data" class="panel woocommerce-order-data">
 				<h2 class="woocommerce-order-data__heading">
 					<?php
@@ -207,20 +198,13 @@
 
 						$transaction_id = $order->get_transaction_id();
 						if ( $transaction_id ) {
-<<<<<<< HEAD
-							// phpcs:ignore WordPress.CodeAnalysis.AssignmentInCondition.Found, Squiz.PHP.DisallowMultipleAssignments.FoundInControlStructure -- legacy code, ignoring sniff.
-							if ( isset( $payment_gateways[ $payment_method ] ) && ( $url = $payment_gateways[ $payment_method ]->get_transaction_url( $order ) ) ) {
-								$payment_method_string .= ' (<a href="' . esc_url( $url ) . '" target="_blank">' . esc_html( $transaction_id ) . '</a>)';
-							} else {
-								$payment_method_string .= ' (' . esc_html( $transaction_id ) . ')';
-=======
+
 							$to_add = null;
 							if ( isset( $payment_gateways[ $payment_method ] ) ) {
 								$url = $payment_gateways[ $payment_method ]->get_transaction_url( $order );
 								if ( $url ) {
 									$to_add .= ' (<a href="' . esc_url( $url ) . '" target="_blank">' . esc_html( $transaction_id ) . '</a>)';
 								}
->>>>>>> 166fecc0
 							}
 
 							$to_add                 = $to_add ?? ' (' . esc_html( $transaction_id ) . ')';
@@ -239,13 +223,9 @@
 						);
 					}
 
-<<<<<<< HEAD
-					if ( $ip_address = $order->get_customer_ip_address() ) { // phpcs:ignore WordPress.CodeAnalysis.AssignmentInCondition.Found, Squiz.PHP.DisallowMultipleAssignments.FoundInControlStructure
-						/* translators: %s: IP address */
-=======
+
 					$ip_address = $order->get_customer_ip_address();
 					if ( $ip_address ) {
->>>>>>> 166fecc0
 						$meta_list[] = sprintf(
 							/* translators: %s: IP address */
 							__( 'Customer IP: %s', 'woocommerce' ),
@@ -262,13 +242,8 @@
 						<h3><?php esc_html_e( 'General', 'woocommerce' ); ?></h3>
 
 						<p class="form-field form-field-wide">
-<<<<<<< HEAD
 							<label for="order_date"><?php _e( 'Date created:', 'woocommerce' ); ?></label>
 							<input type="text" class="date-picker" name="order_date" maxlength="10" value="<?php echo esc_attr( date_i18n( 'Y-m-d', strtotime( $order->get_date_created() ) ) ); ?>" pattern="<?php echo esc_attr( apply_filters( 'woocommerce_date_input_html_pattern', '[0-9]{4}-(0[1-9]|1[012])-(0[1-9]|1[0-9]|2[0-9]|3[01])' ) ); // phpcs:ignore WooCommerce.Commenting.CommentHooks.MissingHookComment ?>" />@
-=======
-							<label for="order_date"><?php esc_html_e( 'Date created:', 'woocommerce' ); ?></label>
-							<input type="text" class="date-picker" name="order_date" maxlength="10" value="<?php echo esc_attr( date_i18n( 'Y-m-d', strtotime( $post->post_date ) ) ); ?>" pattern="<?php echo esc_attr( apply_filters( 'woocommerce_date_input_html_pattern', '[0-9]{4}-(0[1-9]|1[012])-(0[1-9]|1[0-9]|2[0-9]|3[01])' ) ); ?>" />@
->>>>>>> 166fecc0
 							&lrm;
 							<input type="number" class="hour" placeholder="<?php esc_attr_e( 'h', 'woocommerce' ); ?>" name="order_date_hour" min="0" max="23" step="1" value="<?php echo esc_attr( date_i18n( 'H', strtotime( $order->get_date_created() ) ) ); ?>" pattern="([01]?[0-9]{1}|2[0-3]{1})" />:
 							<input type="number" class="minute" placeholder="<?php esc_attr_e( 'm', 'woocommerce' ); ?>" name="order_date_minute" min="0" max="59" step="1" value="<?php echo esc_attr( date_i18n( 'i', strtotime( $order->get_date_created() ) ) ); ?>" pattern="[0-5]{1}[0-9]{1}" />
@@ -511,13 +486,8 @@
 								}
 							}
 
-<<<<<<< HEAD
 							if ( apply_filters( 'woocommerce_enable_order_notes_field', 'yes' === get_option( 'woocommerce_enable_order_comments', 'yes' ) ) && $order->get_customer_note() ) { // phpcs:ignore WooCommerce.Commenting.CommentHooks.MissingHookComment
 								echo '<p class="order_note"><strong>' . esc_html( __( 'Customer provided note:', 'woocommerce' ) ) . '</strong> ' . nl2br( esc_html( $order->get_customer_note() ) ) . '</p>';
-=======
-							if ( apply_filters( 'woocommerce_enable_order_notes_field', 'yes' === get_option( 'woocommerce_enable_order_comments', 'yes' ) ) && $post->post_excerpt ) {
-								echo '<p class="order_note"><strong>' . esc_html__( 'Customer provided note:', 'woocommerce' ) . '</strong> ' . nl2br( esc_html( $post->post_excerpt ) ) . '</p>';
->>>>>>> 166fecc0
 							}
 							?>
 						</div>
@@ -556,13 +526,8 @@
 							if ( apply_filters( 'woocommerce_enable_order_notes_field', 'yes' === get_option( 'woocommerce_enable_order_comments', 'yes' ) ) ) :
 								?>
 								<p class="form-field form-field-wide">
-<<<<<<< HEAD
 									<label for="excerpt"><?php _e( 'Customer provided note', 'woocommerce' ); ?>:</label>
 									<textarea rows="1" cols="40" name="excerpt" tabindex="6" id="excerpt" placeholder="<?php esc_attr_e( 'Customer notes about the order', 'woocommerce' ); ?>"><?php echo wp_kses_post( $order->get_customer_note() ); ?></textarea>
-=======
-									<label for="excerpt"><?php esc_html_e( 'Customer provided note', 'woocommerce' ); ?>:</label>
-									<textarea rows="1" cols="40" name="excerpt" tabindex="6" id="excerpt" placeholder="<?php esc_attr_e( 'Customer notes about the order', 'woocommerce' ); ?>"><?php echo wp_kses_post( $post->post_excerpt ); ?></textarea>
->>>>>>> 166fecc0
 								</p>
 							<?php endif; ?>
 						</div>
