<?php
/**
 * Load assets
 *
 * @package WooCommerce\Admin
 * @version 3.7.0
 */

use Automattic\Jetpack\Constants;
use Automattic\WooCommerce\Admin\Features\Features;
use Automattic\WooCommerce\Internal\Admin\Analytics;
use Automattic\WooCommerce\Internal\Admin\WCAdminAssets;

if ( ! defined( 'ABSPATH' ) ) {
	exit;
}

if ( ! class_exists( 'WC_Admin_Assets', false ) ) :

	/**
	 * WC_Admin_Assets Class.
	 */
	class WC_Admin_Assets {

		/**
		 * Hook in tabs.
		 */
		public function __construct() {
			add_action( 'admin_enqueue_scripts', array( $this, 'admin_styles' ) );
			add_action( 'admin_enqueue_scripts', array( $this, 'admin_scripts' ) );
			add_action( 'enqueue_block_editor_assets', array( $this, 'enqueue_block_editor_assets' ) );
		}

		/**
		 * Enqueue styles.
		 */
		public function admin_styles() {
			global $wp_scripts;

			$version   = Constants::get_constant( 'WC_VERSION' );
			$screen    = get_current_screen();
			$screen_id = $screen ? $screen->id : '';

			// Register admin styles.
			wp_register_style( 'woocommerce_admin_menu_styles', WC()->plugin_url() . '/assets/css/menu.css', array(), $version );
			wp_register_style( 'woocommerce_admin_styles', WC()->plugin_url() . '/assets/css/admin.css', array(), $version );
			wp_register_style( 'jquery-ui-style', WC()->plugin_url() . '/assets/css/jquery-ui/jquery-ui.min.css', array(), $version );
			wp_register_style( 'woocommerce_admin_dashboard_styles', WC()->plugin_url() . '/assets/css/dashboard.css', array(), $version );
			wp_register_style( 'woocommerce_admin_print_reports_styles', WC()->plugin_url() . '/assets/css/reports-print.css', array(), $version, 'print' );
			wp_register_style( 'woocommerce_admin_marketplace_styles', WC()->plugin_url() . '/assets/css/marketplace-suggestions.css', array(), $version );
			wp_register_style( 'woocommerce_admin_privacy_styles', WC()->plugin_url() . '/assets/css/privacy.css', array(), $version );

			// Add RTL support for admin styles.
			wp_style_add_data( 'woocommerce_admin_menu_styles', 'rtl', 'replace' );
			wp_style_add_data( 'woocommerce_admin_styles', 'rtl', 'replace' );
			wp_style_add_data( 'woocommerce_admin_dashboard_styles', 'rtl', 'replace' );
			wp_style_add_data( 'woocommerce_admin_print_reports_styles', 'rtl', 'replace' );
			wp_style_add_data( 'woocommerce_admin_marketplace_styles', 'rtl', 'replace' );
			wp_style_add_data( 'woocommerce_admin_privacy_styles', 'rtl', 'replace' );

			if ( $screen && $screen->is_block_editor() ) {
				$styles = WC_Frontend_Scripts::get_styles();

				if ( $styles ) {
					foreach ( $styles as $handle => $args ) {
						wp_register_style(
							$handle,
							$args['src'],
							$args['deps'],
							$args['version'],
							$args['media']
						);

						if ( ! isset( $args['has_rtl'] ) ) {
							wp_style_add_data( $handle, 'rtl', 'replace' );
						}

						wp_enqueue_style( $handle );
					}
				}
			}

			// Sitewide menu CSS.
			wp_enqueue_style( 'woocommerce_admin_menu_styles' );

			// Admin styles for WC pages only.
			if ( in_array( $screen_id, wc_get_screen_ids() ) ) {
				wp_enqueue_style( 'woocommerce_admin_styles' );
				wp_enqueue_style( 'jquery-ui-style' );
				wp_enqueue_style( 'wp-color-picker' );
			}

			if ( in_array( $screen_id, array( 'dashboard' ) ) ) {
				wp_enqueue_style( 'woocommerce_admin_dashboard_styles' );
			}

			if ( in_array( $screen_id, array( 'woocommerce_page_wc-reports', 'toplevel_page_wc-reports' ) ) ) {
				wp_enqueue_style( 'woocommerce_admin_print_reports_styles' );
			}

			// Privacy Policy Guide css for back-compat.
			if ( isset( $_GET['wp-privacy-policy-guide'] ) || in_array( $screen_id, array( 'privacy-policy-guide' ) ) ) {
				wp_enqueue_style( 'woocommerce_admin_privacy_styles' );
			}

			// @deprecated 2.3.
			if ( has_action( 'woocommerce_admin_css' ) ) {
				/* phpcs:disable WooCommerce.Commenting.CommentHooks.MissingHookComment */
				do_action( 'woocommerce_admin_css' );
				/* phpcs: enable */
				wc_deprecated_function( 'The woocommerce_admin_css action', '2.3', 'admin_enqueue_scripts' );
			}

			if ( WC_Marketplace_Suggestions::show_suggestions_for_screen( $screen_id ) ) {
				wp_enqueue_style( 'woocommerce_admin_marketplace_styles' );
			}
		}


		/**
		 * Enqueue scripts.
		 */
		public function admin_scripts() {
			global $wp_query, $post, $theorder;

			$screen       = get_current_screen();
			$screen_id    = $screen ? $screen->id : '';
			$wc_screen_id = 'woocommerce';
			$suffix       = Constants::is_true( 'SCRIPT_DEBUG' ) ? '' : '.min';
			$version      = Constants::get_constant( 'WC_VERSION' );

			// Register scripts.
			wp_register_script( 'woocommerce_admin', WC()->plugin_url() . '/assets/js/admin/woocommerce_admin' . $suffix . '.js', array( 'jquery', 'jquery-blockui', 'jquery-ui-sortable', 'jquery-ui-widget', 'jquery-ui-core', 'jquery-tiptip' ), $version );
			wp_register_script( 'jquery-blockui', WC()->plugin_url() . '/assets/js/jquery-blockui/jquery.blockUI' . $suffix . '.js', array( 'jquery' ), '2.70', true );
			wp_register_script( 'jquery-tiptip', WC()->plugin_url() . '/assets/js/jquery-tiptip/jquery.tipTip' . $suffix . '.js', array( 'jquery' ), $version, true );
			wp_register_script( 'round', WC()->plugin_url() . '/assets/js/round/round' . $suffix . '.js', array( 'jquery' ), $version );
			wp_register_script( 'wc-admin-meta-boxes', WC()->plugin_url() . '/assets/js/admin/meta-boxes' . $suffix . '.js', array( 'jquery', 'jquery-ui-datepicker', 'jquery-ui-sortable', 'accounting', 'round', 'wc-enhanced-select', 'plupload-all', 'stupidtable', 'jquery-tiptip' ), $version );
			wp_register_script( 'qrcode', WC()->plugin_url() . '/assets/js/jquery-qrcode/jquery.qrcode' . $suffix . '.js', array( 'jquery' ), $version );
			wp_register_script( 'stupidtable', WC()->plugin_url() . '/assets/js/stupidtable/stupidtable' . $suffix . '.js', array( 'jquery' ), $version );
			wp_register_script( 'serializejson', WC()->plugin_url() . '/assets/js/jquery-serializejson/jquery.serializejson' . $suffix . '.js', array( 'jquery' ), '2.8.1' );
			wp_register_script( 'flot', WC()->plugin_url() . '/assets/js/jquery-flot/jquery.flot' . $suffix . '.js', array( 'jquery' ), $version );
			wp_register_script( 'flot-resize', WC()->plugin_url() . '/assets/js/jquery-flot/jquery.flot.resize' . $suffix . '.js', array( 'jquery', 'flot' ), $version );
			wp_register_script( 'flot-time', WC()->plugin_url() . '/assets/js/jquery-flot/jquery.flot.time' . $suffix . '.js', array( 'jquery', 'flot' ), $version );
			wp_register_script( 'flot-pie', WC()->plugin_url() . '/assets/js/jquery-flot/jquery.flot.pie' . $suffix . '.js', array( 'jquery', 'flot' ), $version );
			wp_register_script( 'flot-stack', WC()->plugin_url() . '/assets/js/jquery-flot/jquery.flot.stack' . $suffix . '.js', array( 'jquery', 'flot' ), $version );
			wp_register_script( 'wc-settings-tax', WC()->plugin_url() . '/assets/js/admin/settings-views-html-settings-tax' . $suffix . '.js', array( 'jquery', 'wp-util', 'underscore', 'backbone', 'jquery-blockui' ), $version );
			wp_register_script( 'wc-backbone-modal', WC()->plugin_url() . '/assets/js/admin/backbone-modal' . $suffix . '.js', array( 'underscore', 'backbone', 'wp-util' ), $version );
			wp_register_script( 'wc-shipping-zones', WC()->plugin_url() . '/assets/js/admin/wc-shipping-zones' . $suffix . '.js', array( 'jquery', 'wp-util', 'underscore', 'backbone', 'jquery-ui-sortable', 'wc-enhanced-select', 'wc-backbone-modal' ), $version );
			wp_register_script( 'wc-shipping-zone-methods', WC()->plugin_url() . '/assets/js/admin/wc-shipping-zone-methods' . $suffix . '.js', array( 'jquery', 'wp-util', 'underscore', 'backbone', 'jquery-ui-sortable', 'wc-backbone-modal' ), $version );
			wp_register_script( 'wc-shipping-classes', WC()->plugin_url() . '/assets/js/admin/wc-shipping-classes' . $suffix . '.js', array( 'jquery', 'wp-util', 'underscore', 'backbone', 'wc-backbone-modal' ), $version, array( 'in_footer' => false ) );
			wp_register_script( 'wc-clipboard', WC()->plugin_url() . '/assets/js/admin/wc-clipboard' . $suffix . '.js', array( 'jquery' ), $version );
			wp_register_script( 'select2', WC()->plugin_url() . '/assets/js/select2/select2.full' . $suffix . '.js', array( 'jquery' ), '4.0.3', array( 'in_footer' => false ) );
			wp_register_script( 'selectWoo', WC()->plugin_url() . '/assets/js/selectWoo/selectWoo.full' . $suffix . '.js', array( 'jquery' ), '1.0.6' );
			wp_register_script( 'wc-enhanced-select', WC()->plugin_url() . '/assets/js/admin/wc-enhanced-select' . $suffix . '.js', array( 'jquery', 'selectWoo' ), $version );
			wp_register_script( 'js-cookie', WC()->plugin_url() . '/assets/js/js-cookie/js.cookie' . $suffix . '.js', array(), '2.1.4', true );

			wp_localize_script(
				'wc-enhanced-select',
				'wc_enhanced_select_params',
				array(
					'i18n_no_matches'                 => _x( 'No matches found', 'enhanced select', 'woocommerce' ),
					'i18n_ajax_error'                 => _x( 'Loading failed', 'enhanced select', 'woocommerce' ),
					'i18n_input_too_short_1'          => _x( 'Please enter 1 or more characters', 'enhanced select', 'woocommerce' ),
					'i18n_input_too_short_n'          => _x( 'Please enter %qty% or more characters', 'enhanced select', 'woocommerce' ),
					'i18n_input_too_long_1'           => _x( 'Please delete 1 character', 'enhanced select', 'woocommerce' ),
					'i18n_input_too_long_n'           => _x( 'Please delete %qty% characters', 'enhanced select', 'woocommerce' ),
					'i18n_selection_too_long_1'       => _x( 'You can only select 1 item', 'enhanced select', 'woocommerce' ),
					'i18n_selection_too_long_n'       => _x( 'You can only select %qty% items', 'enhanced select', 'woocommerce' ),
					'i18n_load_more'                  => _x( 'Loading more results&hellip;', 'enhanced select', 'woocommerce' ),
					'i18n_searching'                  => _x( 'Searching&hellip;', 'enhanced select', 'woocommerce' ),
					'ajax_url'                        => admin_url( 'admin-ajax.php' ),
					'search_products_nonce'           => wp_create_nonce( 'search-products' ),
					'search_customers_nonce'          => wp_create_nonce( 'search-customers' ),
					'search_categories_nonce'         => wp_create_nonce( 'search-categories' ),
					'search_taxonomy_terms_nonce'     => wp_create_nonce( 'search-taxonomy-terms' ),
					'search_product_attributes_nonce' => wp_create_nonce( 'search-product-attributes' ),
					'search_pages_nonce'              => wp_create_nonce( 'search-pages' ),
				)
			);

			wp_register_script( 'accounting', WC()->plugin_url() . '/assets/js/accounting/accounting' . $suffix . '.js', array( 'jquery' ), '0.4.2' );
			wp_localize_script(
				'accounting',
				'accounting_params',
				array(
					'mon_decimal_point' => wc_get_price_decimal_separator(),
				)
			);

			wp_register_script( 'wc-orders', WC()->plugin_url() . '/assets/js/admin/wc-orders' . $suffix . '.js', array( 'jquery', 'wp-util', 'underscore', 'backbone', 'jquery-blockui' ), $version );
			wp_localize_script(
				'wc-orders',
				'wc_orders_params',
				array(
					'ajax_url'      => admin_url( 'admin-ajax.php' ),
					'preview_nonce' => wp_create_nonce( 'woocommerce-preview-order' ),
				)
			);

			// WooCommerce admin pages.
			if ( in_array( $screen_id, wc_get_screen_ids() ) ) {
				wp_enqueue_script( 'iris' );
				wp_enqueue_script( 'woocommerce_admin' );
				wp_enqueue_script( 'wc-enhanced-select' );

				wp_enqueue_script( 'jquery-ui-sortable' );
				wp_enqueue_script( 'jquery-ui-autocomplete' );

				$locale        = localeconv();
				$decimal_point = isset( $locale['decimal_point'] ) ? $locale['decimal_point'] : '.';
				$decimal       = ( ! empty( wc_get_price_decimal_separator() ) ) ? wc_get_price_decimal_separator() : $decimal_point;

				$params = array(
					/* translators: %s: decimal */
					'i18n_decimal_error'                => sprintf( __( 'Please enter a value with one decimal point (%s) without thousand separators.', 'woocommerce' ), $decimal ),
					/* translators: %s: price decimal separator */
					'i18n_mon_decimal_error'            => sprintf( __( 'Please enter a value with one monetary decimal point (%s) without thousand separators and currency symbols.', 'woocommerce' ), wc_get_price_decimal_separator() ),
					'i18n_country_iso_error'            => __( 'Please enter in country code with two capital letters.', 'woocommerce' ),
					'i18n_sale_less_than_regular_error' => __( 'Please enter in a value less than the regular price.', 'woocommerce' ),
					'i18n_delete_product_notice'        => __( 'This product has produced sales and may be linked to existing orders. Are you sure you want to delete it?', 'woocommerce' ),
					'i18n_remove_personal_data_notice'  => __( 'This action cannot be reversed. Are you sure you wish to erase personal data from the selected orders?', 'woocommerce' ),
					'i18n_confirm_delete'               => __( 'Are you sure you wish to delete this item?', 'woocommerce' ),
					'i18n_global_unique_id_error'       => __( 'Please enter only numbers and hyphens (-).', 'woocommerce' ),
					'decimal_point'                     => $decimal,
					'mon_decimal_point'                 => wc_get_price_decimal_separator(),
					'ajax_url'                          => admin_url( 'admin-ajax.php' ),
					'strings'                           => array(
						'import_products' => __( 'Import', 'woocommerce' ),
						'export_products' => __( 'Export', 'woocommerce' ),
					),
					'nonces'                            => array(
						'gateway_toggle' => current_user_can( 'manage_woocommerce' ) ? wp_create_nonce( 'woocommerce-toggle-payment-gateway-enabled' ) : null,
					),
					'urls'                              => array(
						'add_product'     => \Automattic\WooCommerce\Utilities\FeaturesUtil::feature_is_enabled( 'product_block_editor' ) ? esc_url_raw( admin_url( 'admin.php?page=wc-admin&path=/add-product' ) ) : null,
						'import_products' => current_user_can( 'import' ) ? esc_url_raw( admin_url( 'edit.php?post_type=product&page=product_importer' ) ) : null,
						'export_products' => current_user_can( 'export' ) ? esc_url_raw( admin_url( 'edit.php?post_type=product&page=product_exporter' ) ) : null,
					),
				);

				wp_localize_script( 'woocommerce_admin', 'woocommerce_admin', $params );
			}

			// Edit product category pages.
			if ( in_array( $screen_id, array( 'edit-product_cat' ) ) ) {
				wp_enqueue_media();
			}

			// Products.
			if ( in_array( $screen_id, array( 'edit-product' ) ) ) {
				wp_enqueue_script( 'woocommerce_quick-edit', WC()->plugin_url() . '/assets/js/admin/quick-edit' . $suffix . '.js', array( 'jquery', 'woocommerce_admin' ), $version );

				$params = array(
					'strings' => array(
						'allow_reviews' => esc_js( __( 'Enable reviews', 'woocommerce' ) ),
					),
				);

				wp_localize_script( 'woocommerce_quick-edit', 'woocommerce_quick_edit', $params );
			}

			// Product description.
			if ( in_array( $screen_id, array( 'product' ), true ) ) {
				wp_enqueue_script( 'wc-admin-product-editor', WC()->plugin_url() . '/assets/js/admin/product-editor' . $suffix . '.js', array( 'jquery' ), $version, false );

				wp_localize_script(
					'wc-admin-product-editor',
					'woocommerce_admin_product_editor',
					array(
						'i18n_description' => esc_js( __( 'Product description', 'woocommerce' ) ),
					)
				);
			}

			// Meta boxes.
			/* phpcs:disable */
			if ( in_array( $screen_id, array( 'product', 'edit-product' ) ) ) {
				wp_enqueue_media();
				wp_register_script( 'wc-admin-product-meta-boxes', WC()->plugin_url() . '/assets/js/admin/meta-boxes-product' . $suffix . '.js', array( 'wc-admin-meta-boxes', 'media-models' ), $version );
				wp_register_script( 'wc-admin-variation-meta-boxes', WC()->plugin_url() . '/assets/js/admin/meta-boxes-product-variation' . $suffix . '.js', array( 'wc-admin-meta-boxes', 'serializejson', 'media-models', 'backbone', 'jquery-ui-sortable', 'wc-backbone-modal', 'wp-data', 'wp-notices' ), $version );

				wp_enqueue_script( 'wc-admin-product-meta-boxes' );
				wp_enqueue_script( 'wc-admin-variation-meta-boxes' );

				$params = array(
					'post_id'                             => isset( $post->ID ) ? $post->ID : '',
					'plugin_url'                          => WC()->plugin_url(),
					'ajax_url'                            => admin_url( 'admin-ajax.php' ),
					'woocommerce_placeholder_img_src'     => wc_placeholder_img_src(),
					'add_variation_nonce'                 => wp_create_nonce( 'add-variation' ),
					'link_variation_nonce'                => wp_create_nonce( 'link-variations' ),
					'delete_variations_nonce'             => wp_create_nonce( 'delete-variations' ),
					'load_variations_nonce'               => wp_create_nonce( 'load-variations' ),
					'save_variations_nonce'               => wp_create_nonce( 'save-variations' ),
					'bulk_edit_variations_nonce'          => wp_create_nonce( 'bulk-edit-variations' ),
					/* translators: %d: Number of variations */
					'i18n_link_all_variations'            => esc_js( sprintf( __( 'Do you want to generate all variations? This will create a new variation for each and every possible combination of variation attributes (max %d per run).', 'woocommerce' ), Constants::is_defined( 'WC_MAX_LINKED_VARIATIONS' ) ? Constants::get_constant( 'WC_MAX_LINKED_VARIATIONS' ) : 50 ) ),
					'i18n_enter_a_value'                  => esc_js( __( 'Enter a value', 'woocommerce' ) ),
					'i18n_enter_menu_order'               => esc_js( __( 'Variation menu order (determines position in the list of variations)', 'woocommerce' ) ),
					'i18n_enter_a_value_fixed_or_percent' => esc_js( __( 'Enter a value (fixed or %)', 'woocommerce' ) ),
					'i18n_delete_all_variations'          => esc_js( __( 'Are you sure you want to delete all variations? This cannot be undone.', 'woocommerce' ) ),
					'i18n_last_warning'                   => esc_js( __( 'Last warning, are you sure?', 'woocommerce' ) ),
					'i18n_choose_image'                   => esc_js( __( 'Choose an image', 'woocommerce' ) ),
					'i18n_set_image'                      => esc_js( __( 'Set variation image', 'woocommerce' ) ),
					'i18n_variation_added'                => esc_js( __( '1 variation added', 'woocommerce' ) ),
					'i18n_variations_added'               => esc_js( __( '%qty% variations added', 'woocommerce' ) ),
					'i18n_remove_variation'               => esc_js( __( 'Are you sure you want to remove this variation?', 'woocommerce' ) ),
					'i18n_scheduled_sale_start'           => esc_js( __( 'Sale start date (YYYY-MM-DD format or leave blank)', 'woocommerce' ) ),
					'i18n_scheduled_sale_end'             => esc_js( __( 'Sale end date (YYYY-MM-DD format or leave blank)', 'woocommerce' ) ),
					'i18n_edited_variations'              => esc_js( __( 'Save changes before changing page?', 'woocommerce' ) ),
					'i18n_variation_count_single'         => esc_js( __( '1 variation', 'woocommerce' ) ),
					'i18n_variation_count_plural'         => esc_js( __( '%qty% variations', 'woocommerce' ) ),
					'variations_per_page'                 => absint( apply_filters( 'woocommerce_admin_meta_boxes_variations_per_page', 15 ) ),
				);

				wp_localize_script( 'wc-admin-variation-meta-boxes', 'woocommerce_admin_meta_boxes_variations', $params );
			}
			/* phpcs: enable */
			if ( $this->is_order_meta_box_screen( $screen_id ) ) {
				$default_location = wc_get_customer_default_location();

				wp_enqueue_script( 'wc-admin-order-meta-boxes', WC()->plugin_url() . '/assets/js/admin/meta-boxes-order' . $suffix . '.js', array( 'wc-admin-meta-boxes', 'wc-backbone-modal', 'selectWoo', 'wc-clipboard' ), $version );
				wp_localize_script(
					'wc-admin-order-meta-boxes',
					'woocommerce_admin_meta_boxes_order',
					array(
						'countries'              => wp_json_encode( array_merge( WC()->countries->get_allowed_country_states(), WC()->countries->get_shipping_country_states() ) ),
						'i18n_select_state_text' => esc_attr__( 'Select an option&hellip;', 'woocommerce' ),
						'default_country'        => isset( $default_location['country'] ) ? $default_location['country'] : '',
						'default_state'          => isset( $default_location['state'] ) ? $default_location['state'] : '',
						'placeholder_name'       => esc_attr__( 'Name (required)', 'woocommerce' ),
						'placeholder_value'      => esc_attr__( 'Value (required)', 'woocommerce' ),
					)
				);
			}
			/* phpcs:disable WooCommerce.Commenting.CommentHooks.MissingHookComment */
			if ( in_array( $screen_id, array( 'shop_coupon', 'edit-shop_coupon' ) ) ) {
				wp_enqueue_script( 'wc-admin-coupon-meta-boxes', WC()->plugin_url() . '/assets/js/admin/meta-boxes-coupon' . $suffix . '.js', array( 'wc-admin-meta-boxes' ), $version );
				wp_localize_script(
					'wc-admin-coupon-meta-boxes',
					'woocommerce_admin_meta_boxes_coupon',
					array(
						'generate_button_text' => esc_html__( 'Generate coupon code', 'woocommerce' ),
						'characters'           => apply_filters( 'woocommerce_coupon_code_generator_characters', 'ABCDEFGHJKMNPQRSTUVWXYZ23456789' ),
						'char_length'          => apply_filters( 'woocommerce_coupon_code_generator_character_length', 8 ),
						'prefix'               => apply_filters( 'woocommerce_coupon_code_generator_prefix', '' ),
						'suffix'               => apply_filters( 'woocommerce_coupon_code_generator_suffix', '' ),
					)
				);
			}
			/* phpcs: enable */
			if ( in_array( str_replace( 'edit-', '', $screen_id ), array( 'shop_coupon', 'product' ), true ) || $this->is_order_meta_box_screen( $screen_id ) ) {
				$post_id                = isset( $post->ID ) ? $post->ID : '';
				$currency               = '';
				$remove_item_notice     = __( 'Are you sure you want to remove the selected items?', 'woocommerce' );
				$remove_fee_notice      = __( 'Are you sure you want to remove the selected fees?', 'woocommerce' );
				$remove_shipping_notice = __( 'Are you sure you want to remove the selected shipping?', 'woocommerce' );
				$product                = wc_get_product( $post_id );

				// Eventually this will become wc_data_or_post object as we implement more custom tables.
				$order_or_post_object = $post;
				if ( ( $theorder instanceof WC_Order ) && $this->is_order_meta_box_screen( $screen_id ) ) {
					$order_or_post_object = $theorder;
					if ( $order_or_post_object ) {
						$currency = $order_or_post_object->get_currency();

						if ( ! $order_or_post_object->has_status( array( 'pending', 'failed', 'cancelled' ) ) ) {
							$remove_item_notice = $remove_item_notice . ' ' . __( "You may need to manually restore the item's stock.", 'woocommerce' );
						}
					}
				}

				$params = array(
					'remove_item_notice'                              => $remove_item_notice,
					'remove_fee_notice'                               => $remove_fee_notice,
					'remove_shipping_notice'                          => $remove_shipping_notice,
					'i18n_select_items'                               => __( 'Please select some items.', 'woocommerce' ),
					'i18n_do_refund'                                  => __( 'Are you sure you wish to process this refund? This action cannot be undone.', 'woocommerce' ),
					'i18n_delete_refund'                              => __( 'Are you sure you wish to delete this refund? This action cannot be undone.', 'woocommerce' ),
					'i18n_delete_tax'                                 => __( 'Are you sure you wish to delete this tax column? This action cannot be undone.', 'woocommerce' ),
					'remove_item_meta'                                => __( 'Remove this item meta?', 'woocommerce' ),
					'name_label'                                      => __( 'Name', 'woocommerce' ),
					'remove_label'                                    => __( 'Remove', 'woocommerce' ),
					'click_to_toggle'                                 => __( 'Click to toggle', 'woocommerce' ),
					'values_label'                                    => __( 'Value(s)', 'woocommerce' ),
					'text_attribute_tip'                              => __( 'Enter some text, or some attributes by pipe (|) separating values.', 'woocommerce' ),
					'visible_label'                                   => __( 'Visible on the product page', 'woocommerce' ),
					'used_for_variations_label'                       => __( 'Used for variations', 'woocommerce' ),
					'new_attribute_prompt'                            => __( 'Enter a name for the new attribute term:', 'woocommerce' ),
					'calc_totals'                                     => __( 'Recalculate totals? This will calculate taxes based on the customers country (or the store base country) and update totals.', 'woocommerce' ),
					'copy_billing'                                    => __( 'Copy billing information to shipping information? This will remove any currently entered shipping information.', 'woocommerce' ),
					'load_billing'                                    => __( "Load the customer's billing information? This will remove any currently entered billing information.", 'woocommerce' ),
					'load_shipping'                                   => __( "Load the customer's shipping information? This will remove any currently entered shipping information.", 'woocommerce' ),
					'featured_label'                                  => __( 'Featured', 'woocommerce' ),
					'prices_include_tax'                              => esc_attr( get_option( 'woocommerce_prices_include_tax' ) ),
					'tax_based_on'                                    => esc_attr( get_option( 'woocommerce_tax_based_on' ) ),
					'round_at_subtotal'                               => esc_attr( get_option( 'woocommerce_tax_round_at_subtotal' ) ),
					'no_customer_selected'                            => __( 'No customer selected', 'woocommerce' ),
					'plugin_url'                                      => WC()->plugin_url(),
					'ajax_url'                                        => admin_url( 'admin-ajax.php' ),
					'order_item_nonce'                                => wp_create_nonce( 'order-item' ),
					'add_attribute_nonce'                             => wp_create_nonce( 'add-attribute' ),
					'save_attributes_nonce'                           => wp_create_nonce( 'save-attributes' ),
					'add_attributes_and_variations'                   => wp_create_nonce( 'add-attributes-and-variations' ),
					'calc_totals_nonce'                               => wp_create_nonce( 'calc-totals' ),
					'get_customer_details_nonce'                      => wp_create_nonce( 'get-customer-details' ),
					'search_products_nonce'                           => wp_create_nonce( 'search-products' ),
					'grant_access_nonce'                              => wp_create_nonce( 'grant-access' ),
					'revoke_access_nonce'                             => wp_create_nonce( 'revoke-access' ),
					'add_order_note_nonce'                            => wp_create_nonce( 'add-order-note' ),
					'delete_order_note_nonce'                         => wp_create_nonce( 'delete-order-note' ),
					'calendar_image'                                  => WC()->plugin_url() . '/assets/images/calendar.png',
					'post_id'                                         => $this->is_order_meta_box_screen( $screen_id ) && isset( $order_or_post_object ) ? \Automattic\WooCommerce\Utilities\OrderUtil::get_post_or_order_id( $order_or_post_object ) : $post_id,
					'base_country'                                    => WC()->countries->get_base_country(),
					'currency_format_num_decimals'                    => wc_get_price_decimals(),
					'currency_format_symbol'                          => get_woocommerce_currency_symbol( $currency ),
					'currency_format_decimal_sep'                     => esc_attr( wc_get_price_decimal_separator() ),
					'currency_format_thousand_sep'                    => esc_attr( wc_get_price_thousand_separator() ),
					'currency_format'                                 => esc_attr( str_replace( array( '%1$s', '%2$s' ), array( '%s', '%v' ), get_woocommerce_price_format() ) ), // For accounting JS.
					'rounding_precision'                              => wc_get_rounding_precision(),
					'tax_rounding_mode'                               => wc_get_tax_rounding_mode(),
					'product_types'                                   => array_unique( array_merge( array( 'simple', 'grouped', 'variable', 'external' ), array_keys( wc_get_product_types() ) ) ),
					'i18n_download_permission_fail'                   => __( 'Could not grant access - the user may already have permission for this file or billing email is not set. Ensure the billing email is set, and the order has been saved.', 'woocommerce' ),
					'i18n_permission_revoke'                          => __( 'Are you sure you want to revoke access to this download?', 'woocommerce' ),
					'i18n_tax_rate_already_exists'                    => __( 'You cannot add the same tax rate twice!', 'woocommerce' ),
					'i18n_delete_note'                                => __( 'Are you sure you wish to delete this note? This action cannot be undone.', 'woocommerce' ),
					'i18n_apply_coupon'                               => __( 'Enter a coupon code to apply. Discounts are applied to line totals, before taxes.', 'woocommerce' ),
					'i18n_add_fee'                                    => __( 'Enter a fixed amount or percentage to apply as a fee.', 'woocommerce' ),
					'i18n_attribute_name_placeholder'                 => __( 'New attribute', 'woocommerce' ),
					'i18n_product_simple_tip'                         => __( '<b>Simple –</b> covers the vast majority of any products you may sell. Simple products are shipped and have no options. For example, a book.', 'woocommerce' ),
					'i18n_product_grouped_tip'                        => __( '<b>Grouped –</b> a collection of related products that can be purchased individually and only consist of simple products. For example, a set of six drinking glasses.', 'woocommerce' ),
					'i18n_product_external_tip'                       => __( '<b>External or Affiliate –</b> one that you list and describe on your website but is sold elsewhere.', 'woocommerce' ),
					'i18n_product_variable_tip'                       => __( '<b>Variable –</b> a product with variations, each of which may have a different SKU, price, stock option, etc. For example, a t-shirt available in different colors and/or sizes.', 'woocommerce' ),
					'i18n_product_other_tip'                          => __( 'Product types define available product details and attributes, such as downloadable files and variations. They’re also used for analytics and inventory management.', 'woocommerce' ),
					'i18n_product_description_tip'                    => __( 'Describe this product. What makes it unique? What are its most important features?', 'woocommerce' ),
					'i18n_product_short_description_tip'              => __( 'Summarize this product in 1-2 short sentences. We’ll show it at the top of the page.', 'woocommerce' ),
					'i18n_save_attribute_variation_tip'               => __( 'Make sure you enter the name and values for each attribute.', 'woocommerce' ),
					/* translators: %1$s: maximum file size */
					'i18n_product_image_tip'                          => sprintf( __( 'For best results, upload JPEG or PNG files that are 1000 by 1000 pixels or larger. Maximum upload file size: %1$s.', 'woocommerce' ), size_format( wp_max_upload_size() ) ),
					'i18n_remove_used_attribute_confirmation_message' => __( 'If you remove this attribute, customers will no longer be able to purchase some variations of this product.', 'woocommerce' ),
					'i18n_add_attribute_error_notice'                 => __( 'Adding new attribute failed.', 'woocommerce' ),
					/* translators: %s: WC_DELIMITER */
					'i18n_attributes_default_placeholder'             => sprintf( esc_attr__( 'Enter some descriptive text. Use “%s” to separate different values.', 'woocommerce' ), esc_attr( WC_DELIMITER ) ),
					'i18n_attributes_used_for_variations_placeholder' => sprintf( esc_attr__( 'Enter options for customers to choose from, f.e. “Blue” or “Large”. Use “%s” to separate different options.', 'woocommerce' ), esc_attr( WC_DELIMITER ) )
				);

				wp_localize_script( 'wc-admin-meta-boxes', 'woocommerce_admin_meta_boxes', $params );
			}

			// Term ordering - only when sorting by term_order.
			/* phpcs:disable WooCommerce.Commenting.CommentHooks.MissingHookComment */
			if ( ( strstr( $screen_id, 'edit-pa_' ) || ( ! empty( $_GET['taxonomy'] ) && in_array( wp_unslash( $_GET['taxonomy'] ), apply_filters( 'woocommerce_sortable_taxonomies', array( 'product_cat' ) ) ) ) ) && ! isset( $_GET['orderby'] ) ) {

				wp_register_script( 'woocommerce_term_ordering', WC()->plugin_url() . '/assets/js/admin/term-ordering' . $suffix . '.js', array( 'jquery-ui-sortable' ), $version );
				wp_enqueue_script( 'woocommerce_term_ordering' );

				$taxonomy = isset( $_GET['taxonomy'] ) ? wc_clean( wp_unslash( $_GET['taxonomy'] ) ) : '';

				$woocommerce_term_order_params = array(
					'taxonomy' => $taxonomy,
				);

				wp_localize_script( 'woocommerce_term_ordering', 'woocommerce_term_ordering_params', $woocommerce_term_order_params );
			}
			/* phpcs: enable */

			// Product sorting - only when sorting by menu order on the products page.
			if ( current_user_can( 'edit_others_pages' ) && 'edit-product' === $screen_id && isset( $wp_query->query['orderby'] ) && 'menu_order title' === $wp_query->query['orderby'] ) {
				wp_register_script( 'woocommerce_product_ordering', WC()->plugin_url() . '/assets/js/admin/product-ordering' . $suffix . '.js', array( 'jquery-ui-sortable' ), $version, true );
				wp_enqueue_script( 'woocommerce_product_ordering' );
			}

			// Reports Pages.
			/* phpcs:disable WooCommerce.Commenting.CommentHooks.MissingHookComment */
<<<<<<< HEAD
			$report_screen_ids = apply_filters_deprecated(
				'woocommerce_reports_screen_ids',
				array( array( $wc_screen_id . '_page_wc-reports', 'toplevel_page_wc-reports', 'dashboard' ) ),
				'9.5.0',
				null,
				'Reports are deprecated and will be removed in future versions. Use Analytics instead.',
			);

			if ( in_array($screen_id, $report_screen_ids ) ) {
=======
			if ( in_array( $screen_id, apply_filters( 'woocommerce_reports_screen_ids', array( $wc_screen_id . '_page_wc-reports', 'toplevel_page_wc-reports' ) ) ) ) {
>>>>>>> bef65063
				wp_register_script( 'wc-reports', WC()->plugin_url() . '/assets/js/admin/reports' . $suffix . '.js', array( 'jquery', 'jquery-ui-datepicker' ), $version );

				wp_enqueue_script( 'wc-reports' );
				wp_enqueue_script( 'flot' );
				wp_enqueue_script( 'flot-resize' );
				wp_enqueue_script( 'flot-time' );
				wp_enqueue_script( 'flot-pie' );
				wp_enqueue_script( 'flot-stack' );
			}
			/* phpcs: enable */

			// API settings.
			if ( $wc_screen_id . '_page_wc-settings' === $screen_id && isset( $_GET['section'] ) && 'keys' == $_GET['section'] ) {
				wp_register_script( 'wc-api-keys', WC()->plugin_url() . '/assets/js/admin/api-keys' . $suffix . '.js', array( 'jquery', 'woocommerce_admin', 'underscore', 'backbone', 'wp-util', 'qrcode', 'wc-clipboard' ), $version, true );
				wp_enqueue_script( 'wc-api-keys' );
				wp_localize_script(
					'wc-api-keys',
					'woocommerce_admin_api_keys',
					array(
						'ajax_url'         => admin_url( 'admin-ajax.php' ),
						'update_api_nonce' => wp_create_nonce( 'update-api-key' ),
						'clipboard_failed' => esc_html__( 'Copying to clipboard failed. Please press Ctrl/Cmd+C to copy.', 'woocommerce' ),
					)
				);
			}

			// System status.
			if ( $wc_screen_id . '_page_wc-status' === $screen_id ) {
				wp_register_script( 'wc-admin-system-status', WC()->plugin_url() . '/assets/js/admin/system-status' . $suffix . '.js', array( 'wc-clipboard' ), $version );
				wp_enqueue_script( 'wc-admin-system-status' );
				wp_localize_script(
					'wc-admin-system-status',
					'woocommerce_admin_system_status',
					array(
						'delete_log_confirmation' => esc_js( __( 'Are you sure you want to delete this log?', 'woocommerce' ) ),
						'run_tool_confirmation'   => esc_js( __( 'Are you sure you want to run this tool?', 'woocommerce' ) ),
					)
				);
			}

			if ( in_array( $screen_id, array( 'user-edit', 'profile' ) ) ) {
				wp_register_script( 'wc-users', WC()->plugin_url() . '/assets/js/admin/users' . $suffix . '.js', array( 'jquery', 'wc-enhanced-select', 'selectWoo' ), $version, true );
				wp_enqueue_script( 'wc-users' );
				wp_localize_script(
					'wc-users',
					'wc_users_params',
					array(
						'countries'              => wp_json_encode( array_merge( WC()->countries->get_allowed_country_states(), WC()->countries->get_shipping_country_states() ) ),
						'i18n_select_state_text' => esc_attr__( 'Select an option&hellip;', 'woocommerce' ),
					)
				);
			}

			if ( WC_Marketplace_Suggestions::show_suggestions_for_screen( $screen_id ) ) {
				$active_plugin_slugs = array_map( 'dirname', get_option( 'active_plugins' ) );
				wp_register_script(
					'marketplace-suggestions',
					WC()->plugin_url() . '/assets/js/admin/marketplace-suggestions' . $suffix . '.js',
					array( 'jquery', 'underscore', 'js-cookie' ),
					$version,
					true
				);
				wp_localize_script(
					'marketplace-suggestions',
					'marketplace_suggestions',
					array(
						'dismiss_suggestion_nonce' => wp_create_nonce( 'add_dismissed_marketplace_suggestion' ),
						'active_plugins'           => $active_plugin_slugs,
						'dismissed_suggestions'    => WC_Marketplace_Suggestions::get_dismissed_suggestions(),
						'suggestions_data'         => WC_Marketplace_Suggestions::get_suggestions_api_data(),
						'manage_suggestions_url'   => admin_url( 'admin.php?page=wc-settings&tab=advanced&section=woocommerce_com' ),
						'in_app_purchase_params'   => WC_Admin_Addons::get_in_app_purchase_url_params(),
						'i18n_marketplace_suggestions_default_cta'
							=> esc_html__( 'Learn More', 'woocommerce' ),
						'i18n_marketplace_suggestions_dismiss_tooltip'
							=> esc_attr__( 'Dismiss this suggestion', 'woocommerce' ),
						'i18n_marketplace_suggestions_manage_suggestions'
							=> esc_html__( 'Manage suggestions', 'woocommerce' ),
					)
				);
				wp_enqueue_script( 'marketplace-suggestions' );
			}

			// Marketplace promotions.
			if ( in_array( $screen_id, array( 'woocommerce_page_wc-admin' ), true ) ) {

				$promotions = WC_Admin_Marketplace_Promotions::get_active_promotions();

				if ( false === $promotions ) {
					return;
				}

				wp_add_inline_script(
					'wc-admin-app',
					'window.wcMarketplace = ' . wp_json_encode( array( 'promotions' => $promotions ) ),
					'before'
				);
			}
		}

		/**
		 * Enqueue a script in the block editor.
		 * Similar to `WCAdminAssets::register_script()` but without enqueuing unnecessary dependencies.
		 *
		 * @return void
		 */
		private function enqueue_block_editor_script( $script_path_name, $script_name ) {
			$script_assets_filename = WCAdminAssets::get_script_asset_filename( $script_path_name, $script_name );
			$script_assets          = require WC_ADMIN_ABSPATH . WC_ADMIN_DIST_JS_FOLDER .  $script_path_name . '/' . $script_assets_filename;

			wp_enqueue_script(
				'wc-admin-' . $script_name,
				WCAdminAssets::get_url( $script_path_name . '/' . $script_name, 'js' ),
				$script_assets['dependencies'],
				WCAdminAssets::get_file_version( 'js', $script_assets['version'] ),
				true
			);
		}

		/**
		 * Enqueue block editor assets.
		 *
		 * @return void
		 */
		public function enqueue_block_editor_assets() {
			$settings_tabs = apply_filters('woocommerce_settings_tabs_array', []);

			if ( is_array( $settings_tabs ) && count( $settings_tabs ) > 0  ) {
				$formatted_settings_tabs = array();
				foreach ($settings_tabs as $key => $label) {
					if (
						is_string( $key ) && $key !== "" &&
						is_string( $label ) && $label !== ""
					) {
						$formatted_settings_tabs[] = array(
							'key'   => $key,
							'label' => wp_strip_all_tags( $label ),
						);
					}
				}

				self::enqueue_block_editor_script( 'wp-admin-scripts', 'command-palette' );
				wp_localize_script(
					'wc-admin-command-palette',
					'wcCommandPaletteSettings',
					array(
						'settingsTabs'    => $formatted_settings_tabs,
					)
				);
			}

			$admin_features_disabled = apply_filters( 'woocommerce_admin_disabled', false );
			if ( ! $admin_features_disabled ) {
				$analytics_reports = Analytics::get_report_pages();
				if ( is_array( $analytics_reports ) && count( $analytics_reports ) > 0 ) {
					$formatted_analytics_reports = array_map( function( $report ) {
						if ( ! is_array( $report ) ) {
							return null;
						}
						$title = array_key_exists( 'title', $report ) ? $report['title'] : '';
						$path = array_key_exists( 'path', $report ) ? $report['path'] : '';
						if (
							is_string( $title ) && $title !== "" &&
							is_string( $path ) && $path !== ""
						) {
							return array(
								'title' => wp_strip_all_tags( $title ),
								'path' => $path,
							);
						}
						return null;
					}, $analytics_reports );
					$formatted_analytics_reports = array_filter( $formatted_analytics_reports, 'is_array' );

					self::enqueue_block_editor_script( 'wp-admin-scripts', 'command-palette-analytics' );
					wp_localize_script(
						'wc-admin-command-palette-analytics',
						'wcCommandPaletteAnalytics',
						array(
							'reports'    => $formatted_analytics_reports,
						)
					);
				}
			}
		}

		/**
		 * Helper function to determine whether the current screen is an order edit screen.
		 *
		 * @param string $screen_id Screen ID.
		 *
		 * @return bool Whether the current screen is an order edit screen.
		 */
		private function is_order_meta_box_screen( $screen_id ) {
			$screen_id = str_replace( 'edit-', '', $screen_id );

			$types_with_metaboxes_screen_ids = array_filter(
				array_map(
					'wc_get_page_screen_id',
					wc_get_order_types( 'order-meta-boxes' )
				)
			);

			return in_array( $screen_id, $types_with_metaboxes_screen_ids, true );
		}

	}

endif;

return new WC_Admin_Assets();<|MERGE_RESOLUTION|>--- conflicted
+++ resolved
@@ -472,19 +472,15 @@
 
 			// Reports Pages.
 			/* phpcs:disable WooCommerce.Commenting.CommentHooks.MissingHookComment */
-<<<<<<< HEAD
 			$report_screen_ids = apply_filters_deprecated(
 				'woocommerce_reports_screen_ids',
-				array( array( $wc_screen_id . '_page_wc-reports', 'toplevel_page_wc-reports', 'dashboard' ) ),
+				array( array( $wc_screen_id . '_page_wc-reports', 'toplevel_page_wc-reports' ) ),
 				'9.5.0',
 				null,
 				'Reports are deprecated and will be removed in future versions. Use Analytics instead.',
 			);
 
 			if ( in_array($screen_id, $report_screen_ids ) ) {
-=======
-			if ( in_array( $screen_id, apply_filters( 'woocommerce_reports_screen_ids', array( $wc_screen_id . '_page_wc-reports', 'toplevel_page_wc-reports' ) ) ) ) {
->>>>>>> bef65063
 				wp_register_script( 'wc-reports', WC()->plugin_url() . '/assets/js/admin/reports' . $suffix . '.js', array( 'jquery', 'jquery-ui-datepicker' ), $version );
 
 				wp_enqueue_script( 'wc-reports' );
