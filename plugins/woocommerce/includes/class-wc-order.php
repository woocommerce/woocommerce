--- conflicted
+++ resolved
@@ -90,8 +90,6 @@
 		'new_order_email_sent'         => false,
 		'recorded_sales'               => false,
 		'recorded_coupon_usage_counts' => false,
-<<<<<<< HEAD
-=======
 	);
 
 	/**
@@ -108,7 +106,6 @@
 		'_download_permissions_granted',
 		'_order_stock_reduced',
 		'_new_order_email_sent',
->>>>>>> f8526b39
 	);
 
 	/**
@@ -1009,11 +1006,7 @@
 	 * @return bool
 	 */
 	public function get_order_stock_reduced( string $context = 'view' ) {
-<<<<<<< HEAD
-		return wc_bool_to_string( $this->get_prop( 'order_stock_reduced', $context ) );
-=======
 		return wc_string_to_bool( $this->get_prop( 'order_stock_reduced', $context ) );
->>>>>>> f8526b39
 	}
 
 	/**
@@ -1024,11 +1017,7 @@
 	 * @return bool True if permissions were generated, false otherwise.
 	 */
 	public function get_download_permissions_granted( string $context = 'view' ) {
-<<<<<<< HEAD
-		return wc_bool_to_string( $this->get_prop( 'download_permissions_granted', $context ) );
-=======
 		return wc_string_to_bool( $this->get_prop( 'download_permissions_granted', $context ) );
->>>>>>> f8526b39
 	}
 
 	/**
@@ -1039,11 +1028,7 @@
 	 * @return bool
 	 */
 	public function get_new_order_email_sent( string $context = 'view' ) {
-<<<<<<< HEAD
-		return wc_bool_to_string( $this->get_prop( 'new_order_email_sent', $context ) );
-=======
 		return wc_string_to_bool( $this->get_prop( 'new_order_email_sent', $context ) );
->>>>>>> f8526b39
 	}
 
 	/**
@@ -1054,22 +1039,7 @@
 	 * @return bool True if sales were recorded, false otherwise.
 	 */
 	public function get_recorded_sales( string $context = 'view' ) {
-<<<<<<< HEAD
-		return wc_bool_to_string( $this->get_prop( 'recorded_sales', $context ) );
-	}
-
-	/**
-	 * Gets information about whether coupon counts were updated.
-	 *
-	 * @param string $context What the value is for. Valid values are view and edit.
-	 *
-	 * @return bool True if coupon counts were updated, false otherwise.
-	 */
-	public function get_recorded_coupon_usage_counts( $context = 'view' ) {
-		return wc_bool_to_string( $this->get_prop( 'recorded_coupon_usage_counts', $context ) );
-=======
 		return wc_string_to_bool( $this->get_prop( 'recorded_sales', $context ) );
->>>>>>> f8526b39
 	}
 
 	/*
@@ -1518,11 +1488,7 @@
 	 * @return void
 	 */
 	public function set_order_stock_reduced( $value ) {
-<<<<<<< HEAD
-		$this->set_prop( 'order_stock_reduced', wc_bool_to_string( $value ) );
-=======
 		$this->set_prop( 'order_stock_reduced', wc_string_to_bool( $value ) );
->>>>>>> f8526b39
 	}
 
 	/**
@@ -1533,11 +1499,7 @@
 	 * @return void
 	 */
 	public function set_download_permissions_granted( $value ) {
-<<<<<<< HEAD
-		$this->set_prop( 'download_permissions_granted', wc_bool_to_string( $value ) );
-=======
 		$this->set_prop( 'download_permissions_granted', wc_string_to_bool( $value ) );
->>>>>>> f8526b39
 	}
 
 	/**
@@ -1548,11 +1510,7 @@
 	 * @return void
 	 */
 	public function set_new_order_email_sent( $value ) {
-<<<<<<< HEAD
-		$this->set_prop( 'new_order_email_sent', wc_bool_to_string( $value ) );
-=======
 		$this->set_prop( 'new_order_email_sent', wc_string_to_bool( $value ) );
->>>>>>> f8526b39
 	}
 
 	/**
@@ -1563,22 +1521,7 @@
 	 * @return void
 	 */
 	public function set_recorded_sales( $value ) {
-<<<<<<< HEAD
-		$this->set_prop( 'recorded_sales', wc_bool_to_string( $value ) );
-	}
-
-	/**
-	 * Stores information about whether the coupon usage were counted.
-	 *
-	 * @param bool|string $value True if counted, false if not.
-	 *
-	 * @return void
-	 */
-	public function set_recorded_coupon_usage_counts( $value ) {
-		$this->set_prop( 'recorded_coupon_usage_counts', wc_bool_to_string( $value ) );
-=======
 		$this->set_prop( 'recorded_sales', wc_string_to_bool( $value ) );
->>>>>>> f8526b39
 	}
 
 	/*
