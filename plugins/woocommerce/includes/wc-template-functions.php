<?php
/**
 * WooCommerce Template
 *
 * Functions for the templating system.
 *
 * @package  WooCommerce\Functions
 * @version  2.5.0
 */

use Automattic\Jetpack\Constants;
use Automattic\WooCommerce\Internal\Utilities\HtmlSanitizer;

defined( 'ABSPATH' ) || exit;

/**
 * Handle redirects before content is output - hooked into template_redirect so is_page works.
 */
function wc_template_redirect() {
	global $wp_query, $wp;

	// phpcs:disable WordPress.Security.NonceVerification.Recommended
	// When default permalinks are enabled, redirect shop page to post type archive url.
	if ( ! empty( $_GET['page_id'] ) && '' === get_option( 'permalink_structure' ) && wc_get_page_id( 'shop' ) === absint( $_GET['page_id'] ) && get_post_type_archive_link( 'product' ) ) {
		wp_safe_redirect( get_post_type_archive_link( 'product' ) );
		exit;
	}
	// phpcs:enable WordPress.Security.NonceVerification.Recommended

	// When on the checkout with an empty cart, redirect to cart page.
	if ( is_page( wc_get_page_id( 'checkout' ) ) && wc_get_page_id( 'checkout' ) !== wc_get_page_id( 'cart' ) && WC()->cart->is_empty() && empty( $wp->query_vars['order-pay'] ) && ! isset( $wp->query_vars['order-received'] ) && ! is_customize_preview() && apply_filters( 'woocommerce_checkout_redirect_empty_cart', true ) ) {
		wp_safe_redirect( wc_get_cart_url() );
		exit;
	}

	// Logout endpoint under My Account page. Logging out requires a valid nonce.
	if ( isset( $wp->query_vars['customer-logout'] ) ) {
		if ( ! empty( $_REQUEST['_wpnonce'] ) && wp_verify_nonce( sanitize_key( $_REQUEST['_wpnonce'] ), 'customer-logout' ) ) {
			wp_logout();
			wp_safe_redirect( wc_get_logout_redirect_url() );
			exit;
		}
		/* translators: %s: logout url */
		wc_add_notice( sprintf( __( 'Are you sure you want to log out? <a href="%s">Confirm and log out</a>', 'woocommerce' ), wc_logout_url() ) );
		wp_safe_redirect( wc_get_page_permalink( 'myaccount' ) );
		exit;
	}

	// Redirect to edit account if trying to recover password whilst logged in.
	if ( isset( $wp->query_vars['lost-password'] ) && is_user_logged_in() ) {
		wp_safe_redirect( esc_url_raw( wc_get_endpoint_url( 'edit-account', '', wc_get_page_permalink( 'myaccount' ) ) ) );
		exit;
	}

	// Trigger 404 if trying to access an endpoint on wrong page.
	if ( is_wc_endpoint_url() && ! is_account_page() && ! is_checkout() && apply_filters( 'woocommerce_account_endpoint_page_not_found', true ) ) {
		$wp_query->set_404();
		status_header( 404 );
		include get_query_template( '404' );
		exit;
	}

	// Redirect to the product page if we have a single product.
	if ( is_search() && is_post_type_archive( 'product' ) && apply_filters( 'woocommerce_redirect_single_search_result', true ) && 1 === absint( $wp_query->found_posts ) ) {
		$product = wc_get_product( $wp_query->post );

		if ( $product && $product->is_visible() ) {
			wp_safe_redirect( get_permalink( $product->get_id() ), 302 );
			exit;
		}
	}

	// Ensure gateways and shipping methods are loaded early.
	if ( is_add_payment_method_page() || is_checkout() ) {
		// Buffer the checkout page.
		ob_start();

		// Ensure gateways and shipping methods are loaded early.
		WC()->payment_gateways();
		WC()->shipping();
	}
}
add_action( 'template_redirect', 'wc_template_redirect' );

/**
 * When loading sensitive checkout or account pages, send a HTTP header to limit rendering of pages to same origin iframes for security reasons.
 *
 * Can be disabled with: remove_action( 'template_redirect', 'wc_send_frame_options_header' );
 *
 * @since  2.3.10
 */
function wc_send_frame_options_header() {

	if ( ( is_checkout() || is_account_page() ) && ! is_customize_preview() ) {
		send_frame_options_header();
	}
}
add_action( 'template_redirect', 'wc_send_frame_options_header' );

/**
 * No index our endpoints.
 * Prevent indexing pages like order-received.
 *
 * @since 2.5.3
 */
function wc_prevent_endpoint_indexing() {
	// phpcs:disable WordPress.Security.NonceVerification.Recommended, WordPress.PHP.NoSilencedErrors.Discouraged
	if ( is_wc_endpoint_url() || isset( $_GET['download_file'] ) ) {
		@header( 'X-Robots-Tag: noindex' );
	}
	// phpcs:enable WordPress.Security.NonceVerification.Recommended, WordPress.PHP.NoSilencedErrors.Discouraged
}
add_action( 'template_redirect', 'wc_prevent_endpoint_indexing' );

/**
 * Remove adjacent_posts_rel_link_wp_head - pointless for products.
 *
 * @since 3.0.0
 */
function wc_prevent_adjacent_posts_rel_link_wp_head() {
	if ( is_singular( 'product' ) ) {
		remove_action( 'wp_head', 'adjacent_posts_rel_link_wp_head', 10, 0 );
	}
}
add_action( 'template_redirect', 'wc_prevent_adjacent_posts_rel_link_wp_head' );

/**
 * Show the gallery if JS is disabled.
 *
 * @since 3.0.6
 */
function wc_gallery_noscript() {
	?>
	<noscript><style>.woocommerce-product-gallery{ opacity: 1 !important; }</style></noscript>
	<?php
}
add_action( 'wp_head', 'wc_gallery_noscript' );

/**
 * When the_post is called, put product data into a global.
 *
 * @param mixed $post Post Object.
 * @return WC_Product
 */
function wc_setup_product_data( $post ) {
	unset( $GLOBALS['product'] );

	if ( is_int( $post ) ) {
		$post = get_post( $post );
	}

	if ( empty( $post->post_type ) || ! in_array( $post->post_type, array( 'product', 'product_variation' ), true ) ) {
		return;
	}

	$GLOBALS['product'] = wc_get_product( $post );

	return $GLOBALS['product'];
}
add_action( 'the_post', 'wc_setup_product_data' );

/**
 * Sets up the woocommerce_loop global from the passed args or from the main query.
 *
 * @since 3.3.0
 * @param array $args Args to pass into the global.
 */
function wc_setup_loop( $args = array() ) {
	$default_args = array(
		'loop'         => 0,
		'columns'      => wc_get_default_products_per_row(),
		'name'         => '',
		'is_shortcode' => false,
		'is_paginated' => true,
		'is_search'    => false,
		'is_filtered'  => false,
		'total'        => 0,
		'total_pages'  => 0,
		'per_page'     => 0,
		'current_page' => 1,
	);

	// If this is a main WC query, use global args as defaults.
	if ( $GLOBALS['wp_query']->get( 'wc_query' ) ) {
		$default_args = array_merge(
			$default_args,
			array(
				'is_search'    => $GLOBALS['wp_query']->is_search(),
				'is_filtered'  => is_filtered(),
				'total'        => $GLOBALS['wp_query']->found_posts,
				'total_pages'  => $GLOBALS['wp_query']->max_num_pages,
				'per_page'     => $GLOBALS['wp_query']->get( 'posts_per_page' ),
				'current_page' => max( 1, $GLOBALS['wp_query']->get( 'paged', 1 ) ),
			)
		);
	}

	// Merge any existing values.
	if ( isset( $GLOBALS['woocommerce_loop'] ) ) {
		$default_args = array_merge( $default_args, $GLOBALS['woocommerce_loop'] );
	}

	$GLOBALS['woocommerce_loop'] = wp_parse_args( $args, $default_args );
}
add_action( 'woocommerce_before_shop_loop', 'wc_setup_loop' );

/**
 * Resets the woocommerce_loop global.
 *
 * @since 3.3.0
 */
function wc_reset_loop() {
	unset( $GLOBALS['woocommerce_loop'] );
}
add_action( 'woocommerce_after_shop_loop', 'woocommerce_reset_loop', 999 );

/**
 * Gets a property from the woocommerce_loop global.
 *
 * @since 3.3.0
 * @param string $prop Prop to get.
 * @param string $default Default if the prop does not exist.
 * @return mixed
 */
function wc_get_loop_prop( $prop, $default = '' ) {
	wc_setup_loop(); // Ensure shop loop is setup.

	return isset( $GLOBALS['woocommerce_loop'], $GLOBALS['woocommerce_loop'][ $prop ] ) ? $GLOBALS['woocommerce_loop'][ $prop ] : $default;
}

/**
 * Sets a property in the woocommerce_loop global.
 *
 * @since 3.3.0
 * @param string $prop Prop to set.
 * @param string $value Value to set.
 */
function wc_set_loop_prop( $prop, $value = '' ) {
	if ( ! isset( $GLOBALS['woocommerce_loop'] ) ) {
		wc_setup_loop();
	}
	$GLOBALS['woocommerce_loop'][ $prop ] = $value;
}

/**
 * Set the current visbility for a product in the woocommerce_loop global.
 *
 * @since 4.4.0
 * @param int  $product_id Product it to cache visbiility for.
 * @param bool $value The poduct visibility value to cache.
 */
function wc_set_loop_product_visibility( $product_id, $value ) {
	wc_set_loop_prop( "product_visibility_$product_id", $value );
}

/**
 * Gets the cached current visibility for a product from the woocommerce_loop global.
 *
 * @since 4.4.0
 * @param int $product_id Product id to get the cached visibility for.
 *
 * @return bool|null The cached product visibility, or null if on visibility has been cached for that product.
 */
function wc_get_loop_product_visibility( $product_id ) {
	return wc_get_loop_prop( "product_visibility_$product_id", null );
}

/**
 * Should the WooCommerce loop be displayed?
 *
 * This will return true if we have posts (products) or if we have subcats to display.
 *
 * @since 3.4.0
 * @return bool
 */
function woocommerce_product_loop() {
	return have_posts() || 'products' !== woocommerce_get_loop_display_mode();
}

/**
 * Output generator tag to aid debugging.
 *
 * @param string $gen Generator.
 * @param string $type Type.
 * @return string
 */
function wc_generator_tag( $gen, $type ) {
	$version = Constants::get_constant( 'WC_VERSION' );

	switch ( $type ) {
		case 'html':
			$gen .= "\n" . '<meta name="generator" content="WooCommerce ' . esc_attr( $version ) . '">';
			break;
		case 'xhtml':
			$gen .= "\n" . '<meta name="generator" content="WooCommerce ' . esc_attr( $version ) . '" />';
			break;
	}
	return $gen;
}

/**
 * Add body classes for WC pages.
 *
 * @param  array $classes Body Classes.
 * @return array
 */
function wc_body_class( $classes ) {
	$classes = (array) $classes;

	if ( is_shop() ) {

		$classes[] = 'woocommerce-shop';

	}

	if ( is_woocommerce() ) {

		$classes[] = 'woocommerce';
		$classes[] = 'woocommerce-page';

	} elseif ( is_checkout() ) {

		$classes[] = 'woocommerce-checkout';
		$classes[] = 'woocommerce-page';

	} elseif ( is_cart() ) {

		$classes[] = 'woocommerce-cart';
		$classes[] = 'woocommerce-page';

	} elseif ( is_account_page() ) {

		$classes[] = 'woocommerce-account';
		$classes[] = 'woocommerce-page';

	}

	if ( is_store_notice_showing() ) {
		$classes[] = 'woocommerce-demo-store';
	}

	foreach ( WC()->query->get_query_vars() as $key => $value ) {
		if ( is_wc_endpoint_url( $key ) ) {
			$classes[] = 'woocommerce-' . sanitize_html_class( $key );
		}
	}

	if ( wc_current_theme_is_fse_theme() ) {

		$classes[] = 'woocommerce-uses-block-theme';

	}

	if ( wc_block_theme_has_styles_for_element( 'button' ) ) {

		$classes[] = 'woocommerce-block-theme-has-button-styles';

	}

	$classes[] = 'woocommerce-no-js';

	add_action( 'wp_footer', 'wc_no_js' );

	return array_unique( $classes );
}

/**
 * NO JS handling.
 *
 * @since 3.4.0
 */
function wc_no_js() {
	$type_attr = current_theme_supports( 'html5', 'script' ) ? '' : " type='text/javascript'";
	?>
	<script<?php echo $type_attr; // phpcs:ignore WordPress.Security.EscapeOutput.OutputNotEscaped ?>>
		(function () {
			var c = document.body.className;
			c = c.replace(/woocommerce-no-js/, 'woocommerce-js');
			document.body.className = c;
		})();
	</script>
	<?php
}

/**
 * Display the classes for the product cat div.
 *
 * @since 2.4.0
 * @param string|array $class One or more classes to add to the class list.
 * @param object       $category object Optional.
 */
function wc_product_cat_class( $class = '', $category = null ) {
	// Separates classes with a single space, collates classes for post DIV.
	echo 'class="' . esc_attr( join( ' ', wc_get_product_cat_class( $class, $category ) ) ) . '"';
}

/**
 * Get the default columns setting - this is how many products will be shown per row in loops.
 *
 * @since 3.3.0
 * @return int
 */
function wc_get_default_products_per_row() {
	$columns      = get_option( 'woocommerce_catalog_columns', 4 );
	$product_grid = wc_get_theme_support( 'product_grid' );
	$min_columns  = isset( $product_grid['min_columns'] ) ? absint( $product_grid['min_columns'] ) : 0;
	$max_columns  = isset( $product_grid['max_columns'] ) ? absint( $product_grid['max_columns'] ) : 0;

	if ( $min_columns && $columns < $min_columns ) {
		$columns = $min_columns;
		update_option( 'woocommerce_catalog_columns', $columns );
	} elseif ( $max_columns && $columns > $max_columns ) {
		$columns = $max_columns;
		update_option( 'woocommerce_catalog_columns', $columns );
	}

	if ( has_filter( 'loop_shop_columns' ) ) { // Legacy filter handling.
		$columns = apply_filters( 'loop_shop_columns', $columns );
	}

	$columns = absint( $columns );

	return max( 1, $columns );
}

/**
 * Get the default rows setting - this is how many product rows will be shown in loops.
 *
 * @since 3.3.0
 * @return int
 */
function wc_get_default_product_rows_per_page() {
	$rows         = absint( get_option( 'woocommerce_catalog_rows', 4 ) );
	$product_grid = wc_get_theme_support( 'product_grid' );
	$min_rows     = isset( $product_grid['min_rows'] ) ? absint( $product_grid['min_rows'] ) : 0;
	$max_rows     = isset( $product_grid['max_rows'] ) ? absint( $product_grid['max_rows'] ) : 0;

	if ( $min_rows && $rows < $min_rows ) {
		$rows = $min_rows;
		update_option( 'woocommerce_catalog_rows', $rows );
	} elseif ( $max_rows && $rows > $max_rows ) {
		$rows = $max_rows;
		update_option( 'woocommerce_catalog_rows', $rows );
	}

	return $rows;
}

/**
 * Reset the product grid settings when a new theme is activated.
 *
 * @since 3.3.0
 */
function wc_reset_product_grid_settings() {
	$product_grid = wc_get_theme_support( 'product_grid' );

	if ( ! empty( $product_grid['default_rows'] ) ) {
		update_option( 'woocommerce_catalog_rows', absint( $product_grid['default_rows'] ) );
	}

	if ( ! empty( $product_grid['default_columns'] ) ) {
		update_option( 'woocommerce_catalog_columns', absint( $product_grid['default_columns'] ) );
	}

	wp_cache_flush(); // Flush any caches which could impact settings or templates.
}
add_action( 'after_switch_theme', 'wc_reset_product_grid_settings' );

/**
 * Get classname for woocommerce loops.
 *
 * @since 2.6.0
 * @return string
 */
function wc_get_loop_class() {
	$loop_index = wc_get_loop_prop( 'loop', 0 );
	$columns    = absint( max( 1, wc_get_loop_prop( 'columns', wc_get_default_products_per_row() ) ) );

	++$loop_index;
	wc_set_loop_prop( 'loop', $loop_index );

	if ( 0 === ( $loop_index - 1 ) % $columns || 1 === $columns ) {
		return 'first';
	}

	if ( 0 === $loop_index % $columns ) {
		return 'last';
	}

	return '';
}


/**
 * Get the classes for the product cat div.
 *
 * @since 2.4.0
 *
 * @param string|array $class One or more classes to add to the class list.
 * @param object       $category object Optional.
 *
 * @return array
 */
function wc_get_product_cat_class( $class = '', $category = null ) {
	$classes   = is_array( $class ) ? $class : array_map( 'trim', explode( ' ', $class ) );
	$classes[] = 'product-category';
	$classes[] = 'product';
	$classes[] = wc_get_loop_class();
	$classes   = apply_filters( 'product_cat_class', $classes, $class, $category );

	return array_unique( array_filter( $classes ) );
}

/**
 * Adds extra post classes for products via the WordPress post_class hook, if used.
 *
 * Note: For performance reasons we instead recommend using wc_product_class/wc_get_product_class instead.
 *
 * @since 2.1.0
 * @param array        $classes Current classes.
 * @param string|array $class Additional class.
 * @param int          $post_id Post ID.
 * @return array
 */
function wc_product_post_class( $classes, $class = '', $post_id = 0 ) {
	if ( ! $post_id || ! in_array( get_post_type( $post_id ), array( 'product', 'product_variation' ), true ) ) {
		return $classes;
	}

	$product = wc_get_product( $post_id );

	if ( ! $product ) {
		return $classes;
	}

	$classes[] = 'product';
	$classes[] = wc_get_loop_class();
	$classes[] = $product->get_stock_status();

	if ( $product->is_on_sale() ) {
		$classes[] = 'sale';
	}
	if ( $product->is_featured() ) {
		$classes[] = 'featured';
	}
	if ( $product->is_downloadable() ) {
		$classes[] = 'downloadable';
	}
	if ( $product->is_virtual() ) {
		$classes[] = 'virtual';
	}
	if ( $product->is_sold_individually() ) {
		$classes[] = 'sold-individually';
	}
	if ( $product->is_taxable() ) {
		$classes[] = 'taxable';
	}
	if ( $product->is_shipping_taxable() ) {
		$classes[] = 'shipping-taxable';
	}
	if ( $product->is_purchasable() ) {
		$classes[] = 'purchasable';
	}
	if ( $product->get_type() ) {
		$classes[] = 'product-type-' . $product->get_type();
	}
	if ( $product->is_type( 'variable' ) && $product->get_default_attributes() ) {
		$classes[] = 'has-default-attributes';
	}

	$key = array_search( 'hentry', $classes, true );
	if ( false !== $key ) {
		unset( $classes[ $key ] );
	}

	return $classes;
}

/**
 * Get product taxonomy HTML classes.
 *
 * @since 3.4.0
 * @param array  $term_ids Array of terms IDs or objects.
 * @param string $taxonomy Taxonomy.
 * @return array
 */
function wc_get_product_taxonomy_class( $term_ids, $taxonomy ) {
	$classes = array();

	foreach ( $term_ids as $term_id ) {
		$term = get_term( $term_id, $taxonomy );

		if ( empty( $term->slug ) ) {
			continue;
		}

		$term_class = sanitize_html_class( $term->slug, $term->term_id );
		if ( is_numeric( $term_class ) || ! trim( $term_class, '-' ) ) {
			$term_class = $term->term_id;
		}

		// 'post_tag' uses the 'tag' prefix for backward compatibility.
		if ( 'post_tag' === $taxonomy ) {
			$classes[] = 'tag-' . $term_class;
		} else {
			$classes[] = sanitize_html_class( $taxonomy . '-' . $term_class, $taxonomy . '-' . $term->term_id );
		}
	}

	return $classes;
}

/**
 * Retrieves the classes for the post div as an array.
 *
 * This method was modified from WordPress's get_post_class() to allow the removal of taxonomies
 * (for performance reasons). Previously wc_product_post_class was hooked into post_class. @since 3.6.0
 *
 * @since 3.4.0
 * @param string|array           $class      One or more classes to add to the class list.
 * @param int|WP_Post|WC_Product $product Product ID or product object.
 * @return array
 */
function wc_get_product_class( $class = '', $product = null ) {
	if ( is_null( $product ) && ! empty( $GLOBALS['product'] ) ) {
		// Product was null so pull from global.
		$product = $GLOBALS['product'];
	}

	if ( $product && ! is_a( $product, 'WC_Product' ) ) {
		// Make sure we have a valid product, or set to false.
		$product = wc_get_product( $product );
	}

	if ( $class ) {
		if ( ! is_array( $class ) ) {
			$class = preg_split( '#\s+#', $class );
		}
	} else {
		$class = array();
	}

	$post_classes = array_map( 'esc_attr', $class );

	if ( ! $product ) {
		return $post_classes;
	}

	// Run through the post_class hook so 3rd parties using this previously can still append classes.
	// Note, to change classes you will need to use the newer woocommerce_post_class filter.
	// @internal This removes the wc_product_post_class filter so classes are not duplicated.
	$filtered = has_filter( 'post_class', 'wc_product_post_class' );

	if ( $filtered ) {
		remove_filter( 'post_class', 'wc_product_post_class', 20 );
	}

	$post_classes = apply_filters( 'post_class', $post_classes, $class, $product->get_id() );

	if ( $filtered ) {
		add_filter( 'post_class', 'wc_product_post_class', 20, 3 );
	}

	$classes = array_merge(
		$post_classes,
		array(
			'product',
			'type-product',
			'post-' . $product->get_id(),
			'status-' . $product->get_status(),
			wc_get_loop_class(),
			$product->get_stock_status(),
		),
		wc_get_product_taxonomy_class( $product->get_category_ids(), 'product_cat' ),
		wc_get_product_taxonomy_class( $product->get_tag_ids(), 'product_tag' )
	);

	if ( $product->get_image_id() ) {
		$classes[] = 'has-post-thumbnail';
	}
	if ( $product->get_post_password() ) {
		$classes[] = post_password_required( $product->get_id() ) ? 'post-password-required' : 'post-password-protected';
	}
	if ( $product->is_on_sale() ) {
		$classes[] = 'sale';
	}
	if ( $product->is_featured() ) {
		$classes[] = 'featured';
	}
	if ( $product->is_downloadable() ) {
		$classes[] = 'downloadable';
	}
	if ( $product->is_virtual() ) {
		$classes[] = 'virtual';
	}
	if ( $product->is_sold_individually() ) {
		$classes[] = 'sold-individually';
	}
	if ( $product->is_taxable() ) {
		$classes[] = 'taxable';
	}
	if ( $product->is_shipping_taxable() ) {
		$classes[] = 'shipping-taxable';
	}
	if ( $product->is_purchasable() ) {
		$classes[] = 'purchasable';
	}
	if ( $product->get_type() ) {
		$classes[] = 'product-type-' . $product->get_type();
	}
	if ( $product->is_type( 'variable' ) && $product->get_default_attributes() ) {
		$classes[] = 'has-default-attributes';
	}

	// Include attributes and any extra taxonomies only if enabled via the hook - this is a performance issue.
	if ( apply_filters( 'woocommerce_get_product_class_include_taxonomies', false ) ) {
		$taxonomies = get_taxonomies( array( 'public' => true ) );
		$type       = 'variation' === $product->get_type() ? 'product_variation' : 'product';
		foreach ( (array) $taxonomies as $taxonomy ) {
			if ( is_object_in_taxonomy( $type, $taxonomy ) && ! in_array( $taxonomy, array( 'product_cat', 'product_tag' ), true ) ) {
				$classes = array_merge( $classes, wc_get_product_taxonomy_class( (array) get_the_terms( $product->get_id(), $taxonomy ), $taxonomy ) );
			}
		}
	}

	/**
	 * WooCommerce Post Class filter.
	 *
	 * @since 3.6.2
	 * @param array      $classes Array of CSS classes.
	 * @param WC_Product $product Product object.
	 */
	$classes = apply_filters( 'woocommerce_post_class', $classes, $product );

	return array_map( 'esc_attr', array_unique( array_filter( $classes ) ) );
}

/**
 * Display the classes for the product div.
 *
 * @since 3.4.0
 * @param string|array           $class      One or more classes to add to the class list.
 * @param int|WP_Post|WC_Product $product_id Product ID or product object.
 */
function wc_product_class( $class = '', $product_id = null ) {
	echo 'class="' . esc_attr( implode( ' ', wc_get_product_class( $class, $product_id ) ) ) . '"';
}

/**
 * Outputs hidden form inputs for each query string variable.
 *
 * @since 3.0.0
 * @param string|array $values Name value pairs, or a URL to parse.
 * @param array        $exclude Keys to exclude.
 * @param string       $current_key Current key we are outputting.
 * @param bool         $return Whether to return.
 * @return string
 */
function wc_query_string_form_fields( $values = null, $exclude = array(), $current_key = '', $return = false ) {
	if ( is_null( $values ) ) {
		// phpcs:ignore WordPress.Security.NonceVerification.Recommended
		$values = $_GET;
	} elseif ( is_string( $values ) ) {
		$url_parts = wp_parse_url( $values );
		$values    = array();

		if ( ! empty( $url_parts['query'] ) ) {
			// This is to preserve full-stops, pluses and spaces in the query string when ran through parse_str.
			$replace_chars = array(
				'.' => '{dot}',
				'+' => '{plus}',
			);

			$query_string = str_replace( array_keys( $replace_chars ), array_values( $replace_chars ), $url_parts['query'] );

			// Parse the string.
			parse_str( $query_string, $parsed_query_string );

			// Convert the full-stops, pluses and spaces back and add to values array.
			foreach ( $parsed_query_string as $key => $value ) {
				$new_key            = str_replace( array_values( $replace_chars ), array_keys( $replace_chars ), $key );
				$new_value          = str_replace( array_values( $replace_chars ), array_keys( $replace_chars ), $value );
				$values[ $new_key ] = $new_value;
			}
		}
	}
	$html = '';

	foreach ( $values as $key => $value ) {
		if ( in_array( $key, $exclude, true ) ) {
			continue;
		}
		if ( $current_key ) {
			$key = $current_key . '[' . $key . ']';
		}
		if ( is_array( $value ) ) {
			$html .= wc_query_string_form_fields( $value, $exclude, $key, true );
		} else {
			$html .= '<input type="hidden" name="' . esc_attr( $key ) . '" value="' . esc_attr( wp_unslash( $value ) ) . '" />';
		}
	}

	if ( $return ) {
		return $html;
	}

	echo $html; // phpcs:ignore WordPress.Security.EscapeOutput.OutputNotEscaped
}

/**
 * Get the terms and conditions page ID.
 *
 * @since 3.4.0
 * @return int
 */
function wc_terms_and_conditions_page_id() {
	$page_id = wc_get_page_id( 'terms' );
	return apply_filters( 'woocommerce_terms_and_conditions_page_id', 0 < $page_id ? absint( $page_id ) : 0 );
}

/**
 * Get the privacy policy page ID.
 *
 * @since 3.4.0
 * @return int
 */
function wc_privacy_policy_page_id() {
	$page_id = get_option( 'wp_page_for_privacy_policy', 0 );
	return apply_filters( 'woocommerce_privacy_policy_page_id', 0 < $page_id ? absint( $page_id ) : 0 );
}

/**
 * See if the checkbox is enabled or not based on the existence of the terms page and checkbox text.
 *
 * @since 3.4.0
 * @return bool
 */
function wc_terms_and_conditions_checkbox_enabled() {
	$page_id = wc_terms_and_conditions_page_id();
	$page    = $page_id ? get_post( $page_id ) : false;
	return $page && wc_get_terms_and_conditions_checkbox_text();
}

/**
 * Get the terms and conditions checkbox text, if set.
 *
 * @since 3.4.0
 * @return string
 */
function wc_get_terms_and_conditions_checkbox_text() {
	/* translators: %s terms and conditions page name and link */
	return trim( apply_filters( 'woocommerce_get_terms_and_conditions_checkbox_text', get_option( 'woocommerce_checkout_terms_and_conditions_checkbox_text', sprintf( __( 'I have read and agree to the website %s', 'woocommerce' ), '[terms]' ) ) ) );
}

/**
 * Get the privacy policy text, if set.
 *
 * @since 3.4.0
 * @param string $type Type of policy to load. Valid values include registration and checkout.
 * @return string
 */
function wc_get_privacy_policy_text( $type = '' ) {
	$text = '';

	switch ( $type ) {
		case 'checkout':
			/* translators: %s privacy policy page name and link */
			$text = get_option( 'woocommerce_checkout_privacy_policy_text', sprintf( __( 'Your personal data will be used to process your order, support your experience throughout this website, and for other purposes described in our %s.', 'woocommerce' ), '[privacy_policy]' ) );
			break;
		case 'registration':
			/* translators: %s privacy policy page name and link */
			$text = get_option( 'woocommerce_registration_privacy_policy_text', sprintf( __( 'Your personal data will be used to support your experience throughout this website, to manage access to your account, and for other purposes described in our %s.', 'woocommerce' ), '[privacy_policy]' ) );
			break;
	}

	return trim( apply_filters( 'woocommerce_get_privacy_policy_text', $text, $type ) );
}

/**
 * Output t&c checkbox text.
 *
 * @since 3.4.0
 */
function wc_terms_and_conditions_checkbox_text() {
	$text = wc_get_terms_and_conditions_checkbox_text();

	if ( ! $text ) {
		return;
	}

	echo wp_kses_post( wc_replace_policy_page_link_placeholders( $text ) );
}

/**
 * Output t&c page's content (if set). The page can be set from checkout settings.
 *
 * @since 3.4.0
 */
function wc_terms_and_conditions_page_content() {
	$terms_page_id = wc_terms_and_conditions_page_id();

	if ( ! $terms_page_id ) {
		return;
	}

	$sanitizer = wc_get_container()->get( HtmlSanitizer::class );
	$page      = get_post( $terms_page_id );

	if ( $page && 'publish' === $page->post_status && $page->post_content && ! has_shortcode( $page->post_content, 'woocommerce_checkout' ) ) {
		echo '<div class="woocommerce-terms-and-conditions" style="display: none; max-height: 200px; overflow: auto;">' . wc_format_content( $sanitizer->styled_post_content( $page->post_content ) ) . '</div>'; // phpcs:ignore WordPress.Security.EscapeOutput.OutputNotEscaped
	}
}

/**
 * Render privacy policy text on the checkout.
 *
 * @since 3.4.0
 */
function wc_checkout_privacy_policy_text() {
	echo '<div class="woocommerce-privacy-policy-text">';
	wc_privacy_policy_text( 'checkout' );
	echo '</div>';
}

/**
 * Render privacy policy text on the register forms.
 *
 * @since 3.4.0
 */
function wc_registration_privacy_policy_text() {
	echo '<div class="woocommerce-privacy-policy-text">';
	wc_privacy_policy_text( 'registration' );
	echo '</div>';
}

/**
 * Output privacy policy text. This is custom text which can be added via the customizer/privacy settings section.
 *
 * Loads the relevant policy for the current page unless a specific policy text is required.
 *
 * @since 3.4.0
 * @param string $type Type of policy to load. Valid values include registration and checkout.
 */
function wc_privacy_policy_text( $type = 'checkout' ) {
	if ( ! wc_privacy_policy_page_id() ) {
		return;
	}
	echo wp_kses_post( wpautop( wc_replace_policy_page_link_placeholders( wc_get_privacy_policy_text( $type ) ) ) );
}

/**
 * Replaces placeholders with links to WooCommerce policy pages.
 *
 * @since 3.4.0
 * @param string $text Text to find/replace within.
 * @return string
 */
function wc_replace_policy_page_link_placeholders( $text ) {
	$privacy_page_id = wc_privacy_policy_page_id();
	$terms_page_id   = wc_terms_and_conditions_page_id();
	$privacy_link    = $privacy_page_id ? '<a href="' . esc_url( get_permalink( $privacy_page_id ) ) . '" class="woocommerce-privacy-policy-link" target="_blank">' . __( 'privacy policy', 'woocommerce' ) . '</a>' : __( 'privacy policy', 'woocommerce' );
	$terms_link      = $terms_page_id ? '<a href="' . esc_url( get_permalink( $terms_page_id ) ) . '" class="woocommerce-terms-and-conditions-link" target="_blank">' . __( 'terms and conditions', 'woocommerce' ) . '</a>' : __( 'terms and conditions', 'woocommerce' );

	$find_replace = array(
		'[terms]'          => $terms_link,
		'[privacy_policy]' => $privacy_link,
	);

	return str_replace( array_keys( $find_replace ), array_values( $find_replace ), $text );
}

/**
 * Template pages
 */

if ( ! function_exists( 'woocommerce_content' ) ) {

	/**
	 * Output WooCommerce content.
	 *
	 * This function is only used in the optional 'woocommerce.php' template.
	 * which people can add to their themes to add basic woocommerce support.
	 * without hooks or modifying core templates.
	 */
	function woocommerce_content() {

		if ( is_singular( 'product' ) ) {

			while ( have_posts() ) :
				the_post();
				wc_get_template_part( 'content', 'single-product' );
			endwhile;

		} else {
			?>

			<?php if ( apply_filters( 'woocommerce_show_page_title', true ) ) : ?>

				<h1 class="page-title"><?php woocommerce_page_title(); ?></h1>

			<?php endif; ?>

			<?php do_action( 'woocommerce_archive_description' ); ?>

			<?php if ( woocommerce_product_loop() ) : ?>

				<?php do_action( 'woocommerce_before_shop_loop' ); ?>

				<?php woocommerce_product_loop_start(); ?>

				<?php if ( wc_get_loop_prop( 'total' ) ) : ?>
					<?php while ( have_posts() ) : ?>
						<?php the_post(); ?>
						<?php wc_get_template_part( 'content', 'product' ); ?>
					<?php endwhile; ?>
				<?php endif; ?>

				<?php woocommerce_product_loop_end(); ?>

				<?php do_action( 'woocommerce_after_shop_loop' ); ?>

				<?php
			else :
				do_action( 'woocommerce_no_products_found' );
			endif;
		}
	}
}

/**
 * Global
 */

if ( ! function_exists( 'woocommerce_output_content_wrapper' ) ) {

	/**
	 * Output the start of the page wrapper.
	 */
	function woocommerce_output_content_wrapper() {
		wc_get_template( 'global/wrapper-start.php' );
	}
}
if ( ! function_exists( 'woocommerce_output_content_wrapper_end' ) ) {

	/**
	 * Output the end of the page wrapper.
	 */
	function woocommerce_output_content_wrapper_end() {
		wc_get_template( 'global/wrapper-end.php' );
	}
}

if ( ! function_exists( 'woocommerce_get_sidebar' ) ) {

	/**
	 * Get the shop sidebar template.
	 */
	function woocommerce_get_sidebar() {
		wc_get_template( 'global/sidebar.php' );
	}
}

if ( ! function_exists( 'woocommerce_demo_store' ) ) {

	/**
	 * Adds a demo store banner to the site if enabled.
	 */
	function woocommerce_demo_store() {
		if ( ! is_store_notice_showing() ) {
			return;
		}

		$notice = get_option( 'woocommerce_demo_store_notice' );

		if ( empty( $notice ) ) {
			$notice = __( 'This is a demo store for testing purposes &mdash; no orders shall be fulfilled.', 'woocommerce' );
		}

		$notice_id = md5( $notice );

		// phpcs:ignore WordPress.Security.EscapeOutput.OutputNotEscaped
		echo apply_filters( 'woocommerce_demo_store', '<p class="woocommerce-store-notice demo_store" data-notice-id="' . esc_attr( $notice_id ) . '" style="display:none;">' . wp_kses_post( $notice ) . ' <a href="#" class="woocommerce-store-notice__dismiss-link">' . esc_html__( 'Dismiss', 'woocommerce' ) . '</a></p>', $notice );
	}
}

/**
 * Loop
 */

if ( ! function_exists( 'woocommerce_page_title' ) ) {

	/**
	 * Page Title function.
	 *
	 * @param  bool $echo Should echo title.
	 * @return string
	 */
	function woocommerce_page_title( $echo = true ) {

		if ( is_search() ) {
			/* translators: %s: search query */
			$page_title = sprintf( __( 'Search results: &ldquo;%s&rdquo;', 'woocommerce' ), get_search_query() );

			if ( get_query_var( 'paged' ) ) {
				/* translators: %s: page number */
				$page_title .= sprintf( __( '&nbsp;&ndash; Page %s', 'woocommerce' ), get_query_var( 'paged' ) );
			}
		} elseif ( is_tax() ) {

			$page_title = single_term_title( '', false );

		} else {

			$shop_page_id = wc_get_page_id( 'shop' );
			$page_title   = get_the_title( $shop_page_id );

		}

		$page_title = apply_filters( 'woocommerce_page_title', $page_title );

		if ( $echo ) {
			// phpcs:ignore WordPress.Security.EscapeOutput.OutputNotEscaped
			echo $page_title;
		} else {
			return $page_title;
		}
	}
}

if ( ! function_exists( 'woocommerce_product_loop_start' ) ) {

	/**
	 * Output the start of a product loop. By default this is a UL.
	 *
	 * @param bool $echo Should echo?.
	 * @return string
	 */
	function woocommerce_product_loop_start( $echo = true ) {
		ob_start();

		wc_set_loop_prop( 'loop', 0 );

		wc_get_template( 'loop/loop-start.php' );

		$loop_start = apply_filters( 'woocommerce_product_loop_start', ob_get_clean() );

		if ( $echo ) {
			// phpcs:ignore WordPress.Security.EscapeOutput.OutputNotEscaped
			echo $loop_start;
		} else {
			return $loop_start;
		}
	}
}

if ( ! function_exists( 'woocommerce_product_loop_end' ) ) {

	/**
	 * Output the end of a product loop. By default this is a UL.
	 *
	 * @param bool $echo Should echo?.
	 * @return string
	 */
	function woocommerce_product_loop_end( $echo = true ) {
		ob_start();

		wc_get_template( 'loop/loop-end.php' );

		$loop_end = apply_filters( 'woocommerce_product_loop_end', ob_get_clean() );

		if ( $echo ) {
			// phpcs:ignore WordPress.Security.EscapeOutput.OutputNotEscaped
			echo $loop_end;
		} else {
			return $loop_end;
		}
	}
}
if ( ! function_exists( 'woocommerce_template_loop_product_title' ) ) {

	/**
	 * Show the product title in the product loop. By default this is an H2.
	 */
	function woocommerce_template_loop_product_title() {
		echo '<h2 class="' . esc_attr( apply_filters( 'woocommerce_product_loop_title_classes', 'woocommerce-loop-product__title' ) ) . '">' . get_the_title() . '</h2>'; // phpcs:ignore WordPress.Security.EscapeOutput.OutputNotEscaped
	}
}
if ( ! function_exists( 'woocommerce_template_loop_category_title' ) ) {

	/**
	 * Show the subcategory title in the product loop.
	 *
	 * @param object $category Category object.
	 */
	function woocommerce_template_loop_category_title( $category ) {
		?>
		<h2 class="woocommerce-loop-category__title">
			<?php
			echo esc_html( $category->name );

			if ( $category->count > 0 ) {
				// phpcs:ignore WordPress.Security.EscapeOutput.OutputNotEscaped
				echo apply_filters( 'woocommerce_subcategory_count_html', ' <mark class="count">(' . esc_html( $category->count ) . ')</mark>', $category );
			}
			?>
		</h2>
		<?php
	}
}

if ( ! function_exists( 'woocommerce_template_loop_product_link_open' ) ) {
	/**
	 * Insert the opening anchor tag for products in the loop.
	 */
	function woocommerce_template_loop_product_link_open() {
		global $product;

		$link = apply_filters( 'woocommerce_loop_product_link', get_the_permalink(), $product );

		echo '<a href="' . esc_url( $link ) . '" class="woocommerce-LoopProduct-link woocommerce-loop-product__link">';
	}
}

if ( ! function_exists( 'woocommerce_template_loop_product_link_close' ) ) {
	/**
	 * Insert the closing anchor tag for products in the loop.
	 */
	function woocommerce_template_loop_product_link_close() {
		echo '</a>';
	}
}

if ( ! function_exists( 'woocommerce_template_loop_category_link_open' ) ) {
	/**
	 * Insert the opening anchor tag for categories in the loop.
	 *
	 * @param int|object|string $category Category ID, Object or String.
	 */
	function woocommerce_template_loop_category_link_open( $category ) {
		$category_term = get_term( $category, 'product_cat' );
		$category_name = ( ! $category_term || is_wp_error( $category_term ) ) ? '' : $category_term->name;
		/* translators: %s: Category name */
		echo '<a aria-label="' . sprintf( esc_attr__( 'Visit product category %1$s', 'woocommerce' ), esc_attr( $category_name ) ) . '" href="' . esc_url( get_term_link( $category, 'product_cat' ) ) . '">';
	}
}

if ( ! function_exists( 'woocommerce_template_loop_category_link_close' ) ) {
	/**
	 * Insert the closing anchor tag for categories in the loop.
	 */
	function woocommerce_template_loop_category_link_close() {
		echo '</a>';
	}
}

if ( ! function_exists( 'woocommerce_product_taxonomy_archive_header' ) ) {
	/**
	 * Output the products header on taxonomy archives.
	 */
	function woocommerce_product_taxonomy_archive_header() {
		wc_get_template( 'loop/header.php' );
	}
}

if ( ! function_exists( 'woocommerce_taxonomy_archive_description' ) ) {
	/**
	 * Show an archive description on taxonomy archives.
	 */
	function woocommerce_taxonomy_archive_description() {
		if ( is_product_taxonomy() && 0 === absint( get_query_var( 'paged' ) ) ) {
			$term = get_queried_object();

			if ( $term ) {
				/**
				 * Filters the archive's raw description on taxonomy archives.
				 *
				 * @since 6.7.0
				 *
				 * @param string  $term_description Raw description text.
				 * @param WP_Term $term             Term object for this taxonomy archive.
				 */
				$term_description = apply_filters( 'woocommerce_taxonomy_archive_description_raw', $term->description, $term );

				if ( ! empty( $term_description ) ) {
					echo '<div class="term-description">' . wc_format_content( wp_kses_post( $term_description ) ) . '</div>'; // phpcs:ignore WordPress.Security.EscapeOutput.OutputNotEscaped
				}
			}
		}
	}
}

if ( ! function_exists( 'woocommerce_product_archive_description' ) ) {

	/**
	 * Show a shop page description on product archives.
	 */
	function woocommerce_product_archive_description() {
		// Don't display the description on search results page.
		if ( is_search() ) {
			return;
		}

		if ( is_post_type_archive( 'product' ) && in_array( absint( get_query_var( 'paged' ) ), array( 0, 1 ), true ) ) {
			$shop_page = get_post( wc_get_page_id( 'shop' ) );
			if ( $shop_page ) {

				$allowed_html = wp_kses_allowed_html( 'post' );

				// This is needed for the search product block to work.
				$allowed_html = array_merge(
					$allowed_html,
					array(
						'form'   => array(
							'action'         => true,
							'accept'         => true,
							'accept-charset' => true,
							'enctype'        => true,
							'method'         => true,
							'name'           => true,
							'target'         => true,
						),

						'input'  => array(
							'type'        => true,
							'id'          => true,
							'class'       => true,
							'placeholder' => true,
							'name'        => true,
							'value'       => true,
						),

						'button' => array(
							'type'  => true,
							'class' => true,
							'label' => true,
						),

						'svg'    => array(
							'hidden'    => true,
							'role'      => true,
							'focusable' => true,
							'xmlns'     => true,
							'width'     => true,
							'height'    => true,
							'viewbox'   => true,
						),
						'path'   => array(
							'd' => true,
						),
					)
				);

				$description = wc_format_content( wp_kses( $shop_page->post_content, $allowed_html ) );
				if ( $description ) {
					echo '<div class="page-description">' . $description . '</div>'; // phpcs:ignore WordPress.Security.EscapeOutput.OutputNotEscaped
				}
			}
		}
	}
}

if ( ! function_exists( 'woocommerce_template_loop_add_to_cart' ) ) {

	/**
	 * Get the add to cart template for the loop.
	 *
	 * @param array $args Arguments.
	 */
	function woocommerce_template_loop_add_to_cart( $args = array() ) {
		global $product;

		if ( $product ) {
			$defaults = array(
				'quantity'              => 1,
				'class'                 => implode(
					' ',
					array_filter(
						array(
							'button',
							wc_wp_theme_get_element_class_name( 'button' ), // escaped in the template.
							'product_type_' . $product->get_type(),
							$product->is_purchasable() && $product->is_in_stock() ? 'add_to_cart_button' : '',
							$product->supports( 'ajax_add_to_cart' ) && $product->is_purchasable() && $product->is_in_stock() ? 'ajax_add_to_cart' : '',
						)
					)
				),
				'aria-describedby_text' => $product->add_to_cart_aria_describedby(),
				'attributes'            => array(
					'data-product_id'  => $product->get_id(),
					'data-product_sku' => $product->get_sku(),
					'aria-label'       => $product->add_to_cart_description(),
					'rel'              => 'nofollow',
				),
			);

			if ( is_a( $product, 'WC_Product_Simple' ) ) {
				$defaults['attributes']['data-success_message'] = $product->add_to_cart_success_message();
			}

			$args = apply_filters( 'woocommerce_loop_add_to_cart_args', wp_parse_args( $args, $defaults ), $product );

			if ( ! empty( $args['attributes']['aria-describedby'] ) ) {
				$args['attributes']['aria-describedby'] = wp_strip_all_tags( $args['attributes']['aria-describedby'] );
			}

			if ( isset( $args['attributes']['aria-label'] ) ) {
				$args['attributes']['aria-label'] = wp_strip_all_tags( $args['attributes']['aria-label'] );
			}

			wc_get_template( 'loop/add-to-cart.php', $args );
		}
	}
}

if ( ! function_exists( 'woocommerce_template_loop_product_thumbnail' ) ) {

	/**
	 * Get the product thumbnail for the loop.
	 */
	function woocommerce_template_loop_product_thumbnail() {
		// phpcs:ignore WordPress.Security.EscapeOutput.OutputNotEscaped
		echo woocommerce_get_product_thumbnail();
	}
}
if ( ! function_exists( 'woocommerce_template_loop_price' ) ) {

	/**
	 * Get the product price for the loop.
	 */
	function woocommerce_template_loop_price() {
		wc_get_template( 'loop/price.php' );
	}
}
if ( ! function_exists( 'woocommerce_template_loop_rating' ) ) {

	/**
	 * Display the average rating in the loop.
	 */
	function woocommerce_template_loop_rating() {
		wc_get_template( 'loop/rating.php' );
	}
}
if ( ! function_exists( 'woocommerce_show_product_loop_sale_flash' ) ) {

	/**
	 * Get the sale flash for the loop.
	 */
	function woocommerce_show_product_loop_sale_flash() {
		wc_get_template( 'loop/sale-flash.php' );
	}
}

if ( ! function_exists( 'woocommerce_get_product_thumbnail' ) ) {

	/**
	 * Get the product thumbnail, or the placeholder if not set.
	 *
	 * @param string $size (default: 'woocommerce_thumbnail').
	 * @param  array  $attr Image attributes.
	 * @param  bool   $placeholder True to return $placeholder if no image is found, or false to return an empty string.
	 * @return string
	 */
	function woocommerce_get_product_thumbnail( $size = 'woocommerce_thumbnail', $attr = array(), $placeholder = true ) {
		global $product;

		if ( ! is_array( $attr ) ) {
			$attr = array();
		}

		if ( ! is_bool( $placeholder ) ) {
			$placeholder = true;
		}

		$image_size = apply_filters( 'single_product_archive_thumbnail_size', $size );

		return $product ? $product->get_image( $image_size, $attr, $placeholder ) : '';
	}
}

if ( ! function_exists( 'woocommerce_result_count' ) ) {

	/**
	 * Output the result count text (Showing x - x of x results).
	 */
	function woocommerce_result_count() {
		if ( ! wc_get_loop_prop( 'is_paginated' ) || ! woocommerce_products_will_display() ) {
			return;
		}
		$args = array(
			'total'    => wc_get_loop_prop( 'total' ),
			'per_page' => wc_get_loop_prop( 'per_page' ),
			'current'  => wc_get_loop_prop( 'current_page' ),
		);

		wc_get_template( 'loop/result-count.php', $args );
	}
}

if ( ! function_exists( 'woocommerce_catalog_ordering' ) ) {

	/**
	 * Output the product sorting options.
	 */
	function woocommerce_catalog_ordering() {
		if ( ! wc_get_loop_prop( 'is_paginated' ) || ! woocommerce_products_will_display() ) {
			return;
		}
		$show_default_orderby    = 'menu_order' === apply_filters( 'woocommerce_default_catalog_orderby', get_option( 'woocommerce_default_catalog_orderby', 'menu_order' ) );
		$catalog_orderby_options = apply_filters(
			'woocommerce_catalog_orderby',
			array(
				'menu_order' => __( 'Default sorting', 'woocommerce' ),
				'popularity' => __( 'Sort by popularity', 'woocommerce' ),
				'rating'     => __( 'Sort by average rating', 'woocommerce' ),
				'date'       => __( 'Sort by latest', 'woocommerce' ),
				'price'      => __( 'Sort by price: low to high', 'woocommerce' ),
				'price-desc' => __( 'Sort by price: high to low', 'woocommerce' ),
			)
		);

		$default_orderby = wc_get_loop_prop( 'is_search' ) ? 'relevance' : apply_filters( 'woocommerce_default_catalog_orderby', get_option( 'woocommerce_default_catalog_orderby', '' ) );
		// phpcs:disable WordPress.Security.NonceVerification.Recommended
		$orderby = isset( $_GET['orderby'] ) ? wc_clean( wp_unslash( $_GET['orderby'] ) ) : $default_orderby;
		// phpcs:enable WordPress.Security.NonceVerification.Recommended

		if ( wc_get_loop_prop( 'is_search' ) ) {
			$catalog_orderby_options = array_merge( array( 'relevance' => __( 'Relevance', 'woocommerce' ) ), $catalog_orderby_options );

			unset( $catalog_orderby_options['menu_order'] );
		}

		if ( ! $show_default_orderby ) {
			unset( $catalog_orderby_options['menu_order'] );
		}

		if ( ! wc_review_ratings_enabled() ) {
			unset( $catalog_orderby_options['rating'] );
		}

		if ( ! array_key_exists( $orderby, $catalog_orderby_options ) ) {
			$orderby = current( array_keys( $catalog_orderby_options ) );
		}

		wc_get_template(
			'loop/orderby.php',
			array(
				'catalog_orderby_options' => $catalog_orderby_options,
				'orderby'                 => $orderby,
				'show_default_orderby'    => $show_default_orderby,
			)
		);
	}
}

if ( ! function_exists( 'woocommerce_pagination' ) ) {

	/**
	 * Output the pagination.
	 */
	function woocommerce_pagination() {
		if ( ! wc_get_loop_prop( 'is_paginated' ) || ! woocommerce_products_will_display() ) {
			return;
		}

		$args = array(
			'total'   => wc_get_loop_prop( 'total_pages' ),
			'current' => wc_get_loop_prop( 'current_page' ),
			'base'    => esc_url_raw( add_query_arg( 'product-page', '%#%', false ) ),
			'format'  => '?product-page=%#%',
		);

		if ( ! wc_get_loop_prop( 'is_shortcode' ) ) {
			$args['format'] = '';
			$args['base']   = esc_url_raw( str_replace( 999999999, '%#%', remove_query_arg( 'add-to-cart', get_pagenum_link( 999999999, false ) ) ) );
		}

		wc_get_template( 'loop/pagination.php', $args );
	}
}

/**
 * Single Product
 */

if ( ! function_exists( 'woocommerce_show_product_images' ) ) {

	/**
	 * Output the product image before the single product summary.
	 */
	function woocommerce_show_product_images() {
		wc_get_template( 'single-product/product-image.php' );
	}
}
if ( ! function_exists( 'woocommerce_show_product_thumbnails' ) ) {

	/**
	 * Output the product thumbnails.
	 */
	function woocommerce_show_product_thumbnails() {
		wc_get_template( 'single-product/product-thumbnails.php' );
	}
}

/**
 * Get HTML for a gallery image.
 *
 * Hooks: woocommerce_gallery_thumbnail_size, woocommerce_gallery_image_size and woocommerce_gallery_full_size accept name based image sizes, or an array of width/height values.
 *
 * @since 3.3.2
 * @param int  $attachment_id Attachment ID.
 * @param bool $main_image Is this the main image or a thumbnail?.
 * @return string
 */
function wc_get_gallery_image_html( $attachment_id, $main_image = false ) {
	$flexslider        = (bool) apply_filters( 'woocommerce_single_product_flexslider_enabled', get_theme_support( 'wc-product-gallery-slider' ) );
	$gallery_thumbnail = wc_get_image_size( 'gallery_thumbnail' );
	$thumbnail_size    = apply_filters( 'woocommerce_gallery_thumbnail_size', array( $gallery_thumbnail['width'], $gallery_thumbnail['height'] ) );
	$image_size        = apply_filters( 'woocommerce_gallery_image_size', $flexslider || $main_image ? 'woocommerce_single' : $thumbnail_size );
	$full_size         = apply_filters( 'woocommerce_gallery_full_size', apply_filters( 'woocommerce_product_thumbnails_large_size', 'full' ) );
	$thumbnail_src     = wp_get_attachment_image_src( $attachment_id, $thumbnail_size );
	$thumbnail_srcset  = wp_get_attachment_image_srcset( $attachment_id, $thumbnail_size );
	$full_src          = wp_get_attachment_image_src( $attachment_id, $full_size );
	$alt_text          = trim( wp_strip_all_tags( get_post_meta( $attachment_id, '_wp_attachment_image_alt', true ) ) );
	$image             = wp_get_attachment_image(
		$attachment_id,
		$image_size,
		false,
		apply_filters(
			'woocommerce_gallery_image_html_attachment_image_params',
			array(
				'title'                   => _wp_specialchars( get_post_field( 'post_title', $attachment_id ), ENT_QUOTES, 'UTF-8', true ),
				'data-caption'            => _wp_specialchars( get_post_field( 'post_excerpt', $attachment_id ), ENT_QUOTES, 'UTF-8', true ),
				'data-src'                => esc_url( $full_src[0] ),
				'data-large_image'        => esc_url( $full_src[0] ),
				'data-large_image_width'  => esc_attr( $full_src[1] ),
				'data-large_image_height' => esc_attr( $full_src[2] ),
				'class'                   => esc_attr( $main_image ? 'wp-post-image' : '' ),
			),
			$attachment_id,
			$image_size,
			$main_image
		)
	);

	return '<div data-thumb="' . esc_url( $thumbnail_src[0] ) . '" data-thumb-alt="' . esc_attr( $alt_text ) . '" data-thumb-srcset="' . esc_attr( $thumbnail_srcset ) . '" class="woocommerce-product-gallery__image"><a href="' . esc_url( $full_src[0] ) . '">' . $image . '</a></div>';
}

if ( ! function_exists( 'woocommerce_output_product_data_tabs' ) ) {

	/**
	 * Output the product tabs.
	 */
	function woocommerce_output_product_data_tabs() {
		wc_get_template( 'single-product/tabs/tabs.php' );
	}
}
if ( ! function_exists( 'woocommerce_template_single_title' ) ) {

	/**
	 * Output the product title.
	 */
	function woocommerce_template_single_title() {
		wc_get_template( 'single-product/title.php' );
	}
}
if ( ! function_exists( 'woocommerce_template_single_rating' ) ) {

	/**
	 * Output the product rating.
	 */
	function woocommerce_template_single_rating() {
		if ( post_type_supports( 'product', 'comments' ) ) {
			wc_get_template( 'single-product/rating.php' );
		}
	}
}
if ( ! function_exists( 'woocommerce_template_single_price' ) ) {

	/**
	 * Output the product price.
	 */
	function woocommerce_template_single_price() {
		wc_get_template( 'single-product/price.php' );
	}
}
if ( ! function_exists( 'woocommerce_template_single_excerpt' ) ) {

	/**
	 * Output the product short description (excerpt).
	 */
	function woocommerce_template_single_excerpt() {
		wc_get_template( 'single-product/short-description.php' );
	}
}
if ( ! function_exists( 'woocommerce_template_single_meta' ) ) {

	/**
	 * Output the product meta.
	 */
	function woocommerce_template_single_meta() {
		wc_get_template( 'single-product/meta.php' );
	}
}
if ( ! function_exists( 'woocommerce_template_single_sharing' ) ) {

	/**
	 * Output the product sharing.
	 */
	function woocommerce_template_single_sharing() {
		wc_get_template( 'single-product/share.php' );
	}
}
if ( ! function_exists( 'woocommerce_show_product_sale_flash' ) ) {

	/**
	 * Output the product sale flash.
	 */
	function woocommerce_show_product_sale_flash() {
		wc_get_template( 'single-product/sale-flash.php' );
	}
}

if ( ! function_exists( 'woocommerce_template_single_add_to_cart' ) ) {

	/**
	 * Trigger the single product add to cart action.
	 */
	function woocommerce_template_single_add_to_cart() {
		global $product;
		do_action( 'woocommerce_' . $product->get_type() . '_add_to_cart' );
	}
}
if ( ! function_exists( 'woocommerce_simple_add_to_cart' ) ) {

	/**
	 * Output the simple product add to cart area.
	 */
	function woocommerce_simple_add_to_cart() {
		wc_get_template( 'single-product/add-to-cart/simple.php' );
	}
}
if ( ! function_exists( 'woocommerce_grouped_add_to_cart' ) ) {

	/**
	 * Output the grouped product add to cart area.
	 */
	function woocommerce_grouped_add_to_cart() {
		global $product;

		$products = array_filter( array_map( 'wc_get_product', $product->get_children() ), 'wc_products_array_filter_visible_grouped' );

		if ( $products ) {
			wc_get_template(
				'single-product/add-to-cart/grouped.php',
				array(
					'grouped_product'    => $product,
					'grouped_products'   => $products,
					'quantites_required' => false,
				)
			);
		}
	}
}
if ( ! function_exists( 'woocommerce_variable_add_to_cart' ) ) {

	/**
	 * Output the variable product add to cart area.
	 */
	function woocommerce_variable_add_to_cart() {
		global $product;

		// Enqueue variation scripts.
		wp_enqueue_script( 'wc-add-to-cart-variation' );

		// Get Available variations?
		$get_variations = count( $product->get_children() ) <= apply_filters( 'woocommerce_ajax_variation_threshold', 30, $product );

		// Load the template.
		wc_get_template(
			'single-product/add-to-cart/variable.php',
			array(
				'available_variations' => $get_variations ? $product->get_available_variations() : false,
				'attributes'           => $product->get_variation_attributes(),
				'selected_attributes'  => $product->get_default_attributes(),
			)
		);
	}
}
if ( ! function_exists( 'woocommerce_external_add_to_cart' ) ) {

	/**
	 * Output the external product add to cart area.
	 */
	function woocommerce_external_add_to_cart() {
		global $product;

		if ( ! $product->add_to_cart_url() ) {
			return;
		}

		wc_get_template(
			'single-product/add-to-cart/external.php',
			array(
				'product_url' => $product->add_to_cart_url(),
				'button_text' => $product->single_add_to_cart_text(),
			)
		);
	}
}

if ( ! function_exists( 'woocommerce_quantity_input' ) ) {

	/**
	 * Output the quantity input for add to cart forms.
	 *
	 * @param  array           $args Args for the input.
	 * @param  WC_Product|null $product Product.
	 * @param  boolean         $echo Whether to return or echo|string.
	 *
	 * @return string
	 */
	function woocommerce_quantity_input( $args = array(), $product = null, $echo = true ) {
		if ( is_null( $product ) ) {
			$product = $GLOBALS['product'];
		}

		$defaults = array(
			'input_id'     => uniqid( 'quantity_' ),
			'input_name'   => 'quantity',
			'input_value'  => '1',
			'classes'      => apply_filters( 'woocommerce_quantity_input_classes', array( 'input-text', 'qty', 'text' ), $product ),
			'max_value'    => apply_filters( 'woocommerce_quantity_input_max', -1, $product ),
			'min_value'    => apply_filters( 'woocommerce_quantity_input_min', 0, $product ),
			'step'         => apply_filters( 'woocommerce_quantity_input_step', 1, $product ),
			'pattern'      => apply_filters( 'woocommerce_quantity_input_pattern', has_filter( 'woocommerce_stock_amount', 'intval' ) ? '[0-9]*' : '' ),
			'inputmode'    => apply_filters( 'woocommerce_quantity_input_inputmode', has_filter( 'woocommerce_stock_amount', 'intval' ) ? 'numeric' : '' ),
			'product_name' => $product ? $product->get_title() : '',
			'placeholder'  => apply_filters( 'woocommerce_quantity_input_placeholder', '', $product ),
			// When autocomplete is enabled in firefox, it will overwrite actual value with what user entered last. So we default to off.
			// See @link https://github.com/woocommerce/woocommerce/issues/30733.
			'autocomplete' => apply_filters( 'woocommerce_quantity_input_autocomplete', 'off', $product ),
			'readonly'     => false,
		);

		$args = apply_filters( 'woocommerce_quantity_input_args', wp_parse_args( $args, $defaults ), $product );

		// Apply sanity to min/max args - min cannot be lower than 0.
		$args['min_value'] = max( $args['min_value'], 0 );
		$args['max_value'] = 0 < $args['max_value'] ? $args['max_value'] : '';

		// Max cannot be lower than min if defined.
		if ( '' !== $args['max_value'] && $args['max_value'] < $args['min_value'] ) {
			$args['max_value'] = $args['min_value'];
		}

		/**
		 * The input type attribute will generally be 'number' unless the quantity cannot be changed, in which case
		 * it will be set to 'hidden'. An exception is made for non-hidden readonly inputs: in this case we set the
		 * type to 'text' (this prevents most browsers from rendering increment/decrement arrows, which are useless
		 * and/or confusing in this context).
		 */
		$type = $args['min_value'] > 0 && $args['min_value'] === $args['max_value'] ? 'hidden' : 'number';
		$type = $args['readonly'] && 'hidden' !== $type ? 'text' : $type;

		/**
		 * Controls the quantity input's type attribute.
		 *
		 * @since 7.4.0
		 *
		 * @param string $type A valid input type attribute value, usually 'number' or 'hidden'.
		 */
		$args['type'] = apply_filters( 'woocommerce_quantity_input_type', $type );

		ob_start();
		wc_get_template( 'global/quantity-input.php', $args );

		if ( $echo ) {
			// phpcs:ignore WordPress.Security.EscapeOutput.OutputNotEscaped
			echo ob_get_clean();
		} else {
			return ob_get_clean();
		}
	}
}

if ( ! function_exists( 'woocommerce_product_description_tab' ) ) {

	/**
	 * Output the description tab content.
	 */
	function woocommerce_product_description_tab() {
		wc_get_template( 'single-product/tabs/description.php' );
	}
}
if ( ! function_exists( 'woocommerce_product_additional_information_tab' ) ) {

	/**
	 * Output the attributes tab content.
	 */
	function woocommerce_product_additional_information_tab() {
		wc_get_template( 'single-product/tabs/additional-information.php' );
	}
}
if ( ! function_exists( 'woocommerce_default_product_tabs' ) ) {

	/**
	 * Add default product tabs to product pages.
	 *
	 * @param array $tabs Array of tabs.
	 * @return array
	 */
	function woocommerce_default_product_tabs( $tabs = array() ) {
		global $product, $post;

		// Description tab - shows product content.
		if ( $post->post_content ) {
			$tabs['description'] = array(
				'title'    => __( 'Description', 'woocommerce' ),
				'priority' => 10,
				'callback' => 'woocommerce_product_description_tab',
			);
		}

		// Additional information tab - shows attributes.
		if ( $product && ( $product->has_attributes() || apply_filters( 'wc_product_enable_dimensions_display', $product->has_weight() || $product->has_dimensions() ) ) ) {
			$tabs['additional_information'] = array(
				'title'    => __( 'Additional information', 'woocommerce' ),
				'priority' => 20,
				'callback' => 'woocommerce_product_additional_information_tab',
			);
		}

		// Reviews tab - shows comments.
		if ( comments_open() ) {
			$tabs['reviews'] = array(
				/* translators: %s: reviews count */
				'title'    => sprintf( __( 'Reviews (%d)', 'woocommerce' ), $product->get_review_count() ),
				'priority' => 30,
				'callback' => 'comments_template',
			);
		}

		return $tabs;
	}
}

if ( ! function_exists( 'woocommerce_sort_product_tabs' ) ) {

	/**
	 * Sort tabs by priority.
	 *
	 * @param array $tabs Array of tabs.
	 * @return array
	 */
	function woocommerce_sort_product_tabs( $tabs = array() ) {

		// Make sure the $tabs parameter is an array.
		if ( ! is_array( $tabs ) ) {
			// phpcs:ignore WordPress.PHP.DevelopmentFunctions.error_log_trigger_error
			trigger_error( 'Function woocommerce_sort_product_tabs() expects an array as the first parameter. Defaulting to empty array.' );
			$tabs = array();
		}

		// Re-order tabs by priority.
		if ( ! function_exists( '_sort_priority_callback' ) ) {
			/**
			 * Sort Priority Callback Function
			 *
			 * @param array $a Comparison A.
			 * @param array $b Comparison B.
			 * @return bool
			 */
			function _sort_priority_callback( $a, $b ) {
				if ( ! isset( $a['priority'], $b['priority'] ) || $a['priority'] === $b['priority'] ) {
					return 0;
				}
				return ( $a['priority'] < $b['priority'] ) ? -1 : 1;
			}
		}

		uasort( $tabs, '_sort_priority_callback' );

		return $tabs;
	}
}

if ( ! function_exists( 'woocommerce_comments' ) ) {

	/**
	 * Output the Review comments template.
	 *
	 * @param WP_Comment $comment Comment object.
	 * @param array      $args Arguments.
	 * @param int        $depth Depth.
	 */
	function woocommerce_comments( $comment, $args, $depth ) {
		// phpcs:ignore WordPress.WP.GlobalVariablesOverride.Prohibited
		$GLOBALS['comment'] = $comment;
		wc_get_template(
			'single-product/review.php',
			array(
				'comment' => $comment,
				'args'    => $args,
				'depth'   => $depth,
			)
		);
	}
}

if ( ! function_exists( 'woocommerce_review_display_gravatar' ) ) {
	/**
	 * Display the review authors gravatar
	 *
	 * @param array $comment WP_Comment.
	 * @return void
	 */
	function woocommerce_review_display_gravatar( $comment ) {
		echo get_avatar( $comment, apply_filters( 'woocommerce_review_gravatar_size', '60' ), '' );
	}
}

if ( ! function_exists( 'woocommerce_review_display_rating' ) ) {
	/**
	 * Display the reviewers star rating
	 *
	 * @return void
	 */
	function woocommerce_review_display_rating() {
		if ( post_type_supports( 'product', 'comments' ) ) {
			wc_get_template( 'single-product/review-rating.php' );
		}
	}
}

if ( ! function_exists( 'woocommerce_review_display_meta' ) ) {
	/**
	 * Display the review authors meta (name, verified owner, review date)
	 *
	 * @return void
	 */
	function woocommerce_review_display_meta() {
		wc_get_template( 'single-product/review-meta.php' );
	}
}

if ( ! function_exists( 'woocommerce_review_display_comment_text' ) ) {

	/**
	 * Display the review content.
	 */
	function woocommerce_review_display_comment_text() {
		echo '<div class="description">';
		comment_text();
		echo '</div>';
	}
}

if ( ! function_exists( 'woocommerce_output_related_products' ) ) {

	/**
	 * Output the related products.
	 */
	function woocommerce_output_related_products() {

		$args = array(
			'posts_per_page' => 4,
			'columns'        => 4,
			'orderby'        => 'rand', // @codingStandardsIgnoreLine.
		);

		woocommerce_related_products( apply_filters( 'woocommerce_output_related_products_args', $args ) );
	}
}

if ( ! function_exists( 'woocommerce_related_products' ) ) {

	/**
	 * Output the related products.
	 *
	 * @param array $args Provided arguments.
	 */
	function woocommerce_related_products( $args = array() ) {
		global $product;

		if ( ! $product ) {
			return;
		}

		$defaults = array(
			'posts_per_page' => 2,
			'columns'        => 2,
			'orderby'        => 'rand', // @codingStandardsIgnoreLine.
			'order'          => 'desc',
		);

		$args = wp_parse_args( $args, $defaults );

		// Get visible related products then sort them at random.
		$args['related_products'] = array_filter( array_map( 'wc_get_product', wc_get_related_products( $product->get_id(), $args['posts_per_page'], $product->get_upsell_ids() ) ), 'wc_products_array_filter_visible' );

		// Handle orderby.
		$args['related_products'] = wc_products_array_orderby( $args['related_products'], $args['orderby'], $args['order'] );

		// Set global loop values.
		wc_set_loop_prop( 'name', 'related' );
		wc_set_loop_prop( 'columns', apply_filters( 'woocommerce_related_products_columns', $args['columns'] ) );

		wc_get_template( 'single-product/related.php', $args );
	}
}

if ( ! function_exists( 'woocommerce_upsell_display' ) ) {

	/**
	 * Output product up sells.
	 *
	 * @param int    $limit (default: -1).
	 * @param int    $columns (default: 4).
	 * @param string $orderby Supported values - rand, title, ID, date, modified, menu_order, price.
	 * @param string $order Sort direction.
	 */
	function woocommerce_upsell_display( $limit = '-1', $columns = 4, $orderby = 'rand', $order = 'desc' ) {
		global $product;

		if ( ! $product ) {
			return;
		}

		// Handle the legacy filter which controlled posts per page etc.
		$args = apply_filters(
			'woocommerce_upsell_display_args',
			array(
				'posts_per_page' => $limit,
				'orderby'        => $orderby,
				'order'          => $order,
				'columns'        => $columns,
			)
		);
		wc_set_loop_prop( 'name', 'up-sells' );
		wc_set_loop_prop( 'columns', apply_filters( 'woocommerce_upsells_columns', isset( $args['columns'] ) ? $args['columns'] : $columns ) );

		$orderby = apply_filters( 'woocommerce_upsells_orderby', isset( $args['orderby'] ) ? $args['orderby'] : $orderby );
		$order   = apply_filters( 'woocommerce_upsells_order', isset( $args['order'] ) ? $args['order'] : $order );
		/**
		 * Filter the number of upsell products should on the product page.
		 *
		 * @param int $limit number of upsell products.
		 * @since 3.0.0
		 */
		$limit = intval( apply_filters( 'woocommerce_upsells_total', $args['posts_per_page'] ?? $limit ) );

		// Get visible upsells then sort them at random, then limit result set.
		$upsells = wc_products_array_orderby( array_filter( array_map( 'wc_get_product', $product->get_upsell_ids() ), 'wc_products_array_filter_visible' ), $orderby, $order );
		$upsells = $limit > 0 ? array_slice( $upsells, 0, $limit ) : $upsells;

		wc_get_template(
			'single-product/up-sells.php',
			array(
				'upsells'        => $upsells,

				// Not used now, but used in previous version of up-sells.php.
				'posts_per_page' => $limit,
				'orderby'        => $orderby,
				'columns'        => $columns,
			)
		);
	}
}

/** Cart */

if ( ! function_exists( 'woocommerce_shipping_calculator' ) ) {

	/**
	 * Output the cart shipping calculator.
	 *
	 * @param string $button_text Text for the shipping calculation toggle.
	 */
	function woocommerce_shipping_calculator( $button_text = '' ) {
		if ( 'no' === get_option( 'woocommerce_enable_shipping_calc' ) || ! WC()->cart->needs_shipping() ) {
			return;
		}
		wp_enqueue_script( 'wc-country-select' );
		wc_get_template(
			'cart/shipping-calculator.php',
			array(
				'button_text' => $button_text,
			)
		);
	}
}

if ( ! function_exists( 'woocommerce_cart_totals' ) ) {

	/**
	 * Output the cart totals.
	 */
	function woocommerce_cart_totals() {
		if ( is_checkout() ) {
			return;
		}
		wc_get_template( 'cart/cart-totals.php' );
	}
}

if ( ! function_exists( 'woocommerce_cross_sell_display' ) ) {

	/**
	 * Output the cart cross-sells.
	 *
	 * @param  int    $limit (default: 2).
	 * @param  int    $columns (default: 2).
	 * @param  string $orderby (default: 'rand').
	 * @param  string $order (default: 'desc').
	 */
	function woocommerce_cross_sell_display( $limit = 2, $columns = 2, $orderby = 'rand', $order = 'desc' ) {
		if ( is_checkout() ) {
			return;
		}
		// Get visible cross sells then sort them at random.
		$cross_sells = array_filter( array_map( 'wc_get_product', WC()->cart->get_cross_sells() ), 'wc_products_array_filter_visible' );

		wc_set_loop_prop( 'name', 'cross-sells' );
		wc_set_loop_prop( 'columns', apply_filters( 'woocommerce_cross_sells_columns', $columns ) );

		// Handle orderby and limit results.
		$orderby     = apply_filters( 'woocommerce_cross_sells_orderby', $orderby );
		$order       = apply_filters( 'woocommerce_cross_sells_order', $order );
		$cross_sells = wc_products_array_orderby( $cross_sells, $orderby, $order );
		/**
		 * Filter the number of cross sell products should on the product page.
		 *
		 * @param int $limit number of cross sell products.
		 * @since 3.0.0
		 */
		$limit       = intval( apply_filters( 'woocommerce_cross_sells_total', $limit ) );
		$cross_sells = $limit > 0 ? array_slice( $cross_sells, 0, $limit ) : $cross_sells;

		wc_get_template(
			'cart/cross-sells.php',
			array(
				'cross_sells'    => $cross_sells,

				// Not used now, but used in previous version of up-sells.php.
				'posts_per_page' => $limit,
				'orderby'        => $orderby,
				'columns'        => $columns,
			)
		);
	}
}

if ( ! function_exists( 'woocommerce_button_proceed_to_checkout' ) ) {

	/**
	 * Output the proceed to checkout button.
	 */
	function woocommerce_button_proceed_to_checkout() {
		wc_get_template( 'cart/proceed-to-checkout-button.php' );
	}
}

if ( ! function_exists( 'woocommerce_widget_shopping_cart_button_view_cart' ) ) {

	/**
	 * Output the view cart button.
	 */
	function woocommerce_widget_shopping_cart_button_view_cart() {
		$wp_button_class = wc_wp_theme_get_element_class_name( 'button' ) ? ' ' . wc_wp_theme_get_element_class_name( 'button' ) : '';
		echo '<a href="' . esc_url( wc_get_cart_url() ) . '" class="button wc-forward' . esc_attr( $wp_button_class ) . '">' . esc_html__( 'View cart', 'woocommerce' ) . '</a>';
	}
}

if ( ! function_exists( 'woocommerce_widget_shopping_cart_proceed_to_checkout' ) ) {

	/**
	 * Output the proceed to checkout button.
	 */
	function woocommerce_widget_shopping_cart_proceed_to_checkout() {
		$wp_button_class = wc_wp_theme_get_element_class_name( 'button' ) ? ' ' . wc_wp_theme_get_element_class_name( 'button' ) : '';
		echo '<a href="' . esc_url( wc_get_checkout_url() ) . '" class="button checkout wc-forward' . esc_attr( $wp_button_class ) . '">' . esc_html__( 'Checkout', 'woocommerce' ) . '</a>';
	}
}

if ( ! function_exists( 'woocommerce_widget_shopping_cart_subtotal' ) ) {
	/**
	 * Output to view cart subtotal.
	 *
	 * @since 3.7.0
	 */
	function woocommerce_widget_shopping_cart_subtotal() {
		echo '<strong>' . esc_html__( 'Subtotal:', 'woocommerce' ) . '</strong> ' . WC()->cart->get_cart_subtotal(); // phpcs:ignore WordPress.Security.EscapeOutput.OutputNotEscaped
	}
}

/** Mini-Cart */

if ( ! function_exists( 'woocommerce_mini_cart' ) ) {

	/**
	 * Output the Mini-cart - used by cart widget.
	 *
	 * @param array $args Arguments.
	 */
	function woocommerce_mini_cart( $args = array() ) {

		$defaults = array(
			'list_class' => '',
		);

		$args = wp_parse_args( $args, $defaults );

		wc_get_template( 'cart/mini-cart.php', $args );
	}
}

/** Login */

if ( ! function_exists( 'woocommerce_login_form' ) ) {

	/**
	 * Output the WooCommerce Login Form.
	 *
	 * @param array $args Arguments.
	 */
	function woocommerce_login_form( $args = array() ) {

		$defaults = array(
			'message'  => '',
			'redirect' => '',
			'hidden'   => false,
		);

		$args = wp_parse_args( $args, $defaults );

		wc_get_template( 'global/form-login.php', $args );
	}
}

if ( ! function_exists( 'woocommerce_checkout_login_form' ) ) {

	/**
	 * Output the WooCommerce Checkout Login Form.
	 */
	function woocommerce_checkout_login_form() {
		wc_get_template(
			'checkout/form-login.php',
			array(
				'checkout' => WC()->checkout(),
			)
		);
	}
}

if ( ! function_exists( 'woocommerce_breadcrumb' ) ) {

	/**
	 * Output the WooCommerce Breadcrumb.
	 *
	 * @param array $args Arguments.
	 */
	function woocommerce_breadcrumb( $args = array() ) {
		$args = wp_parse_args(
			$args,
			apply_filters(
				'woocommerce_breadcrumb_defaults',
				array(
					'delimiter'   => '&nbsp;&#47;&nbsp;',
					'wrap_before' => '<nav class="woocommerce-breadcrumb" aria-label="Breadcrumb">',
					'wrap_after'  => '</nav>',
					'before'      => '',
					'after'       => '',
					'home'        => _x( 'Home', 'breadcrumb', 'woocommerce' ),
				)
			)
		);

		$breadcrumbs = new WC_Breadcrumb();

		if ( ! empty( $args['home'] ) ) {
			$breadcrumbs->add_crumb( $args['home'], apply_filters( 'woocommerce_breadcrumb_home_url', home_url() ) );
		}

		$args['breadcrumb'] = $breadcrumbs->generate();

		/**
		 * WooCommerce Breadcrumb hook
		 *
		 * @hooked WC_Structured_Data::generate_breadcrumblist_data() - 10
		 */
		do_action( 'woocommerce_breadcrumb', $breadcrumbs, $args );

		wc_get_template( 'global/breadcrumb.php', $args );
	}
}

if ( ! function_exists( 'woocommerce_order_review' ) ) {

	/**
	 * Output the Order review table for the checkout.
	 *
	 * @param bool $deprecated Deprecated param.
	 */
	function woocommerce_order_review( $deprecated = false ) {
		wc_get_template(
			'checkout/review-order.php',
			array(
				'checkout' => WC()->checkout(),
			)
		);
	}
}

if ( ! function_exists( 'woocommerce_checkout_payment' ) ) {

	/**
	 * Output the Payment Methods on the checkout.
	 */
	function woocommerce_checkout_payment() {
		if ( WC()->cart->needs_payment() ) {
			$available_gateways = WC()->payment_gateways()->get_available_payment_gateways();
			WC()->payment_gateways()->set_current_gateway( $available_gateways );
		} else {
			$available_gateways = array();
		}

		wc_get_template(
			'checkout/payment.php',
			array(
				'checkout'           => WC()->checkout(),
				'available_gateways' => $available_gateways,
				'order_button_text'  => apply_filters( 'woocommerce_order_button_text', __( 'Place order', 'woocommerce' ) ),
			)
		);
	}
}

if ( ! function_exists( 'woocommerce_checkout_coupon_form' ) ) {

	/**
	 * Output the Coupon form for the checkout.
	 */
	function woocommerce_checkout_coupon_form() {
		if ( is_user_logged_in() || WC()->checkout()->is_registration_enabled() || ! WC()->checkout()->is_registration_required() ) {
			wc_get_template(
				'checkout/form-coupon.php',
				array(
					'checkout' => WC()->checkout(),
				)
			);
		}
	}
}

if ( ! function_exists( 'woocommerce_products_will_display' ) ) {

	/**
	 * Check if we will be showing products or not (and not sub-categories only).
	 *
	 * @return bool
	 */
	function woocommerce_products_will_display() {
		$display_type = woocommerce_get_loop_display_mode();

		return 0 < wc_get_loop_prop( 'total', 0 ) && 'subcategories' !== $display_type;
	}
}

if ( ! function_exists( 'woocommerce_get_loop_display_mode' ) ) {

	/**
	 * See what is going to display in the loop.
	 *
	 * @since 3.3.0
	 * @return string Either products, subcategories, or both, based on current page.
	 */
	function woocommerce_get_loop_display_mode() {
		// Only return products when filtering things.
		if ( wc_get_loop_prop( 'is_search' ) || wc_get_loop_prop( 'is_filtered' ) ) {
			return 'products';
		}

		$parent_id    = 0;
		$display_type = '';

		if ( is_shop() ) {
			$display_type = get_option( 'woocommerce_shop_page_display', '' );
		} elseif ( is_product_category() ) {
			$parent_id    = get_queried_object_id();
			$display_type = get_term_meta( $parent_id, 'display_type', true );
			$display_type = '' === $display_type ? get_option( 'woocommerce_category_archive_display', '' ) : $display_type;
		}

		if ( ( ! is_shop() || 'subcategories' !== $display_type ) && 1 < wc_get_loop_prop( 'current_page' ) ) {
			return 'products';
		}

		// Ensure valid value.
		if ( '' === $display_type || ! in_array( $display_type, array( 'products', 'subcategories', 'both' ), true ) ) {
			$display_type = 'products';
		}

		// If we're showing categories, ensure we actually have something to show.
		if ( in_array( $display_type, array( 'subcategories', 'both' ), true ) ) {
			$subcategories = woocommerce_get_product_subcategories( $parent_id );

			if ( empty( $subcategories ) ) {
				$display_type = 'products';
			}
		}

		return $display_type;
	}
}

if ( ! function_exists( 'woocommerce_maybe_show_product_subcategories' ) ) {

	/**
	 * Maybe display categories before, or instead of, a product loop.
	 *
	 * @since 3.3.0
	 * @param string $loop_html HTML.
	 * @return string
	 */
	function woocommerce_maybe_show_product_subcategories( $loop_html = '' ) {
		if ( wc_get_loop_prop( 'is_shortcode' ) && ! WC_Template_Loader::in_content_filter() ) {
			return $loop_html;
		}

		$display_type = woocommerce_get_loop_display_mode();

		// If displaying categories, append to the loop.
		if ( 'subcategories' === $display_type || 'both' === $display_type ) {
			ob_start();
			woocommerce_output_product_categories(
				array(
					'parent_id' => is_product_category() ? get_queried_object_id() : 0,
				)
			);
			$loop_html .= ob_get_clean();

			if ( 'subcategories' === $display_type ) {
				wc_set_loop_prop( 'total', 0 );

				// This removes pagination and products from display for themes not using wc_get_loop_prop in their product loops.  @todo Remove in future major version.
				global $wp_query;

				if ( $wp_query->is_main_query() ) {
					$wp_query->post_count    = 0;
					$wp_query->max_num_pages = 0;
				}
			}
		}

		return $loop_html;
	}
}

if ( ! function_exists( 'woocommerce_product_subcategories' ) ) {
	/**
	 * This is a legacy function which used to check if we needed to display subcats and then output them. It was called by templates.
	 *
	 * From 3.3 onwards this is all handled via hooks and the woocommerce_maybe_show_product_subcategories function.
	 *
	 * Since some templates have not updated compatibility, to avoid showing incorrect categories this function has been deprecated and will
	 * return nothing. Replace usage with woocommerce_output_product_categories to render the category list manually.
	 *
	 * This is a legacy function which also checks if things should display.
	 * Themes no longer need to call these functions. It's all done via hooks.
	 *
	 * @deprecated 3.3.1 @todo Add a notice in a future version.
	 * @param array $args Arguments.
	 * @return null|boolean
	 */
	function woocommerce_product_subcategories( $args = array() ) {
		$defaults = array(
			'before'        => '',
			'after'         => '',
			'force_display' => false,
		);

		$args = wp_parse_args( $args, $defaults );

		if ( $args['force_display'] ) {
			// We can still render if display is forced.
			woocommerce_output_product_categories(
				array(
					'before'    => $args['before'],
					'after'     => $args['after'],
					'parent_id' => is_product_category() ? get_queried_object_id() : 0,
				)
			);
			return true;
		} else {
			// Output nothing. woocommerce_maybe_show_product_subcategories will handle the output of cats.
			$display_type = woocommerce_get_loop_display_mode();

			if ( 'subcategories' === $display_type ) {
				// This removes pagination and products from display for themes not using wc_get_loop_prop in their product loops. @todo Remove in future major version.
				global $wp_query;

				if ( $wp_query->is_main_query() ) {
					$wp_query->post_count    = 0;
					$wp_query->max_num_pages = 0;
				}
			}

			return 'subcategories' === $display_type || 'both' === $display_type;
		}
	}
}

if ( ! function_exists( 'woocommerce_output_product_categories' ) ) {
	/**
	 * Display product sub categories as thumbnails.
	 *
	 * This is a replacement for woocommerce_product_subcategories which also does some logic
	 * based on the loop. This function however just outputs when called.
	 *
	 * @since 3.3.1
	 * @param array $args Arguments.
	 * @return boolean
	 */
	function woocommerce_output_product_categories( $args = array() ) {
		$args = wp_parse_args(
			$args,
			array(
				'before'    => apply_filters( 'woocommerce_before_output_product_categories', '' ),
				'after'     => apply_filters( 'woocommerce_after_output_product_categories', '' ),
				'parent_id' => 0,
			)
		);

		$product_categories = woocommerce_get_product_subcategories( $args['parent_id'] );

		if ( ! $product_categories ) {
			return false;
		}

		// phpcs:ignore WordPress.Security.EscapeOutput.OutputNotEscaped
		echo $args['before'];

		foreach ( $product_categories as $category ) {
			wc_get_template(
				'content-product_cat.php',
				array(
					'category' => $category,
				)
			);
		}

		// phpcs:ignore WordPress.Security.EscapeOutput.OutputNotEscaped
		echo $args['after'];

		return true;
	}
}

if ( ! function_exists( 'woocommerce_get_product_subcategories' ) ) {
	/**
	 * Get (and cache) product subcategories.
	 *
	 * @param int $parent_id Get subcategories of this ID.
	 * @return array
	 */
	function woocommerce_get_product_subcategories( $parent_id = 0 ) {
		$parent_id          = absint( $parent_id );
		$cache_key          = apply_filters( 'woocommerce_get_product_subcategories_cache_key', 'product-category-hierarchy-' . $parent_id, $parent_id );
		$product_categories = $cache_key ? wp_cache_get( $cache_key, 'product_cat' ) : false;

		if ( false === $product_categories ) {
			// NOTE: using child_of instead of parent - this is not ideal but due to a WP bug ( https://core.trac.wordpress.org/ticket/15626 ) pad_counts won't work.
			$product_categories = get_categories(
				apply_filters(
					'woocommerce_product_subcategories_args',
					array(
						'parent'       => $parent_id,
						'hide_empty'   => 0,
						'hierarchical' => 1,
						'taxonomy'     => 'product_cat',
						'pad_counts'   => 1,
					)
				)
			);

			if ( $cache_key ) {
				wp_cache_set( $cache_key, $product_categories, 'product_cat' );
			}
		}

		if ( apply_filters( 'woocommerce_product_subcategories_hide_empty', true ) ) {
			$product_categories = wp_list_filter( $product_categories, array( 'count' => 0 ), 'NOT' );
		}

		return $product_categories;
	}
}

if ( ! function_exists( 'woocommerce_subcategory_thumbnail' ) ) {

	/**
	 * Show subcategory thumbnails.
	 *
	 * @param mixed $category Category.
	 */
	function woocommerce_subcategory_thumbnail( $category ) {
		$small_thumbnail_size = apply_filters( 'subcategory_archive_thumbnail_size', 'woocommerce_thumbnail' );
		$dimensions           = wc_get_image_size( $small_thumbnail_size );
		$thumbnail_id         = get_term_meta( $category->term_id, 'thumbnail_id', true );

		if ( $thumbnail_id ) {
			$image        = wp_get_attachment_image_src( $thumbnail_id, $small_thumbnail_size );
			$image        = $image[0];
			$image_srcset = function_exists( 'wp_get_attachment_image_srcset' ) ? wp_get_attachment_image_srcset( $thumbnail_id, $small_thumbnail_size ) : false;
			$image_sizes  = function_exists( 'wp_get_attachment_image_sizes' ) ? wp_get_attachment_image_sizes( $thumbnail_id, $small_thumbnail_size ) : false;
		} else {
			$image        = wc_placeholder_img_src();
			$image_srcset = false;
			$image_sizes  = false;
		}

		if ( $image ) {
			// Prevent esc_url from breaking spaces in urls for image embeds.
			// Ref: https://core.trac.wordpress.org/ticket/23605.
			$image = str_replace( ' ', '%20', $image );

			// Add responsive image markup if available.
			if ( $image_srcset && $image_sizes ) {
				echo '<img src="' . esc_url( $image ) . '" alt="' . esc_attr( $category->name ) . '" width="' . esc_attr( $dimensions['width'] ) . '" height="' . esc_attr( $dimensions['height'] ) . '" srcset="' . esc_attr( $image_srcset ) . '" sizes="' . esc_attr( $image_sizes ) . '" />';
			} else {
				echo '<img src="' . esc_url( $image ) . '" alt="' . esc_attr( $category->name ) . '" width="' . esc_attr( $dimensions['width'] ) . '" height="' . esc_attr( $dimensions['height'] ) . '" />';
			}
		}
	}
}

if ( ! function_exists( 'woocommerce_order_details_table' ) ) {

	/**
	 * Displays order details in a table.
	 *
	 * @param mixed $order_id Order ID.
	 */
	function woocommerce_order_details_table( $order_id ) {
		if ( ! $order_id ) {
			return;
		}

		$order = wc_get_order( $order_id );

		if ( ! $order ) {
			return;
		}

		wc_get_template(
			'order/order-details.php',
			array(
				'order_id'       => $order_id,
				/**
				 * Determines if the order downloads table should be shown (in the context of the order details
				 * template).
				 *
				 * By default, this is true if the order has at least one dowloadable items and download is permitted
				 * (which is partly determined by the order status). For special cases, though, this can be overridden
				 * and the downloads table can be forced to render (or forced not to render).
				 *
				 * @since 8.5.0
				 *
				 * @param bool     $show_downloads If the downloads table should be shown.
				 * @param WC_Order $order          The related order.
				 */
				'show_downloads' => apply_filters( 'woocommerce_order_downloads_table_show_downloads', ( $order->has_downloadable_item() && $order->is_download_permitted() ), $order ),
			)
		);
	}
}

if ( ! function_exists( 'woocommerce_order_downloads_table' ) ) {

	/**
	 * Displays order downloads in a table.
	 *
	 * @since 3.2.0
	 * @param array $downloads Downloads.
	 */
	function woocommerce_order_downloads_table( $downloads ) {
		if ( ! $downloads ) {
			return;
		}
		wc_get_template(
			'order/order-downloads.php',
			array(
				'downloads' => $downloads,
			)
		);
	}
}

if ( ! function_exists( 'woocommerce_order_again_button' ) ) {

	/**
	 * Display an 'order again' button on the view order page.
	 *
	 * @param object $order Order.
	 */
	function woocommerce_order_again_button( $order ) {
		if ( ! $order || ! $order->has_status( apply_filters( 'woocommerce_valid_order_statuses_for_order_again', array( 'completed' ) ) ) || ! is_user_logged_in() ) {
			return;
		}

		wc_get_template(
			'order/order-again.php',
			array(
				'order'           => $order,
				'wp_button_class' => wc_wp_theme_get_element_class_name( 'button' ) ? ' ' . wc_wp_theme_get_element_class_name( 'button' ) : '',
				'order_again_url' => wp_nonce_url( add_query_arg( 'order_again', $order->get_id(), wc_get_cart_url() ), 'woocommerce-order_again' ),
			)
		);
	}
}

/** Forms */

if ( ! function_exists( 'woocommerce_form_field' ) ) {

	/**
	 * Outputs a checkout/address form field.
	 *
	 * @param string $key Key.
	 * @param mixed  $args Arguments.
	 * @param string $value (default: null).
	 * @return string
	 */
	function woocommerce_form_field( $key, $args, $value = null ) {
		$defaults = array(
			'type'              => 'text',
			'label'             => '',
			'description'       => '',
			'placeholder'       => '',
			'maxlength'         => false,
			'minlength'         => false,
			'required'          => false,
			'autocomplete'      => false,
			'id'                => $key,
			'class'             => array(),
			'label_class'       => array(),
			'input_class'       => array(),
			'return'            => false,
			'options'           => array(),
			'custom_attributes' => array(),
			'validate'          => array(),
			'default'           => '',
			'autofocus'         => '',
			'priority'          => '',
			'unchecked_value'   => null,
			'checked_value'     => '1',
		);

		$args = wp_parse_args( $args, $defaults );
		$args = apply_filters( 'woocommerce_form_field_args', $args, $key, $value );

		if ( is_string( $args['class'] ) ) {
			$args['class'] = array( $args['class'] );
		}

		if ( $args['required'] ) {
<<<<<<< HEAD
			$args['class'][]                            = 'validate-required';
			$required                                   = '&nbsp;<abbr class="required" title="' . esc_attr__( 'required', 'woocommerce' ) . '" aria-hidden="true">*</abbr>&nbsp;<span class="screen-reader-text">' . esc_html__( 'required', 'woocommerce' ) . '</span>';
			$args['custom_attributes']['aria-required'] = 'true';
=======
			// hidden inputs are the only kind of inputs that don't need an `aria-required` attribute.
			// checkboxes apply the `custom_attributes` to the label - we need to apply the attribute on the input itself, instead.
			if ( ! in_array( $args['type'], array( 'hidden', 'checkbox' ), true ) ) {
				$args['custom_attributes']['aria-required'] = 'true';
			}

			$args['class'][] = 'validate-required';
			$required        = '&nbsp;<abbr class="required" title="' . esc_attr__( 'required', 'woocommerce' ) . '">*</abbr>';
>>>>>>> 8f661d07
		} else {
			$required = '&nbsp;<span class="optional">(' . esc_html__( 'optional', 'woocommerce' ) . ')</span>';
		}

		if ( is_string( $args['label_class'] ) ) {
			$args['label_class'] = array( $args['label_class'] );
		}

		if ( is_null( $value ) ) {
			$value = $args['default'];
		}

		// Custom attribute handling.
		$custom_attributes         = array();
		$args['custom_attributes'] = array_filter( (array) $args['custom_attributes'], 'strlen' );

		if ( $args['maxlength'] ) {
			$args['custom_attributes']['maxlength'] = absint( $args['maxlength'] );
		}

		if ( $args['minlength'] ) {
			$args['custom_attributes']['minlength'] = absint( $args['minlength'] );
		}

		if ( ! empty( $args['autocomplete'] ) ) {
			$args['custom_attributes']['autocomplete'] = $args['autocomplete'];
		}

		if ( true === $args['autofocus'] ) {
			$args['custom_attributes']['autofocus'] = 'autofocus';
		}

		if ( $args['description'] ) {
			$args['custom_attributes']['aria-describedby'] = $args['id'] . '-description';
		}

		if ( ! empty( $args['custom_attributes'] ) && is_array( $args['custom_attributes'] ) ) {
			foreach ( $args['custom_attributes'] as $attribute => $attribute_value ) {
				$custom_attributes[] = esc_attr( $attribute ) . '="' . esc_attr( $attribute_value ) . '"';
			}
		}

		if ( ! empty( $args['validate'] ) ) {
			foreach ( $args['validate'] as $validate ) {
				$args['class'][] = 'validate-' . $validate;
			}
		}

		$field           = '';
		$label_id        = $args['id'];
		$sort            = $args['priority'] ? $args['priority'] : '';
		$field_container = '<p class="form-row %1$s" id="%2$s" data-priority="' . esc_attr( $sort ) . '">%3$s</p>';

		switch ( $args['type'] ) {
			case 'country':
				$countries = 'shipping_country' === $key ? WC()->countries->get_shipping_countries() : WC()->countries->get_allowed_countries();

				if ( 1 === count( $countries ) ) {

					$field .= '<strong>' . current( array_values( $countries ) ) . '</strong>';

					$field .= '<input type="hidden" name="' . esc_attr( $key ) . '" id="' . esc_attr( $args['id'] ) . '" value="' . current( array_keys( $countries ) ) . '" ' . implode( ' ', $custom_attributes ) . ' class="country_to_state" readonly="readonly" />';

				} else {
					$data_label = ! empty( $args['label'] ) ? 'data-label="' . esc_attr( $args['label'] ) . '"' : '';

					$field = '<select name="' . esc_attr( $key ) . '" id="' . esc_attr( $args['id'] ) . '" class="country_to_state country_select ' . esc_attr( implode( ' ', $args['input_class'] ) ) . '" ' . implode( ' ', $custom_attributes ) . ' data-placeholder="' . esc_attr( $args['placeholder'] ? $args['placeholder'] : esc_attr__( 'Select a country / region&hellip;', 'woocommerce' ) ) . '" ' . $data_label . '><option value="">' . esc_html__( 'Select a country / region&hellip;', 'woocommerce' ) . '</option>';

					foreach ( $countries as $ckey => $cvalue ) {
						$field .= '<option value="' . esc_attr( $ckey ) . '" ' . selected( $value, $ckey, false ) . '>' . esc_html( $cvalue ) . '</option>';
					}

					$field .= '</select>';

					$field .= '<noscript><button type="submit" name="woocommerce_checkout_update_totals" value="' . esc_attr__( 'Update country / region', 'woocommerce' ) . '">' . esc_html__( 'Update country / region', 'woocommerce' ) . '</button></noscript>';

				}

				break;
			case 'state':
				/* Get country this state field is representing */
				$for_country = isset( $args['country'] ) ? $args['country'] : WC()->checkout->get_value( 'billing_state' === $key ? 'billing_country' : 'shipping_country' );
				$states      = WC()->countries->get_states( $for_country );

				if ( is_array( $states ) && empty( $states ) ) {

					$field_container = '<p class="form-row %1$s" id="%2$s" style="display: none">%3$s</p>';

					$field .= '<input type="hidden" class="hidden" name="' . esc_attr( $key ) . '" id="' . esc_attr( $args['id'] ) . '" value="" ' . implode( ' ', $custom_attributes ) . ' placeholder="' . esc_attr( $args['placeholder'] ) . '" readonly="readonly" data-input-classes="' . esc_attr( implode( ' ', $args['input_class'] ) ) . '"/>';

				} elseif ( ! is_null( $for_country ) && is_array( $states ) ) {
					$data_label = ! empty( $args['label'] ) ? 'data-label="' . esc_attr( $args['label'] ) . '"' : '';

					$field .= '<select name="' . esc_attr( $key ) . '" id="' . esc_attr( $args['id'] ) . '" class="state_select ' . esc_attr( implode( ' ', $args['input_class'] ) ) . '" ' . implode( ' ', $custom_attributes ) . ' data-placeholder="' . esc_attr( $args['placeholder'] ? $args['placeholder'] : esc_html__( 'Select an option&hellip;', 'woocommerce' ) ) . '"  data-input-classes="' . esc_attr( implode( ' ', $args['input_class'] ) ) . '" ' . $data_label . '>
						<option value="">' . esc_html__( 'Select an option&hellip;', 'woocommerce' ) . '</option>';

					foreach ( $states as $ckey => $cvalue ) {
						$field .= '<option value="' . esc_attr( $ckey ) . '" ' . selected( $value, $ckey, false ) . '>' . esc_html( $cvalue ) . '</option>';
					}

					$field .= '</select>';

				} else {

					$field .= '<input type="text" class="input-text ' . esc_attr( implode( ' ', $args['input_class'] ) ) . '" value="' . esc_attr( $value ) . '"  placeholder="' . esc_attr( $args['placeholder'] ) . '" name="' . esc_attr( $key ) . '" id="' . esc_attr( $args['id'] ) . '" ' . implode( ' ', $custom_attributes ) . ' data-input-classes="' . esc_attr( implode( ' ', $args['input_class'] ) ) . '"/>';

				}

				break;
			case 'textarea':
				$field .= '<textarea name="' . esc_attr( $key ) . '" class="input-text ' . esc_attr( implode( ' ', $args['input_class'] ) ) . '" id="' . esc_attr( $args['id'] ) . '" placeholder="' . esc_attr( $args['placeholder'] ) . '" ' . ( empty( $args['custom_attributes']['rows'] ) ? ' rows="2"' : '' ) . ( empty( $args['custom_attributes']['cols'] ) ? ' cols="5"' : '' ) . implode( ' ', $custom_attributes ) . '>' . esc_textarea( $value ) . '</textarea>';

				break;
			case 'checkbox':
				$field = '<label class="checkbox ' . esc_attr( implode( ' ', $args['label_class'] ) ) . '" ' . implode( ' ', $custom_attributes ) . '>';

				// Output a hidden field so a value is POSTed if the box is not checked.
				if ( ! is_null( $args['unchecked_value'] ) ) {
					$field .= sprintf( '<input type="hidden" name="%1$s" value="%2$s" />', esc_attr( $key ), esc_attr( $args['unchecked_value'] ) );
				}

				$field .= sprintf(
					'<input type="checkbox" name="%1$s" id="%2$s" value="%3$s" class="%4$s" %5$s%6$s /> %7$s',
					esc_attr( $key ),
					esc_attr( $args['id'] ),
					esc_attr( $args['checked_value'] ),
					esc_attr( 'input-checkbox ' . implode( ' ', $args['input_class'] ) ),
					checked( $value, $args['checked_value'], false ),
					$args['required'] ? ' aria-required="true"' : '',
					wp_kses_post( $args['label'] )
				);

				$field .= $required . '</label>';

				break;
			case 'text':
			case 'password':
			case 'datetime':
			case 'datetime-local':
			case 'date':
			case 'month':
			case 'time':
			case 'week':
			case 'number':
			case 'email':
			case 'url':
			case 'tel':
				$field .= '<input type="' . esc_attr( $args['type'] ) . '" class="input-text ' . esc_attr( implode( ' ', $args['input_class'] ) ) . '" name="' . esc_attr( $key ) . '" id="' . esc_attr( $args['id'] ) . '" placeholder="' . esc_attr( $args['placeholder'] ) . '"  value="' . esc_attr( $value ) . '" ' . implode( ' ', $custom_attributes ) . ' />';

				break;
			case 'hidden':
				$field .= '<input type="' . esc_attr( $args['type'] ) . '" class="input-hidden ' . esc_attr( implode( ' ', $args['input_class'] ) ) . '" name="' . esc_attr( $key ) . '" id="' . esc_attr( $args['id'] ) . '" value="' . esc_attr( $value ) . '" ' . implode( ' ', $custom_attributes ) . ' />';

				break;
			case 'select':
				$field   = '';
				$options = '';

				if ( ! empty( $args['options'] ) ) {
					foreach ( $args['options'] as $option_key => $option_text ) {
						if ( '' === $option_key ) {
							// If we have a blank option, select2 needs a placeholder.
							if ( empty( $args['placeholder'] ) ) {
								$args['placeholder'] = $option_text ? $option_text : __( 'Choose an option', 'woocommerce' );
							}
							$custom_attributes[] = 'data-allow_clear="true"';
						}
						$options .= '<option value="' . esc_attr( $option_key ) . '" ' . selected( $value, $option_key, false ) . '>' . esc_html( $option_text ) . '</option>';
					}

					$field .= '<select name="' . esc_attr( $key ) . '" id="' . esc_attr( $args['id'] ) . '" class="select ' . esc_attr( implode( ' ', $args['input_class'] ) ) . '" ' . implode( ' ', $custom_attributes ) . ' data-placeholder="' . esc_attr( $args['placeholder'] ) . '">
							' . $options . '
						</select>';
				}

				break;
			case 'radio':
				$label_id .= '_' . current( array_keys( $args['options'] ) );

				if ( ! empty( $args['options'] ) ) {
					foreach ( $args['options'] as $option_key => $option_text ) {
						$field .= '<input type="radio" class="input-radio ' . esc_attr( implode( ' ', $args['input_class'] ) ) . '" value="' . esc_attr( $option_key ) . '" name="' . esc_attr( $key ) . '" ' . implode( ' ', $custom_attributes ) . ' id="' . esc_attr( $args['id'] ) . '_' . esc_attr( $option_key ) . '"' . checked( $value, $option_key, false ) . ' />';
						$field .= '<label for="' . esc_attr( $args['id'] ) . '_' . esc_attr( $option_key ) . '" class="radio ' . implode( ' ', $args['label_class'] ) . '">' . esc_html( $option_text ) . '</label>';
					}
				}

				break;
		}

		if ( ! empty( $field ) ) {
			$field_html = '';

			if ( $args['label'] && 'checkbox' !== $args['type'] ) {
				$field_html .= '<label for="' . esc_attr( $label_id ) . '" class="' . esc_attr( implode( ' ', $args['label_class'] ) ) . '">' . wp_kses_post( $args['label'] ) . $required . '</label>';
			}

			$field_html .= '<span class="woocommerce-input-wrapper">' . $field;

			if ( $args['description'] ) {
				$field_html .= '<span class="description" id="' . esc_attr( $args['id'] ) . '-description" aria-hidden="true">' . wp_kses_post( $args['description'] ) . '</span>';
			}

			$field_html .= '</span>';

			$container_class = esc_attr( implode( ' ', $args['class'] ) );
			$container_id    = esc_attr( $args['id'] ) . '_field';
			$field           = sprintf( $field_container, $container_class, $container_id, $field_html );
		}

		/**
		 * Filter by type.
		 */
		$field = apply_filters( 'woocommerce_form_field_' . $args['type'], $field, $key, $args, $value );

		/**
		 * General filter on form fields.
		 *
		 * @since 3.4.0
		 */
		$field = apply_filters( 'woocommerce_form_field', $field, $key, $args, $value );

		if ( $args['return'] ) {
			return $field;
		} else {
			// phpcs:ignore WordPress.Security.EscapeOutput.OutputNotEscaped
			echo $field;
		}
	}
}

if ( ! function_exists( 'get_product_search_form' ) ) {

	/**
	 * Display product search form.
	 *
	 * Will first attempt to locate the product-searchform.php file in either the child or.
	 * the parent, then load it. If it doesn't exist, then the default search form.
	 * will be displayed.
	 *
	 * The default searchform uses html5.
	 *
	 * @param bool $echo (default: true).
	 * @return string
	 */
	function get_product_search_form( $echo = true ) {
		global $product_search_form_index;

		ob_start();

		if ( empty( $product_search_form_index ) ) {
			$product_search_form_index = 0;
		}

		do_action( 'pre_get_product_search_form' );

		wc_get_template(
			'product-searchform.php',
			array(
				'index' => $product_search_form_index++,
			)
		);

		$form = apply_filters( 'get_product_search_form', ob_get_clean() );

		if ( ! $echo ) {
			return $form;
		}

		// phpcs:ignore WordPress.Security.EscapeOutput.OutputNotEscaped
		echo $form;
	}
}

if ( ! function_exists( 'woocommerce_output_auth_header' ) ) {

	/**
	 * Output the Auth header.
	 */
	function woocommerce_output_auth_header() {
		wc_get_template( 'auth/header.php' );
	}
}

if ( ! function_exists( 'woocommerce_output_auth_footer' ) ) {

	/**
	 * Output the Auth footer.
	 */
	function woocommerce_output_auth_footer() {
		wc_get_template( 'auth/footer.php' );
	}
}

if ( ! function_exists( 'woocommerce_single_variation' ) ) {

	/**
	 * Output placeholders for the single variation.
	 */
	function woocommerce_single_variation() {
		echo '<div class="woocommerce-variation single_variation"></div>';
	}
}

if ( ! function_exists( 'woocommerce_single_variation_add_to_cart_button' ) ) {

	/**
	 * Output the add to cart button for variations.
	 */
	function woocommerce_single_variation_add_to_cart_button() {
		wc_get_template( 'single-product/add-to-cart/variation-add-to-cart-button.php' );
	}
}

if ( ! function_exists( 'wc_dropdown_variation_attribute_options' ) ) {

	/**
	 * Output a list of variation attributes for use in the cart forms.
	 *
	 * @param array $args Arguments.
	 * @since 2.4.0
	 */
	function wc_dropdown_variation_attribute_options( $args = array() ) {
		$args = wp_parse_args(
			apply_filters( 'woocommerce_dropdown_variation_attribute_options_args', $args ),
			array(
				'options'          => false,
				'attribute'        => false,
				'product'          => false,
				'selected'         => false,
				'required'         => false,
				'name'             => '',
				'id'               => '',
				'class'            => '',
				'show_option_none' => __( 'Choose an option', 'woocommerce' ),
			)
		);

		// Get selected value.
		if ( false === $args['selected'] && $args['attribute'] && $args['product'] instanceof WC_Product ) {
			$selected_key = 'attribute_' . sanitize_title( $args['attribute'] );
			// phpcs:disable WordPress.Security.NonceVerification.Recommended
			$args['selected'] = isset( $_REQUEST[ $selected_key ] ) ? wc_clean( wp_unslash( $_REQUEST[ $selected_key ] ) ) : $args['product']->get_variation_default_attribute( $args['attribute'] );
			// phpcs:enable WordPress.Security.NonceVerification.Recommended
		}

		$options               = $args['options'];
		$product               = $args['product'];
		$attribute             = $args['attribute'];
		$name                  = $args['name'] ? $args['name'] : 'attribute_' . sanitize_title( $attribute );
		$id                    = $args['id'] ? $args['id'] : sanitize_title( $attribute );
		$class                 = $args['class'];
		$required              = (bool) $args['required'];
		$show_option_none      = (bool) $args['show_option_none'];
		$show_option_none_text = $args['show_option_none'] ? $args['show_option_none'] : __( 'Choose an option', 'woocommerce' ); // We'll do our best to hide the placeholder, but we'll need to show something when resetting options.

		if ( empty( $options ) && ! empty( $product ) && ! empty( $attribute ) ) {
			$attributes = $product->get_variation_attributes();
			$options    = $attributes[ $attribute ];
		}

		$html  = '<select id="' . esc_attr( $id ) . '" class="' . esc_attr( $class ) . '" name="' . esc_attr( $name ) . '" data-attribute_name="attribute_' . esc_attr( sanitize_title( $attribute ) ) . '" data-show_option_none="' . ( $show_option_none ? 'yes' : 'no' ) . '"' . ( $required ? ' required' : '' ) . '>';
		$html .= '<option value="">' . esc_html( $show_option_none_text ) . '</option>';

		if ( ! empty( $options ) ) {
			if ( $product && taxonomy_exists( $attribute ) ) {
				// Get terms if this is a taxonomy - ordered. We need the names too.
				$terms = wc_get_product_terms(
					$product->get_id(),
					$attribute,
					array(
						'fields' => 'all',
					)
				);

				foreach ( $terms as $term ) {
					if ( in_array( $term->slug, $options, true ) ) {
						$html .= '<option value="' . esc_attr( $term->slug ) . '" ' . selected( sanitize_title( $args['selected'] ), $term->slug, false ) . '>' . esc_html( apply_filters( 'woocommerce_variation_option_name', $term->name, $term, $attribute, $product ) ) . '</option>';
					}
				}
			} else {
				foreach ( $options as $option ) {
					// This handles < 2.4.0 bw compatibility where text attributes were not sanitized.
					$selected = sanitize_title( $args['selected'] ) === $args['selected'] ? selected( $args['selected'], sanitize_title( $option ), false ) : selected( $args['selected'], $option, false );
					$html    .= '<option value="' . esc_attr( $option ) . '" ' . $selected . '>' . esc_html( apply_filters( 'woocommerce_variation_option_name', $option, null, $attribute, $product ) ) . '</option>';
				}
			}
		}

		$html .= '</select>';

		// phpcs:ignore WordPress.Security.EscapeOutput.OutputNotEscaped
		echo apply_filters( 'woocommerce_dropdown_variation_attribute_options_html', $html, $args );
	}
}

if ( ! function_exists( 'woocommerce_account_content' ) ) {

	/**
	 * My Account content output.
	 */
	function woocommerce_account_content() {
		global $wp;

		if ( ! empty( $wp->query_vars ) ) {
			foreach ( $wp->query_vars as $key => $value ) {
				// Ignore pagename param.
				if ( 'pagename' === $key ) {
					continue;
				}

				if ( has_action( 'woocommerce_account_' . $key . '_endpoint' ) ) {
					do_action( 'woocommerce_account_' . $key . '_endpoint', $value );
					return;
				}
			}
		}

		// No endpoint found? Default to dashboard.
		wc_get_template(
			'myaccount/dashboard.php',
			array(
				'current_user' => get_user_by( 'id', get_current_user_id() ),
			)
		);
	}
}

if ( ! function_exists( 'woocommerce_account_navigation' ) ) {

	/**
	 * My Account navigation template.
	 */
	function woocommerce_account_navigation() {
		wc_get_template( 'myaccount/navigation.php' );
	}
}

if ( ! function_exists( 'woocommerce_account_orders' ) ) {

	/**
	 * My Account > Orders template.
	 *
	 * @param int $current_page Current page number.
	 */
	function woocommerce_account_orders( $current_page ) {
		$current_page    = empty( $current_page ) ? 1 : absint( $current_page );
		$customer_orders = wc_get_orders(
			apply_filters(
				'woocommerce_my_account_my_orders_query',
				array(
					'customer' => get_current_user_id(),
					'page'     => $current_page,
					'paginate' => true,
				)
			)
		);

		wc_get_template(
			'myaccount/orders.php',
			array(
				'current_page'    => absint( $current_page ),
				'customer_orders' => $customer_orders,
				'has_orders'      => 0 < $customer_orders->total,
				'wp_button_class' => wc_wp_theme_get_element_class_name( 'button' ) ? ' ' . wc_wp_theme_get_element_class_name( 'button' ) : '',
			)
		);
	}
}

if ( ! function_exists( 'woocommerce_account_view_order' ) ) {

	/**
	 * My Account > View order template.
	 *
	 * @param int $order_id Order ID.
	 */
	function woocommerce_account_view_order( $order_id ) {
		WC_Shortcode_My_Account::view_order( absint( $order_id ) );
	}
}

if ( ! function_exists( 'woocommerce_account_downloads' ) ) {

	/**
	 * My Account > Downloads template.
	 */
	function woocommerce_account_downloads() {
		wc_get_template( 'myaccount/downloads.php' );
	}
}

if ( ! function_exists( 'woocommerce_account_edit_address' ) ) {

	/**
	 * My Account > Edit address template.
	 *
	 * @param string $type Type of address; 'billing' or 'shipping'.
	 */
	function woocommerce_account_edit_address( $type ) {
		$type = wc_edit_address_i18n( sanitize_title( $type ), true );

		WC_Shortcode_My_Account::edit_address( $type );
	}
}

if ( ! function_exists( 'woocommerce_account_payment_methods' ) ) {

	/**
	 * My Account > Downloads template.
	 */
	function woocommerce_account_payment_methods() {
		wc_get_template( 'myaccount/payment-methods.php' );
	}
}

if ( ! function_exists( 'woocommerce_account_add_payment_method' ) ) {

	/**
	 * My Account > Add payment method template.
	 */
	function woocommerce_account_add_payment_method() {
		WC_Shortcode_My_Account::add_payment_method();
	}
}

if ( ! function_exists( 'woocommerce_account_edit_account' ) ) {

	/**
	 * My Account > Edit account template.
	 */
	function woocommerce_account_edit_account() {
		WC_Shortcode_My_Account::edit_account();
	}
}

if ( ! function_exists( 'wc_no_products_found' ) ) {

	/**
	 * Handles the loop when no products were found/no product exist.
	 */
	function wc_no_products_found() {
		wc_get_template( 'loop/no-products-found.php' );
	}
}


if ( ! function_exists( 'wc_get_email_order_items' ) ) {
	/**
	 * Get HTML for the order items to be shown in emails.
	 *
	 * @param WC_Order $order Order object.
	 * @param array    $args Arguments.
	 *
	 * @since 3.0.0
	 * @return string
	 */
	function wc_get_email_order_items( $order, $args = array() ) {
		ob_start();

		$defaults = array(
			'show_sku'      => false,
			'show_image'    => false,
			'image_size'    => array( 32, 32 ),
			'plain_text'    => false,
			'sent_to_admin' => false,
		);

		$args     = wp_parse_args( $args, $defaults );
		$template = $args['plain_text'] ? 'emails/plain/email-order-items.php' : 'emails/email-order-items.php';

		wc_get_template(
			$template,
			apply_filters(
				'woocommerce_email_order_items_args',
				array(
					'order'               => $order,
					'items'               => $order->get_items(),
					'show_download_links' => $order->is_download_permitted() && ! $args['sent_to_admin'],
					'show_sku'            => $args['show_sku'],
					'show_purchase_note'  => $order->is_paid() && ! $args['sent_to_admin'],
					'show_image'          => $args['show_image'],
					'image_size'          => $args['image_size'],
					'plain_text'          => $args['plain_text'],
					'sent_to_admin'       => $args['sent_to_admin'],
				)
			)
		);

		return apply_filters( 'woocommerce_email_order_items_table', ob_get_clean(), $order );
	}
}

if ( ! function_exists( 'wc_display_item_meta' ) ) {
	/**
	 * Display item meta data.
	 *
	 * @since  3.0.0
	 * @param  WC_Order_Item $item Order Item.
	 * @param  array         $args Arguments.
	 * @return string|void
	 */
	function wc_display_item_meta( $item, $args = array() ) {
		$strings = array();
		$html    = '';
		$args    = wp_parse_args(
			$args,
			array(
				'before'       => '<ul class="wc-item-meta"><li>',
				'after'        => '</li></ul>',
				'separator'    => '</li><li>',
				'echo'         => true,
				'autop'        => false,
				'label_before' => '<strong class="wc-item-meta-label">',
				'label_after'  => ':</strong> ',
			)
		);

		foreach ( $item->get_all_formatted_meta_data() as $meta_id => $meta ) {
			$value     = $args['autop'] ? wp_kses_post( $meta->display_value ) : wp_kses_post( make_clickable( trim( $meta->display_value ) ) );
			$strings[] = $args['label_before'] . wp_kses_post( $meta->display_key ) . $args['label_after'] . $value;
		}

		if ( $strings ) {
			$html = $args['before'] . implode( $args['separator'], $strings ) . $args['after'];
		}

		$html = apply_filters( 'woocommerce_display_item_meta', $html, $item, $args );

		if ( $args['echo'] ) {
			// phpcs:ignore WordPress.Security.EscapeOutput.OutputNotEscaped
			echo $html;
		} else {
			return $html;
		}
	}
}

if ( ! function_exists( 'wc_display_item_downloads' ) ) {
	/**
	 * Display item download links.
	 *
	 * @since  3.0.0
	 * @param  WC_Order_Item $item Order Item.
	 * @param  array         $args Arguments.
	 * @return string|void
	 */
	function wc_display_item_downloads( $item, $args = array() ) {
		$strings = array();
		$html    = '';
		$args    = wp_parse_args(
			$args,
			array(
				'before'    => '<ul class ="wc-item-downloads"><li>',
				'after'     => '</li></ul>',
				'separator' => '</li><li>',
				'echo'      => true,
				'show_url'  => false,
			)
		);

		$downloads = is_object( $item ) && $item->is_type( 'line_item' ) ? $item->get_item_downloads() : array();

		if ( ! empty( $downloads ) ) {
			$i = 0;
			foreach ( $downloads as $file ) {
				++$i;

				if ( $args['show_url'] ) {
					$strings[] = '<strong class="wc-item-download-label">' . esc_html( $file['name'] ) . ':</strong> ' . esc_html( $file['download_url'] );
				} else {
					/* translators: %d: downloads count */
					$prefix    = count( $downloads ) > 1 ? sprintf( __( 'Download %d', 'woocommerce' ), $i ) : __( 'Download', 'woocommerce' );
					$strings[] = '<strong class="wc-item-download-label">' . $prefix . ':</strong> <a href="' . esc_url( $file['download_url'] ) . '" target="_blank">' . esc_html( $file['name'] ) . '</a>';
				}
			}
		}

		if ( $strings ) {
			$html = $args['before'] . implode( $args['separator'], $strings ) . $args['after'];
		}

		$html = apply_filters( 'woocommerce_display_item_downloads', $html, $item, $args );

		if ( $args['echo'] ) {
			// phpcs:ignore WordPress.Security.EscapeOutput.OutputNotEscaped
			echo $html;
		} else {
			return $html;
		}
	}
}

if ( ! function_exists( 'woocommerce_photoswipe' ) ) {

	/**
	 * Get the shop sidebar template.
	 */
	function woocommerce_photoswipe() {
		if ( current_theme_supports( 'wc-product-gallery-lightbox' ) ) {
			wc_get_template( 'single-product/photoswipe.php' );
		}
	}
}

/**
 * Outputs a list of product attributes for a product.
 *
 * @since  3.0.0
 * @param  WC_Product $product Product Object.
 */
function wc_display_product_attributes( $product ) {
	$product_attributes = array();

	// Display weight and dimensions before attribute list.
	$display_dimensions = apply_filters( 'wc_product_enable_dimensions_display', $product->has_weight() || $product->has_dimensions() );

	if ( $display_dimensions && $product->has_weight() ) {
		$product_attributes['weight'] = array(
			'label' => __( 'Weight', 'woocommerce' ),
			'value' => wc_format_weight( $product->get_weight() ),
		);
	}

	if ( $display_dimensions && $product->has_dimensions() ) {
		$product_attributes['dimensions'] = array(
			'label' => __( 'Dimensions', 'woocommerce' ),
			'value' => wc_format_dimensions( $product->get_dimensions( false ) ),
		);
	}

	// Add product attributes to list.
	$attributes = array_filter( $product->get_attributes(), 'wc_attributes_array_filter_visible' );

	foreach ( $attributes as $attribute ) {
		$values = array();

		if ( $attribute->is_taxonomy() ) {
			$attribute_taxonomy = $attribute->get_taxonomy_object();
			$attribute_values   = wc_get_product_terms( $product->get_id(), $attribute->get_name(), array( 'fields' => 'all' ) );

			foreach ( $attribute_values as $attribute_value ) {
				$value_name = esc_html( $attribute_value->name );

				if ( $attribute_taxonomy->attribute_public ) {
					$values[] = '<a href="' . esc_url( get_term_link( $attribute_value->term_id, $attribute->get_name() ) ) . '" rel="tag">' . $value_name . '</a>';
				} else {
					$values[] = $value_name;
				}
			}
		} else {
			$values = $attribute->get_options();

			foreach ( $values as &$value ) {
				$value = make_clickable( esc_html( $value ) );
			}
		}

		$product_attributes[ 'attribute_' . sanitize_title_with_dashes( $attribute->get_name() ) ] = array(
			'label' => wc_attribute_label( $attribute->get_name() ),
			'value' => apply_filters( 'woocommerce_attribute', wpautop( wptexturize( implode( ', ', $values ) ) ), $attribute, $values ),
		);
	}

	/**
	 * Hook: woocommerce_display_product_attributes.
	 *
	 * @since 3.6.0.
	 * @param array $product_attributes Array of attributes to display; label, value.
	 * @param WC_Product $product Showing attributes for this product.
	 */
	$product_attributes = apply_filters( 'woocommerce_display_product_attributes', $product_attributes, $product );

	wc_get_template(
		'single-product/product-attributes.php',
		array(
			'product_attributes' => $product_attributes,
			// Legacy params.
			'product'            => $product,
			'attributes'         => $attributes,
			'display_dimensions' => $display_dimensions,
		)
	);
}

/**
 * Get HTML to show product stock.
 *
 * @since  3.0.0
 * @param  WC_Product $product Product Object.
 * @return string
 */
function wc_get_stock_html( $product ) {
	$html         = '';
	$availability = $product->get_availability();

	if ( ! empty( $availability['availability'] ) ) {
		ob_start();

		wc_get_template(
			'single-product/stock.php',
			array(
				'product'      => $product,
				'class'        => $availability['class'],
				'availability' => $availability['availability'],
			)
		);

		$html = ob_get_clean();
	}

	if ( has_filter( 'woocommerce_stock_html' ) ) {
		wc_deprecated_function( 'The woocommerce_stock_html filter', '', 'woocommerce_get_stock_html' );
		$html = apply_filters( 'woocommerce_stock_html', $html, $availability['availability'], $product );
	}

	return apply_filters( 'woocommerce_get_stock_html', $html, $product );
}

/**
 * Get HTML for ratings.
 *
 * @since  3.0.0
 * @param  float $rating Rating being shown.
 * @param  int   $count  Total number of ratings.
 * @return string
 */
function wc_get_rating_html( $rating, $count = 0 ) {
	$html = '';

	if ( 0 < $rating ) {
		/* translators: %s: rating */
		$label = sprintf( __( 'Rated %s out of 5', 'woocommerce' ), $rating );
		$html  = '<div class="star-rating" role="img" aria-label="' . esc_attr( $label ) . '">' . wc_get_star_rating_html( $rating, $count ) . '</div>';
	}

	return apply_filters( 'woocommerce_product_get_rating_html', $html, $rating, $count );
}

/**
 * Get HTML for star rating.
 *
 * @since  3.1.0
 * @param  float $rating Rating being shown.
 * @param  int   $count  Total number of ratings.
 * @return string
 */
function wc_get_star_rating_html( $rating, $count = 0 ) {
	$html = '<span style="width:' . ( ( $rating / 5 ) * 100 ) . '%">';

	if ( 0 < $count ) {
		/* translators: 1: rating 2: rating count */
		$html .= sprintf( _n( 'Rated %1$s out of 5 based on %2$s customer rating', 'Rated %1$s out of 5 based on %2$s customer ratings', $count, 'woocommerce' ), '<strong class="rating">' . esc_html( $rating ) . '</strong>', '<span class="rating">' . esc_html( $count ) . '</span>' );
	} else {
		/* translators: %s: rating */
		$html .= sprintf( esc_html__( 'Rated %s out of 5', 'woocommerce' ), '<strong class="rating">' . esc_html( $rating ) . '</strong>' );
	}

	$html .= '</span>';

	return apply_filters( 'woocommerce_get_star_rating_html', $html, $rating, $count );
}

/**
 * Returns a 'from' prefix if you want to show where prices start at.
 *
 * @since  3.0.0
 * @return string
 */
function wc_get_price_html_from_text() {
	return apply_filters( 'woocommerce_get_price_html_from_text', '<span class="from">' . _x( 'From:', 'min_price', 'woocommerce' ) . ' </span>' );
}

/**
 * Get the redirect URL after logging out. Defaults to the my account page.
 *
 * @since 9.3.0
 * @return string
 */
function wc_get_logout_redirect_url() {
	/**
	 * Filters the logout redirect URL.
	 *
	 * @since 2.6.9
	 * @param string $logout_url Logout URL.
	 * @return string
	 */
	return apply_filters( 'woocommerce_logout_default_redirect_url', wc_get_page_permalink( 'myaccount' ) );
}

/**
 * Get logout link.
 *
 * @since  2.6.9
 * @param string $redirect Redirect URL.
 * @return string
 */
function wc_logout_url( $redirect = '' ) {
	return wp_logout_url( $redirect ? $redirect : wc_get_logout_redirect_url() );
}

/**
 * Show notice if cart is empty.
 *
 * @since 3.1.0
 */
function wc_empty_cart_message() {
	$notice = wc_print_notice(
		wp_kses_post(
			/**
			 * Filter empty cart message text.
			 *
			 * @since 3.1.0
			 * @param string $message Default empty cart message.
			 * @return string
			 */
			apply_filters( 'wc_empty_cart_message', __( 'Your cart is currently empty.', 'woocommerce' ) )
		),
		'notice',
		array(),
		true
	);

	// This adds the cart-empty classname to the notice to preserve backwards compatibility (for styling purposes etc).
	$notice = str_replace( 'class="woocommerce-info"', 'class="cart-empty woocommerce-info"', $notice );

	// Return the notice within a consistent wrapper element. This is targetted by some scripts such as cart.js.
	// phpcs:ignore WordPress.Security.EscapeOutput.OutputNotEscaped
	echo '<div class="wc-empty-cart-message">' . $notice . '</div>';
}

/**
 * Disable search engines indexing core, dynamic, cart/checkout pages.
 *
 * @todo Deprecated this function after dropping support for WP 5.6.
 * @since 3.2.0
 */
function wc_page_noindex() {
	// wp_no_robots is deprecated since WP 5.7.
	if ( function_exists( 'wp_robots_no_robots' ) ) {
		return;
	}

	if ( is_page( wc_get_page_id( 'cart' ) ) || is_page( wc_get_page_id( 'checkout' ) ) || is_page( wc_get_page_id( 'myaccount' ) ) ) {
		wp_no_robots();
	}
}
add_action( 'wp_head', 'wc_page_noindex' );

/**
 * Disable search engines indexing core, dynamic, cart/checkout pages.
 * Uses "wp_robots" filter introduced in WP 5.7.
 *
 * @since 5.0.0
 * @param array $robots Associative array of robots directives.
 * @return array Filtered robots directives.
 */
function wc_page_no_robots( $robots ) {
	if ( is_page( wc_get_page_id( 'cart' ) ) || is_page( wc_get_page_id( 'checkout' ) ) || is_page( wc_get_page_id( 'myaccount' ) ) ) {
		return wp_robots_no_robots( $robots );
	}

	return $robots;
}
add_filter( 'wp_robots', 'wc_page_no_robots' );

/**
 * Get a slug identifying the current theme.
 *
 * @since 3.3.0
 * @return string
 */
function wc_get_theme_slug_for_templates() {
	return apply_filters( 'woocommerce_theme_slug_for_templates', get_option( 'template' ) );
}

/**
 * Gets and formats a list of cart item data + variations for display on the frontend.
 *
 * @since 3.3.0
 * @param array $cart_item Cart item object.
 * @param bool  $flat Should the data be returned flat or in a list.
 * @return string
 */
function wc_get_formatted_cart_item_data( $cart_item, $flat = false ) {
	$item_data = array();

	// Variation values are shown only if they are not found in the title as of 3.0.
	// This is because variation titles display the attributes.
	if ( $cart_item['data']->is_type( 'variation' ) && is_array( $cart_item['variation'] ) ) {
		foreach ( $cart_item['variation'] as $name => $value ) {
			$taxonomy = wc_attribute_taxonomy_name( str_replace( 'attribute_pa_', '', urldecode( $name ) ) );

			if ( taxonomy_exists( $taxonomy ) ) {
				// If this is a term slug, get the term's nice name.
				$term = get_term_by( 'slug', $value, $taxonomy );
				if ( ! is_wp_error( $term ) && $term && $term->name ) {
					$value = $term->name;
				}
				$label = wc_attribute_label( $taxonomy );
			} else {
				// If this is a custom option slug, get the options name.
				$value = apply_filters( 'woocommerce_variation_option_name', $value, null, $taxonomy, $cart_item['data'] );
				$label = wc_attribute_label( str_replace( 'attribute_', '', $name ), $cart_item['data'] );
			}

			// Check the nicename against the title.
			if ( '' === $value || wc_is_attribute_in_product_name( $value, $cart_item['data']->get_name() ) ) {
				continue;
			}

			$item_data[] = array(
				'key'   => $label,
				'value' => $value,
			);
		}
	}

	// Filter item data to allow 3rd parties to add more to the array.
	$item_data = apply_filters( 'woocommerce_get_item_data', $item_data, $cart_item );

	if ( is_array( $item_data ) ) {
		// Format item data ready to display.
		foreach ( $item_data as $key => $data ) {
			// Set hidden to true to not display meta on cart.
			if ( ! empty( $data['hidden'] ) ) {
				unset( $item_data[ $key ] );
				continue;
			}
			$item_data[ $key ]['key']     = ! empty( $data['key'] ) ? $data['key'] : $data['name'];
			$item_data[ $key ]['display'] = ! empty( $data['display'] ) ? $data['display'] : $data['value'];
		}

		// Output flat or in list format.
		if ( count( $item_data ) > 0 ) {
			ob_start();

			if ( $flat ) {
				foreach ( $item_data as $data ) {
					echo esc_html( $data['key'] ) . ': ' . wp_kses_post( $data['display'] ) . "\n";
				}
			} else {
				wc_get_template( 'cart/cart-item-data.php', array( 'item_data' => $item_data ) );
			}

			return ob_get_clean();
		}
	}

	return '';
}

/**
 * Gets the url to remove an item from the cart.
 *
 * @since 3.3.0
 * @param string $cart_item_key contains the id of the cart item.
 * @return string url to page
 */
function wc_get_cart_remove_url( $cart_item_key ) {
	$cart_page_url = wc_get_cart_url();
	return apply_filters( 'woocommerce_get_remove_url', $cart_page_url ? wp_nonce_url( add_query_arg( 'remove_item', $cart_item_key, $cart_page_url ), 'woocommerce-cart' ) : '' );
}

/**
 * Gets the url to re-add an item into the cart.
 *
 * @since 3.3.0
 * @param  string $cart_item_key Cart item key to undo.
 * @return string url to page
 */
function wc_get_cart_undo_url( $cart_item_key ) {
	$cart_page_url = wc_get_cart_url();

	$query_args = array(
		'undo_item' => $cart_item_key,
	);

	return apply_filters( 'woocommerce_get_undo_url', $cart_page_url ? wp_nonce_url( add_query_arg( $query_args, $cart_page_url ), 'woocommerce-cart' ) : '', $cart_item_key );
}

/**
 * Outputs all queued notices on WC pages.
 *
 * @since 3.5.0
 */
function woocommerce_output_all_notices() {
	echo '<div class="woocommerce-notices-wrapper">';
	wc_print_notices();
	echo '</div>';
}

/**
 * Products RSS Feed.
 *
 * @deprecated 2.6
 */
function wc_products_rss_feed() {
	wc_deprecated_function( 'wc_products_rss_feed', '2.6' );
}

if ( ! function_exists( 'woocommerce_reset_loop' ) ) {

	/**
	 * Reset the loop's index and columns when we're done outputting a product loop.
	 *
	 * @deprecated 3.3
	 */
	function woocommerce_reset_loop() {
		wc_reset_loop();
	}
}

if ( ! function_exists( 'woocommerce_product_reviews_tab' ) ) {
	/**
	 * Output the reviews tab content.
	 *
	 * @deprecated 2.4.0 Unused.
	 */
	function woocommerce_product_reviews_tab() {
		wc_deprecated_function( 'woocommerce_product_reviews_tab', '2.4' );
	}
}

/**
 * Display pay buttons HTML.
 *
 * @since 3.9.0
 */
function wc_get_pay_buttons() {
	$supported_gateways = array();
	$available_gateways = WC()->payment_gateways()->get_available_payment_gateways();

	foreach ( $available_gateways as $gateway ) {
		if ( $gateway->supports( 'pay_button' ) ) {
			$supported_gateways[] = $gateway->get_pay_button_id();
		}
	}

	if ( ! $supported_gateways ) {
		return;
	}

	echo '<div class="woocommerce-pay-buttons">';
	foreach ( $supported_gateways as $pay_button_id ) {
		printf( '<div class="woocommerce-pay-button__%1$s %1$s" id="%1$s"></div>', esc_attr( $pay_button_id ) );
	}
	echo '</div>';
}

/**
 * Update the product archive title to the title of the shop page. Fallback to
 * 'Shop' if the shop page doesn't exist.
 *
 * @param string $post_type_name Post type 'name' label.
 * @param string $post_type      Post type.
 *
 * @return string
 */
function wc_update_product_archive_title( $post_type_name, $post_type ) {
	if ( is_shop() && 'product' === $post_type ) {
		$shop_page_title = get_the_title( wc_get_page_id( 'shop' ) );
		if ( $shop_page_title ) {
			return $shop_page_title;
		}

		return __( 'Shop', 'woocommerce' );
	}

	return $post_type_name;
}
add_filter( 'post_type_archive_title', 'wc_update_product_archive_title', 10, 2 );

// phpcs:enable Generic.Commenting.Todo.TaskFound

/**
 * Set the version of the hooked blocks in the database. Used when WC is installed for the first time.
 *
 * @since 9.2.0
 *
 * @return void
 */
function wc_set_hooked_blocks_version() {
	// Only set the version if the current theme is a block theme.
	if ( ! wc_current_theme_is_fse_theme() && ! current_theme_supports( 'block-template-parts' ) ) {
		return;
	}

	$option_name = 'woocommerce_hooked_blocks_version';

	if ( get_option( $option_name ) ) {
		return;
	}

	add_option( $option_name, WC()->version );
}

/**
 * If the user switches from a classic to a block theme and they haven't already got a woocommerce_hooked_blocks_version,
 * set the version of the hooked blocks in the database, or as "no" to disable all block hooks then set as the latest WC version.
 *
 * @since 9.2.0
 *
 * @param string    $old_name Old theme name.
 * @param \WP_Theme $old_theme Instance of the old theme.
 * @return void
 */
function wc_set_hooked_blocks_version_on_theme_switch( $old_name, $old_theme ) {
	$option_name  = 'woocommerce_hooked_blocks_version';
	$option_value = get_option( $option_name, false );

	// Sites with the option value set to "no" have already been migrated, and block hooks have been disabled. Checking explicitly for false to avoid setting the option again.
	if ( ! $old_theme->is_block_theme() && ( wc_current_theme_is_fse_theme() || current_theme_supports( 'block-template-parts' ) ) && false === $option_value ) {
		add_option( $option_name, WC()->version );
	}
}<|MERGE_RESOLUTION|>--- conflicted
+++ resolved
@@ -2864,11 +2864,6 @@
 		}
 
 		if ( $args['required'] ) {
-<<<<<<< HEAD
-			$args['class'][]                            = 'validate-required';
-			$required                                   = '&nbsp;<abbr class="required" title="' . esc_attr__( 'required', 'woocommerce' ) . '" aria-hidden="true">*</abbr>&nbsp;<span class="screen-reader-text">' . esc_html__( 'required', 'woocommerce' ) . '</span>';
-			$args['custom_attributes']['aria-required'] = 'true';
-=======
 			// hidden inputs are the only kind of inputs that don't need an `aria-required` attribute.
 			// checkboxes apply the `custom_attributes` to the label - we need to apply the attribute on the input itself, instead.
 			if ( ! in_array( $args['type'], array( 'hidden', 'checkbox' ), true ) ) {
@@ -2876,8 +2871,7 @@
 			}
 
 			$args['class'][] = 'validate-required';
-			$required        = '&nbsp;<abbr class="required" title="' . esc_attr__( 'required', 'woocommerce' ) . '">*</abbr>';
->>>>>>> 8f661d07
+			$required        = '&nbsp;<abbr class="required" title="' . esc_attr__( 'required', 'woocommerce' ) . '" aria-hidden="true">*</abbr>&nbsp;<span class="screen-reader-text">' . esc_html__( 'required', 'woocommerce' ) . '</span>';
 		} else {
 			$required = '&nbsp;<span class="optional">(' . esc_html__( 'optional', 'woocommerce' ) . ')</span>';
 		}
