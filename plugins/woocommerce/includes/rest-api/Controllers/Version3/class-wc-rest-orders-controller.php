<?php
/**
 * REST API Orders controller
 *
 * Handles requests to the /orders endpoint.
 *
 * @package WooCommerce\RestApi
 * @since    2.6.0
 */

use Automattic\WooCommerce\Utilities\ArrayUtil;
use Automattic\WooCommerce\Utilities\OrderUtil;
use Automattic\WooCommerce\Utilities\StringUtil;

defined( 'ABSPATH' ) || exit;

/**
 * REST API Orders controller class.
 *
 * @package WooCommerce\RestApi
 * @extends WC_REST_Orders_V2_Controller
 */
class WC_REST_Orders_Controller extends WC_REST_Orders_V2_Controller {

	/**
	 * Endpoint namespace.
	 *
	 * @var string
	 */
	protected $namespace = 'wc/v3';

	/**
	 * Calculate coupons.
	 *
	 * @throws WC_REST_Exception When fails to set any item.
	 * @param WP_REST_Request $request Request object.
	 * @param WC_Order        $order   Order data.
	 * @return bool
	 */
	protected function calculate_coupons( $request, $order ) {
		if ( ! isset( $request['coupon_lines'] ) ) {
			return false;
		}

		// Validate input and at the same time store the processed coupon codes to apply.

		$coupon_codes = array();
		$discounts    = new WC_Discounts( $order );

		$current_order_coupons      = array_values( $order->get_coupons() );
		$current_order_coupon_codes = array_map(
			function( $coupon ) {
				return $coupon->get_code();
			},
			$current_order_coupons
		);

		foreach ( $request['coupon_lines'] as $item ) {
			if ( ! empty( $item['id'] ) ) {
				throw new WC_REST_Exception( 'woocommerce_rest_coupon_item_id_readonly', __( 'Coupon item ID is readonly.', 'woocommerce' ), 400 );
			}

			$coupon_code = ArrayUtil::get_value_or_default( $item, 'code' );
			if ( StringUtil::is_null_or_whitespace( $coupon_code ) ) {
				throw new WC_REST_Exception( 'woocommerce_rest_invalid_coupon', __( 'Coupon code is required.', 'woocommerce' ), 400 );
			}

			$coupon_code = wc_format_coupon_code( wc_clean( $coupon_code ) );
			$coupon      = new WC_Coupon( $coupon_code );

			// Skip check if the coupon is already applied to the order, as this could wrongly throw an error for single-use coupons.
			if ( ! in_array( $coupon_code, $current_order_coupon_codes, true ) ) {
				$check_result = $discounts->is_coupon_valid( $coupon );
				if ( is_wp_error( $check_result ) ) {
					throw new WC_REST_Exception( 'woocommerce_rest_' . $check_result->get_error_code(), $check_result->get_error_message(), 400 );
				}
			}

			$coupon_codes[] = $coupon_code;
		}

		// Remove all coupons first to ensure calculation is correct.
		foreach ( $order->get_items( 'coupon' ) as $existing_coupon ) {
			$order->remove_coupon( $existing_coupon->get_code() );
		}

		// Apply the coupons.
		foreach ( $coupon_codes as $new_coupon ) {
			$results = $order->apply_coupon( $new_coupon );

			if ( is_wp_error( $results ) ) {
				throw new WC_REST_Exception( 'woocommerce_rest_' . $results->get_error_code(), $results->get_error_message(), 400 );
			}
		}

		return true;
	}

	/**
	 * Prepare a single order for create or update.
	 *
	 * @throws WC_REST_Exception When fails to set any item.
	 * @param  WP_REST_Request $request Request object.
	 * @param  bool            $creating If is creating a new object.
	 * @return WP_Error|WC_Data
	 */
	protected function prepare_object_for_database( $request, $creating = false ) {
		$id        = isset( $request['id'] ) ? absint( $request['id'] ) : 0;
		$order     = new WC_Order( $id );
		$schema    = $this->get_item_schema();
		$data_keys = array_keys( array_filter( $schema['properties'], array( $this, 'filter_writable_props' ) ) );

		// Handle all writable props.
		foreach ( $data_keys as $key ) {
			$value = $request[ $key ];

			if ( ! is_null( $value ) ) {
				switch ( $key ) {
					case 'coupon_lines':
					case 'status':
						// Change should be done later so transitions have new data.
						break;
					case 'billing':
					case 'shipping':
						$this->update_address( $order, $value, $key );
						break;
					case 'line_items':
					case 'shipping_lines':
					case 'fee_lines':
						if ( is_array( $value ) ) {
							foreach ( $value as $item ) {
								if ( is_array( $item ) ) {
									if ( $this->item_is_null( $item ) || ( isset( $item['quantity'] ) && 0 === $item['quantity'] ) ) {
										$order->remove_item( $item['id'] );
									} else {
										$this->set_item( $order, $key, $item );
									}
								}
							}
						}
						break;
					case 'meta_data':
						if ( is_array( $value ) ) {
							foreach ( $value as $meta ) {
								$order->update_meta_data( $meta['key'], $meta['value'], isset( $meta['id'] ) ? $meta['id'] : '' );
							}
						}
						break;
					default:
						if ( is_callable( array( $order, "set_{$key}" ) ) ) {
							$order->{"set_{$key}"}( $value );
						}
						break;
				}
			}
		}

		/**
		 * Filters an object before it is inserted via the REST API.
		 *
		 * The dynamic portion of the hook name, `$this->post_type`,
		 * refers to the object type slug.
		 *
		 * @since 7.4.0
		 *
		 * @param WC_Data         $order    Object object.
		 * @param WP_REST_Request $request  Request object.
		 * @param bool            $creating If is creating a new object.
		 */
		return apply_filters( "woocommerce_rest_pre_insert_{$this->post_type}_object", $order, $request, $creating );
	}

	/**
	 * Save an object data.
	 *
	 * @since  3.0.0
	 * @throws WC_REST_Exception But all errors are validated before returning any data.
	 * @param  WP_REST_Request $request  Full details about the request.
	 * @param  bool            $creating If is creating a new object.
	 * @return WC_Data|WP_Error
	 */
	protected function save_object( $request, $creating = false ) {
		try {
			$object = $this->prepare_object_for_database( $request, $creating );

			if ( is_wp_error( $object ) ) {
				return $object;
			}

			// Make sure gateways are loaded so hooks from gateways fire on save/create.
			WC()->payment_gateways();

			if ( ! is_null( $request['customer_id'] ) && 0 !== $request['customer_id'] ) {
				// Make sure customer exists.
				if ( false === get_user_by( 'id', $request['customer_id'] ) ) {
					throw new WC_REST_Exception( 'woocommerce_rest_invalid_customer_id', __( 'Customer ID is invalid.', 'woocommerce' ), 400 );
				}

				// Make sure customer is part of blog.
				if ( is_multisite() && ! is_user_member_of_blog( $request['customer_id'] ) ) {
					add_user_to_blog( get_current_blog_id(), $request['customer_id'], 'customer' );
				}
			}

			if ( $creating ) {
				$object->set_created_via( 'rest-api' );
				$object->set_prices_include_tax( 'yes' === get_option( 'woocommerce_prices_include_tax' ) );
				$object->save();
				$object->calculate_totals();
			} else {
				// If items have changed, recalculate order totals.
				if ( isset( $request['billing'] ) || isset( $request['shipping'] ) || isset( $request['line_items'] ) || isset( $request['shipping_lines'] ) || isset( $request['fee_lines'] ) || isset( $request['coupon_lines'] ) ) {
					$object->calculate_totals( true );
				}
			}

			// Set coupons.
			$this->calculate_coupons( $request, $object );

			// Set status.
			if ( ! empty( $request['status'] ) ) {
				$object->set_status( $request['status'] );
			}

			$object->save();

<<<<<<< HEAD
			// Option to trigger process payment
=======
			// Option to trigger process payment in rest API
>>>>>>> 48582140
			if ($creating) {
                if (true === $request['process_payment']) {
                    $available_gateways = WC()->payment_gateways->get_available_payment_gateways();
                    if (isset($available_gateways[$object->get_payment_method()])) {
                        $available_gateways[$object->get_payment_method()]->process_payment($object->get_id());
                    }
                }
            }

			// Actions for after the order is saved.
			if ( true === $request['set_paid'] ) {
				if ( $creating || $object->needs_payment() ) {
					$object->payment_complete( $request['transaction_id'] );
				}
			}

			return $this->get_object( $object->get_id() );
		} catch ( WC_Data_Exception $e ) {
			return new WP_Error( $e->getErrorCode(), $e->getMessage(), $e->getErrorData() );
		} catch ( WC_REST_Exception $e ) {
			return new WP_Error( $e->getErrorCode(), $e->getMessage(), array( 'status' => $e->getCode() ) );
		}
	}

	/**
	 * Prepare objects query.
	 *
	 * @since  3.0.0
	 * @param  WP_REST_Request $request Full details about the request.
	 * @return array
	 */
	protected function prepare_objects_query( $request ) {
		// This is needed to get around an array to string notice in WC_REST_Orders_V2_Controller::prepare_objects_query.
		$statuses = $request['status'];
		unset( $request['status'] );

		// Prevents WC_REST_Orders_V2_Controller::prepare_objects_query() from generating a meta_query for 'customer'.
		// which COT can handle as a native field.
		$cot_customer =
			( OrderUtil::custom_orders_table_usage_is_enabled() && isset( $request['customer'] ) )
			? $request['customer']
			: null;

		if ( ! is_null( $cot_customer ) ) {
			unset( $request['customer'] );
		}

		$args = parent::prepare_objects_query( $request );

		$args['post_status'] = array();
		foreach ( $statuses as $status ) {
			if ( in_array( $status, $this->get_order_statuses(), true ) ) {
				$args['post_status'][] = 'wc-' . $status;
			} elseif ( 'any' === $status ) {
				// Set status to "any" and short-circuit out.
				$args['post_status'] = 'any';
				break;
			} else {
				$args['post_status'][] = $status;
			}
		}

		// Put the statuses back for further processing (next/prev links, etc).
		$request['status'] = $statuses;

		// Add back 'customer' to args and request.
		if ( ! is_null( $cot_customer ) ) {
			$args['customer']    = $cot_customer;
			$request['customer'] = $cot_customer;
		}

		return $args;
	}

	/**
	 * Get the Order's schema, conforming to JSON Schema.
	 *
	 * @return array
	 */
	public function get_item_schema() {
		$schema = parent::get_item_schema();

		$schema['properties']['coupon_lines']['items']['properties']['discount']['readonly'] = true;

		return $schema;
	}

	/**
	 * Get the query params for collections.
	 *
	 * @return array
	 */
	public function get_collection_params() {
		$params = parent::get_collection_params();

		$params['status'] = array(
			'default'           => 'any',
			'description'       => __( 'Limit result set to orders which have specific statuses.', 'woocommerce' ),
			'type'              => 'array',
			'items'             => array(
				'type' => 'string',
				'enum' => array_merge( array( 'any', 'trash' ), $this->get_order_statuses() ),
			),
			'validate_callback' => 'rest_validate_request_arg',
		);

		return $params;
	}
}<|MERGE_RESOLUTION|>--- conflicted
+++ resolved
@@ -224,11 +224,7 @@
 
 			$object->save();
 
-<<<<<<< HEAD
-			// Option to trigger process payment
-=======
 			// Option to trigger process payment in rest API
->>>>>>> 48582140
 			if ($creating) {
                 if (true === $request['process_payment']) {
                     $available_gateways = WC()->payment_gateways->get_available_payment_gateways();
