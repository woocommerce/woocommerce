--- conflicted
+++ resolved
@@ -2856,7 +2856,24 @@
 }
 
 /**
-<<<<<<< HEAD
+ * Recreate FTS index if it already exists, so that phone number can be added to the index.
+ */
+function wc_update_940_add_phone_to_order_address_fts_index(): void {
+	$fts_already_exists = get_option( CustomOrdersTableController::HPOS_FTS_ADDRESS_INDEX_CREATED_OPTION ) === 'yes';
+	if ( ! $fts_already_exists ) {
+		return;
+	}
+
+	$hpos_controller = wc_get_container()->get( CustomOrdersTableController::class );
+	$result          = $hpos_controller->recreate_order_address_fts_index();
+	if ( ! $result['status'] ) {
+		if ( class_exists( 'WC_Admin_Settings ' ) ) {
+			WC_Admin_Settings::add_error( $result['message'] );
+		}
+	}
+}
+
+/**
  * Add old refunded order items to the product_lookup_table.
  */
 function wc_update_940_add_old_refunded_order_items_to_product_lookup_table() {
@@ -2885,21 +2902,6 @@
 			 * @since 9.4.0
 			 */
 			do_action( 'woocommerce_schedule_import', intval( $order->order_id ) );
-=======
- * Recreate FTS index if it already exists, so that phone number can be added to the index.
- */
-function wc_update_940_add_phone_to_order_address_fts_index(): void {
-	$fts_already_exists = get_option( CustomOrdersTableController::HPOS_FTS_ADDRESS_INDEX_CREATED_OPTION ) === 'yes';
-	if ( ! $fts_already_exists ) {
-		return;
-	}
-
-	$hpos_controller = wc_get_container()->get( CustomOrdersTableController::class );
-	$result          = $hpos_controller->recreate_order_address_fts_index();
-	if ( ! $result['status'] ) {
-		if ( class_exists( 'WC_Admin_Settings ' ) ) {
-			WC_Admin_Settings::add_error( $result['message'] );
->>>>>>> d53c5a22
 		}
 	}
 }