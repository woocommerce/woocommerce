<?php
/**
 * WooCommerce coupons.
 *
 * The WooCommerce coupons class gets coupon data from storage and checks coupon validity.
 *
 * @package WooCommerce\Classes
 * @version 3.0.0
 */

use Automattic\WooCommerce\Utilities\NumberUtil;
use Automattic\WooCommerce\Utilities\StringUtil;

defined( 'ABSPATH' ) || exit;

require_once dirname( __FILE__ ) . '/legacy/class-wc-legacy-coupon.php';

/**
 * Coupon class.
 */
class WC_Coupon extends WC_Legacy_Coupon {

	/**
	 * Data array, with defaults.
	 *
	 * @since 3.0.0
	 * @var array
	 */
	protected $data = array(
		'code'                        => '',
		'amount'                      => 0,
		'status'                      => null,
		'date_created'                => null,
		'date_modified'               => null,
		'date_expires'                => null,
		'discount_type'               => 'fixed_cart',
		'description'                 => '',
		'usage_count'                 => 0,
		'individual_use'              => false,
		'product_ids'                 => array(),
		'excluded_product_ids'        => array(),
		'usage_limit'                 => 0,
		'usage_limit_per_user'        => 0,
		'limit_usage_to_x_items'      => null,
		'free_shipping'               => false,
		'product_categories'          => array(),
		'excluded_product_categories' => array(),
		'exclude_sale_items'          => false,
		'minimum_amount'              => '',
		'maximum_amount'              => '',
		'email_restrictions'          => array(),
		'used_by'                     => array(),
		'virtual'                     => false,
	);

	// Coupon message codes.
	const E_WC_COUPON_INVALID_FILTERED               = 100;
	const E_WC_COUPON_INVALID_REMOVED                = 101;
	const E_WC_COUPON_NOT_YOURS_REMOVED              = 102;
	const E_WC_COUPON_ALREADY_APPLIED                = 103;
	const E_WC_COUPON_ALREADY_APPLIED_INDIV_USE_ONLY = 104;
	const E_WC_COUPON_NOT_EXIST                      = 105;
	const E_WC_COUPON_USAGE_LIMIT_REACHED            = 106;
	const E_WC_COUPON_EXPIRED                        = 107;
	const E_WC_COUPON_MIN_SPEND_LIMIT_NOT_MET        = 108;
	const E_WC_COUPON_NOT_APPLICABLE                 = 109;
	const E_WC_COUPON_NOT_VALID_SALE_ITEMS           = 110;
	const E_WC_COUPON_PLEASE_ENTER                   = 111;
	const E_WC_COUPON_MAX_SPEND_LIMIT_MET            = 112;
	const E_WC_COUPON_EXCLUDED_PRODUCTS              = 113;
	const E_WC_COUPON_EXCLUDED_CATEGORIES            = 114;
	const E_WC_COUPON_USAGE_LIMIT_COUPON_STUCK       = 115;
	const E_WC_COUPON_USAGE_LIMIT_COUPON_STUCK_GUEST = 116;
	const WC_COUPON_SUCCESS                          = 200;
	const WC_COUPON_REMOVED                          = 201;

	/**
	 * Cache group.
	 *
	 * @var string
	 */
	protected $cache_group = 'coupons';

	/**
<<<<<<< HEAD
	 * Sort
	 *
	 * @var int
	 */

	public $sort;
=======
	 * Sorting.
	 *
	 * Used by `get_coupons_from_cart` to sort coupons.
	 *
	 * @var int
	 */
	public $sort = 0;
>>>>>>> cea1c101

	/**
	 * Coupon constructor. Loads coupon data.
	 *
	 * @param mixed $data Coupon data, object, ID or code.
	 */
	public function __construct( $data = '' ) {
		parent::__construct( $data );

		// If we already have a coupon object, read it again.
		if ( $data instanceof WC_Coupon ) {
			$this->set_id( absint( $data->get_id() ) );
			$this->read_object_from_database();
			return;
		}

		// This filter allows custom coupon objects to be created on the fly.
		$coupon = apply_filters( 'woocommerce_get_shop_coupon_data', false, $data, $this );

		if ( $coupon ) {
			$this->read_manual_coupon( $data, $coupon );
			return;
		}

		// Try to load coupon using ID or code.
		if ( is_int( $data ) && 'shop_coupon' === get_post_type( $data ) ) {
			$this->set_id( $data );
		} elseif ( is_string( $data ) && ! StringUtil::is_null_or_whitespace( $data ) ) {
			$id = wc_get_coupon_id_by_code( $data );
			// Need to support numeric strings for backwards compatibility.
			if ( ! $id && 'shop_coupon' === get_post_type( $data ) ) {
				$this->set_id( $data );
			} else {
				$this->set_id( $id );
				$this->set_code( $data );
			}
		} else {
			$this->set_object_read( true );
		}

		$this->read_object_from_database();
	}

	/**
	 * If the object has an ID, read using the data store.
	 *
	 * @since 3.4.1
	 */
	protected function read_object_from_database() {
		$this->data_store = WC_Data_Store::load( 'coupon' );

		if ( $this->get_id() > 0 ) {
			$this->data_store->read( $this );
		}
	}
	/**
	 * Checks the coupon type.
	 *
	 * @param  string|array $type Array or string of types.
	 * @return bool
	 */
	public function is_type( $type ) {
		return ( $this->get_discount_type() === $type || ( is_array( $type ) && in_array( $this->get_discount_type(), $type, true ) ) );
	}

	/**
	 * Prefix for action and filter hooks on data.
	 *
	 * @since  3.0.0
	 * @return string
	 */
	protected function get_hook_prefix() {
		return 'woocommerce_coupon_get_';
	}

	/*
	|--------------------------------------------------------------------------
	| Getters
	|--------------------------------------------------------------------------
	|
	| Methods for getting data from the coupon object.
	|
	*/

	/**
	 * Get coupon code.
	 *
	 * @since  3.0.0
	 * @param  string $context What the value is for. Valid values are 'view' and 'edit'.
	 * @return string
	 */
	public function get_code( $context = 'view' ) {
		return $this->get_prop( 'code', $context );
	}

	/**
	 * Get coupon description.
	 *
	 * @since  3.0.0
	 * @param  string $context What the value is for. Valid values are 'view' and 'edit'.
	 * @return string
	 */
	public function get_description( $context = 'view' ) {
		return $this->get_prop( 'description', $context );
	}

	/**
	 * Get coupon status.
	 *
	 * @since  6.2.0
	 * @param  string $context What the value is for. Valid values are 'view' and 'edit'.
	 * @return string
	 */
	public function get_status( $context = 'view' ) {
		return $this->get_prop( 'status', $context );
	}

	/**
	 * Get discount type.
	 *
	 * @since  3.0.0
	 * @param  string $context What the value is for. Valid values are 'view' and 'edit'.
	 * @return string
	 */
	public function get_discount_type( $context = 'view' ) {
		return $this->get_prop( 'discount_type', $context );
	}

	/**
	 * Get coupon amount.
	 *
	 * @since  3.0.0
	 * @param  string $context What the value is for. Valid values are 'view' and 'edit'.
	 * @return string
	 */
	public function get_amount( $context = 'view' ) {
		return wc_format_decimal( $this->get_prop( 'amount', $context ) );
	}

	/**
	 * Get coupon expiration date.
	 *
	 * @since  3.0.0
	 * @param  string $context What the value is for. Valid values are 'view' and 'edit'.
	 * @return WC_DateTime|NULL object if the date is set or null if there is no date.
	 */
	public function get_date_expires( $context = 'view' ) {
		return $this->get_prop( 'date_expires', $context );
	}

	/**
	 * Get date_created
	 *
	 * @since  3.0.0
	 * @param  string $context What the value is for. Valid values are 'view' and 'edit'.
	 * @return WC_DateTime|NULL object if the date is set or null if there is no date.
	 */
	public function get_date_created( $context = 'view' ) {
		return $this->get_prop( 'date_created', $context );
	}

	/**
	 * Get date_modified
	 *
	 * @since  3.0.0
	 * @param  string $context What the value is for. Valid values are 'view' and 'edit'.
	 * @return WC_DateTime|NULL object if the date is set or null if there is no date.
	 */
	public function get_date_modified( $context = 'view' ) {
		return $this->get_prop( 'date_modified', $context );
	}

	/**
	 * Get coupon usage count.
	 *
	 * @since  3.0.0
	 * @param  string $context What the value is for. Valid values are 'view' and 'edit'.
	 * @return integer
	 */
	public function get_usage_count( $context = 'view' ) {
		return $this->get_prop( 'usage_count', $context );
	}

	/**
	 * Get the "individual use" checkbox status.
	 *
	 * @since  3.0.0
	 * @param  string $context What the value is for. Valid values are 'view' and 'edit'.
	 * @return bool
	 */
	public function get_individual_use( $context = 'view' ) {
		return $this->get_prop( 'individual_use', $context );
	}

	/**
	 * Get product IDs this coupon can apply to.
	 *
	 * @since  3.0.0
	 * @param  string $context What the value is for. Valid values are 'view' and 'edit'.
	 * @return array
	 */
	public function get_product_ids( $context = 'view' ) {
		return $this->get_prop( 'product_ids', $context );
	}

	/**
	 * Get product IDs that this coupon should not apply to.
	 *
	 * @since  3.0.0
	 * @param  string $context What the value is for. Valid values are 'view' and 'edit'.
	 * @return array
	 */
	public function get_excluded_product_ids( $context = 'view' ) {
		return $this->get_prop( 'excluded_product_ids', $context );
	}

	/**
	 * Get coupon usage limit.
	 *
	 * @since  3.0.0
	 * @param  string $context What the value is for. Valid values are 'view' and 'edit'.
	 * @return integer
	 */
	public function get_usage_limit( $context = 'view' ) {
		return $this->get_prop( 'usage_limit', $context );
	}

	/**
	 * Get coupon usage limit per customer (for a single customer)
	 *
	 * @since  3.0.0
	 * @param  string $context What the value is for. Valid values are 'view' and 'edit'.
	 * @return integer
	 */
	public function get_usage_limit_per_user( $context = 'view' ) {
		return $this->get_prop( 'usage_limit_per_user', $context );
	}

	/**
	 * Usage limited to certain amount of items
	 *
	 * @since  3.0.0
	 * @param  string $context What the value is for. Valid values are 'view' and 'edit'.
	 * @return integer|null
	 */
	public function get_limit_usage_to_x_items( $context = 'view' ) {
		return $this->get_prop( 'limit_usage_to_x_items', $context );
	}

	/**
	 * If this coupon grants free shipping or not.
	 *
	 * @since  3.0.0
	 * @param  string $context What the value is for. Valid values are 'view' and 'edit'.
	 * @return bool
	 */
	public function get_free_shipping( $context = 'view' ) {
		return $this->get_prop( 'free_shipping', $context );
	}

	/**
	 * Get product categories this coupon can apply to.
	 *
	 * @since  3.0.0
	 * @param  string $context What the value is for. Valid values are 'view' and 'edit'.
	 * @return array
	 */
	public function get_product_categories( $context = 'view' ) {
		return $this->get_prop( 'product_categories', $context );
	}

	/**
	 * Get product categories this coupon cannot not apply to.
	 *
	 * @since  3.0.0
	 * @param  string $context What the value is for. Valid values are 'view' and 'edit'.
	 * @return array
	 */
	public function get_excluded_product_categories( $context = 'view' ) {
		return $this->get_prop( 'excluded_product_categories', $context );
	}

	/**
	 * If this coupon should exclude items on sale.
	 *
	 * @since  3.0.0
	 * @param  string $context What the value is for. Valid values are 'view' and 'edit'.
	 * @return bool
	 */
	public function get_exclude_sale_items( $context = 'view' ) {
		return $this->get_prop( 'exclude_sale_items', $context );
	}

	/**
	 * Get minimum spend amount.
	 *
	 * @since  3.0.0
	 * @param  string $context What the value is for. Valid values are 'view' and 'edit'.
	 * @return float
	 */
	public function get_minimum_amount( $context = 'view' ) {
		return $this->get_prop( 'minimum_amount', $context );
	}
	/**
	 * Get maximum spend amount.
	 *
	 * @since  3.0.0
	 * @param  string $context What the value is for. Valid values are 'view' and 'edit'.
	 * @return float
	 */
	public function get_maximum_amount( $context = 'view' ) {
		return $this->get_prop( 'maximum_amount', $context );
	}

	/**
	 * Get emails to check customer usage restrictions.
	 *
	 * @since  3.0.0
	 * @param  string $context What the value is for. Valid values are 'view' and 'edit'.
	 * @return array
	 */
	public function get_email_restrictions( $context = 'view' ) {
		return $this->get_prop( 'email_restrictions', $context );
	}

	/**
	 * Get records of all users who have used the current coupon.
	 *
	 * @since  3.0.0
	 * @param  string $context What the value is for. Valid values are 'view' and 'edit'.
	 * @return array
	 */
	public function get_used_by( $context = 'view' ) {
		return $this->get_prop( 'used_by', $context );
	}

	/**
	 * If the filter is added through the woocommerce_get_shop_coupon_data filter, it's virtual and not in the DB.
	 *
	 * @since 3.2.0
	 * @param  string $context What the value is for. Valid values are 'view' and 'edit'.
	 * @return boolean
	 */
	public function get_virtual( $context = 'view' ) {
		return (bool) $this->get_prop( 'virtual', $context );
	}

	/**
	 * Get discount amount for a cart item.
	 *
	 * @param  float      $discounting_amount Amount the coupon is being applied to.
	 * @param  array|null $cart_item          Cart item being discounted if applicable.
	 * @param  boolean    $single             True if discounting a single qty item, false if its the line.
	 * @return float Amount this coupon has discounted.
	 */
	public function get_discount_amount( $discounting_amount, $cart_item = null, $single = false ) {
		$discount      = 0;
		$cart_item_qty = is_null( $cart_item ) ? 1 : $cart_item['quantity'];

		if ( $this->is_type( array( 'percent' ) ) ) {
			$discount = (float) $this->get_amount() * ( $discounting_amount / 100 );
		} elseif ( $this->is_type( 'fixed_cart' ) && ! is_null( $cart_item ) && WC()->cart->subtotal_ex_tax ) {
			/**
			 * This is the most complex discount - we need to divide the discount between rows based on their price in.
			 * proportion to the subtotal. This is so rows with different tax rates get a fair discount, and so rows.
			 * with no price (free) don't get discounted.
			 *
			 * Get item discount by dividing item cost by subtotal to get a %.
			 *
			 * Uses price inc tax if prices include tax to work around https://github.com/woocommerce/woocommerce/issues/7669 and https://github.com/woocommerce/woocommerce/issues/8074.
			 */
			if ( wc_prices_include_tax() ) {
				$discount_percent = ( wc_get_price_including_tax( $cart_item['data'] ) * $cart_item_qty ) / WC()->cart->subtotal;
			} else {
				$discount_percent = ( wc_get_price_excluding_tax( $cart_item['data'] ) * $cart_item_qty ) / WC()->cart->subtotal_ex_tax;
			}
			$discount = ( (float) $this->get_amount() * $discount_percent ) / $cart_item_qty;

		} elseif ( $this->is_type( 'fixed_product' ) ) {
			$discount = min( $this->get_amount(), $discounting_amount );
			$discount = $single ? $discount : $discount * $cart_item_qty;
		}

		return apply_filters(
			'woocommerce_coupon_get_discount_amount',
			NumberUtil::round( min( $discount, $discounting_amount ), wc_get_rounding_precision() ),
			$discounting_amount,
			$cart_item,
			$single,
			$this
		);
	}

	/*
	|--------------------------------------------------------------------------
	| Setters
	|--------------------------------------------------------------------------
	|
	| Functions for setting coupon data. These should not update anything in the
	| database itself and should only change what is stored in the class
	| object.
	|
	*/

	/**
	 * Set coupon code.
	 *
	 * @since 3.0.0
	 * @param string $code Coupon code.
	 */
	public function set_code( $code ) {
		$this->set_prop( 'code', wc_format_coupon_code( $code ) );
	}

	/**
	 * Set coupon description.
	 *
	 * @since 3.0.0
	 * @param string $description Description.
	 */
	public function set_description( $description ) {
		$this->set_prop( 'description', $description );
	}

	/**
	 * Set coupon status.
	 *
	 * @since 3.0.0
	 * @param string $status Status.
	 */
	public function set_status( $status ) {
		$this->set_prop( 'status', $status );
	}

	/**
	 * Set discount type.
	 *
	 * @since 3.0.0
	 * @param string $discount_type Discount type.
	 */
	public function set_discount_type( $discount_type ) {
		if ( 'percent_product' === $discount_type ) {
			$discount_type = 'percent'; // Backwards compatibility.
		}
		if ( ! in_array( $discount_type, array_keys( wc_get_coupon_types() ), true ) ) {
			$this->error( 'coupon_invalid_discount_type', __( 'Invalid discount type', 'woocommerce' ) );
		}
		$this->set_prop( 'discount_type', $discount_type );
	}

	/**
	 * Set amount.
	 *
	 * @since 3.0.0
	 * @param float $amount Amount.
	 */
	public function set_amount( $amount ) {
		$amount = wc_format_decimal( $amount );

		if ( ! is_numeric( $amount ) ) {
			$amount = 0;
		}

		if ( $amount < 0 ) {
			$this->error( 'coupon_invalid_amount', __( 'Invalid discount amount', 'woocommerce' ) );
		}

		if ( 'percent' === $this->get_discount_type() && $amount > 100 ) {
			$this->error( 'coupon_invalid_amount', __( 'Invalid discount amount', 'woocommerce' ) );
		}

		$this->set_prop( 'amount', $amount );
	}

	/**
	 * Set expiration date.
	 *
	 * @since  3.0.0
	 * @param string|integer|null $date UTC timestamp, or ISO 8601 DateTime. If the DateTime string has no timezone or offset, WordPress site timezone will be assumed. Null if there is no date.
	 */
	public function set_date_expires( $date ) {
		$this->set_date_prop( 'date_expires', $date );
	}

	/**
	 * Set date_created
	 *
	 * @since  3.0.0
	 * @param string|integer|null $date UTC timestamp, or ISO 8601 DateTime. If the DateTime string has no timezone or offset, WordPress site timezone will be assumed. Null if there is no date.
	 */
	public function set_date_created( $date ) {
		$this->set_date_prop( 'date_created', $date );
	}

	/**
	 * Set date_modified
	 *
	 * @since  3.0.0
	 * @param string|integer|null $date UTC timestamp, or ISO 8601 DateTime. If the DateTime string has no timezone or offset, WordPress site timezone will be assumed. Null if there is no date.
	 */
	public function set_date_modified( $date ) {
		$this->set_date_prop( 'date_modified', $date );
	}

	/**
	 * Set how many times this coupon has been used.
	 *
	 * @since 3.0.0
	 * @param int $usage_count Usage count.
	 */
	public function set_usage_count( $usage_count ) {
		$this->set_prop( 'usage_count', absint( $usage_count ) );
	}

	/**
	 * Set if this coupon can only be used once.
	 *
	 * @since 3.0.0
	 * @param bool $is_individual_use If is for individual use.
	 */
	public function set_individual_use( $is_individual_use ) {
		$this->set_prop( 'individual_use', (bool) $is_individual_use );
	}

	/**
	 * Set the product IDs this coupon can be used with.
	 *
	 * @since 3.0.0
	 * @param array $product_ids Products IDs.
	 */
	public function set_product_ids( $product_ids ) {
		$this->set_prop( 'product_ids', array_filter( wp_parse_id_list( (array) $product_ids ) ) );
	}

	/**
	 * Set the product IDs this coupon cannot be used with.
	 *
	 * @since 3.0.0
	 * @param array $excluded_product_ids Exclude product IDs.
	 */
	public function set_excluded_product_ids( $excluded_product_ids ) {
		$this->set_prop( 'excluded_product_ids', array_filter( wp_parse_id_list( (array) $excluded_product_ids ) ) );
	}

	/**
	 * Set the amount of times this coupon can be used.
	 *
	 * @since 3.0.0
	 * @param int $usage_limit Usage limit.
	 */
	public function set_usage_limit( $usage_limit ) {
		$this->set_prop( 'usage_limit', absint( $usage_limit ) );
	}

	/**
	 * Set the amount of times this coupon can be used per user.
	 *
	 * @since 3.0.0
	 * @param int $usage_limit Usage limit.
	 */
	public function set_usage_limit_per_user( $usage_limit ) {
		$this->set_prop( 'usage_limit_per_user', absint( $usage_limit ) );
	}

	/**
	 * Set usage limit to x number of items.
	 *
	 * @since 3.0.0
	 * @param int|null $limit_usage_to_x_items Limit usage to X items.
	 */
	public function set_limit_usage_to_x_items( $limit_usage_to_x_items ) {
		$this->set_prop( 'limit_usage_to_x_items', is_null( $limit_usage_to_x_items ) ? null : absint( $limit_usage_to_x_items ) );
	}

	/**
	 * Set if this coupon enables free shipping or not.
	 *
	 * @since 3.0.0
	 * @param bool $free_shipping If grant free shipping.
	 */
	public function set_free_shipping( $free_shipping ) {
		$this->set_prop( 'free_shipping', (bool) $free_shipping );
	}

	/**
	 * Set the product category IDs this coupon can be used with.
	 *
	 * @since 3.0.0
	 * @param array $product_categories List of product categories.
	 */
	public function set_product_categories( $product_categories ) {
		$this->set_prop( 'product_categories', array_filter( wp_parse_id_list( (array) $product_categories ) ) );
	}

	/**
	 * Set the product category IDs this coupon cannot be used with.
	 *
	 * @since 3.0.0
	 * @param array $excluded_product_categories List of excluded product categories.
	 */
	public function set_excluded_product_categories( $excluded_product_categories ) {
		$this->set_prop( 'excluded_product_categories', array_filter( wp_parse_id_list( (array) $excluded_product_categories ) ) );
	}

	/**
	 * Set if this coupon should excluded sale items or not.
	 *
	 * @since 3.0.0
	 * @param bool $exclude_sale_items If should exclude sale items.
	 */
	public function set_exclude_sale_items( $exclude_sale_items ) {
		$this->set_prop( 'exclude_sale_items', (bool) $exclude_sale_items );
	}

	/**
	 * Set the minimum spend amount.
	 *
	 * @since 3.0.0
	 * @param float $amount Minimum amount.
	 */
	public function set_minimum_amount( $amount ) {
		$this->set_prop( 'minimum_amount', wc_format_decimal( $amount ) );
	}

	/**
	 * Set the maximum spend amount.
	 *
	 * @since 3.0.0
	 * @param float $amount Maximum amount.
	 */
	public function set_maximum_amount( $amount ) {
		$this->set_prop( 'maximum_amount', wc_format_decimal( $amount ) );
	}

	/**
	 * Set email restrictions.
	 *
	 * @since 3.0.0
	 * @param array $emails List of emails.
	 */
	public function set_email_restrictions( $emails = array() ) {
		$emails = array_filter( array_map( 'sanitize_email', array_map( 'strtolower', (array) $emails ) ) );
		foreach ( $emails as $email ) {
			if ( ! is_email( $email ) ) {
				$this->error( 'coupon_invalid_email_address', __( 'Invalid email address restriction', 'woocommerce' ) );
			}
		}
		$this->set_prop( 'email_restrictions', $emails );
	}

	/**
	 * Set which users have used this coupon.
	 *
	 * @since 3.0.0
	 * @param array $used_by List of user IDs.
	 */
	public function set_used_by( $used_by ) {
		$this->set_prop( 'used_by', array_filter( $used_by ) );
	}

	/**
	 * Set coupon virtual state.
	 *
	 * @param boolean $virtual Whether it is virtual or not.
	 * @since 3.2.0
	 */
	public function set_virtual( $virtual ) {
		$this->set_prop( 'virtual', (bool) $virtual );
	}

	/*
	|--------------------------------------------------------------------------
	| Other Actions
	|--------------------------------------------------------------------------
	*/

	/**
	 * Developers can programmatically return coupons. This function will read those values into our WC_Coupon class.
	 *
	 * @since 3.0.0
	 * @param string $code   Coupon code.
	 * @param array  $coupon Array of coupon properties.
	 */
	public function read_manual_coupon( $code, $coupon ) {
		foreach ( $coupon as $key => $value ) {
			switch ( $key ) {
				case 'excluded_product_ids':
				case 'exclude_product_ids':
					if ( ! is_array( $coupon[ $key ] ) ) {
						wc_doing_it_wrong( $key, $key . ' should be an array instead of a string.', '3.0' );
						$coupon['excluded_product_ids'] = wc_string_to_array( $value );
					}
					break;
				case 'exclude_product_categories':
				case 'excluded_product_categories':
					if ( ! is_array( $coupon[ $key ] ) ) {
						wc_doing_it_wrong( $key, $key . ' should be an array instead of a string.', '3.0' );
						$coupon['excluded_product_categories'] = wc_string_to_array( $value );
					}
					break;
				case 'product_ids':
					if ( ! is_array( $coupon[ $key ] ) ) {
						wc_doing_it_wrong( $key, $key . ' should be an array instead of a string.', '3.0' );
						$coupon[ $key ] = wc_string_to_array( $value );
					}
					break;
				case 'individual_use':
				case 'free_shipping':
				case 'exclude_sale_items':
					if ( ! is_bool( $coupon[ $key ] ) ) {
						wc_doing_it_wrong( $key, $key . ' should be true or false instead of yes or no.', '3.0' );
						$coupon[ $key ] = wc_string_to_bool( $value );
					}
					break;
				case 'expiry_date':
					$coupon['date_expires'] = $value;
					break;
			}
		}
		$this->set_props( $coupon );
		$this->set_code( $code );
		$this->set_id( 0 );
		$this->set_virtual( true );
	}

	/**
	 * Increase usage count for current coupon.
	 *
	 * @param string   $used_by  Either user ID or billing email.
	 * @param WC_Order $order  If provided, will clear the coupons held by this order.
	 */
	public function increase_usage_count( $used_by = '', $order = null ) {
		if ( $this->get_id() && $this->data_store ) {
			$new_count = $this->data_store->increase_usage_count( $this, $used_by, $order );

			// Bypass set_prop and remove pending changes since the data store saves the count already.
			$this->data['usage_count'] = $new_count;
			if ( isset( $this->changes['usage_count'] ) ) {
				unset( $this->changes['usage_count'] );
			}
		}
	}

	/**
	 * Decrease usage count for current coupon.
	 *
	 * @param string $used_by Either user ID or billing email.
	 */
	public function decrease_usage_count( $used_by = '' ) {
		if ( $this->get_id() && $this->get_usage_count() > 0 && $this->data_store ) {
			$new_count = $this->data_store->decrease_usage_count( $this, $used_by );

			// Bypass set_prop and remove pending changes since the data store saves the count already.
			$this->data['usage_count'] = $new_count;
			if ( isset( $this->changes['usage_count'] ) ) {
				unset( $this->changes['usage_count'] );
			}
		}
	}

	/*
	|--------------------------------------------------------------------------
	| Validation & Error Handling
	|--------------------------------------------------------------------------
	*/

	/**
	 * Returns the error_message string.

	 * @return string
	 */
	public function get_error_message() {
		return $this->error_message;
	}

	/**
	 * Check if a coupon is valid for the cart.
	 *
	 * @deprecated 3.2.0 In favor of WC_Discounts->is_coupon_valid.
	 * @return bool
	 */
	public function is_valid() {
		$discounts = new WC_Discounts( WC()->cart );
		$valid     = $discounts->is_coupon_valid( $this );

		if ( is_wp_error( $valid ) ) {
			$this->error_message = $valid->get_error_message();
			return false;
		}

		return $valid;
	}

	/**
	 * Check if a coupon is valid.
	 *
	 * @return bool
	 */
	public function is_valid_for_cart() {
		return apply_filters( 'woocommerce_coupon_is_valid_for_cart', $this->is_type( wc_get_cart_coupon_types() ), $this );
	}

	/**
	 * Check if a coupon is valid for a product.
	 *
	 * @param WC_Product $product Product instance.
	 * @param array      $values  Values.
	 * @return bool
	 */
	public function is_valid_for_product( $product, $values = array() ) {
		if ( ! $this->is_type( wc_get_product_coupon_types() ) ) {
			return apply_filters( 'woocommerce_coupon_is_valid_for_product', false, $product, $this, $values );
		}

		$valid        = false;
		$product_cats = wc_get_product_cat_ids( $product->is_type( 'variation' ) ? $product->get_parent_id() : $product->get_id() );
		$product_ids  = array( $product->get_id(), $product->get_parent_id() );

		// Specific products get the discount.
		if ( count( $this->get_product_ids() ) && count( array_intersect( $product_ids, $this->get_product_ids() ) ) ) {
			$valid = true;
		}

		// Category discounts.
		if ( count( $this->get_product_categories() ) && count( array_intersect( $product_cats, $this->get_product_categories() ) ) ) {
			$valid = true;
		}

		// No product ids - all items discounted.
		if ( ! count( $this->get_product_ids() ) && ! count( $this->get_product_categories() ) ) {
			$valid = true;
		}

		// Specific product IDs excluded from the discount.
		if ( count( $this->get_excluded_product_ids() ) && count( array_intersect( $product_ids, $this->get_excluded_product_ids() ) ) ) {
			$valid = false;
		}

		// Specific categories excluded from the discount.
		if ( count( $this->get_excluded_product_categories() ) && count( array_intersect( $product_cats, $this->get_excluded_product_categories() ) ) ) {
			$valid = false;
		}

		// Sale Items excluded from discount.
		if ( $this->get_exclude_sale_items() && $product->is_on_sale() ) {
			$valid = false;
		}

		return apply_filters( 'woocommerce_coupon_is_valid_for_product', $valid, $product, $this, $values );
	}

	/**
	 * Converts one of the WC_Coupon message/error codes to a message string and.
	 * displays the message/error.
	 *
	 * @param int    $msg_code Message/error code.
	 * @param string $notice_type Notice type.
	 */
	public function add_coupon_message( $msg_code, $notice_type = 'success' ) {
		if ( $msg_code < 200 ) {
			$msg         = $this->get_coupon_error( $msg_code );
			$notice_type = 'error';
		} else {
			$msg = $this->get_coupon_message( $msg_code );
		}

		if ( empty( $msg ) ) {
			return;
		}

		// Since coupon validation is done multiple times (e.g. to ensure a valid cart), we need to check for dupes.
		if ( wc_has_notice( $msg, $notice_type ) ) {
			return;
		}

		wc_add_notice( $msg, $notice_type );
	}

	/**
	 * Map one of the WC_Coupon message codes to a message string.
	 *
	 * @param integer $msg_code Message code.
	 * @return string Message/error string.
	 */
	public function get_coupon_message( $msg_code ) {
		switch ( $msg_code ) {
			case self::WC_COUPON_SUCCESS:
				$msg = __( 'Coupon code applied successfully.', 'woocommerce' );
				break;
			case self::WC_COUPON_REMOVED:
				$msg = __( 'Coupon code removed successfully.', 'woocommerce' );
				break;
			default:
				$msg = '';
				break;
		}
		return apply_filters( 'woocommerce_coupon_message', $msg, $msg_code, $this );
	}

	/**
	 * Map one of the WC_Coupon error codes to a message string.
	 *
	 * @param int $err_code Message/error code.
	 * @return string Message/error string
	 */
	public function get_coupon_error( $err_code ) {
		switch ( $err_code ) {
			case self::E_WC_COUPON_INVALID_FILTERED:
				$err = __( 'Coupon is not valid.', 'woocommerce' );
				break;
			case self::E_WC_COUPON_NOT_EXIST:
				/* translators: %s: coupon code */
				$err = sprintf( __( 'Coupon "%s" does not exist!', 'woocommerce' ), esc_html( $this->get_code() ) );
				break;
			case self::E_WC_COUPON_INVALID_REMOVED:
				/* translators: %s: coupon code */
				$err = sprintf( __( 'Sorry, it seems the coupon "%s" is invalid - it has now been removed from your order.', 'woocommerce' ), esc_html( $this->get_code() ) );
				break;
			case self::E_WC_COUPON_NOT_YOURS_REMOVED:
				/* translators: %s: coupon code */
				$err = sprintf( __( 'Please enter a valid email on the Checkout to use the coupon code "%s".', 'woocommerce' ), esc_html( $this->get_code() ) );
				break;
			case self::E_WC_COUPON_ALREADY_APPLIED:
				$err = __( 'Coupon code already applied!', 'woocommerce' );
				break;
			case self::E_WC_COUPON_ALREADY_APPLIED_INDIV_USE_ONLY:
				/* translators: %s: coupon code */
				$err = sprintf( __( 'Sorry, coupon "%s" has already been applied and cannot be used in conjunction with other coupons.', 'woocommerce' ), esc_html( $this->get_code() ) );
				break;
			case self::E_WC_COUPON_USAGE_LIMIT_REACHED:
				$err = __( 'Coupon usage limit has been reached.', 'woocommerce' );
				break;
			case self::E_WC_COUPON_EXPIRED:
				$err = __( 'This coupon has expired.', 'woocommerce' );
				break;
			case self::E_WC_COUPON_MIN_SPEND_LIMIT_NOT_MET:
				/* translators: %s: coupon minimum amount */
				$err = sprintf( __( 'The minimum spend for this coupon is %s.', 'woocommerce' ), wc_price( $this->get_minimum_amount() ) );
				break;
			case self::E_WC_COUPON_MAX_SPEND_LIMIT_MET:
				/* translators: %s: coupon maximum amount */
				$err = sprintf( __( 'The maximum spend for this coupon is %s.', 'woocommerce' ), wc_price( $this->get_maximum_amount() ) );
				break;
			case self::E_WC_COUPON_NOT_APPLICABLE:
				$err = __( 'Sorry, this coupon is not applicable to your cart contents.', 'woocommerce' );
				break;
			case self::E_WC_COUPON_USAGE_LIMIT_COUPON_STUCK:
				if ( is_user_logged_in() && wc_get_page_id( 'myaccount' ) > 0 ) {
					/* translators: %s: myaccount page link. */
					$err = sprintf( __( 'Coupon usage limit has been reached. If you were using this coupon just now but your order was not complete, you can retry or cancel the order by going to the <a href="%s">my account page</a>.', 'woocommerce' ), wc_get_endpoint_url( 'orders', '', wc_get_page_permalink( 'myaccount' ) ) );
				} else {
					$err = $this->get_coupon_error( self::E_WC_COUPON_USAGE_LIMIT_REACHED );
				}
				break;
			case self::E_WC_COUPON_USAGE_LIMIT_COUPON_STUCK_GUEST:
				$err = __( 'Coupon usage limit has been reached. Please try again after some time, or contact us for help.', 'woocommerce' );
				break;
			case self::E_WC_COUPON_EXCLUDED_PRODUCTS:
				// Store excluded products that are in cart in $products.
				$products = array();
				if ( ! WC()->cart->is_empty() ) {
					foreach ( WC()->cart->get_cart() as $cart_item_key => $cart_item ) {
						if ( in_array( intval( $cart_item['product_id'] ), $this->get_excluded_product_ids(), true ) || in_array( intval( $cart_item['variation_id'] ), $this->get_excluded_product_ids(), true ) || in_array( intval( $cart_item['data']->get_parent_id() ), $this->get_excluded_product_ids(), true ) ) {
							$products[] = $cart_item['data']->get_name();
						}
					}
				}

				/* translators: %s: products list */
				$err = sprintf( __( 'Sorry, this coupon is not applicable to the products: %s.', 'woocommerce' ), implode( ', ', $products ) );
				break;
			case self::E_WC_COUPON_EXCLUDED_CATEGORIES:
				// Store excluded categories that are in cart in $categories.
				$categories = array();
				if ( ! WC()->cart->is_empty() ) {
					foreach ( WC()->cart->get_cart() as $cart_item_key => $cart_item ) {
						$product_cats = wc_get_product_cat_ids( $cart_item['product_id'] );
						$intersect    = array_intersect( $product_cats, $this->get_excluded_product_categories() );

						if ( count( $intersect ) > 0 ) {
							foreach ( $intersect as $cat_id ) {
								$cat          = get_term( $cat_id, 'product_cat' );
								$categories[] = $cat->name;
							}
						}
					}
				}

				/* translators: %s: categories list */
				$err = sprintf( __( 'Sorry, this coupon is not applicable to the categories: %s.', 'woocommerce' ), implode( ', ', array_unique( $categories ) ) );
				break;
			case self::E_WC_COUPON_NOT_VALID_SALE_ITEMS:
				$err = __( 'Sorry, this coupon is not valid for sale items.', 'woocommerce' );
				break;
			default:
				$err = '';
				break;
		}
		return apply_filters( 'woocommerce_coupon_error', $err, $err_code, $this );
	}

	/**
	 * Map one of the WC_Coupon error codes to an error string.
	 * No coupon instance will be available where a coupon does not exist,
	 * so this static method exists.
	 *
	 * @param int $err_code Error code.
	 * @return string Error string.
	 */
	public static function get_generic_coupon_error( $err_code ) {
		switch ( $err_code ) {
			case self::E_WC_COUPON_NOT_EXIST:
				$err = __( 'Coupon does not exist!', 'woocommerce' );
				break;
			case self::E_WC_COUPON_PLEASE_ENTER:
				$err = __( 'Please enter a coupon code.', 'woocommerce' );
				break;
			default:
				$err = '';
				break;
		}
		// When using this static method, there is no $this to pass to filter.
		return apply_filters( 'woocommerce_coupon_error', $err, $err_code, null );
	}

	/**
	 * Get the coupon information that is needed to reapply the coupon to an existing order.
	 * This information is intended to be stored as a meta value in the order line item corresponding to the coupon
	 * and should NOT be modified or extended (additional/custom data should go in a separate metadata entry).
	 *
	 * The information returned is a JSON-encoded string of an array with the following coupon information:
	 *
	 * 0: Id
	 * 1: Code
	 * 2: Type, null is equivalent to 'fixed_cart'
	 * 3: Nominal amount (either a fixed amount or a percent, depending on the coupon type)
	 * 4: The coupon grants free shipping? (present only if true)
	 *
	 * @return string A JSON string with information that allows the coupon to be reapplied to an existing order.
	 */
	public function get_short_info(): string {
		$type = $this->get_discount_type();
		$info = array(
			$this->get_id(),
			$this->get_code(),
			'fixed_cart' === $type ? null : $type,
			(float) $this->get_prop( 'amount' ),
		);

		if ( $this->get_free_shipping() ) {
			$info[] = true;
		}

		return wp_json_encode( $info );
	}

	/**
	 * Sets the coupon parameters from a reapply information set generated with 'get_short_info'.
	 *
	 * @param string $info JSON string with reapply information as returned by 'get_short_info'.
	 */
	public function set_short_info( string $info ) {
		$info = json_decode( $info, true );

		$this->set_id( $info[0] ?? 0 );
		$this->set_code( $info[1] ?? '' );
		$this->set_discount_type( $info[2] ?? 'fixed_cart' );
		$this->set_amount( $info[3] ?? 0 );
		$this->set_free_shipping( $info[4] ?? false );
	}
}<|MERGE_RESOLUTION|>--- conflicted
+++ resolved
@@ -82,22 +82,13 @@
 	protected $cache_group = 'coupons';
 
 	/**
-<<<<<<< HEAD
-	 * Sort
+	 * Sorting.
+	 *
+	 * Used by `get_coupons_from_cart` to sort coupons.
 	 *
 	 * @var int
 	 */
-
-	public $sort;
-=======
-	 * Sorting.
-	 *
-	 * Used by `get_coupons_from_cart` to sort coupons.
-	 *
-	 * @var int
-	 */
 	public $sort = 0;
->>>>>>> cea1c101
 
 	/**
 	 * Coupon constructor. Loads coupon data.
