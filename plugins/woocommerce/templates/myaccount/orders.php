<?php
/**
 * Orders
 *
 * Shows orders on the account page.
 *
 * This template can be overridden by copying it to yourtheme/woocommerce/myaccount/orders.php.
 *
 * HOWEVER, on occasion WooCommerce will need to update template files and you
 * (the theme developer) will need to copy the new files to your theme to
 * maintain compatibility. We try to do this as little as possible, but it does
 * happen. When this occurs the version of the template file will be bumped and
 * the readme will list any important changes.
 *
 * @see https://docs.woocommerce.com/document/template-structure/
 * @package WooCommerce\Templates
<<<<<<< HEAD
 * @version x.x.x
=======
 * @version 7.8.0
>>>>>>> e88152ff
 */

defined( 'ABSPATH' ) || exit;

do_action( 'woocommerce_before_account_orders', $has_orders ); ?>

<?php if ( $has_orders ) : ?>

	<table class="woocommerce-orders-table woocommerce-MyAccount-orders shop_table shop_table_responsive my_account_orders account-orders-table">
		<thead>
			<tr>
				<?php foreach ( wc_get_account_orders_columns() as $column_id => $column_name ) : ?>
					<th class="woocommerce-orders-table__header woocommerce-orders-table__header-<?php echo esc_attr( $column_id ); ?>"><span class="nobr"><?php echo esc_html( $column_name ); ?></span></th>
				<?php endforeach; ?>
			</tr>
		</thead>

		<tbody>
			<?php
			foreach ( $customer_orders->orders as $customer_order ) {
				$order      = wc_get_order( $customer_order ); // phpcs:ignore WordPress.WP.GlobalVariablesOverride.Prohibited
				$item_count = $order->get_item_count() - $order->get_item_count_refunded();
				?>
				<tr class="woocommerce-orders-table__row woocommerce-orders-table__row--status-<?php echo esc_attr( $order->get_status() ); ?> order">
					<?php foreach ( wc_get_account_orders_columns() as $column_id => $column_name ) : ?>
						<td class="woocommerce-orders-table__cell woocommerce-orders-table__cell-<?php echo esc_attr( $column_id ); ?>" data-title="<?php echo esc_attr( $column_name ); ?>">
							<?php if ( has_action( 'woocommerce_my_account_my_orders_column_' . $column_id ) ) : ?>
								<?php do_action( 'woocommerce_my_account_my_orders_column_' . $column_id, $order ); ?>

							<?php elseif ( 'order-number' === $column_id ) : ?>
								<a href="<?php echo esc_url( $order->get_view_order_url() ); ?>">
									<?php echo esc_html( _x( '#', 'hash before order number', 'woocommerce' ) . $order->get_order_number() ); ?>
								</a>

							<?php elseif ( 'order-date' === $column_id ) : ?>
								<time datetime="<?php echo esc_attr( $order->get_date_created()->date( 'c' ) ); ?>"><?php echo esc_html( wc_format_datetime( $order->get_date_created() ) ); ?></time>

							<?php elseif ( 'order-status' === $column_id ) : ?>
								<?php echo esc_html( wc_get_order_status_name( $order->get_status() ) ); ?>

							<?php elseif ( 'order-total' === $column_id ) : ?>
								<?php
								/* translators: 1: formatted order total 2: total order items */
								echo wp_kses_post( sprintf( _n( '%1$s for %2$s item', '%1$s for %2$s items', $item_count, 'woocommerce' ), $order->get_formatted_order_total(), $item_count ) );
								?>

							<?php elseif ( 'order-actions' === $column_id ) : ?>
								<?php
								$actions = wc_get_account_orders_actions( $order );

								if ( ! empty( $actions ) ) {
									foreach ( $actions as $key => $action ) { // phpcs:ignore WordPress.WP.GlobalVariablesOverride.Prohibited
										echo '<a href="' . esc_url( $action['url'] ) . '" class="woocommerce-button' . esc_attr( $wp_button_class ) . ' button ' . sanitize_html_class( $key ) . '">' . esc_html( $action['name'] ) . '</a>';
									}
								}
								?>
							<?php endif; ?>
						</td>
					<?php endforeach; ?>
				</tr>
				<?php
			}
			?>
		</tbody>
	</table>

	<?php do_action( 'woocommerce_before_account_orders_pagination' ); ?>

	<?php if ( 1 < $customer_orders->max_num_pages ) : ?>
		<div class="woocommerce-pagination woocommerce-pagination--without-numbers woocommerce-Pagination">
			<?php if ( 1 !== $current_page ) : ?>
				<a class="woocommerce-button woocommerce-button--previous woocommerce-Button woocommerce-Button--previous button<?php echo esc_attr( $wp_button_class ); ?>" href="<?php echo esc_url( wc_get_endpoint_url( 'orders', $current_page - 1 ) ); ?>"><?php esc_html_e( 'Previous', 'woocommerce' ); ?></a>
			<?php endif; ?>

			<?php if ( intval( $customer_orders->max_num_pages ) !== $current_page ) : ?>
				<a class="woocommerce-button woocommerce-button--next woocommerce-Button woocommerce-Button--next button<?php echo esc_attr( $wp_button_class ); ?>" href="<?php echo esc_url( wc_get_endpoint_url( 'orders', $current_page + 1 ) ); ?>"><?php esc_html_e( 'Next', 'woocommerce' ); ?></a>
			<?php endif; ?>
		</div>
	<?php endif; ?>

<?php else : ?>
<<<<<<< HEAD
	<div class="woocommerce-message woocommerce-message--info woocommerce-Message woocommerce-Message--info woocommerce-info">
		<a class="woocommerce-Button button<?php echo esc_attr( $wp_button_class ); ?>" href="<?php echo esc_url( apply_filters( 'woocommerce_return_to_shop_redirect', wc_get_page_permalink( 'shop' ) ) ); ?>"><?php esc_html_e( 'Browse products', 'woocommerce' ); ?></a><?php // phpcs:ignore WooCommerce.Commenting.CommentHooks.MissingHookComment ?>
		<?php esc_html_e( 'No order has been made yet.', 'woocommerce' ); ?>
	</div>
=======

	<?php wc_print_notice( esc_html__( 'No order has been made yet.', 'woocommerce' ) . ' <a class="woocommerce-Button button" href="' . esc_url( apply_filters( 'woocommerce_return_to_shop_redirect', wc_get_page_permalink( 'shop' ) ) ) . '">' . esc_html__( 'Browse products', 'woocommerce' ) . '</a>', 'notice' ); // phpcs:ignore WooCommerce.Commenting.CommentHooks.MissingHookComment ?>

>>>>>>> e88152ff
<?php endif; ?>

<?php do_action( 'woocommerce_after_account_orders', $has_orders ); ?><|MERGE_RESOLUTION|>--- conflicted
+++ resolved
@@ -14,11 +14,7 @@
  *
  * @see https://docs.woocommerce.com/document/template-structure/
  * @package WooCommerce\Templates
-<<<<<<< HEAD
- * @version x.x.x
-=======
  * @version 7.8.0
->>>>>>> e88152ff
  */
 
 defined( 'ABSPATH' ) || exit;
@@ -100,16 +96,9 @@
 	<?php endif; ?>
 
 <?php else : ?>
-<<<<<<< HEAD
-	<div class="woocommerce-message woocommerce-message--info woocommerce-Message woocommerce-Message--info woocommerce-info">
-		<a class="woocommerce-Button button<?php echo esc_attr( $wp_button_class ); ?>" href="<?php echo esc_url( apply_filters( 'woocommerce_return_to_shop_redirect', wc_get_page_permalink( 'shop' ) ) ); ?>"><?php esc_html_e( 'Browse products', 'woocommerce' ); ?></a><?php // phpcs:ignore WooCommerce.Commenting.CommentHooks.MissingHookComment ?>
-		<?php esc_html_e( 'No order has been made yet.', 'woocommerce' ); ?>
-	</div>
-=======
 
 	<?php wc_print_notice( esc_html__( 'No order has been made yet.', 'woocommerce' ) . ' <a class="woocommerce-Button button" href="' . esc_url( apply_filters( 'woocommerce_return_to_shop_redirect', wc_get_page_permalink( 'shop' ) ) ) . '">' . esc_html__( 'Browse products', 'woocommerce' ) . '</a>', 'notice' ); // phpcs:ignore WooCommerce.Commenting.CommentHooks.MissingHookComment ?>
 
->>>>>>> e88152ff
 <?php endif; ?>
 
 <?php do_action( 'woocommerce_after_account_orders', $has_orders ); ?>