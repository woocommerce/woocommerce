<?php
/**
 * My Addresses
 *
 * This template can be overridden by copying it to yourtheme/woocommerce/myaccount/my-address.php.
 *
 * HOWEVER, on occasion WooCommerce will need to update template files and you
 * (the theme developer) will need to copy the new files to your theme to
 * maintain compatibility. We try to do this as little as possible, but it does
 * happen. When this occurs the version of the template file will be bumped and
 * the readme will list any important changes.
 *
 * @see     https://woocommerce.com/document/template-structure/
 * @package WooCommerce\Templates
 * @version 9.2.0
 */

defined( 'ABSPATH' ) || exit;

$customer_id = get_current_user_id();

if ( ! wc_ship_to_billing_address_only() && wc_shipping_enabled() ) {
	$get_addresses = apply_filters(
		'woocommerce_my_account_get_addresses',
		array(
			'billing'  => __( 'Billing address', 'woocommerce' ),
			'shipping' => __( 'Shipping address', 'woocommerce' ),
		),
		$customer_id
	);
} else {
	$get_addresses = apply_filters(
		'woocommerce_my_account_get_addresses',
		array(
			'billing' => __( 'Billing address', 'woocommerce' ),
		),
		$customer_id
	);
}

$oldcol = 1;
$col    = 1;
?>

<p>
	<?php echo apply_filters( 'woocommerce_my_account_my_address_description', esc_html__( 'The following addresses will be used on the checkout page by default.', 'woocommerce' ) ); // phpcs:ignore WordPress.Security.EscapeOutput.OutputNotEscaped ?>
</p>

<?php if ( ! wc_ship_to_billing_address_only() && wc_shipping_enabled() ) : ?>
	<div class="u-columns woocommerce-Addresses col2-set addresses">
<?php endif; ?>

<?php foreach ( $get_addresses as $name => $address_title ) : ?>
	<?php
		$address = wc_get_account_formatted_address( $name );
		$col     = $col * -1;
		$oldcol  = $oldcol * -1;
	?>

	<div class="u-column<?php echo $col < 0 ? 1 : 2; ?> col-<?php echo $oldcol < 0 ? 1 : 2; ?> woocommerce-Address">
		<header class="woocommerce-Address-title title">
<<<<<<< HEAD
			<h2><?php echo esc_html( $address_title ); ?></h2>
			<a href="<?php echo esc_url( wc_get_endpoint_url( 'edit-address', $name ) ); ?>" class="edit"><?php echo $address ? esc_html__( 'Edit', 'woocommerce' ) : esc_html__( 'Add', 'woocommerce' ); ?></a>
=======
			<h3><?php echo esc_html( $address_title ); ?></h3>
			<a href="<?php echo esc_url( wc_get_endpoint_url( 'edit-address', $name ) ); ?>" class="edit">
				<?php
					printf(
						/* translators: %s: Address title */
						$address ? esc_html__( 'Edit %s', 'woocommerce' ) : esc_html__( 'Add %s', 'woocommerce' ),
						esc_html( $address_title )
					);
				?>
			</a>
>>>>>>> 752e80ac
		</header>
		<address>
			<?php
				echo $address ? wp_kses_post( $address ) : esc_html_e( 'You have not set up this type of address yet.', 'woocommerce' );

				/**
				 * Used to output content after core address fields.
				 *
				 * @param string $name Address type.
				 * @since 8.7.0
				 */
				do_action( 'woocommerce_my_account_after_my_address', $name );
			?>
		</address>
	</div>

<?php endforeach; ?>

<?php if ( ! wc_ship_to_billing_address_only() && wc_shipping_enabled() ) : ?>
	</div>
	<?php
endif;<|MERGE_RESOLUTION|>--- conflicted
+++ resolved
@@ -59,11 +59,7 @@
 
 	<div class="u-column<?php echo $col < 0 ? 1 : 2; ?> col-<?php echo $oldcol < 0 ? 1 : 2; ?> woocommerce-Address">
 		<header class="woocommerce-Address-title title">
-<<<<<<< HEAD
 			<h2><?php echo esc_html( $address_title ); ?></h2>
-			<a href="<?php echo esc_url( wc_get_endpoint_url( 'edit-address', $name ) ); ?>" class="edit"><?php echo $address ? esc_html__( 'Edit', 'woocommerce' ) : esc_html__( 'Add', 'woocommerce' ); ?></a>
-=======
-			<h3><?php echo esc_html( $address_title ); ?></h3>
 			<a href="<?php echo esc_url( wc_get_endpoint_url( 'edit-address', $name ) ); ?>" class="edit">
 				<?php
 					printf(
@@ -73,7 +69,6 @@
 					);
 				?>
 			</a>
->>>>>>> 752e80ac
 		</header>
 		<address>
 			<?php
