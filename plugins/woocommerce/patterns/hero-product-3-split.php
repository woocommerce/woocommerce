<?php
/**
 * Title: Hero Product 3 Split
 * Slug: woocommerce-blocks/hero-product-3-split
 * Categories: WooCommerce
 */

use Automattic\WooCommerce\Blocks\Patterns\PatternsHelper;

$main_title   = $content['titles'][0]['default'] ?? '';
$first_title  = $content['titles'][1]['default'] ?? '';
$second_title = $content['titles'][2]['default'] ?? '';
$third_title  = $content['titles'][3]['default'] ?? '';

$first_description  = $content['descriptions'][0]['default'] ?? '';
$second_description = $content['descriptions'][1]['default'] ?? '';
$third_description  = $content['descriptions'][2]['default'] ?? '';
?>

<!-- wp:columns {"align":"wide","style":{"spacing":{"blockGap":{"left":"0"},"margin":{"top":"0px","bottom":"80px"}}}} -->
<div class="wp-block-columns alignwide" style="margin-top:0px;margin-bottom:80px">
	<!-- wp:column -->
	<div class="wp-block-column">
		<!-- wp:cover {"url":"<?php echo esc_url( PatternsHelper::get_image_url( $images, 0, 'assets/images/pattern-placeholders/drinkware-liquid-tableware-dishware-bottle-fluid.jpg' ) ); ?>","dimRatio":0,"minHeight":800,"minHeightUnit":"px","isDark":false,"layout":{"type":"constrained"}} -->
		<div class="wp-block-cover is-light" style="min-height:800px">
			<span aria-hidden="true" class="wp-block-cover__background has-background-dim-0 has-background-dim"></span>
			<img
				class="wp-block-cover__image-background"
<<<<<<< HEAD
				alt="<?php esc_attr_e( 'Placeholder image used to represent a product being showcased.', 'woo-gutenberg-products-block' ); ?>"
				src="<?php echo esc_url( PatternsHelper::get_image_url( $images, 0, 'assets/images/pattern-placeholders/drinkware-liquid-tableware-dishware-bottle-fluid.jpg' ) ); ?>"
=======
				alt="<?php esc_attr_e( 'Placeholder image used to represent a product being showcased.', 'woocommerce' ); ?>"
				src="<?php echo esc_url( PatternsHelper::get_image_url( $images, 0, 'images/pattern-placeholders/drinkware-liquid-tableware-dishware-bottle-fluid.jpg' ) ); ?>"
>>>>>>> be290984
				data-object-fit="cover" />
			<div class="wp-block-cover__inner-container">
				<!-- wp:paragraph {"align":"center","placeholder":" ","fontSize":"large"} -->
				<p class="has-text-align-center has-large-font-size"></p>
				<!-- /wp:paragraph -->
			</div>
		</div>
		<!-- /wp:cover -->
	</div>
	<!-- /wp:column -->

	<!-- wp:column {"verticalAlignment":"center"} -->
	<div class="wp-block-column is-vertically-aligned-center">
		<!-- wp:group {"style":{"spacing":{"padding":{"top":"20px","bottom":"20px","left":"50px","right":"50px"},"blockGap":"48px","margin":{"top":"0","bottom":"0"}}},"layout":{"type":"constrained"}} -->
		<div class="wp-block-group" style="margin-top:0;margin-bottom:0;padding-top:20px;padding-right:50px;padding-bottom:20px;padding-left:50px">
			<!-- wp:heading {"level":3} -->
			<h3 class="wp-block-heading"><strong><?php echo esc_html( $main_title ); ?></strong></h3>
			<!-- /wp:heading -->

			<!-- wp:group {"style":{"spacing":{"blockGap":"35px"}},"layout":{"type":"constrained"}} -->
			<div class="wp-block-group">
				<!-- wp:group {"style":{"spacing":{"blockGap":"6px"}},"layout":{"type":"constrained"}} -->
				<div class="wp-block-group">
					<!-- wp:heading {"level":5,"style":{"typography":{"textTransform":"capitalize"}}} -->
					<h5 class="wp-block-heading" style="text-transform:capitalize"><?php echo esc_html( $first_title ); ?></h5>
					<!-- /wp:heading -->

					<!-- wp:paragraph -->
					<p><?php echo esc_html( $first_description ); ?></p>
					<!-- /wp:paragraph -->
				</div>
				<!-- /wp:group -->

				<!-- wp:separator {"className":"is-style-wide"} -->
				<hr class="wp-block-separator has-alpha-channel-opacity is-style-wide" />
				<!-- /wp:separator -->

				<!-- wp:group {"style":{"spacing":{"blockGap":"6px"}},"layout":{"type":"constrained"}} -->
				<div class="wp-block-group">
					<!-- wp:heading {"level":5,"style":{"typography":{"textTransform":"capitalize"}}} -->
					<h5 class="wp-block-heading" style="text-transform:capitalize"><?php echo esc_html( $second_title ); ?></h5>
					<!-- /wp:heading -->

					<!-- wp:paragraph -->
					<p><?php echo esc_html( $second_description ); ?></p>
					<!-- /wp:paragraph -->
				</div>
				<!-- /wp:group -->

				<!-- wp:separator {"className":"is-style-wide"} -->
				<hr class="wp-block-separator has-alpha-channel-opacity is-style-wide" />
				<!-- /wp:separator -->

				<!-- wp:group {"style":{"spacing":{"blockGap":"6px"}},"layout":{"type":"constrained"}} -->
				<div class="wp-block-group">
					<!-- wp:heading {"level":5,"style":{"typography":{"textTransform":"capitalize"}}} -->
					<h5 class="wp-block-heading" style="text-transform:capitalize"><?php echo esc_html( $third_title ); ?></h5>
					<!-- /wp:heading -->

					<!-- wp:paragraph -->
					<p><?php echo esc_html( $third_description ); ?></p>
					<!-- /wp:paragraph -->
				</div>
				<!-- /wp:group -->
			</div>
			<!-- /wp:group -->

			<!-- wp:buttons -->
			<div class="wp-block-buttons"><!-- wp:button -->
				<div class="wp-block-button">
					<a href="<?php echo esc_url( get_permalink( wc_get_page_id( 'shop' ) ) ); ?>" class="wp-block-button__link wp-element-button"><?php esc_html_e( 'Shop now', 'woocommerce' ); ?></a>
				</div>
				<!-- /wp:button -->
			</div>
			<!-- /wp:buttons -->
		</div>
		<!-- /wp:group -->
	</div>
	<!-- /wp:column -->
</div>
<!-- /wp:columns --><|MERGE_RESOLUTION|>--- conflicted
+++ resolved
@@ -26,13 +26,8 @@
 			<span aria-hidden="true" class="wp-block-cover__background has-background-dim-0 has-background-dim"></span>
 			<img
 				class="wp-block-cover__image-background"
-<<<<<<< HEAD
-				alt="<?php esc_attr_e( 'Placeholder image used to represent a product being showcased.', 'woo-gutenberg-products-block' ); ?>"
+				alt="<?php esc_attr_e( 'Placeholder image used to represent a product being showcased.', 'woocommerce' ); ?>"
 				src="<?php echo esc_url( PatternsHelper::get_image_url( $images, 0, 'assets/images/pattern-placeholders/drinkware-liquid-tableware-dishware-bottle-fluid.jpg' ) ); ?>"
-=======
-				alt="<?php esc_attr_e( 'Placeholder image used to represent a product being showcased.', 'woocommerce' ); ?>"
-				src="<?php echo esc_url( PatternsHelper::get_image_url( $images, 0, 'images/pattern-placeholders/drinkware-liquid-tableware-dishware-bottle-fluid.jpg' ) ); ?>"
->>>>>>> be290984
 				data-object-fit="cover" />
 			<div class="wp-block-cover__inner-container">
 				<!-- wp:paragraph {"align":"center","placeholder":" ","fontSize":"large"} -->
