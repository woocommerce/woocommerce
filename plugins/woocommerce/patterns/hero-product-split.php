<?php
/**
 * Title: Hero Product Split
 * Slug: woocommerce-blocks/hero-product-split
 * Categories: WooCommerce
 */

use Automattic\WooCommerce\Blocks\Patterns\PatternsHelper;

$hero_title = $content['titles'][0]['default'] ?? '';
?>

<!-- wp:media-text {"align":"full","mediaPosition":"right","mediaType":"image","mediaSizeSlug":"full","imageFill":false,"style":{"spacing":{"margin":{"bottom":"80px"}}}} -->
<div class="wp-block-media-text alignfull has-media-on-the-right is-stacked-on-mobile" style="margin-bottom:80px">
	<div class="wp-block-media-text__content">
		<!-- wp:heading {"level":3} -->
		<h3 class="wp-block-heading"><?php echo esc_html( $hero_title ); ?></h3>
		<!-- /wp:heading -->

		<!-- wp:buttons {"style":{"spacing":{"margin":{"bottom":"var:preset|spacing|40"}}}} -->
		<div class="wp-block-buttons" style="margin-bottom:var(--wp--preset--spacing--40)">
		<!-- wp:button -->
		<div class="wp-block-button">
			<a href="<?php echo esc_url( get_permalink( wc_get_page_id( 'shop' ) ) ); ?>" class="wp-block-button__link wp-element-button"><?php esc_html_e( 'Shop the sale', 'woocommerce' ); ?></a>
		</div>
		<!-- /wp:button -->
		</div>
		<!-- /wp:buttons -->
	</div>

	<figure class="wp-block-media-text__media">
<<<<<<< HEAD
		<img src="<?php echo esc_url( PatternsHelper::get_image_url( $images, 0, 'assets/images/pattern-placeholders/man-person-winter-photography-statue-coat.png' ) ); ?>" alt="<?php esc_attr_e( 'Placeholder image used to represent a product being showcased in a hero section.', 'woo-gutenberg-products-block' ); ?>" />
=======
		<img src="<?php echo esc_url( PatternsHelper::get_image_url( $images, 0, 'images/pattern-placeholders/man-person-winter-photography-statue-coat.png' ) ); ?>" alt="<?php esc_attr_e( 'Placeholder image used to represent a product being showcased in a hero section.', 'woocommerce' ); ?>" />
>>>>>>> be290984
	</figure>
</div>
<!-- /wp:media-text --><|MERGE_RESOLUTION|>--- conflicted
+++ resolved
@@ -29,11 +29,7 @@
 	</div>
 
 	<figure class="wp-block-media-text__media">
-<<<<<<< HEAD
-		<img src="<?php echo esc_url( PatternsHelper::get_image_url( $images, 0, 'assets/images/pattern-placeholders/man-person-winter-photography-statue-coat.png' ) ); ?>" alt="<?php esc_attr_e( 'Placeholder image used to represent a product being showcased in a hero section.', 'woo-gutenberg-products-block' ); ?>" />
-=======
-		<img src="<?php echo esc_url( PatternsHelper::get_image_url( $images, 0, 'images/pattern-placeholders/man-person-winter-photography-statue-coat.png' ) ); ?>" alt="<?php esc_attr_e( 'Placeholder image used to represent a product being showcased in a hero section.', 'woocommerce' ); ?>" />
->>>>>>> be290984
+		<img src="<?php echo esc_url( PatternsHelper::get_image_url( $images, 0, 'assets/images/pattern-placeholders/man-person-winter-photography-statue-coat.png' ) ); ?>" alt="<?php esc_attr_e( 'Placeholder image used to represent a product being showcased in a hero section.', 'woocommerce' ); ?>" />
 	</figure>
 </div>
 <!-- /wp:media-text -->