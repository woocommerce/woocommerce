<?php
/**
 * Title: Testimonials Single
 * Slug: woocommerce-blocks/testimonials-single
 * Categories: WooCommerce
 */

use Automattic\WooCommerce\Blocks\Patterns\PatternsHelper;

$testimonials_title = $content['titles'][0]['default'] ?? '';
$description        = $content['descriptions'][0]['default'] ?? '';
?>

<!-- wp:columns {"align":"wide","style":{"spacing":{"padding":{"right":"32px","left":"32px"}}}} -->
<div class="wp-block-columns alignwide" style="padding-right:32px;padding-left:32px">
	<!-- wp:column {"verticalAlignment":"center","width":"160px"} -->
	<div class="wp-block-column is-vertically-aligned-center" style="flex-basis:160px">
		<!-- wp:image {"width": "164px", "className":"is-style-rounded"} -->
		<figure class="wp-block-image is-resized is-style-rounded">
<<<<<<< HEAD
			<img src="<?php echo esc_url( PatternsHelper::get_image_url( $images, 0, 'assets/images/pattern-placeholders/portrait.png' ) ); ?>" alt="<?php esc_attr_e( 'Placeholder image with the avatar of the user who is writing the testimonial.', 'woo-gutenberg-products-block' ); ?>" style="width:164px"/>
=======
			<img src="<?php echo esc_url( PatternsHelper::get_image_url( $images, 0, 'images/pattern-placeholders/portrait.png' ) ); ?>" alt="<?php esc_attr_e( 'Placeholder image with the avatar of the user who is writing the testimonial.', 'woocommerce' ); ?>" style="width:164px"/>
>>>>>>> be290984
		</figure>
		<!-- /wp:image -->
	</div>
	<!-- /wp:column -->

	<!-- wp:column {"layout":{"type":"constrained","justifyContent":"left"}} -->
	<div class="wp-block-column">
		<!-- wp:paragraph -->
		<p><strong><?php echo esc_html( $testimonials_title ); ?></strong></p>
		<!-- /wp:paragraph -->

		<!-- wp:paragraph -->
		<p><?php echo esc_html( $description ); ?></p>
		<!-- /wp:paragraph -->

		<!-- wp:paragraph -->
		<p>– Monica P.</p>
		<!-- /wp:paragraph -->
	</div>
	<!-- /wp:column -->
</div>
<!-- /wp:columns --><|MERGE_RESOLUTION|>--- conflicted
+++ resolved
@@ -17,11 +17,7 @@
 	<div class="wp-block-column is-vertically-aligned-center" style="flex-basis:160px">
 		<!-- wp:image {"width": "164px", "className":"is-style-rounded"} -->
 		<figure class="wp-block-image is-resized is-style-rounded">
-<<<<<<< HEAD
-			<img src="<?php echo esc_url( PatternsHelper::get_image_url( $images, 0, 'assets/images/pattern-placeholders/portrait.png' ) ); ?>" alt="<?php esc_attr_e( 'Placeholder image with the avatar of the user who is writing the testimonial.', 'woo-gutenberg-products-block' ); ?>" style="width:164px"/>
-=======
-			<img src="<?php echo esc_url( PatternsHelper::get_image_url( $images, 0, 'images/pattern-placeholders/portrait.png' ) ); ?>" alt="<?php esc_attr_e( 'Placeholder image with the avatar of the user who is writing the testimonial.', 'woocommerce' ); ?>" style="width:164px"/>
->>>>>>> be290984
+			<img src="<?php echo esc_url( PatternsHelper::get_image_url( $images, 0, 'assets/images/pattern-placeholders/portrait.png' ) ); ?>" alt="<?php esc_attr_e( 'Placeholder image with the avatar of the user who is writing the testimonial.', 'woocommerce' ); ?>" style="width:164px"/>
 		</figure>
 		<!-- /wp:image -->
 	</div>
