--- conflicted
+++ resolved
@@ -454,8 +454,6 @@
                 }
             ],
             "time": "2024-05-20T13:34:27+00:00"
-<<<<<<< HEAD
-=======
         },
         {
             "name": "phpstan/phpdoc-parser",
@@ -509,7 +507,6 @@
                 "source": "https://github.com/phpstan/phpdoc-parser/tree/master"
             },
             "time": "2020-04-13T16:28:46+00:00"
->>>>>>> 7b86ec13
         },
         {
             "name": "sirbrillig/phpcs-changed",
@@ -564,8 +561,6 @@
                 "source": "https://github.com/sirbrillig/phpcs-changed/tree/v2.11.5"
             },
             "time": "2024-05-23T20:01:41+00:00"
-<<<<<<< HEAD
-=======
         },
         {
             "name": "slevomat/coding-standard",
@@ -627,7 +622,6 @@
                 }
             ],
             "time": "2020-06-22T11:33:09+00:00"
->>>>>>> 7b86ec13
         },
         {
             "name": "squizlabs/php_codesniffer",
@@ -708,8 +702,6 @@
                 }
             ],
             "time": "2024-05-22T21:24:41+00:00"
-<<<<<<< HEAD
-=======
         },
         {
             "name": "suin/phpcs-psr4-sniff",
@@ -765,7 +757,6 @@
                 "source": "https://github.com/suin/phpcs-psr4-sniff/tree/v3.0.0"
             },
             "time": "2021-06-02T06:16:24+00:00"
->>>>>>> 7b86ec13
         },
         {
             "name": "woocommerce/woocommerce-sniffs",
