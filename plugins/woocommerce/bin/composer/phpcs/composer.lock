{
    "_readme": [
        "This file locks the dependencies of your project to a known state",
        "Read more about it at https://getcomposer.org/doc/01-basic-usage.md#installing-dependencies",
        "This file is @generated automatically"
    ],
    "content-hash": "9afb60a267493fc0d864410ef878ea41",
    "packages": [],
    "packages-dev": [
        {
            "name": "dealerdirect/phpcodesniffer-composer-installer",
            "version": "v1.0.0",
            "source": {
                "type": "git",
                "url": "https://github.com/PHPCSStandards/composer-installer.git",
                "reference": "4be43904336affa5c2f70744a348312336afd0da"
            },
            "dist": {
                "type": "zip",
                "url": "https://api.github.com/repos/PHPCSStandards/composer-installer/zipball/4be43904336affa5c2f70744a348312336afd0da",
                "reference": "4be43904336affa5c2f70744a348312336afd0da",
                "shasum": ""
            },
            "require": {
                "composer-plugin-api": "^1.0 || ^2.0",
                "php": ">=5.4",
                "squizlabs/php_codesniffer": "^2.0 || ^3.1.0 || ^4.0"
            },
            "require-dev": {
                "composer/composer": "*",
                "ext-json": "*",
                "ext-zip": "*",
                "php-parallel-lint/php-parallel-lint": "^1.3.1",
                "phpcompatibility/php-compatibility": "^9.0",
                "yoast/phpunit-polyfills": "^1.0"
            },
            "type": "composer-plugin",
            "extra": {
                "class": "PHPCSStandards\\Composer\\Plugin\\Installers\\PHPCodeSniffer\\Plugin"
            },
            "autoload": {
                "psr-4": {
                    "PHPCSStandards\\Composer\\Plugin\\Installers\\PHPCodeSniffer\\": "src/"
                }
            },
            "notification-url": "https://packagist.org/downloads/",
            "license": [
                "MIT"
            ],
            "authors": [
                {
                    "name": "Franck Nijhof",
                    "email": "franck.nijhof@dealerdirect.com",
                    "homepage": "http://www.frenck.nl",
                    "role": "Developer / IT Manager"
                },
                {
                    "name": "Contributors",
                    "homepage": "https://github.com/PHPCSStandards/composer-installer/graphs/contributors"
                }
            ],
            "description": "PHP_CodeSniffer Standards Composer Installer Plugin",
            "homepage": "http://www.dealerdirect.com",
            "keywords": [
                "PHPCodeSniffer",
                "PHP_CodeSniffer",
                "code quality",
                "codesniffer",
                "composer",
                "installer",
                "phpcbf",
                "phpcs",
                "plugin",
                "qa",
                "quality",
                "standard",
                "standards",
                "style guide",
                "stylecheck",
                "tests"
            ],
            "support": {
                "issues": "https://github.com/PHPCSStandards/composer-installer/issues",
                "source": "https://github.com/PHPCSStandards/composer-installer"
            },
            "time": "2023-01-05T11:28:13+00:00"
        },
        {
            "name": "phpcompatibility/php-compatibility",
            "version": "9.3.5",
            "source": {
                "type": "git",
                "url": "https://github.com/PHPCompatibility/PHPCompatibility.git",
                "reference": "9fb324479acf6f39452e0655d2429cc0d3914243"
            },
            "dist": {
                "type": "zip",
                "url": "https://api.github.com/repos/PHPCompatibility/PHPCompatibility/zipball/9fb324479acf6f39452e0655d2429cc0d3914243",
                "reference": "9fb324479acf6f39452e0655d2429cc0d3914243",
                "shasum": ""
            },
            "require": {
                "php": ">=5.3",
                "squizlabs/php_codesniffer": "^2.3 || ^3.0.2"
            },
            "conflict": {
                "squizlabs/php_codesniffer": "2.6.2"
            },
            "require-dev": {
                "phpunit/phpunit": "~4.5 || ^5.0 || ^6.0 || ^7.0"
            },
            "suggest": {
                "dealerdirect/phpcodesniffer-composer-installer": "^0.5 || This Composer plugin will sort out the PHPCS 'installed_paths' automatically.",
                "roave/security-advisories": "dev-master || Helps prevent installing dependencies with known security issues."
            },
            "type": "phpcodesniffer-standard",
            "notification-url": "https://packagist.org/downloads/",
            "license": [
                "LGPL-3.0-or-later"
            ],
            "authors": [
                {
                    "name": "Wim Godden",
                    "homepage": "https://github.com/wimg",
                    "role": "lead"
                },
                {
                    "name": "Juliette Reinders Folmer",
                    "homepage": "https://github.com/jrfnl",
                    "role": "lead"
                },
                {
                    "name": "Contributors",
                    "homepage": "https://github.com/PHPCompatibility/PHPCompatibility/graphs/contributors"
                }
            ],
            "description": "A set of sniffs for PHP_CodeSniffer that checks for PHP cross-version compatibility.",
            "homepage": "http://techblog.wimgodden.be/tag/codesniffer/",
            "keywords": [
                "compatibility",
                "phpcs",
                "standards"
            ],
            "support": {
                "issues": "https://github.com/PHPCompatibility/PHPCompatibility/issues",
                "source": "https://github.com/PHPCompatibility/PHPCompatibility"
            },
            "time": "2019-12-27T09:44:58+00:00"
        },
        {
            "name": "phpcompatibility/phpcompatibility-paragonie",
            "version": "1.3.3",
            "source": {
                "type": "git",
                "url": "https://github.com/PHPCompatibility/PHPCompatibilityParagonie.git",
                "reference": "293975b465e0e709b571cbf0c957c6c0a7b9a2ac"
            },
            "dist": {
                "type": "zip",
                "url": "https://api.github.com/repos/PHPCompatibility/PHPCompatibilityParagonie/zipball/293975b465e0e709b571cbf0c957c6c0a7b9a2ac",
                "reference": "293975b465e0e709b571cbf0c957c6c0a7b9a2ac",
                "shasum": ""
            },
            "require": {
                "phpcompatibility/php-compatibility": "^9.0"
            },
            "require-dev": {
                "dealerdirect/phpcodesniffer-composer-installer": "^1.0",
                "paragonie/random_compat": "dev-master",
                "paragonie/sodium_compat": "dev-master"
            },
            "suggest": {
                "dealerdirect/phpcodesniffer-composer-installer": "^1.0 || This Composer plugin will sort out the PHP_CodeSniffer 'installed_paths' automatically.",
                "roave/security-advisories": "dev-master || Helps prevent installing dependencies with known security issues."
            },
            "type": "phpcodesniffer-standard",
            "notification-url": "https://packagist.org/downloads/",
            "license": [
                "LGPL-3.0-or-later"
            ],
            "authors": [
                {
                    "name": "Wim Godden",
                    "role": "lead"
                },
                {
                    "name": "Juliette Reinders Folmer",
                    "role": "lead"
                }
            ],
            "description": "A set of rulesets for PHP_CodeSniffer to check for PHP cross-version compatibility issues in projects, while accounting for polyfills provided by the Paragonie polyfill libraries.",
            "homepage": "http://phpcompatibility.com/",
            "keywords": [
                "compatibility",
                "paragonie",
                "phpcs",
                "polyfill",
                "standards",
                "static analysis"
            ],
            "support": {
                "issues": "https://github.com/PHPCompatibility/PHPCompatibilityParagonie/issues",
                "security": "https://github.com/PHPCompatibility/PHPCompatibilityParagonie/security/policy",
                "source": "https://github.com/PHPCompatibility/PHPCompatibilityParagonie"
            },
            "funding": [
                {
                    "url": "https://github.com/PHPCompatibility",
                    "type": "github"
                },
                {
                    "url": "https://github.com/jrfnl",
                    "type": "github"
                },
                {
                    "url": "https://opencollective.com/php_codesniffer",
                    "type": "open_collective"
                }
            ],
            "time": "2024-04-24T21:30:46+00:00"
        },
        {
            "name": "phpcompatibility/phpcompatibility-wp",
            "version": "2.1.5",
            "source": {
                "type": "git",
                "url": "https://github.com/PHPCompatibility/PHPCompatibilityWP.git",
                "reference": "01c1ff2704a58e46f0cb1ca9d06aee07b3589082"
            },
            "dist": {
                "type": "zip",
                "url": "https://api.github.com/repos/PHPCompatibility/PHPCompatibilityWP/zipball/01c1ff2704a58e46f0cb1ca9d06aee07b3589082",
                "reference": "01c1ff2704a58e46f0cb1ca9d06aee07b3589082",
                "shasum": ""
            },
            "require": {
                "phpcompatibility/php-compatibility": "^9.0",
                "phpcompatibility/phpcompatibility-paragonie": "^1.0"
            },
            "require-dev": {
                "dealerdirect/phpcodesniffer-composer-installer": "^1.0"
            },
            "suggest": {
                "dealerdirect/phpcodesniffer-composer-installer": "^1.0 || This Composer plugin will sort out the PHP_CodeSniffer 'installed_paths' automatically.",
                "roave/security-advisories": "dev-master || Helps prevent installing dependencies with known security issues."
            },
            "type": "phpcodesniffer-standard",
            "notification-url": "https://packagist.org/downloads/",
            "license": [
                "LGPL-3.0-or-later"
            ],
            "authors": [
                {
                    "name": "Wim Godden",
                    "role": "lead"
                },
                {
                    "name": "Juliette Reinders Folmer",
                    "role": "lead"
                }
            ],
            "description": "A ruleset for PHP_CodeSniffer to check for PHP cross-version compatibility issues in projects, while accounting for polyfills provided by WordPress.",
            "homepage": "http://phpcompatibility.com/",
            "keywords": [
                "compatibility",
                "phpcs",
                "standards",
                "static analysis",
                "wordpress"
            ],
            "support": {
                "issues": "https://github.com/PHPCompatibility/PHPCompatibilityWP/issues",
                "security": "https://github.com/PHPCompatibility/PHPCompatibilityWP/security/policy",
                "source": "https://github.com/PHPCompatibility/PHPCompatibilityWP"
            },
            "funding": [
                {
                    "url": "https://github.com/PHPCompatibility",
                    "type": "github"
                },
                {
                    "url": "https://github.com/jrfnl",
                    "type": "github"
                },
                {
                    "url": "https://opencollective.com/php_codesniffer",
                    "type": "open_collective"
                }
            ],
            "time": "2024-04-24T21:37:59+00:00"
        },
        {
            "name": "phpcsstandards/phpcsextra",
            "version": "1.2.1",
            "source": {
                "type": "git",
                "url": "https://github.com/PHPCSStandards/PHPCSExtra.git",
                "reference": "11d387c6642b6e4acaf0bd9bf5203b8cca1ec489"
            },
            "dist": {
                "type": "zip",
                "url": "https://api.github.com/repos/PHPCSStandards/PHPCSExtra/zipball/11d387c6642b6e4acaf0bd9bf5203b8cca1ec489",
                "reference": "11d387c6642b6e4acaf0bd9bf5203b8cca1ec489",
                "shasum": ""
            },
            "require": {
                "php": ">=5.4",
                "phpcsstandards/phpcsutils": "^1.0.9",
                "squizlabs/php_codesniffer": "^3.8.0"
            },
            "require-dev": {
                "php-parallel-lint/php-console-highlighter": "^1.0",
                "php-parallel-lint/php-parallel-lint": "^1.3.2",
                "phpcsstandards/phpcsdevcs": "^1.1.6",
                "phpcsstandards/phpcsdevtools": "^1.2.1",
                "phpunit/phpunit": "^4.5 || ^5.0 || ^6.0 || ^7.0 || ^8.0 || ^9.0"
            },
            "type": "phpcodesniffer-standard",
            "extra": {
                "branch-alias": {
                    "dev-stable": "1.x-dev",
                    "dev-develop": "1.x-dev"
                }
            },
            "notification-url": "https://packagist.org/downloads/",
            "license": [
                "LGPL-3.0-or-later"
            ],
            "authors": [
                {
                    "name": "Juliette Reinders Folmer",
                    "homepage": "https://github.com/jrfnl",
                    "role": "lead"
                },
                {
                    "name": "Contributors",
                    "homepage": "https://github.com/PHPCSStandards/PHPCSExtra/graphs/contributors"
                }
            ],
            "description": "A collection of sniffs and standards for use with PHP_CodeSniffer.",
            "keywords": [
                "PHP_CodeSniffer",
                "phpcbf",
                "phpcodesniffer-standard",
                "phpcs",
                "standards",
                "static analysis"
            ],
            "support": {
                "issues": "https://github.com/PHPCSStandards/PHPCSExtra/issues",
                "security": "https://github.com/PHPCSStandards/PHPCSExtra/security/policy",
                "source": "https://github.com/PHPCSStandards/PHPCSExtra"
            },
            "funding": [
                {
                    "url": "https://github.com/PHPCSStandards",
                    "type": "github"
                },
                {
                    "url": "https://github.com/jrfnl",
                    "type": "github"
                },
                {
                    "url": "https://opencollective.com/php_codesniffer",
                    "type": "open_collective"
                }
            ],
            "time": "2023-12-08T16:49:07+00:00"
        },
        {
            "name": "phpcsstandards/phpcsutils",
            "version": "1.0.12",
            "source": {
                "type": "git",
                "url": "https://github.com/PHPCSStandards/PHPCSUtils.git",
                "reference": "87b233b00daf83fb70f40c9a28692be017ea7c6c"
            },
            "dist": {
                "type": "zip",
                "url": "https://api.github.com/repos/PHPCSStandards/PHPCSUtils/zipball/87b233b00daf83fb70f40c9a28692be017ea7c6c",
                "reference": "87b233b00daf83fb70f40c9a28692be017ea7c6c",
                "shasum": ""
            },
            "require": {
                "dealerdirect/phpcodesniffer-composer-installer": "^0.4.1 || ^0.5 || ^0.6.2 || ^0.7 || ^1.0",
                "php": ">=5.4",
                "squizlabs/php_codesniffer": "^3.10.0 || 4.0.x-dev@dev"
            },
            "require-dev": {
                "ext-filter": "*",
                "php-parallel-lint/php-console-highlighter": "^1.0",
                "php-parallel-lint/php-parallel-lint": "^1.3.2",
                "phpcsstandards/phpcsdevcs": "^1.1.6",
                "yoast/phpunit-polyfills": "^1.1.0 || ^2.0.0"
            },
            "type": "phpcodesniffer-standard",
            "extra": {
                "branch-alias": {
                    "dev-stable": "1.x-dev",
                    "dev-develop": "1.x-dev"
                }
            },
            "autoload": {
                "classmap": [
                    "PHPCSUtils/"
                ]
            },
            "notification-url": "https://packagist.org/downloads/",
            "license": [
                "LGPL-3.0-or-later"
            ],
            "authors": [
                {
                    "name": "Juliette Reinders Folmer",
                    "homepage": "https://github.com/jrfnl",
                    "role": "lead"
                },
                {
                    "name": "Contributors",
                    "homepage": "https://github.com/PHPCSStandards/PHPCSUtils/graphs/contributors"
                }
            ],
            "description": "A suite of utility functions for use with PHP_CodeSniffer",
            "homepage": "https://phpcsutils.com/",
            "keywords": [
                "PHP_CodeSniffer",
                "phpcbf",
                "phpcodesniffer-standard",
                "phpcs",
                "phpcs3",
                "standards",
                "static analysis",
                "tokens",
                "utility"
            ],
            "support": {
                "docs": "https://phpcsutils.com/",
                "issues": "https://github.com/PHPCSStandards/PHPCSUtils/issues",
                "security": "https://github.com/PHPCSStandards/PHPCSUtils/security/policy",
                "source": "https://github.com/PHPCSStandards/PHPCSUtils"
            },
            "funding": [
                {
                    "url": "https://github.com/PHPCSStandards",
                    "type": "github"
                },
                {
                    "url": "https://github.com/jrfnl",
                    "type": "github"
                },
                {
                    "url": "https://opencollective.com/php_codesniffer",
                    "type": "open_collective"
                }
            ],
            "time": "2024-05-20T13:34:27+00:00"
        },
        {
            "name": "sirbrillig/phpcs-changed",
            "version": "v2.11.5",
            "source": {
                "type": "git",
                "url": "https://github.com/sirbrillig/phpcs-changed.git",
                "reference": "aaa144eb4f14697b6b06e3dcf74081b5a02f85f6"
            },
            "dist": {
                "type": "zip",
                "url": "https://api.github.com/repos/sirbrillig/phpcs-changed/zipball/aaa144eb4f14697b6b06e3dcf74081b5a02f85f6",
                "reference": "aaa144eb4f14697b6b06e3dcf74081b5a02f85f6",
                "shasum": ""
            },
            "require": {
                "php": "^7.1 || ^8.0"
            },
            "require-dev": {
                "dealerdirect/phpcodesniffer-composer-installer": "^0.7.1",
                "phpunit/phpunit": "^6.4 || ^9.5",
                "sirbrillig/phpcs-variable-analysis": "^2.1.3",
                "squizlabs/php_codesniffer": "^3.2.1",
                "vimeo/psalm": "^0.2 || ^0.3 || ^1.1 || ^4.24 || ^5.0@beta"
            },
            "bin": [
                "bin/phpcs-changed"
            ],
            "type": "library",
            "autoload": {
                "files": [
                    "PhpcsChanged/Cli.php",
                    "PhpcsChanged/functions.php"
                ],
                "psr-4": {
                    "PhpcsChanged\\": "PhpcsChanged/"
                }
            },
            "notification-url": "https://packagist.org/downloads/",
            "license": [
                "MIT"
            ],
            "authors": [
                {
                    "name": "Payton Swick",
                    "email": "payton@foolord.com"
                }
            ],
            "description": "Run phpcs on files, but only report warnings/errors from lines which were changed.",
            "support": {
                "issues": "https://github.com/sirbrillig/phpcs-changed/issues",
                "source": "https://github.com/sirbrillig/phpcs-changed/tree/v2.11.5"
            },
            "time": "2024-05-23T20:01:41+00:00"
        },
        {
            "name": "squizlabs/php_codesniffer",
<<<<<<< HEAD
            "version": "3.10.2",
            "source": {
                "type": "git",
                "url": "https://github.com/PHPCSStandards/PHP_CodeSniffer.git",
                "reference": "86e5f5dd9a840c46810ebe5ff1885581c42a3017"
            },
            "dist": {
                "type": "zip",
                "url": "https://api.github.com/repos/PHPCSStandards/PHP_CodeSniffer/zipball/86e5f5dd9a840c46810ebe5ff1885581c42a3017",
                "reference": "86e5f5dd9a840c46810ebe5ff1885581c42a3017",
=======
            "version": "3.10.1",
            "source": {
                "type": "git",
                "url": "https://github.com/PHPCSStandards/PHP_CodeSniffer.git",
                "reference": "8f90f7a53ce271935282967f53d0894f8f1ff877"
            },
            "dist": {
                "type": "zip",
                "url": "https://api.github.com/repos/PHPCSStandards/PHP_CodeSniffer/zipball/8f90f7a53ce271935282967f53d0894f8f1ff877",
                "reference": "8f90f7a53ce271935282967f53d0894f8f1ff877",
>>>>>>> e750ba55
                "shasum": ""
            },
            "require": {
                "ext-simplexml": "*",
                "ext-tokenizer": "*",
                "ext-xmlwriter": "*",
                "php": ">=5.4.0"
            },
            "require-dev": {
                "phpunit/phpunit": "^4.0 || ^5.0 || ^6.0 || ^7.0 || ^8.0 || ^9.3.4"
            },
            "bin": [
                "bin/phpcbf",
                "bin/phpcs"
            ],
            "type": "library",
            "extra": {
                "branch-alias": {
                    "dev-master": "3.x-dev"
                }
            },
            "notification-url": "https://packagist.org/downloads/",
            "license": [
                "BSD-3-Clause"
            ],
            "authors": [
                {
                    "name": "Greg Sherwood",
                    "role": "Former lead"
                },
                {
                    "name": "Juliette Reinders Folmer",
                    "role": "Current lead"
                },
                {
                    "name": "Contributors",
                    "homepage": "https://github.com/PHPCSStandards/PHP_CodeSniffer/graphs/contributors"
                }
            ],
            "description": "PHP_CodeSniffer tokenizes PHP, JavaScript and CSS files and detects violations of a defined set of coding standards.",
            "homepage": "https://github.com/PHPCSStandards/PHP_CodeSniffer",
            "keywords": [
                "phpcs",
                "standards",
                "static analysis"
            ],
            "support": {
                "issues": "https://github.com/PHPCSStandards/PHP_CodeSniffer/issues",
                "security": "https://github.com/PHPCSStandards/PHP_CodeSniffer/security/policy",
                "source": "https://github.com/PHPCSStandards/PHP_CodeSniffer",
                "wiki": "https://github.com/PHPCSStandards/PHP_CodeSniffer/wiki"
            },
            "funding": [
                {
                    "url": "https://github.com/PHPCSStandards",
                    "type": "github"
                },
                {
                    "url": "https://github.com/jrfnl",
                    "type": "github"
                },
                {
                    "url": "https://opencollective.com/php_codesniffer",
                    "type": "open_collective"
                }
            ],
<<<<<<< HEAD
            "time": "2024-07-21T23:26:44+00:00"
=======
            "time": "2024-05-22T21:24:41+00:00"
>>>>>>> e750ba55
        },
        {
            "name": "woocommerce/woocommerce-sniffs",
            "version": "1.0.0",
            "source": {
                "type": "git",
                "url": "https://github.com/woocommerce/woocommerce-sniffs.git",
                "reference": "3a65b917ff5ab5e65609e5dcb7bc62f9455bbef8"
            },
            "dist": {
                "type": "zip",
                "url": "https://api.github.com/repos/woocommerce/woocommerce-sniffs/zipball/3a65b917ff5ab5e65609e5dcb7bc62f9455bbef8",
                "reference": "3a65b917ff5ab5e65609e5dcb7bc62f9455bbef8",
                "shasum": ""
            },
            "require": {
                "dealerdirect/phpcodesniffer-composer-installer": "^1.0.0",
                "php": ">=7.0",
                "phpcompatibility/phpcompatibility-wp": "^2.1.0",
                "wp-coding-standards/wpcs": "^3.0.0"
            },
            "type": "phpcodesniffer-standard",
            "notification-url": "https://packagist.org/downloads/",
            "license": [
                "MIT"
            ],
            "description": "WooCommerce sniffs",
            "keywords": [
                "phpcs",
                "standards",
                "static analysis",
                "woocommerce",
                "wordpress"
            ],
            "support": {
                "issues": "https://github.com/woocommerce/woocommerce-sniffs/issues",
                "source": "https://github.com/woocommerce/woocommerce-sniffs/tree/1.0.0"
            },
            "time": "2023-09-29T13:52:33+00:00"
        },
        {
            "name": "wp-coding-standards/wpcs",
            "version": "3.1.0",
            "source": {
                "type": "git",
                "url": "https://github.com/WordPress/WordPress-Coding-Standards.git",
                "reference": "9333efcbff231f10dfd9c56bb7b65818b4733ca7"
            },
            "dist": {
                "type": "zip",
                "url": "https://api.github.com/repos/WordPress/WordPress-Coding-Standards/zipball/9333efcbff231f10dfd9c56bb7b65818b4733ca7",
                "reference": "9333efcbff231f10dfd9c56bb7b65818b4733ca7",
                "shasum": ""
            },
            "require": {
                "ext-filter": "*",
                "ext-libxml": "*",
                "ext-tokenizer": "*",
                "ext-xmlreader": "*",
                "php": ">=5.4",
                "phpcsstandards/phpcsextra": "^1.2.1",
                "phpcsstandards/phpcsutils": "^1.0.10",
                "squizlabs/php_codesniffer": "^3.9.0"
            },
            "require-dev": {
                "php-parallel-lint/php-console-highlighter": "^1.0.0",
                "php-parallel-lint/php-parallel-lint": "^1.3.2",
                "phpcompatibility/php-compatibility": "^9.0",
                "phpcsstandards/phpcsdevtools": "^1.2.0",
                "phpunit/phpunit": "^4.0 || ^5.0 || ^6.0 || ^7.0 || ^8.0 || ^9.0"
            },
            "suggest": {
                "ext-iconv": "For improved results",
                "ext-mbstring": "For improved results"
            },
            "type": "phpcodesniffer-standard",
            "notification-url": "https://packagist.org/downloads/",
            "license": [
                "MIT"
            ],
            "authors": [
                {
                    "name": "Contributors",
                    "homepage": "https://github.com/WordPress/WordPress-Coding-Standards/graphs/contributors"
                }
            ],
            "description": "PHP_CodeSniffer rules (sniffs) to enforce WordPress coding conventions",
            "keywords": [
                "phpcs",
                "standards",
                "static analysis",
                "wordpress"
            ],
            "support": {
                "issues": "https://github.com/WordPress/WordPress-Coding-Standards/issues",
                "source": "https://github.com/WordPress/WordPress-Coding-Standards",
                "wiki": "https://github.com/WordPress/WordPress-Coding-Standards/wiki"
            },
            "funding": [
                {
                    "url": "https://opencollective.com/php_codesniffer",
                    "type": "custom"
                }
            ],
            "time": "2024-03-25T16:39:00+00:00"
        }
    ],
    "aliases": [],
    "minimum-stability": "stable",
    "stability-flags": [],
    "prefer-stable": false,
    "prefer-lowest": false,
    "platform": [],
    "platform-dev": [],
    "platform-overrides": {
        "php": "7.2"
    },
    "plugin-api-version": "2.3.0"
}<|MERGE_RESOLUTION|>--- conflicted
+++ resolved
@@ -511,7 +511,6 @@
         },
         {
             "name": "squizlabs/php_codesniffer",
-<<<<<<< HEAD
             "version": "3.10.2",
             "source": {
                 "type": "git",
@@ -522,18 +521,6 @@
                 "type": "zip",
                 "url": "https://api.github.com/repos/PHPCSStandards/PHP_CodeSniffer/zipball/86e5f5dd9a840c46810ebe5ff1885581c42a3017",
                 "reference": "86e5f5dd9a840c46810ebe5ff1885581c42a3017",
-=======
-            "version": "3.10.1",
-            "source": {
-                "type": "git",
-                "url": "https://github.com/PHPCSStandards/PHP_CodeSniffer.git",
-                "reference": "8f90f7a53ce271935282967f53d0894f8f1ff877"
-            },
-            "dist": {
-                "type": "zip",
-                "url": "https://api.github.com/repos/PHPCSStandards/PHP_CodeSniffer/zipball/8f90f7a53ce271935282967f53d0894f8f1ff877",
-                "reference": "8f90f7a53ce271935282967f53d0894f8f1ff877",
->>>>>>> e750ba55
                 "shasum": ""
             },
             "require": {
@@ -600,11 +587,7 @@
                     "type": "open_collective"
                 }
             ],
-<<<<<<< HEAD
-            "time": "2024-07-21T23:26:44+00:00"
-=======
             "time": "2024-05-22T21:24:41+00:00"
->>>>>>> e750ba55
         },
         {
             "name": "woocommerce/woocommerce-sniffs",
