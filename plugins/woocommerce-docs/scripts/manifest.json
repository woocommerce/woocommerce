{
<<<<<<< HEAD
	"categories": [
		{
			"category_title": "Getting Started with WooCommerce",
			"posts": [
				{
					"post_title": "Local Development",
					"edit_url": "https://github.com/woocommerce/woocommerce/edit/trunk/plugins/woocommerce-docs/example-docs/get-started/local-development.md",
					"url": "https://raw.githubusercontent.com/woocommerce/woocommerce/ae5951b89216c4dec3972cfc609215035e262c2e/plugins/woocommerce-docs/example-docs/get-started/local-development.md",
					"id": "c068ce54044fa44c760a69bd71ef21274f2a5a37",
					"links": {
						"./installation/install-plugin.md": "fb59bd01dda7b090e5b0a557948e155a6b679d6a"
					}
				}
			],
			"categories": [
				{
					"category_title": "Installation",
					"posts": [
						{
							"post_title": "Install the Plugin",
							"edit_url": "https://github.com/woocommerce/woocommerce/edit/trunk/plugins/woocommerce-docs/example-docs/get-started/installation/install-plugin.md",
							"url": "https://raw.githubusercontent.com/woocommerce/woocommerce/ae5951b89216c4dec3972cfc609215035e262c2e/plugins/woocommerce-docs/example-docs/get-started/installation/install-plugin.md",
							"id": "fb59bd01dda7b090e5b0a557948e155a6b679d6a"
						}
					],
					"categories": []
				},
				{
					"category_title": "Troubleshooting Problems",
					"posts": [
						{
							"post_title": "What Went Wrong?",
							"edit_url": "https://github.com/woocommerce/woocommerce/edit/trunk/plugins/woocommerce-docs/example-docs/get-started/troubleshooting/what-went-wrong.md",
							"url": "https://raw.githubusercontent.com/woocommerce/woocommerce/ae5951b89216c4dec3972cfc609215035e262c2e/plugins/woocommerce-docs/example-docs/get-started/troubleshooting/what-went-wrong.md",
							"id": "1f88c4d039e72c059c928ab475ad1ea0a02c8abb",
							"links": {
								"../../testing/unit-tests.md": "120770c899215a889246b47ac883e4dda1f97b8b"
							}
						}
					],
					"categories": []
				}
			]
		},
		{
			"category_title": "Testing WooCommerce",
			"posts": [
				{
					"post_title": "Unit Testing",
					"edit_url": "https://github.com/woocommerce/woocommerce/edit/trunk/plugins/woocommerce-docs/example-docs/testing/unit-tests.md",
					"url": "https://raw.githubusercontent.com/woocommerce/woocommerce/ae5951b89216c4dec3972cfc609215035e262c2e/plugins/woocommerce-docs/example-docs/testing/unit-tests.md",
					"id": "120770c899215a889246b47ac883e4dda1f97b8b"
				}
			],
			"categories": []
		}
	],
	"hash": "abcdsssssssdddddrrrrssxxxx"
=======
  "categories": [
    {
      "category_title": "Getting Started with WooCommerce",
      "posts": [
        {
          "post_title": "Local Development",
          "edit_url": "https://github.com/woocommerce/woocommerce/edit/trunk/plugins/woocommerce-docs/example-docs/get-started/local-development.md",
          "url": "https://raw.githubusercontent.com/woocommerce/woocommerce/trunk/plugins/woocommerce-docs/example-docs/get-started/local-development.md",
          "id": "c068ce54044fa44c760a69bd71ef21274f2a5a37"
        }
      ],
      "categories": [
        {
          "category_title": "Installation",
          "posts": [
            {
              "post_title": "Install the Plugin",
              "edit_url": "https://github.com/woocommerce/woocommerce/edit/trunk/plugins/woocommerce-docs/example-docs/get-started/installation/install-plugin.md",
              "url": "https://raw.githubusercontent.com/woocommerce/woocommerce/trunk/plugins/woocommerce-docs/example-docs/get-started/installation/install-plugin.md",
              "id": "fb59bd01dda7b090e5b0a557948e155a6b679d6a"
            }
          ],
          "categories": []
        },
        {
          "category_title": "Troubleshooting Problems",
          "posts": [
            {
              "post_title": "What Went Wrong?",
              "edit_url": "https://github.com/woocommerce/woocommerce/edit/trunk/plugins/woocommerce-docs/example-docs/get-started/troubleshooting/what-went-wrong.md",
              "url": "https://raw.githubusercontent.com/woocommerce/woocommerce/trunk/plugins/woocommerce-docs/example-docs/get-started/troubleshooting/what-went-wrong.md",
              "id": "1f88c4d039e72c059c928ab475ad1ea0a02c8abb"
            }
          ],
          "categories": []
        }
      ]
    },
    {
      "category_title": "Testing WooCommerce",
      "posts": [
        {
          "post_title": "Unit Testing",
          "edit_url": "https://github.com/woocommerce/woocommerce/edit/trunk/plugins/woocommerce-docs/example-docs/testing/unit-tests.md",
          "url": "https://raw.githubusercontent.com/woocommerce/woocommerce/trunk/plugins/woocommerce-docs/example-docs/testing/unit-tests.md",
          "id": "120770c899215a889246b47ac883e4dda1f97b8b"
        }
      ],
      "categories": []
    }
  ],
  "hash": "7f0f6f0c39187a5ee2f939d7a0af56538aaeb7f040f56e6dd62458e34a0491bd"
>>>>>>> d9555412
}<|MERGE_RESOLUTION|>--- conflicted
+++ resolved
@@ -1,5 +1,4 @@
 {
-<<<<<<< HEAD
 	"categories": [
 		{
 			"category_title": "Getting Started with WooCommerce",
@@ -7,11 +6,8 @@
 				{
 					"post_title": "Local Development",
 					"edit_url": "https://github.com/woocommerce/woocommerce/edit/trunk/plugins/woocommerce-docs/example-docs/get-started/local-development.md",
-					"url": "https://raw.githubusercontent.com/woocommerce/woocommerce/ae5951b89216c4dec3972cfc609215035e262c2e/plugins/woocommerce-docs/example-docs/get-started/local-development.md",
-					"id": "c068ce54044fa44c760a69bd71ef21274f2a5a37",
-					"links": {
-						"./installation/install-plugin.md": "fb59bd01dda7b090e5b0a557948e155a6b679d6a"
-					}
+					"url": "https://raw.githubusercontent.com/woocommerce/woocommerce/trunk/plugins/woocommerce-docs/example-docs/get-started/local-development.md",
+					"id": "c068ce54044fa44c760a69bd71ef21274f2a5a37"
 				}
 			],
 			"categories": [
@@ -21,7 +17,7 @@
 						{
 							"post_title": "Install the Plugin",
 							"edit_url": "https://github.com/woocommerce/woocommerce/edit/trunk/plugins/woocommerce-docs/example-docs/get-started/installation/install-plugin.md",
-							"url": "https://raw.githubusercontent.com/woocommerce/woocommerce/ae5951b89216c4dec3972cfc609215035e262c2e/plugins/woocommerce-docs/example-docs/get-started/installation/install-plugin.md",
+							"url": "https://raw.githubusercontent.com/woocommerce/woocommerce/trunk/plugins/woocommerce-docs/example-docs/get-started/installation/install-plugin.md",
 							"id": "fb59bd01dda7b090e5b0a557948e155a6b679d6a"
 						}
 					],
@@ -33,11 +29,8 @@
 						{
 							"post_title": "What Went Wrong?",
 							"edit_url": "https://github.com/woocommerce/woocommerce/edit/trunk/plugins/woocommerce-docs/example-docs/get-started/troubleshooting/what-went-wrong.md",
-							"url": "https://raw.githubusercontent.com/woocommerce/woocommerce/ae5951b89216c4dec3972cfc609215035e262c2e/plugins/woocommerce-docs/example-docs/get-started/troubleshooting/what-went-wrong.md",
-							"id": "1f88c4d039e72c059c928ab475ad1ea0a02c8abb",
-							"links": {
-								"../../testing/unit-tests.md": "120770c899215a889246b47ac883e4dda1f97b8b"
-							}
+							"url": "https://raw.githubusercontent.com/woocommerce/woocommerce/trunk/plugins/woocommerce-docs/example-docs/get-started/troubleshooting/what-went-wrong.md",
+							"id": "1f88c4d039e72c059c928ab475ad1ea0a02c8abb"
 						}
 					],
 					"categories": []
@@ -50,66 +43,12 @@
 				{
 					"post_title": "Unit Testing",
 					"edit_url": "https://github.com/woocommerce/woocommerce/edit/trunk/plugins/woocommerce-docs/example-docs/testing/unit-tests.md",
-					"url": "https://raw.githubusercontent.com/woocommerce/woocommerce/ae5951b89216c4dec3972cfc609215035e262c2e/plugins/woocommerce-docs/example-docs/testing/unit-tests.md",
+					"url": "https://raw.githubusercontent.com/woocommerce/woocommerce/trunk/plugins/woocommerce-docs/example-docs/testing/unit-tests.md",
 					"id": "120770c899215a889246b47ac883e4dda1f97b8b"
 				}
 			],
 			"categories": []
 		}
 	],
-	"hash": "abcdsssssssdddddrrrrssxxxx"
-=======
-  "categories": [
-    {
-      "category_title": "Getting Started with WooCommerce",
-      "posts": [
-        {
-          "post_title": "Local Development",
-          "edit_url": "https://github.com/woocommerce/woocommerce/edit/trunk/plugins/woocommerce-docs/example-docs/get-started/local-development.md",
-          "url": "https://raw.githubusercontent.com/woocommerce/woocommerce/trunk/plugins/woocommerce-docs/example-docs/get-started/local-development.md",
-          "id": "c068ce54044fa44c760a69bd71ef21274f2a5a37"
-        }
-      ],
-      "categories": [
-        {
-          "category_title": "Installation",
-          "posts": [
-            {
-              "post_title": "Install the Plugin",
-              "edit_url": "https://github.com/woocommerce/woocommerce/edit/trunk/plugins/woocommerce-docs/example-docs/get-started/installation/install-plugin.md",
-              "url": "https://raw.githubusercontent.com/woocommerce/woocommerce/trunk/plugins/woocommerce-docs/example-docs/get-started/installation/install-plugin.md",
-              "id": "fb59bd01dda7b090e5b0a557948e155a6b679d6a"
-            }
-          ],
-          "categories": []
-        },
-        {
-          "category_title": "Troubleshooting Problems",
-          "posts": [
-            {
-              "post_title": "What Went Wrong?",
-              "edit_url": "https://github.com/woocommerce/woocommerce/edit/trunk/plugins/woocommerce-docs/example-docs/get-started/troubleshooting/what-went-wrong.md",
-              "url": "https://raw.githubusercontent.com/woocommerce/woocommerce/trunk/plugins/woocommerce-docs/example-docs/get-started/troubleshooting/what-went-wrong.md",
-              "id": "1f88c4d039e72c059c928ab475ad1ea0a02c8abb"
-            }
-          ],
-          "categories": []
-        }
-      ]
-    },
-    {
-      "category_title": "Testing WooCommerce",
-      "posts": [
-        {
-          "post_title": "Unit Testing",
-          "edit_url": "https://github.com/woocommerce/woocommerce/edit/trunk/plugins/woocommerce-docs/example-docs/testing/unit-tests.md",
-          "url": "https://raw.githubusercontent.com/woocommerce/woocommerce/trunk/plugins/woocommerce-docs/example-docs/testing/unit-tests.md",
-          "id": "120770c899215a889246b47ac883e4dda1f97b8b"
-        }
-      ],
-      "categories": []
-    }
-  ],
-  "hash": "7f0f6f0c39187a5ee2f939d7a0af56538aaeb7f040f56e6dd62458e34a0491bd"
->>>>>>> d9555412
+	"hash": "7f0f6f0c39187a5ee2f939d7a0af56538aaeb7f040f56e6dd62458e34a0491bd"
 }