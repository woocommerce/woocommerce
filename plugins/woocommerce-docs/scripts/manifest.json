{
  "categories": [
    {
      "category_title": "Getting Started with WooCommerce",
      "posts": [
        {
          "post_title": "Local Development",
          "edit_url": "https://github.com/woocommerce/woocommerce/edit/trunk/plugins/woocommerce-docs/example-docs/get-started/local-development.md",
          "url": "https://raw.githubusercontent.com/woocommerce/woocommerce/trunk/plugins/woocommerce-docs/example-docs/get-started/local-development.md",
<<<<<<< HEAD
          "id": "c068ce54044fa44c760a69bd71ef21274f2a5a37",
          "links": {
            "./installation/install-plugin.md": "fb59bd01dda7b090e5b0a557948e155a6b679d6a"
          }
=======
          "id": "c068ce54044fa44c760a69bd71ef21274f2a5a37"
>>>>>>> 9ee44947
        }
      ],
      "categories": [
        {
          "category_title": "Installation",
          "posts": [
            {
              "post_title": "Install the Plugin",
              "edit_url": "https://github.com/woocommerce/woocommerce/edit/trunk/plugins/woocommerce-docs/example-docs/get-started/installation/install-plugin.md",
              "url": "https://raw.githubusercontent.com/woocommerce/woocommerce/trunk/plugins/woocommerce-docs/example-docs/get-started/installation/install-plugin.md",
              "id": "fb59bd01dda7b090e5b0a557948e155a6b679d6a"
            }
          ],
          "categories": []
        },
        {
          "category_title": "Troubleshooting Problems",
          "posts": [
            {
              "post_title": "What Went Wrong?",
              "edit_url": "https://github.com/woocommerce/woocommerce/edit/trunk/plugins/woocommerce-docs/example-docs/get-started/troubleshooting/what-went-wrong.md",
              "url": "https://raw.githubusercontent.com/woocommerce/woocommerce/trunk/plugins/woocommerce-docs/example-docs/get-started/troubleshooting/what-went-wrong.md",
<<<<<<< HEAD
              "id": "1f88c4d039e72c059c928ab475ad1ea0a02c8abb",
              "links": {
                "../../testing/unit-tests.md": "120770c899215a889246b47ac883e4dda1f97b8b"
              }
=======
              "id": "1f88c4d039e72c059c928ab475ad1ea0a02c8abb"
>>>>>>> 9ee44947
            }
          ],
          "categories": []
        }
      ]
    },
    {
      "category_title": "Testing WooCommerce",
      "posts": [
        {
          "post_title": "Unit Testing",
          "edit_url": "https://github.com/woocommerce/woocommerce/edit/trunk/plugins/woocommerce-docs/example-docs/testing/unit-tests.md",
          "url": "https://raw.githubusercontent.com/woocommerce/woocommerce/trunk/plugins/woocommerce-docs/example-docs/testing/unit-tests.md",
          "id": "120770c899215a889246b47ac883e4dda1f97b8b"
        }
      ],
      "categories": []
    }
  ],
<<<<<<< HEAD
  "hash": "926a7683cd701311dc1861f0a0653d9f630bc57b64e5ac4b55c833668a9a18d9"
=======
  "hash": "7f0f6f0c39187a5ee2f939d7a0af56538aaeb7f040f56e6dd62458e34a0491bd"
>>>>>>> 9ee44947
}<|MERGE_RESOLUTION|>--- conflicted
+++ resolved
@@ -1,72 +1,60 @@
 {
-  "categories": [
-    {
-      "category_title": "Getting Started with WooCommerce",
-      "posts": [
-        {
-          "post_title": "Local Development",
-          "edit_url": "https://github.com/woocommerce/woocommerce/edit/trunk/plugins/woocommerce-docs/example-docs/get-started/local-development.md",
-          "url": "https://raw.githubusercontent.com/woocommerce/woocommerce/trunk/plugins/woocommerce-docs/example-docs/get-started/local-development.md",
-<<<<<<< HEAD
-          "id": "c068ce54044fa44c760a69bd71ef21274f2a5a37",
-          "links": {
-            "./installation/install-plugin.md": "fb59bd01dda7b090e5b0a557948e155a6b679d6a"
-          }
-=======
-          "id": "c068ce54044fa44c760a69bd71ef21274f2a5a37"
->>>>>>> 9ee44947
-        }
-      ],
-      "categories": [
-        {
-          "category_title": "Installation",
-          "posts": [
-            {
-              "post_title": "Install the Plugin",
-              "edit_url": "https://github.com/woocommerce/woocommerce/edit/trunk/plugins/woocommerce-docs/example-docs/get-started/installation/install-plugin.md",
-              "url": "https://raw.githubusercontent.com/woocommerce/woocommerce/trunk/plugins/woocommerce-docs/example-docs/get-started/installation/install-plugin.md",
-              "id": "fb59bd01dda7b090e5b0a557948e155a6b679d6a"
-            }
-          ],
-          "categories": []
-        },
-        {
-          "category_title": "Troubleshooting Problems",
-          "posts": [
-            {
-              "post_title": "What Went Wrong?",
-              "edit_url": "https://github.com/woocommerce/woocommerce/edit/trunk/plugins/woocommerce-docs/example-docs/get-started/troubleshooting/what-went-wrong.md",
-              "url": "https://raw.githubusercontent.com/woocommerce/woocommerce/trunk/plugins/woocommerce-docs/example-docs/get-started/troubleshooting/what-went-wrong.md",
-<<<<<<< HEAD
-              "id": "1f88c4d039e72c059c928ab475ad1ea0a02c8abb",
-              "links": {
-                "../../testing/unit-tests.md": "120770c899215a889246b47ac883e4dda1f97b8b"
-              }
-=======
-              "id": "1f88c4d039e72c059c928ab475ad1ea0a02c8abb"
->>>>>>> 9ee44947
-            }
-          ],
-          "categories": []
-        }
-      ]
-    },
-    {
-      "category_title": "Testing WooCommerce",
-      "posts": [
-        {
-          "post_title": "Unit Testing",
-          "edit_url": "https://github.com/woocommerce/woocommerce/edit/trunk/plugins/woocommerce-docs/example-docs/testing/unit-tests.md",
-          "url": "https://raw.githubusercontent.com/woocommerce/woocommerce/trunk/plugins/woocommerce-docs/example-docs/testing/unit-tests.md",
-          "id": "120770c899215a889246b47ac883e4dda1f97b8b"
-        }
-      ],
-      "categories": []
-    }
-  ],
-<<<<<<< HEAD
-  "hash": "926a7683cd701311dc1861f0a0653d9f630bc57b64e5ac4b55c833668a9a18d9"
-=======
-  "hash": "7f0f6f0c39187a5ee2f939d7a0af56538aaeb7f040f56e6dd62458e34a0491bd"
->>>>>>> 9ee44947
+	"categories": [
+		{
+			"category_title": "Getting Started with WooCommerce",
+			"posts": [
+				{
+					"post_title": "Local Development",
+					"edit_url": "https://github.com/woocommerce/woocommerce/edit/trunk/plugins/woocommerce-docs/example-docs/get-started/local-development.md",
+					"url": "https://raw.githubusercontent.com/woocommerce/woocommerce/trunk/plugins/woocommerce-docs/example-docs/get-started/local-development.md",
+					"id": "c068ce54044fa44c760a69bd71ef21274f2a5a37",
+					"links": {
+						"./installation/install-plugin.md": "fb59bd01dda7b090e5b0a557948e155a6b679d6a"
+					}
+				}
+			],
+			"categories": [
+				{
+					"category_title": "Installation",
+					"posts": [
+						{
+							"post_title": "Install the Plugin",
+							"edit_url": "https://github.com/woocommerce/woocommerce/edit/trunk/plugins/woocommerce-docs/example-docs/get-started/installation/install-plugin.md",
+							"url": "https://raw.githubusercontent.com/woocommerce/woocommerce/trunk/plugins/woocommerce-docs/example-docs/get-started/installation/install-plugin.md",
+							"id": "fb59bd01dda7b090e5b0a557948e155a6b679d6a"
+						}
+					],
+					"categories": []
+				},
+				{
+					"category_title": "Troubleshooting Problems",
+					"posts": [
+						{
+							"post_title": "What Went Wrong?",
+							"edit_url": "https://github.com/woocommerce/woocommerce/edit/trunk/plugins/woocommerce-docs/example-docs/get-started/troubleshooting/what-went-wrong.md",
+							"url": "https://raw.githubusercontent.com/woocommerce/woocommerce/trunk/plugins/woocommerce-docs/example-docs/get-started/troubleshooting/what-went-wrong.md",
+							"id": "1f88c4d039e72c059c928ab475ad1ea0a02c8abb",
+							"links": {
+								"../../testing/unit-tests.md": "120770c899215a889246b47ac883e4dda1f97b8b"
+							}
+						}
+					],
+					"categories": []
+				}
+			]
+		},
+		{
+			"category_title": "Testing WooCommerce",
+			"posts": [
+				{
+					"post_title": "Unit Testing",
+					"edit_url": "https://github.com/woocommerce/woocommerce/edit/trunk/plugins/woocommerce-docs/example-docs/testing/unit-tests.md",
+					"url": "https://raw.githubusercontent.com/woocommerce/woocommerce/trunk/plugins/woocommerce-docs/example-docs/testing/unit-tests.md",
+					"id": "120770c899215a889246b47ac883e4dda1f97b8b"
+				}
+			],
+			"categories": []
+		}
+	],
+	"hash": "926a7683cd701311dc1861f0a0653d9f630bc57b64e5ac4b55c833668a9a18d9"
 }