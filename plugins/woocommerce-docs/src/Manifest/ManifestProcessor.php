--- conflicted
+++ resolved
@@ -2,12 +2,6 @@
 
 namespace WooCommerceDocs\Manifest;
 
-<<<<<<< HEAD
-use WooCommerceDocs\Blocks\BlockConverter;
-use WooCommerceDocs\Data\DocsStore;
-
-=======
->>>>>>> 9ee44947
 /**
  * Class ManifestProcessor
  *
@@ -25,49 +19,6 @@
 	}
 
 	/**
-<<<<<<< HEAD
-	 * Get the Markdown converter.
-	 */
-	private static function get_converter() {
-		static $converter = null;
-		if ( null === $converter ) {
-			$converter = new BlockConverter();
-		}
-		return $converter;
-	}
-
-	/**
-	 * Generate post args
-	 *
-	 * @param mixed $post The post to generate args for.
-	 * @param mixed $post_content The post content.
-	 * @return array
-	 */
-	private static function generate_post_args( $post, $post_content ) {
-		$possible_attributes = array(
-			'post_title',
-			'post_author',
-			'post_date',
-			'comment_status',
-		);
-
-		$args = array();
-
-		foreach ( $possible_attributes as $attribute ) {
-			if ( isset( $post[ $attribute ] ) ) {
-				$args[ $attribute ] = $post[ $attribute ];
-			}
-		}
-
-		$args['post_content'] = $post_content;
-		$args['post_status']  = 'publish';
-
-		return $args;
-	}
-
-	/**
-=======
->>>>>>> 9ee44947
 	 * Process categories
 	 *
 	 * @param array $categories The categories to process.
@@ -76,44 +27,12 @@
 	 */
 	private static function process_categories( $categories, $logger_action_id, $parent_id = 0 ) {
 		foreach ( $categories as $category ) {
-<<<<<<< HEAD
-			$term = term_exists( $category['category_title'], 'category' );
-
-			// If the category doesn't exist, create it.
-			if ( 0 === $term || null === $term ) {
-				$term = wp_insert_term(
-					$category['category_title'],
-					'category',
-					array(
-						'parent' => $parent_id,
-						'slug'   => $category['category_slug'],
-					)
-				);
-			} else {
-				// If the category exists, update it.
-				$term = wp_update_term(
-					$term['term_id'],
-					'category',
-					array(
-						'parent' => $parent_id,
-						'slug'   => $category['category_slug'],
-					)
-				);
-			}
-
-			// Now, process the posts for this category.
-			foreach ( $category['posts'] as $post ) {
-				$existing_post = DocsStore::get_post( $post['id'] );
-				$response      = wp_remote_get( $post['url'] );
-				$content       = wp_remote_retrieve_body( $response );
-=======
 			$term = CategoryCreator::create_or_update_category_from_manifest_entry( $category, $parent_id );
 
 			// Now, process the posts for this category.
 			foreach ( $category['posts'] as $post ) {
 				$response = wp_remote_get( $post['url'] );
 				$content  = wp_remote_retrieve_body( $response );
->>>>>>> 9ee44947
 
 				if ( is_wp_error( $response ) || 200 !== wp_remote_retrieve_response_code( $response ) ) {
 					$error_code = wp_remote_retrieve_response_code( $response );
@@ -124,47 +43,7 @@
 				$content = wp_remote_retrieve_body( $response );
 				$post_id = PostCreator::create_or_update_post_from_manifest_entry( $post, $content, $category['category_title'], $logger_action_id );
 
-<<<<<<< HEAD
-				// Strip frontmatter.
-				$content = preg_replace( '/^---[\s\S]*?---/', '', $content );
-
-				// Parse markdown.
-				$blocks = self::get_converter()->convert( $content );
-
-				// If the post doesn't exist, create it.
-				if ( ! $existing_post ) {
-					$post_id = DocsStore::insert_docs_post(
-						self::generate_post_args( $post, $blocks ),
-						$post['id']
-					);
-
-					if ( isset( $post['edit_url'] ) ) {
-						DocsStore::add_edit_url_to_docs_post( $post_id, $post['edit_url'] );
-					}
-
-					\ActionScheduler_Logger::instance()->log( $logger_action_id, 'Created post with id: ' . $post_id );
-
-				} else {
-					$post_update = self::generate_post_args( $post, $blocks );
-					$post_update = array_merge( $post_update, array( 'ID' => $existing_post->ID ) );
-
-					// if the post exists, update it .
-					$post_id = \WoocommerceDocs\Data\DocsStore::update_docs_post(
-						$post_update,
-						$post['id']
-					);
-
-					if ( isset( $post['edit_url'] ) ) {
-						DocsStore::add_edit_url_to_docs_post( $post_id, $post['edit_url'] );
-					}
-
-					\ActionScheduler_Logger::instance()->log( $logger_action_id, 'Updated post with id: ' . $post_id );
-				}
-
-				wp_set_post_categories( $post_id, array( $term['term_id'] ), $parent_id );
-=======
 				wp_set_post_categories( $post_id, array( $term['term_id'] ) );
->>>>>>> 9ee44947
 			}
 
 			// Process any sub-categories.
