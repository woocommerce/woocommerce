--- conflicted
+++ resolved
@@ -2,11 +2,8 @@
 
 namespace WooCommerceDocs\Manifest;
 
-<<<<<<< HEAD
 use WooCommerceDocs\Data\DocsStore;
 
-=======
->>>>>>> d9555412
 /**
  * Class ManifestProcessor
  *
@@ -20,13 +17,9 @@
 	 * @param int    $logger_action_id The logger action ID.
 	 */
 	public static function process_manifest( $manifest, $logger_action_id ) {
-<<<<<<< HEAD
 		$doc_ids = array();
 		self::process_categories( $manifest['categories'], $logger_action_id, $doc_ids );
 		return $doc_ids;
-=======
-		self::process_categories( $manifest['categories'], $logger_action_id );
->>>>>>> d9555412
 	}
 
 	/**
@@ -39,11 +32,7 @@
 	 */
 	private static function process_categories( $categories, $logger_action_id, &$doc_ids, $parent_id = 0 ) {
 		foreach ( $categories as $category ) {
-<<<<<<< HEAD
-			$term = CategoryCreator::create_category_from_manifest_entry( $category, $parent_id );
-=======
 			$term = CategoryCreator::create_or_update_category_from_manifest_entry( $category, $parent_id );
->>>>>>> d9555412
 
 			// Now, process the posts for this category.
 			foreach ( $category['posts'] as $post ) {
@@ -57,16 +46,12 @@
 				}
 
 				$content = wp_remote_retrieve_body( $response );
-<<<<<<< HEAD
 
-				$post_id = PostCreator::create_post_from_manifest_entry( $post, $content, $category['category_title'], $logger_action_id );
+				$post_id = PostCreator::create_or_update_post_from_manifest_entry( $post, $content, $category['category_title'], $logger_action_id );
 				$doc_id  = DocsStore::get_doc_id_by_post_id( $post_id );
 
 				// Add the post ID to the list of post IDs.
 				$doc_ids[] = $doc_id;
-=======
-				$post_id = PostCreator::create_or_update_post_from_manifest_entry( $post, $content, $category['category_title'], $logger_action_id );
->>>>>>> d9555412
 
 				wp_set_post_categories( $post_id, array( $term['term_id'] ) );
 			}
