--- conflicted
+++ resolved
@@ -29,12 +29,8 @@
     "babel-eslint": "10.0.3",
     "chai": "4.2.0",
     "chai-as-promised": "7.1.1",
-<<<<<<< HEAD
     "commander": "^3.0.0",
     "eslint-plugin-jest": "22.13.6",
-=======
-    "chromedriver": "79.0.0",
->>>>>>> 16868fe7
     "config": "3.2.4",
     "cross-env": "6.0.3",
     "eslint": "6.7.2",
