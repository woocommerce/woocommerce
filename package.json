{
  "name": "woocommerce-monorepo",
  "title": "WooCommerce Monorepo",
  "description": "Monorepo for the WooCommerce ecosystem",
  "homepage": "https://woocommerce.com/",
  "private": true,
  "repository": {
    "type": "git",
    "url": "https://github.com/woocommerce/woocommerce.git"
  },
  "author": "Automattic",
  "license": "GPL-3.0-or-later",
  "bugs": {
    "url": "https://github.com/woocommerce/woocommerce/issues"
  },
  "scripts": {
    "preinstall": "npx only-allow pnpm"
  },
  "devDependencies": {
    "@automattic/nx-composer": "^0.1.0",
    "@nrwl/cli": "^13.3.4",
    "@nrwl/linter": "^13.3.4",
<<<<<<< HEAD
=======
    "@nrwl/devkit": "^13.1.4",
>>>>>>> f940d9f6
    "@nrwl/tao": "13.3.4",
    "@nrwl/web": "^13.3.4",
    "@nrwl/workspace": "^13.3.4",
    "@types/node": "14.14.33",
    "@woocommerce/eslint-plugin": "^1.3.0",
    "@wordpress/prettier-config": "^1.1.1",
    "chalk": "^4.1.2",
    "glob": "^7.2.0",
    "jest": "^27.3.1",
    "mkdirp": "^1.0.4",
    "node-stream-zip": "^1.15.0",
    "prettier": "npm:wp-prettier@^2.2.1-beta-1",
    "request": "^2.88.2",
    "typescript": "4.2.4"
  },
  "dependencies": {
    "@babel/core": "7.12.9",
    "@wordpress/babel-plugin-import-jsx-pragma": "^3.1.0",
    "@wordpress/babel-preset-default": "^6.4.1",
    "lodash": "^4.17.21",
    "wp-textdomain": "1.0.1"
  }
}<|MERGE_RESOLUTION|>--- conflicted
+++ resolved
@@ -20,10 +20,7 @@
     "@automattic/nx-composer": "^0.1.0",
     "@nrwl/cli": "^13.3.4",
     "@nrwl/linter": "^13.3.4",
-<<<<<<< HEAD
-=======
     "@nrwl/devkit": "^13.1.4",
->>>>>>> f940d9f6
     "@nrwl/tao": "13.3.4",
     "@nrwl/web": "^13.3.4",
     "@nrwl/workspace": "^13.3.4",
