--- conflicted
+++ resolved
@@ -19,19 +19,13 @@
     "git:update-hooks": "rm -r .git/hooks && mkdir -p .git/hooks && node ./node_modules/husky/husky.js install"
   },
   "devDependencies": {
-<<<<<<< HEAD
     "@babel/cli": "^7.5.5",
     "@babel/core": "^7.5.5",
     "@babel/polyfill": "^7.4.4",
     "@babel/preset-env": "^7.5.5",
     "@babel/register": "^7.5.5",
     "@wordpress/e2e-test-utils": "^2.2.0",
-    "autoprefixer": "9.7.2",
-=======
     "autoprefixer": "9.7.3",
-    "babel": "6.23.0",
-    "babel-cli": "6.26.0",
->>>>>>> 8b06b3a1
     "babel-eslint": "10.0.3",
     "chai": "4.2.0",
     "chai-as-promised": "7.1.1",
@@ -61,13 +55,9 @@
     "grunt-wp-i18n": "1.0.3",
     "husky": "3.1.0",
     "istanbul": "1.0.0-alpha.2",
-<<<<<<< HEAD
     "jest": "24.8.0",
     "jest-puppeteer": "4.3.0",
-    "lint-staged": "9.4.3",
-=======
     "lint-staged": "9.5.0",
->>>>>>> 8b06b3a1
     "mocha": "6.2.2",
     "node-sass": "4.13.0",
     "prettier": "github:automattic/calypso-prettier#c56b4251",
