--- conflicted
+++ resolved
@@ -58,13 +58,8 @@
 		"request": "^2.88.2",
 		"sass": "^1.59.3",
 		"sass-loader": "^10.4.1",
-<<<<<<< HEAD
 		"syncpack": "^10.7.3",
-		"turbo": "^1.9.3",
-=======
-		"syncpack": "^10.1.0",
 		"turbo": "^1.10.7",
->>>>>>> 66cee083
 		"typescript": "^4.9.5",
 		"url-loader": "^1.1.2",
 		"webpack": "^5.76.2"
