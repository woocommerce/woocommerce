--- conflicted
+++ resolved
@@ -76,13 +76,7 @@
     "lint-staged": "9.5.0",
     "mocha": "7.2.0",
     "node-sass": "4.13.0",
-<<<<<<< HEAD
     "prettier": "npm:wp-prettier@^2.0.5",
-=======
-    "prettier": "npm:wp-prettier@2.0.5",
-    "puppeteer": "2.0.0",
-    "puppeteer-utils": "github:Automattic/puppeteer-utils#0f3ec50",
->>>>>>> 6eb65cb4
     "stylelint": "12.0.1",
     "stylelint-config-wordpress": "16.0.0",
     "typescript": "3.9.5",
