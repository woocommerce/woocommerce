--- conflicted
+++ resolved
@@ -2,16 +2,9 @@
 	"name": "woocommerce-monorepo",
 	"private": true,
 	"description": "Monorepo for the WooCommerce ecosystem",
-<<<<<<< HEAD
-	"homepage": "https://woocommerce.com/",
+	"homepage": "https://woo.com/",
 	"bugs": {
 		"url": "https://github.com/woocommerce/woocommerce/issues"
-=======
-	"homepage": "https://woo.com/",
-	"engines": {
-		"node": "^16.14.1",
-		"pnpm": "^8.6.7"
->>>>>>> 30a07536
 	},
 	"repository": {
 		"type": "git",
