{
	"name": "woocommerce-monorepo",
	"title": "WooCommerce Monorepo",
	"description": "Monorepo for the WooCommerce ecosystem",
	"homepage": "https://woocommerce.com/",
	"engines": {
		"node": "^20.11.1",
		"pnpm": "^9.1.0"
	},
	"private": true,
	"repository": {
		"type": "git",
		"url": "https://github.com/woocommerce/woocommerce.git"
	},
	"author": "Automattic",
	"license": "GPL-3.0-or-later",
	"bugs": {
		"url": "https://github.com/woocommerce/woocommerce/issues"
	},
	"scripts": {
		"build": "pnpm -r --workspace-concurrency=Infinity --stream '/^build:project:.*$/'",
		"test": "pnpm -r test",
		"lint": "pnpm -r lint",
		"cherry-pick": "node ./tools/cherry-pick/bin/run",
<<<<<<< HEAD
		"clean": "rimraf -g '**/node_modules' '**/.wireit' && pnpm store prune",
		"distclean": "git clean --force -d -X",
=======
		"clean": "rimraf -g '**/node_modules' '**/.wireit' && pnpm store prune && pnpm i",
		"buildclean": "git clean --force -d -X ./packages ./plugins ./tools",
>>>>>>> 8fb09532
		"preinstall": "npx only-allow pnpm",
		"postinstall": "pnpm git:update-hooks",
		"git:update-hooks": "if test -d .git; then rm -rf .git/hooks && mkdir -p .git/hooks && husky install; else husky install; fi",
		"sync-dependencies": "pnpm exec syncpack -- fix-mismatches",
		"utils": "./tools/monorepo-utils/bin/run"
	},
	"devDependencies": {
		"@babel/preset-env": "^7.23.5",
		"@babel/runtime": "^7.23.5",
		"@types/node": "^16.18.68",
		"@woocommerce/eslint-plugin": "workspace:*",
		"@woocommerce/monorepo-utils": "workspace:*",
		"@wordpress/data": "wp-6.0",
		"@wordpress/eslint-plugin": "14.7.0",
		"@wordpress/prettier-config": "2.17.0",
		"babel-loader": "^8.3.0",
		"chalk": "^4.1.2",
		"copy-webpack-plugin": "^10.2.4",
		"core-js": "^3.34.0",
		"css-loader": "^6.8.1",
		"glob": "^10.3.10",
		"husky": "^9.0.11",
		"jest": "~27.5.1",
		"lint-staged": "^12.5.0",
		"mkdirp": "^1.0.4",
		"moment": "^2.29.4",
		"node-stream-zip": "^1.15.0",
		"postcss-loader": "^4.3.0",
		"prettier": "npm:wp-prettier@^2.8.5",
		"regenerator-runtime": "^0.13.11",
		"request": "^2.88.2",
		"rimraf": "5.0.5",
		"sass": "^1.69.5",
		"sass-loader": "^10.5.0",
		"syncpack": "^10.9.3",
		"typescript": "^5.3.3",
		"url-loader": "^1.1.2",
		"webpack": "^5.89.0"
	},
	"dependencies": {
		"@babel/core": "7.12.9",
		"@wordpress/babel-plugin-import-jsx-pragma": "^3.2.0",
		"@wordpress/babel-preset-default": "^6.17.0",
		"lodash": "^4.17.21",
		"wp-textdomain": "1.0.1"
	},
	"pnpm": {
		"overrides": {
			"@types/react": "^17.0.71",
			"react-resize-aware": "3.1.1",
			"@automattic/tour-kit>@wordpress/element": "4.4.1"
		}
	}
}<|MERGE_RESOLUTION|>--- conflicted
+++ resolved
@@ -22,13 +22,8 @@
 		"test": "pnpm -r test",
 		"lint": "pnpm -r lint",
 		"cherry-pick": "node ./tools/cherry-pick/bin/run",
-<<<<<<< HEAD
 		"clean": "rimraf -g '**/node_modules' '**/.wireit' && pnpm store prune",
-		"distclean": "git clean --force -d -X",
-=======
-		"clean": "rimraf -g '**/node_modules' '**/.wireit' && pnpm store prune && pnpm i",
 		"buildclean": "git clean --force -d -X ./packages ./plugins ./tools",
->>>>>>> 8fb09532
 		"preinstall": "npx only-allow pnpm",
 		"postinstall": "pnpm git:update-hooks",
 		"git:update-hooks": "if test -d .git; then rm -rf .git/hooks && mkdir -p .git/hooks && husky install; else husky install; fi",
