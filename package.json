{
  "name": "woocommerce",
  "title": "WooCommerce",
  "version": "4.5.1",
  "homepage": "https://woocommerce.com/",
  "repository": {
    "type": "git",
    "url": "https://github.com/woocommerce/woocommerce.git"
  },
  "license": "GPL-3.0+",
  "main": "Gruntfile.js",
  "config": {
    "wp_org_slug": "woocommerce"
  },
  "scripts": {
    "install": "lerna bootstrap",
    "build": "./bin/build-zip.sh",
    "build:core": "grunt && npm run makepot",
    "build:dev": "npm run build:core && npm run build:packages",
    "build-watch": "grunt watch",
    "build:packages": "lerna run build",
    "build:zip": "npm run build && composer install && npm run build:dev",
    "build:assets": "grunt assets",
    "lint:js": "eslint assets/js --ext=js",
    "docker:up": "npm explore @woocommerce/e2e-environment -- npm run docker:up",
    "docker:down": "npm explore @woocommerce/e2e-environment -- npm run docker:down",
    "test:e2e": "npm explore @woocommerce/e2e-environment -- npm run test:e2e",
    "test:e2e-dev": "npm explore @woocommerce/e2e-environment -- npm run test:e2e-dev",
    "makepot": "composer run-script makepot",
    "packages:fix:textdomain": "node ./bin/package-update-textdomain.js",
    "publish-packages": "lerna publish from-package",
    "git:update-hooks": "rm -r .git/hooks && mkdir -p .git/hooks && node ./node_modules/husky/husky.js install"
  },
  "devDependencies": {
    "@babel/cli": "7.10.4",
    "@babel/core": "7.10.4",
    "@babel/polyfill": "7.10.4",
    "@babel/preset-env": "7.10.4",
    "@babel/register": "7.10.4",
    "@typescript-eslint/eslint-plugin": "3.1.0",
    "@typescript-eslint/experimental-utils": "^2.34.0",
    "@typescript-eslint/parser": "3.1.0",
    "@woocommerce/e2e-environment": "file:tests/e2e/env",
    "@woocommerce/e2e-utils": "file:tests/e2e/utils",
    "@woocommerce/model-factories": "file:tests/e2e/factories",
    "@wordpress/babel-plugin-import-jsx-pragma": "1.1.3",
    "@wordpress/babel-preset-default": "3.0.2",
    "@wordpress/e2e-test-utils": "4.6.0",
    "@wordpress/eslint-plugin": "7.1.0",
    "autoprefixer": "9.8.6",
    "babel-eslint": "10.1.0",
    "chai": "4.2.0",
    "chai-as-promised": "7.1.1",
    "commander": "4.1.1",
    "config": "3.3.1",
    "cross-env": "6.0.3",
    "deasync": "0.1.20",
    "eslint": "6.8.0",
    "eslint-config-wpcalypso": "5.0.0",
    "eslint-plugin-jest": "23.19.0",
    "github-contributors-list": "https://github.com/woocommerce/github-contributors-list/tarball/master",
    "grunt": "1.2.1",
    "grunt-contrib-clean": "2.0.0",
    "grunt-contrib-concat": "1.0.1",
    "grunt-contrib-copy": "1.0.0",
    "grunt-contrib-cssmin": "3.0.0",
    "grunt-contrib-uglify": "4.0.1",
    "grunt-contrib-watch": "1.1.0",
    "grunt-phpcs": "0.4.0",
    "grunt-postcss": "0.9.0",
    "grunt-rtlcss": "2.0.2",
    "grunt-sass": "3.1.0",
    "grunt-stylelint": "0.15.0",
    "gruntify-eslint": "5.0.0",
    "husky": "4.2.5",
    "istanbul": "1.0.0-alpha.2",
    "jest": "25.1.0",
    "lerna": "3.22.1",
    "lint-staged": "9.5.0",
    "mocha": "7.2.0",
<<<<<<< HEAD
    "node-sass": "4.13.0",
    "prettier": "npm:wp-prettier@^2.0.5",
=======
    "node-sass": "4.13.1",
    "prettier": "npm:wp-prettier@2.0.5",
    "puppeteer": "^2.1.1",
>>>>>>> d7b2207e
    "stylelint": "12.0.1",
    "stylelint-config-wordpress": "16.0.0",
    "typescript": "3.9.5",
    "webpack": "4.44.1",
    "webpack-cli": "3.3.12",
    "wp-textdomain": "1.0.1"
  },
  "engines": {
    "node": ">=10.15.0",
    "npm": ">=6.4.1"
  },
  "husky": {
    "hooks": {
      "post-merge": "./bin/post-merge.sh",
      "pre-commit": "lint-staged",
      "pre-push": "./bin/pre-push.sh"
    }
  },
  "lint-staged": {
    "*.php": [
      "php -d display_errors=1 -l",
      "composer run-script phpcs-pre-commit"
    ],
    "*.scss": [
      "stylelint --syntax=scss --fix",
      "git add"
    ],
    "*.js": [
      "eslint --fix",
      "git add"
    ],
    "*.ts": [
      "eslint --fix",
      "git add"
    ]
  },
  "browserslist": [
    "> 0.1%",
    "ie 8",
    "ie 9"
  ]
}<|MERGE_RESOLUTION|>--- conflicted
+++ resolved
@@ -78,14 +78,9 @@
     "lerna": "3.22.1",
     "lint-staged": "9.5.0",
     "mocha": "7.2.0",
-<<<<<<< HEAD
-    "node-sass": "4.13.0",
-    "prettier": "npm:wp-prettier@^2.0.5",
-=======
     "node-sass": "4.13.1",
     "prettier": "npm:wp-prettier@2.0.5",
     "puppeteer": "^2.1.1",
->>>>>>> d7b2207e
     "stylelint": "12.0.1",
     "stylelint-config-wordpress": "16.0.0",
     "typescript": "3.9.5",
