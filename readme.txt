=== WooCommerce ===
Contributors: automattic, mikejolley, jameskoster, claudiosanches, jshreve, coderkevin, woothemes, icaleb
Tags: ecommerce, e-commerce, store, sales, sell, shop, cart, checkout, downloadable, downloads, paypal, storefront
Requires at least: 4.4
Tested up to: 4.7
Stable tag: 2.6.8
License: GPLv3
License URI: https://www.gnu.org/licenses/gpl-3.0.html

WooCommerce is a powerful, extendable eCommerce plugin that helps you sell anything. Beautifully.

== Description ==

WooCommerce is a free eCommerce plugin that allows you to sell anything, beautifully. Built to integrate seamlessly with WordPress, WooCommerce is the world’s favorite eCommerce solution that gives both store owners and developers complete control.

With endless flexibility and access to hundreds of free and premium WordPress extensions, WooCommerce now powers 30% of all online stores -- more than any other platform.

[youtube https://www.youtube.com/watch?v=1KahlicghaE]

= Sell anything, anywhere =
With WooCommerce, you can sell both physical and digital goods in all shapes and sizes, offer product variations, multiple configurations, and instant downloads to shoppers, and even sell affiliate goods from online marketplaces.

With premium extensions, you can offer bookings, memberships, and recurring subscriptions. Perhaps you’d like to sell monthly subscriptions for physical goods, or offer your members a discount on digital downloads? It’s all possible.

= Ship wherever you like =
Offer free shipping, flat rate shipping, or make real-time calculations. Limit your shipments to specific countries, or open your store up to the world. Shipping is highly configurable, and WooCommerce even supports drop shipping.

= Extensive payment options =
WooCommerce comes bundled with the ability to accept major credit cards, PayPal, BACS (bank transfers), and cash on delivery. Need additional options? More than 140 region-specific gateways integrate with WooCommerce, including popular choices like Stripe, Authorize.Net, and Amazon Payments.

= You control it all -- forever =
WooCommerce gives you complete control of your store, from taxes to stock levels to customer accounts. Add and remove extensions, change your design, and switch settings as you please. It’s all under your control.

One of the biggest risks of using a hosted eCommerce platform is what happens to your store if the provider closes up shop. With WooCommerce, you have complete control, so there’s never any reason to worry. Your data belongs to you -- and it’s kept secure, thanks to regular audits by industry leaders.

= Define your style with Storefront =

[Storefront](https://wordpress.org/themes/storefront/) is a free WordPress theme available to any WooCommerce store. Along with deep WooCommerce integration, Storefront prioritizes speed and uptime while eliminating theme and plugin conflicts during major updates.

Define your style even further by customizing Storefront to your liking or choosing from one of our several [Storefront child themes](https://woocommerce.com/product-category/themes/storefront-child-theme-themes/). It’s all up to you, and all open source.

= Built with developers in mind =

Extendable, adaptable, and open source -- WooCommerce was created with developers in mind. With its strong, robust framework, you can scale your client’s store all the way from basic to high-end (infinity and beyond).

Built with a REST API, WooCommerce can integrate with virtually any service. Your store’s data can be accessed anywhere, anytime, 100% securely. WooCommerce allows developers to easily create, modify, and grow a store that meets their specifications.

No matter the size of the store you want to build, WooCommerce will scale to meet your requirements. With a growing collection of more than 300 extensions, you can enhance each store’s features to meet your client’s unique needs -- or even create your own solution.

If security is a concern, rest easy. WooCommerce is audited by a dedicated team of developers working around the clock to identify and patch any and all discovered bugs.

We also support WooCommerce and all its extensions with comprehensive, easily-accessible documentation. With our docs, you’ll learn how to create the exact site your client needs.

= Extensions galore =

WordPress.org is home to some amazing extensions for WooCommerce, including:

- [Google Analytics](https://wordpress.org/plugins/woocommerce-google-analytics-integration/)
- [Delivery Notes](https://wordpress.org/plugins/woocommerce-delivery-notes/)
- [PDF Invoices and Packing Slips](https://wordpress.org/plugins/woocommerce-pdf-invoices-packing-slips/)
- [Affiliates Integration Light](https://wordpress.org/plugins/affiliates-woocommerce-light/)
- [New Product Badges](https://wordpress.org/plugins/woocommerce-new-product-badge/)

Keen to see them all? Search WordPress.org for ‘WooCommerce’ to dive in.

If you’re looking for something endorsed and maintained by the developers who built WooCommerce, there are a plethora of premium eCommerce extensions, the most popular of which include:

- [WooCommerce Subscriptions](https://woocommerce.com/products/woocommerce-subscriptions/)
- [WooCommerce Memberships](https://woocommerce.com/products/woocommerce-memberships/)
- [WooCommerce Bookings](https://woocommerce.com/products/woocommerce-bookings/)
- [Dynamic Pricing](https://woocommerce.com/products/dynamic-pricing/)
- [Table Rate Shipping](https://woocommerce.com/products/table-rate-shipping/)
- [Product CSV Import Suite](https://woocommerce.com/products/product-csv-import-suite/)

And there’s plenty more where they came from. Visit our [extensions page](https://woocommerce.com/product-category/woocommerce-extensions/) to find out everything you’re capable of and all that's possible with premium WooCommerce extensions.

= Join our growing community =

When you download WooCommerce, you join a community of more than a million store owners, developers, and WordPress enthusiasts. We’re one of the fastest-growing open source communities online, and whether you’re a n00b or a Ninja, we’d love to have you!

If you’re interested in contributing to WooCommerce we’ve got more than 350 contributors, and there’s always room for more. Head over to the [WooCommerce GitHub Repository](https://github.com/woothemes/woocommerce) to find out how you can pitch in.

Want to add a new language to WooCommerce? Swell! You can contribute via [translate.wordpress.org](https://translate.wordpress.org/projects/wp-plugins/woocommerce).

And, finally, consider joining or spearheading a WooCommerce Meetup locally, more about those [here](https://woocommerce.com/woocommerce/meetups/).

== Installation ==

= Minimum Requirements =

* WordPress 3.8 or greater
* PHP version 5.2.4 or greater
* MySQL version 5.0 or greater
* Some payment gateways require fsockopen support (for IPN access)

= Automatic installation =

Automatic installation is the easiest option as WordPress handles the file transfers itself and you don’t need to leave your web browser. To do an automatic install of WooCommerce, log in to your WordPress dashboard, navigate to the Plugins menu and click Add New.

In the search field type “WooCommerce” and click Search Plugins. Once you’ve found our eCommerce plugin you can view details about it such as the point release, rating and description. Most importantly of course, you can install it by simply clicking “Install Now”.

= Manual installation =

The manual installation method involves downloading our eCommerce plugin and uploading it to your webserver via your favourite FTP application. The WordPress codex contains [instructions on how to do this here](https://codex.wordpress.org/Managing_Plugins#Manual_Plugin_Installation).

= Updating =

Automatic updates should work like a charm; as always though, ensure you backup your site just in case.

If on the off-chance you do encounter issues with the shop/category pages after an update you simply need to flush the permalinks by going to WordPress > Settings > Permalinks and hitting 'save'. That should return things to normal.

= Dummy data =

WooCommerce comes with some dummy data you can use to see how products look; either import dummy_data.xml via the [WordPress importer](https://wordpress.org/extend/plugins/wordpress-importer/) or use our [CSV Import Suite plugin](https://woocommerce.com/products/product-csv-import-suite/) to import dummy_data.csv and dummy_data_variations.csv.

== Frequently Asked Questions ==

= Where can I find WooCommerce documentation and user guides? =

For help setting up and configuring WooCommerce please refer to our [user guide](https://docs.woocommerce.com/documentation/plugins/woocommerce/getting-started/)

For extending or theming WooCommerce, see our [codex](https://docs.woocommerce.com/documentation/plugins/woocommerce/woocommerce-codex/).

= Where can I get support or talk to other users? =

If you get stuck, you can ask for help in the [WooCommerce Plugin Forum](https://wordpress.org/support/plugin/woocommerce).

For help with premium extensions from WooThemes, use [our helpdesk](https://support.woothemes.com/).

= Will WooCommerce work with my theme? =

Yes; WooCommerce will work with any theme, but may require some styling to make it match nicely. Please see our [codex](https://docs.woocommerce.com/documentation/plugins/woocommerce/woocommerce-codex/) for help. If you're looking for a theme with built in WooCommerce integration we recommend [Storefront](https://woocommerce.com/storefront/).

= Where can I request new features, eCommerce themes and extensions? =

You can vote on and request new features and extensions in our [WooIdeas board](http://ideas.woothemes.com/forums/133476-woocommerce)

= Where can I report bugs or contribute to the project? =

Bugs can be reported either in our support forum or preferably on the [WooCommerce GitHub repository](https://github.com/woothemes/woocommerce/issues).

= Where can I find the REST API documentation? =

You can find the documentation of our REST API on the [WooCommerce REST API Docs](https://woothemes.github.io/woocommerce-rest-api-docs/).

= WooCommerce is awesome! Can I contribute? =

Yes you can! Join in on our [GitHub repository](http://github.com/woothemes/woocommerce/) :)

== Screenshots ==

1. The slick WooCommerce settings panel.
2. WooCommerce products admin.
3. Product data panel.
4. WooCommerce sales reports.
5. A single product page.
6. A product archive (grid).

== Changelog ==

= 2.6.9 - 2016/12/07 =
* Theme - Added support for Twenty Seventeen Theme.
* Fix - Excluded webhook delivery logs from comments count.
* Fix - Included password strength meter in "Lost Password" page.
* Fix - Order fee currency in admin screen.
* Fix - Variation selection on Firefox 40.
* Fix - Don't prevent submission when table is not found on cart.
* Fix - Improved layered nav counts on attribute archives.
* Fix - Fixed pagination when removing layered nav items via widget.
* Fix - Default BE tax rate.
* Fix - Downloads should store variation ID rather than product if set. Also fixes link on account page.
* Fix - Use wp_list_sort instead of _usort_terms_by_ID to be compatible with 4.7.
<<<<<<< HEAD
* Fix - Only return empty string if empty for weight and dimension functions.
=======
* Fix - Added correct fallbacks for logout/lost password URLs when endpoints are not defined.
>>>>>>> 50e28196
* Dev - API - Only update categories menu order and display if defined.
* Dev - Fixed when should deliver wp_trash_post webhooks.

= 2.6.8 - 10/11/16 =
* Fix - REQUEST_URI was missing a trailing slash when being compared in the cache prevention functions.
* Fix - Prevent issues when sending empty prices to PayPal.
* Fix - Invalid email check.
* Tweak - New extensions screen.

= 2.6.7 - 26/10/16 =
* Fix - Use FLOOR and CEIL to get price filter values. Fixes the issue where max price is capped at 99.
* Fix - Hide "Sales this month" information from Dashboard widget for users that don't have `view_woocommerce_reports` capability.
* Fix - Remove notices only once on cart so subsequent notices do not remove older notices.
* Tweak - Improve credit card fields for better mobile experience.

= 2.6.6 - 20/10/16 =
* Fix - Conflict with Local Pickup Plus extension due to 2.7.x code in has_shipping_method().
* Fix - Shipping method display order on frontend.

= 2.6.5 - 19/10/16 =
* Fix - Shipping classes URL in admin.
* Fix - Notice in reports when using custom date ranges.
* Fix - When checking needs_shipping, ignore anything after : in the method ID.
* Fix - Allow has_shipping_method to work with instances.
* Fix - Potential notice in wc_add_to_cart_message().
* Fix - Prevent notice in wpdb_table_fix if termmeta table is not used.
* Fix - Payment method box fixes e.g. maintain previously selected payment method after update.
* Fix - Prevent multiple password validation methods at once on my account page.
* Fix - Ship to specific counties option had no effect.
* Fix - Broken Webhook delivery due to use of post_date_gmt which does not exist for drafts.
* Fix - Use method title in admin shipping dropdown.
* Fix - Fixed downloadable variable product URL.
* Fix - Handle object when generate_cart_id is used to prevent notices.
* Fix - Set header link color in emails.
* Fix - Rest of the world ID 0 zone handling when using CRUD classes.
* Fix - Cast prices as decimal when querying prices in price filter widget.
* Fix - API - Fix coupon description field.
* Fix - API - ID needs to be capitalized to allow correct sorting.
* Fix - API - Fixed undefined order ID.
* Fix - API - Allow API to save refund reason.
* Fix - API - Resolved encoding issues with attribute and variation slugs.
* Fix - API - get_attributes should return term name, not slug.
* Fix - API - Product "filter" and "sku" paramaters.
* Fix - Handle info notices in cart, not just error messages.
* Fix - Don't remove hyphens in attribute labels.
* Fix - Start sales on variations after they are saved, if applicable.
* Fix - Made the text showing max variations you can link match the actual filtered value.
* Fix - Add missing tables to wpmu_drop_tables function.
* Fix - When syncing variation stock, ensure post is a variation.
* Fix - Resolved some sales by date sum issues.
* Fix - Fix cart update in IE when enter key is pressed.
* Fix - Variation is_on_backorder when parent manages stock.
* Fix - Fix variation script malfunctioning when show_option_none arg is set to false.
* Fix - Fire tokenisation event on load for pay page.
* Fix - Populate attribute dropdown when empty.
* Fix - Fix email check on my account page.
* Fix - Send processing email on on-hold to processing transition.
* Fix - Incompatibility with SQLite databases.
* Fix - KGS and ISK currency symbols.
* Tweak - Password reset now uses WP functions.
* Tweak - Format US 9-digit postcodes.

= 2.6.4 - 26/07/16 =
* Fix - Security - Only allow image MIME type upload via REST APIs.
* Fix - Shipping method title display in COD settings.
* Fix - Order date input in Edge browser.
* Fix - Ensure value is not null in variations to support empty show_option_none setting.
* Fix - get_the_title does not need escape in grouped template file.
* Fix - Ensure WC_ROUNDING_PRECISION is defined and use it as a low precision boundary in wc_get_rounding_precision().
* Fix - Response body should be a string in webhook class.
* Fix - Use h2 instead of h3 headings in profile screen.
* Dev - API - Allow Allow meta_key/value filters for products.
* Dev - CLI - Explode tags and category IDs to allow multiple comma separated values.
* Dev - add $order arg to woocommerce_admin_order_item_class and woocommerce_admin_html_order_item_class filters.

= 2.6.3 - 19/07/16 =
* Fix - Security - Escape captions in product-thumbnail and product-image templates (template versions have been bumped).
* Fix - Fixed how we calculate shipping tax rates when using more than one tax class.
* Fix - When duplicating product variations, set title, name, and guid.
* Fix - Normalized 'read more' buttons.
* Fix - Add to cart notices for grouped products.
* Fix - Do not sanitize passwords in the settings API.
* Fix - Handle shipping zone location range conversion during update (dashes to ...).
* Fix - Always remove commas while processing flat rate costs.
* Fix - Ensures account page layout is only applied to desktop-sized displays.
* Fix - When getting layered nav counts, take search parameters into consideration.
* Fix - Free shipping show/hide javascript.
* Fix - Strip hash characters when exporting reports.
* Fix - Use permission id to revoke access to downloads to prevent removing wrong rows.
* Fix - When duplicating product variations, set title, name, and guid.
* Fix - Set more appropriate default rounding precision based on currency decimal places.
* Fix - Fix message styles for empty carts.
* Fix - Fixed the load of the WC_Email_Customer_On_Hold_Order class.
* Fix - Don't perform cart update on search submit.
* Dev - API - Added support for WP REST API with custom URL prefixes.
* Dev - API - Delete variations when deleting a variable product.
* Dev - API - Fixed how we check for product types.
* Dev - Added woocommerce_cart_id filter.
* Dev - Add shortcode name param to shortcode_atts function calls.
* Dev - Post custom data when fetching a variation via ajax.
* Dev - Include child prices in grouped_price_html filter.
* Dev - Allow filtering of variation stock quantity.
* Dev - Added $_product argument to 'woocommerce_restock_refunded_item' hook.
* Dev - Added a filter hook for the wc_ajax endpoint url.
* Tweak - Include account page link in new customer account emails.
* Tweak - Updated all URLs from WooThemes.com to WooCommerce.com.
* Tweak - Cache the result of WC_Comments::wp_count_comments() in a transient (improves performance).

= 2.6.2 - 30/06/16 =
* Fix - Set max index length on woocommerce_payment_tokenmeta table for utf8mb4 support.
* Fix - is_available check for legacy shipping methods.
* Fix - wc_add_to_cart_message() when non-array is passed.
* Fix - Maximum coupon check should allow the 'maximum' value.
* Fix - Product coupon logic to avoid applying non-applicable coupons.
* Fix - Potential notices when leaving out 'default' field for shipping instances.
* Fix - wp_cache_flush after term meta migration/update.
* Fix - wc_add_to_cart_message() when non-array is passed.
* Fix - woocommerce_redirect_single_search_result type check was incorrect.
* Fix - Javascript show/hide of option in free shipping method.
* Fix - Convert ellipsis to three periods when saving postcodes.
* Fix - Prevent get_terms returning duplicates.
* Fix - Removed non-existent country (Netherlands Antilles) from https://en.wikipedia.org/wiki/ISO_3166-1.
* Fix - Grouped product range display when child is free.
* Fix - Remove discount when checking free shipping min amount.
* Fix - Prevent blocking the same element multiple times on cart page.
* Fix - Don't sync ratings right after a new comment to prevent rating sync whilst rating meta does not exist yet.
* Fix - Fix product RSS feeds when using shop base.
* Fix - woocommerce_local_pickup_methods comparison by stripping instance IDs before the check.
* Fix - During password resets, use cookie to store reset key and user login to avoid them being exposed in the URL/referer headers.
* Dev - API - Fixed variable product stock at product level.
* Dev - CLI - Introduces `woocommerce_cli_get_product_variable_types` filter.
* Dev - Allow notices to be grouped on checkout after certain events.
* Dev - API - Allows save images by ID with product variations.
* Tweak - Made customer pay link display if order needs_payment() rather than checking pending status.
* Tweak - Zones - Wording clarifications.
* Tweak - Zones - Match zones with postcodes but no country.
* Tweak - Zones - Match zones with no regions as 'everywhere'.
* Tweak - Added view_admin_dashboard cap for disabling the admin access restriction in custom roles.
* Tweak - Revised stock display based on feedback to hide 'in stock' message if stock management is off and only show available on backorder if notifying customer.
* Tweak - Allow external product SKUs.
* Tweak - PT (Portugal) and JP (Japan) postcode formats.
* Tweak - Sort products from the `[product_category]` shortcode by menu order.
* Tweak - Improve wc_orders_count() performance by running a query to count only posts of the given status.
* Tweak - To allow my account page tabs to be disabled without code, you can now set the endpoint value to a blank string.

= 2.6.1 - 16/06/16 =
* Fix - Added missing localized format for line taxes in orders screen to prevent total miscalculation in manual orders.
* Fix - Improved the hour and time fields validation pattern on the orders screen.
* Fix - PayPal does not allow free products, but paid shipping. Workaround by sending shipping as a line item if it is the only cost.
* Fix - SKUs prop on products shortcode.
* Fix - Layered nav counts when term_id does not match term_taxonomy_id (before splitting).
* Fix - Fixed referer links from cart messages in WP 4.4.
* Fix - Fix the showing/hiding of panels when terms do not exist by using wc_get_product_types() for retrieving product types.
* Dev - content-product.php and content-product_cat.php contained the wrong version.
* Dev - Show "matching zone" notice on the frontend when shipping debug mode is on.
* Dev - Restored missing WC_Settings_API::init_form_fields() method to prevent potential errors in 3rd party gateways.
* Dev - API - Fixed returned data from product images (changed `title` to `name`).
* Dev - API - Fixed products schema for `grouped_products`.
* Dev - API - Fixed products attribute options when contains `,`.
* Tweak - Hide 'payment methods' screen if no methods support it.
* Tweak - If shipping method count changes, reset to default.
* Tweak - Avoid normalization of zone postcodes so wildcard matching can be performed on postcodes with spaces. E.g. SP1 *
* Tweak - Allow max_fee in addition to min_fee in flat rate costs fields.
* Tweak - Wrap order_schema_markup() output in hidden div in case script tag is stripped.

= 2.6.0 - 14/06/16 =
* Feature - Introduced Shipping Zone functionality, and re-usable instance based shipping methods.
* Feature - Tabbed "My Account" area.
* Feature - Cart operations now use ajax (item quantities/remove, coupon apply/remove, shipping options).
* Feature - Layered nav; filter by rating.
* Feature - On-hold order emails.
* Dev - All new REST API based on the WP REST API. The old WC REST API is still available, but the new one is preferred.
* Dev - Added ability for shipping methods to store meta data to the order.
* Dev - Added Payment Gateway Tokenization API for storing and retrieving tokens in a standardized manner.
* Dev - Migrated custom term meta implementation to WP Term Meta.
* Dev - Added new wc_get_orders() function to get order objects and ids instead of direct get_posts() calls.
* Dev - Made coupon optional in cart has_discount() method.
* Dev - Made the review template more editable.
* Dev - Allowed product constructors to throw exceptions if invalid.
* Dev - Wrapped currency symbols in a span to allow styling or replacement.
* Fix - Update download permission user and email when changed.
* Fix - Fixed shipping method unregistration.
* Fix - Stopped create and update webhooks firing at the same time for products.
* Fix - Allow COD to set on-hold status if the order contains downloads.
* Fix - Force CURL to use TLS 1.2 for PayPal connections.
* Tweak - Improved lost password flow.
* Tweak - Show payment dates on order screen.
* Tweak - Ignore catalog visibility on products shortcode when specifying IDs or SKUs.
* Tweak - Added context to checkout error messages.
* Tweak - Added SKU field to grouped products.
* Tweak - Moved SKU field to inventory tab.
* Tweak - Support qty display in cart messages.
* Tweak - Hide min order amount field when not needed in shipping settings.
* Tweak - If shipping < 999.99, use 'shipping' arg when passing values to PayPal.
* Tweak - Show net sales on dashboard.
* Tweak - Replaced credit card icons with SVG.
* Tweak - Enqueue scripts on pages with checkout shortcodes.
* Tweak - Color code the manual, system and customer notes.
* Tweak - Layered Nav Refactoring to improve performance.
* Tweak - Removed tag/cat classes from loops since WP does the same.
* Tweak - Added hash check for orders so that if the cart changes before payment, a new order is made.
* Tweak - Removed unused 'view mode' under screen options.
* Tweak - Added 110 new currencies (including Bitcoin).
* Tweak - New background updater for data upgrades.
* Tweak - Blank slates in admin post screens.
* Tweak - Added blockui when variations are being retrieved via ajax.
* Tweak - Hide empty taxes by default (filterable).
* Tweak - Allow failed orders to be edited.
* Tweak - If there are no shipping methods setup, don’t prompt for shipping at checkout.
* Tweak - Allowed country exclusion, rather than just inclusion, in ‘sell to’ setting.
* Lots, lots more - [see the comparison here](https://github.com/woothemes/woocommerce/compare/2.5.5...2.6.0).

[See changelog for all versions](https://raw.githubusercontent.com/woothemes/woocommerce/master/CHANGELOG.txt).

== Upgrade Notice ==

= 2.6 =
2.6 is a major update. It is important that you make backups and ensure themes and extensions are 2.6 compatible before upgrading, in particular shipping method extensions (e.g. Table Rate Shipping) since 2.6 introduces Shipping Zone functionality. [Read more here](https://woocommerce.wordpress.com/2016/06/14/say-hello-to-woocommerce-2-6-zipping-zebra/).<|MERGE_RESOLUTION|>--- conflicted
+++ resolved
@@ -170,11 +170,8 @@
 * Fix - Default BE tax rate.
 * Fix - Downloads should store variation ID rather than product if set. Also fixes link on account page.
 * Fix - Use wp_list_sort instead of _usort_terms_by_ID to be compatible with 4.7.
-<<<<<<< HEAD
 * Fix - Only return empty string if empty for weight and dimension functions.
-=======
 * Fix - Added correct fallbacks for logout/lost password URLs when endpoints are not defined.
->>>>>>> 50e28196
 * Dev - API - Only update categories menu order and display if defined.
 * Dev - Fixed when should deliver wp_trash_post webhooks.
 
