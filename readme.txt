--- conflicted
+++ resolved
@@ -162,14 +162,11 @@
 * Enhancement - Excluded children categories from WP_Query in product shortcode if cat_operator=AND. #20207
 * Enhancement - Add anchor tag example to email template preview. #20246
 * Enhancement - Introduce is_paypal_supported_currency check in setup wizard. #20244
-<<<<<<< HEAD
 * Enhancement - Payment method table reordering accessibility. #19844
-=======
 * Enhancement - Log errors from transaction emails with logger. #20203
 * Fix - Check billing email is posted before using in WC_Cart::check_customer_coupons. #20180
 * Tweak - Show empty terms in admin product category filter dropdown. #20324
 * Tweak - Don't force default token gateway active by default. #20125
->>>>>>> ccb175fe
 * Performance - Exclude frontend include from REST API calls. #20000
 * Dev - REST API - Allows oAuth1.0a authentication under SSL.
 * Dev - Added woocommerce_increase_coupon_usage_count and woocommerce_decrease_coupon_usage_count action hooks to increase extensibility of Coupons. #19981
