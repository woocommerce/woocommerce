=== WooCommerce ===
Contributors: automattic, mikejolley, jameskoster, claudiosanches, claudiulodro, kloon, rodrigosprimo, jshreve, coderkevin
Tags: ecommerce, e-commerce, store, sales, sell, shop, cart, checkout, downloadable, downloads, paypal, storefront, woo commerce
Requires at least: 4.7
Tested up to: 4.9
Stable tag: 3.4.0
License: GPLv3
License URI: https://www.gnu.org/licenses/gpl-3.0.html

WooCommerce is a powerful, extendable eCommerce plugin that helps you sell anything. Beautifully.

== Description ==

WooCommerce is a free eCommerce plugin that allows you to sell anything, beautifully. Built to integrate seamlessly with WordPress, WooCommerce is the world’s favorite eCommerce solution that gives both store owners and developers complete control.

With endless flexibility and access to hundreds of free and premium WordPress extensions, WooCommerce now powers 30% of all online stores -- more than any other platform.

[youtube https://www.youtube.com/watch?v=1KahlicghaE]

= Sell anything, anywhere =
With WooCommerce, you can sell both physical and digital goods in all shapes and sizes, offer product variations, multiple configurations, and instant downloads to shoppers, and even sell affiliate goods from online marketplaces.

With premium extensions, you can offer bookings, memberships, and recurring subscriptions. Perhaps you’d like to sell monthly subscriptions for physical goods, or offer your members a discount on digital downloads? It’s all possible.

= Ship wherever you like =
Offer free shipping, flat rate shipping, or make real-time calculations. Limit your shipments to specific countries, or open your store up to the world. Shipping is highly configurable, and WooCommerce even supports drop shipping.

= Extensive payment options =
WooCommerce comes bundled with the ability to accept major credit cards, PayPal, BACS (bank transfers), and cash on delivery. Need additional options? More than 140 region-specific gateways integrate with WooCommerce, including popular choices like Stripe, Authorize.Net, and Amazon Payments.

= You control it all -- forever =
WooCommerce gives you complete control of your store, from taxes to stock levels to customer accounts. Add and remove extensions, change your design, and switch settings as you please. It’s all under your control.

One of the biggest risks of using a hosted eCommerce platform is what happens to your store if the provider closes up shop. With WooCommerce, you have complete control, so there’s never any reason to worry. Your data belongs to you -- and it’s kept secure, thanks to regular audits by industry leaders.

= Define your style with Storefront =

[Storefront](https://woocommerce.com/storefront/) is a free WordPress theme available to any WooCommerce store. Along with deep WooCommerce integration, Storefront prioritizes speed and uptime while eliminating theme and plugin conflicts during major updates.

Define your style even further by customizing Storefront to your liking or choosing from one of our several [Storefront child themes](https://woocommerce.com/product-category/themes/storefront-child-theme-themes/). It’s all up to you, and all open source.

= Built with developers in mind =

Extendable, adaptable, and open source -- WooCommerce was created with developers in mind. With its strong, robust framework, you can scale your client’s store all the way from basic to high-end (infinity and beyond).

Built with a REST API, WooCommerce can integrate with virtually any service. Your store’s data can be accessed anywhere, anytime, 100% securely. WooCommerce allows developers to easily create, modify, and grow a store that meets their specifications.

No matter the size of the store you want to build, WooCommerce will scale to meet your requirements. With a growing collection of more than 300 extensions, you can enhance each store’s features to meet your client’s unique needs -- or even create your own solution.

If security is a concern, rest easy. WooCommerce is audited by a dedicated team of developers working around the clock to identify and patch any and all discovered bugs.

We also support WooCommerce and all its extensions with comprehensive, easily-accessible documentation. With our docs, you’ll learn how to create the exact site your client needs.

= Extensions galore =

WordPress.org is home to some amazing extensions for WooCommerce, including:

- [Google Analytics](https://wordpress.org/plugins/woocommerce-google-analytics-integration/)
- [Delivery Notes](https://wordpress.org/plugins/woocommerce-delivery-notes/)
- [PDF Invoices and Packing Slips](https://wordpress.org/plugins/woocommerce-pdf-invoices-packing-slips/)
- [Affiliates Integration Light](https://wordpress.org/plugins/affiliates-woocommerce-light/)
- [New Product Badges](https://wordpress.org/plugins/woocommerce-new-product-badge/)

Keen to see them all? Search WordPress.org for ‘WooCommerce’ to dive in.

If you’re looking for something endorsed and maintained by the developers who built WooCommerce, there are a plethora of premium eCommerce extensions, the most popular of which include:

- [WooCommerce Subscriptions](https://woocommerce.com/products/woocommerce-subscriptions/)
- [WooCommerce Memberships](https://woocommerce.com/products/woocommerce-memberships/)
- [WooCommerce Bookings](https://woocommerce.com/products/woocommerce-bookings/)
- [Dynamic Pricing](https://woocommerce.com/products/dynamic-pricing/)
- [Table Rate Shipping](https://woocommerce.com/products/table-rate-shipping/)
- [Product CSV Import Suite](https://woocommerce.com/products/product-csv-import-suite/)

And there’s plenty more where they came from. Visit our [extensions page](https://woocommerce.com/product-category/woocommerce-extensions/) to find out everything you’re capable of and all that's possible with premium WooCommerce extensions.

= Join our growing community =

When you download WooCommerce, you join a community of more than a million store owners, developers, and WordPress enthusiasts. We're one of the fastest-growing open source communities online, and no matter your skill level we'd love to have you!

If you’re interested in contributing to WooCommerce we’ve got more than 350 contributors, and there’s always room for more. Head over to the [WooCommerce GitHub Repository](https://github.com/woocommerce/woocommerce) to find out how you can pitch in.

Want to add a new language to WooCommerce? Swell! You can contribute via [translate.wordpress.org](https://translate.wordpress.org/projects/wp-plugins/woocommerce).

And, finally, consider joining or spearheading a WooCommerce Meetup locally, more about those [here](https://woocommerce.com/woocommerce/meetups/).

== Installation ==

= Minimum Requirements =

* PHP version 5.2.4 or greater (PHP 7.2 or greater is recommended)
* MySQL version 5.0 or greater (MySQL 5.6 or greater is recommended)

Visit the [WooCommerce server requirements documentation](https://docs.woocommerce.com/document/server-requirements/) for a detailed list of server requirements.

= Automatic installation =

Automatic installation is the easiest option as WordPress handles the file transfers itself and you don’t need to leave your web browser. To do an automatic install of WooCommerce, log in to your WordPress dashboard, navigate to the Plugins menu and click Add New.

In the search field type “WooCommerce” and click Search Plugins. Once you’ve found our eCommerce plugin you can view details about it such as the point release, rating and description. Most importantly of course, you can install it by simply clicking “Install Now”.

= Manual installation =

The manual installation method involves downloading our eCommerce plugin and uploading it to your webserver via your favourite FTP application. The WordPress codex contains [instructions on how to do this here](https://codex.wordpress.org/Managing_Plugins#Manual_Plugin_Installation).

= Updating =

Automatic updates should work like a charm; as always though, ensure you backup your site just in case.

If on the off-chance you do encounter issues with the shop/category pages after an update you simply need to flush the permalinks by going to WordPress > Settings > Permalinks and hitting 'save'. That should return things to normal.

= Sample data =

WooCommerce comes with some sample data you can use to see how products look; import sample_products.xml via the [WordPress importer](https://wordpress.org/plugins/wordpress-importer/). You can also use the core [CSV importer](https://docs.woocommerce.com/document/product-csv-importer-exporter/) or our [CSV Import Suite plugin](https://woocommerce.com/products/product-csv-import-suite/) to import sample_products.csv.

== Frequently Asked Questions ==

= Where can I find WooCommerce documentation and user guides? =

For help setting up and configuring WooCommerce please refer to our [user guide](https://docs.woocommerce.com/documentation/plugins/woocommerce/getting-started/)

For extending or theming WooCommerce, see our [codex](https://docs.woocommerce.com/documentation/plugins/woocommerce/woocommerce-codex/).

= Where can I get support or talk to other users? =

If you get stuck, you can ask for help in the [WooCommerce Plugin Forum](https://wordpress.org/support/plugin/woocommerce).

For help with premium extensions from WooCommerce.com, use [our helpdesk](https://woocommerce.com/my-account/tickets/).

= Will WooCommerce work with my theme? =

Yes; WooCommerce will work with any theme, but may require some styling to make it match nicely. Please see our [codex](https://docs.woocommerce.com/documentation/plugins/woocommerce/woocommerce-codex/) for help. If you're looking for a theme with built in WooCommerce integration we recommend [Storefront](https://woocommerce.com/storefront/).

= Where can I request new features, eCommerce themes and extensions? =

You can vote on and request new features and extensions in our [WooIdeas board](http://ideas.woocommerce.com/forums/133476-woocommerce)

= Where can I report bugs or contribute to the project? =

Bugs can be reported either in our support forum or preferably on the [WooCommerce GitHub repository](https://github.com/woocommerce/woocommerce/issues).

= Where can I find the REST API documentation? =

You can find the documentation of our REST API on the [WooCommerce REST API Docs](https://woocommerce.github.io/woocommerce-rest-api-docs/).

= WooCommerce is awesome! Can I contribute? =

Yes you can! Join in on our [GitHub repository](https://github.com/woocommerce/woocommerce/) :)

== Screenshots ==

1. The WooCommerce settings panel.
2. WooCommerce products admin.
3. Product data panel.
4. WooCommerce sales reports.
5. A single product page.
6. A product archive (grid).

== Changelog ==

= 3.5.0 - 2018-XX-XX =
* Enhancement - Excluded children categories from WP_Query in product shortcode if cat_operator=AND. #20207
* Enhancement - Add anchor tag example to email template preview. #20246
* Enhancement - Introduce is_paypal_supported_currency check in setup wizard. #20244
* Enhancement - Payment method table reordering accessibility. #19844
* Enhancement - Log errors from transaction emails with logger. #20203
* Enhancement - Improved shipping calculator experience. Shows destination country and added context to calculate shipping link. #20345
* Enhancement - On the fly image generation for frontend, if image sizes are missing. #20011
* Fix - Check billing email is posted before using in WC_Cart::check_customer_coupons. #20180
* Fix - Shipping postcode formatting when only posting a billing address. #20330
* Fix - Correctly show/hide save card checkbox on tokenization form. #20506
* Tweak - Show empty terms in admin product category filter dropdown. #20324
* Tweak - Don't force default token gateway active by default. #20125
* Tweak - Move notice output to hooked in functions. #19794
* Tweak - Apply order bulk actions in chronological order. #20338
<<<<<<< HEAD
* Tweak - Updated Emogrifier to 2.0. #20547
=======
* Performance/Tweak - Use post_author for the order customer instead of '_customer_user' meta data. #17895
>>>>>>> 3ce118d0
* Performance - Exclude frontend include from REST API calls. #20000
* Dev - REST API - Allows oAuth1.0a authentication under SSL.
* Dev - REST API - Fix position param for images. #20497
* Dev - Added woocommerce_increase_coupon_usage_count and woocommerce_decrease_coupon_usage_count action hooks to increase extensibility of Coupons. #19981
* Dev - Add endpoints to account menu items filter. #19980
* Dev - Added qty param to `wc_add_to_cart_message` filter. #19817
* Dev - Added `woocommerce_search_products_ids` filter. #20160
* Dev - Introduced `woocommerce_cart_calculate_shipping_address` field to allow manipulation of cart shipping calculator data. #20046
* Dev - Introduced `woocommerce_shipping_calculator_enable_country` filter. #20046
* Dev - Pass product id to backorder notification. #20416
* Dev - Added woocommerce_cart_shipping_total filter to control shipping display. #20591
* Localization - Updated IT provinces. #20286
* Localization - Eircode validation. #20330

[See changelog for all versions](https://raw.githubusercontent.com/woocommerce/woocommerce/master/CHANGELOG.txt).

== Upgrade Notice ==

= 3.0 =
3.0 is a major update. Make a full site backup, update your theme and extensions, and [review update best practices](https://docs.woocommerce.com/document/how-to-update-your-site) before upgrading.<|MERGE_RESOLUTION|>--- conflicted
+++ resolved
@@ -173,11 +173,8 @@
 * Tweak - Don't force default token gateway active by default. #20125
 * Tweak - Move notice output to hooked in functions. #19794
 * Tweak - Apply order bulk actions in chronological order. #20338
-<<<<<<< HEAD
 * Tweak - Updated Emogrifier to 2.0. #20547
-=======
 * Performance/Tweak - Use post_author for the order customer instead of '_customer_user' meta data. #17895
->>>>>>> 3ce118d0
 * Performance - Exclude frontend include from REST API calls. #20000
 * Dev - REST API - Allows oAuth1.0a authentication under SSL.
 * Dev - REST API - Fix position param for images. #20497
