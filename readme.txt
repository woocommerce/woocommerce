=== WooCommerce ===
Contributors: automattic, mikejolley, jameskoster, claudiosanches, jshreve, coderkevin, claudiulodro, woothemes, iCaleb
Tags: ecommerce, e-commerce, store, sales, sell, shop, cart, checkout, downloadable, downloads, paypal, storefront, woo commerce
Requires at least: 4.4
Tested up to: 4.7
Stable tag: 3.0.0
License: GPLv3
License URI: https://www.gnu.org/licenses/gpl-3.0.html

WooCommerce is a powerful, extendable eCommerce plugin that helps you sell anything. Beautifully.

== Description ==

WooCommerce is a free eCommerce plugin that allows you to sell anything, beautifully. Built to integrate seamlessly with WordPress, WooCommerce is the world’s favorite eCommerce solution that gives both store owners and developers complete control.

With endless flexibility and access to hundreds of free and premium WordPress extensions, WooCommerce now powers 30% of all online stores -- more than any other platform.

[youtube https://www.youtube.com/watch?v=1KahlicghaE]

= Sell anything, anywhere =
With WooCommerce, you can sell both physical and digital goods in all shapes and sizes, offer product variations, multiple configurations, and instant downloads to shoppers, and even sell affiliate goods from online marketplaces.

With premium extensions, you can offer bookings, memberships, and recurring subscriptions. Perhaps you’d like to sell monthly subscriptions for physical goods, or offer your members a discount on digital downloads? It’s all possible.

= Ship wherever you like =
Offer free shipping, flat rate shipping, or make real-time calculations. Limit your shipments to specific countries, or open your store up to the world. Shipping is highly configurable, and WooCommerce even supports drop shipping.

= Extensive payment options =
WooCommerce comes bundled with the ability to accept major credit cards, PayPal, BACS (bank transfers), and cash on delivery. Need additional options? More than 140 region-specific gateways integrate with WooCommerce, including popular choices like Stripe, Authorize.Net, and Amazon Payments.

= You control it all -- forever =
WooCommerce gives you complete control of your store, from taxes to stock levels to customer accounts. Add and remove extensions, change your design, and switch settings as you please. It’s all under your control.

One of the biggest risks of using a hosted eCommerce platform is what happens to your store if the provider closes up shop. With WooCommerce, you have complete control, so there’s never any reason to worry. Your data belongs to you -- and it’s kept secure, thanks to regular audits by industry leaders.

= Define your style with Storefront =

[Storefront](https://wordpress.org/themes/storefront/) is a free WordPress theme available to any WooCommerce store. Along with deep WooCommerce integration, Storefront prioritizes speed and uptime while eliminating theme and plugin conflicts during major updates.

Define your style even further by customizing Storefront to your liking or choosing from one of our several [Storefront child themes](https://woocommerce.com/product-category/themes/storefront-child-theme-themes/). It’s all up to you, and all open source.

= Built with developers in mind =

Extendable, adaptable, and open source -- WooCommerce was created with developers in mind. With its strong, robust framework, you can scale your client’s store all the way from basic to high-end (infinity and beyond).

Built with a REST API, WooCommerce can integrate with virtually any service. Your store’s data can be accessed anywhere, anytime, 100% securely. WooCommerce allows developers to easily create, modify, and grow a store that meets their specifications.

No matter the size of the store you want to build, WooCommerce will scale to meet your requirements. With a growing collection of more than 300 extensions, you can enhance each store’s features to meet your client’s unique needs -- or even create your own solution.

If security is a concern, rest easy. WooCommerce is audited by a dedicated team of developers working around the clock to identify and patch any and all discovered bugs.

We also support WooCommerce and all its extensions with comprehensive, easily-accessible documentation. With our docs, you’ll learn how to create the exact site your client needs.

= Extensions galore =

WordPress.org is home to some amazing extensions for WooCommerce, including:

- [Google Analytics](https://wordpress.org/plugins/woocommerce-google-analytics-integration/)
- [Delivery Notes](https://wordpress.org/plugins/woocommerce-delivery-notes/)
- [PDF Invoices and Packing Slips](https://wordpress.org/plugins/woocommerce-pdf-invoices-packing-slips/)
- [Affiliates Integration Light](https://wordpress.org/plugins/affiliates-woocommerce-light/)
- [New Product Badges](https://wordpress.org/plugins/woocommerce-new-product-badge/)

Keen to see them all? Search WordPress.org for ‘WooCommerce’ to dive in.

If you’re looking for something endorsed and maintained by the developers who built WooCommerce, there are a plethora of premium eCommerce extensions, the most popular of which include:

- [WooCommerce Subscriptions](https://woocommerce.com/products/woocommerce-subscriptions/)
- [WooCommerce Memberships](https://woocommerce.com/products/woocommerce-memberships/)
- [WooCommerce Bookings](https://woocommerce.com/products/woocommerce-bookings/)
- [Dynamic Pricing](https://woocommerce.com/products/dynamic-pricing/)
- [Table Rate Shipping](https://woocommerce.com/products/table-rate-shipping/)
- [Product CSV Import Suite](https://woocommerce.com/products/product-csv-import-suite/)

And there’s plenty more where they came from. Visit our [extensions page](https://woocommerce.com/product-category/woocommerce-extensions/) to find out everything you’re capable of and all that's possible with premium WooCommerce extensions.

= Join our growing community =

When you download WooCommerce, you join a community of more than a million store owners, developers, and WordPress enthusiasts. We’re one of the fastest-growing open source communities online, and whether you’re a n00b or a Ninja, we’d love to have you!

If you’re interested in contributing to WooCommerce we’ve got more than 350 contributors, and there’s always room for more. Head over to the [WooCommerce GitHub Repository](https://github.com/woocommerce/woocommerce) to find out how you can pitch in.

Want to add a new language to WooCommerce? Swell! You can contribute via [translate.wordpress.org](https://translate.wordpress.org/projects/wp-plugins/woocommerce).

And, finally, consider joining or spearheading a WooCommerce Meetup locally, more about those [here](https://woocommerce.com/woocommerce/meetups/).

== Installation ==

= Minimum Requirements =

* PHP version 5.2.4 or greater (PHP 5.6 or greater is recommended)
* MySQL version 5.0 or greater (MySQL 5.6 or greater is recommended)
* Some payment gateways require fsockopen support (for IPN access)
* WooCommerce 2.5 requires WordPress 4.1+
* WooCommerce 2.6 requires WordPress 4.4+

Visit the [WooCommerce server requirements documentation](https://docs.woocommerce.com/document/server-requirements/) for a detailed list of server requirements.

= Automatic installation =

Automatic installation is the easiest option as WordPress handles the file transfers itself and you don’t need to leave your web browser. To do an automatic install of WooCommerce, log in to your WordPress dashboard, navigate to the Plugins menu and click Add New.

In the search field type “WooCommerce” and click Search Plugins. Once you’ve found our eCommerce plugin you can view details about it such as the point release, rating and description. Most importantly of course, you can install it by simply clicking “Install Now”.

= Manual installation =

The manual installation method involves downloading our eCommerce plugin and uploading it to your webserver via your favourite FTP application. The WordPress codex contains [instructions on how to do this here](https://codex.wordpress.org/Managing_Plugins#Manual_Plugin_Installation).

= Updating =

Automatic updates should work like a charm; as always though, ensure you backup your site just in case.

If on the off-chance you do encounter issues with the shop/category pages after an update you simply need to flush the permalinks by going to WordPress > Settings > Permalinks and hitting 'save'. That should return things to normal.

= Dummy data =

WooCommerce comes with some dummy data you can use to see how products look; either import dummy_data.xml via the [WordPress importer](https://wordpress.org/plugins/wordpress-importer/) or use our [CSV Import Suite plugin](https://woocommerce.com/products/product-csv-import-suite/) to import dummy_data.csv and dummy_data_variations.csv.

== Frequently Asked Questions ==

= Where can I find WooCommerce documentation and user guides? =

For help setting up and configuring WooCommerce please refer to our [user guide](https://docs.woocommerce.com/documentation/plugins/woocommerce/getting-started/)

For extending or theming WooCommerce, see our [codex](https://docs.woocommerce.com/documentation/plugins/woocommerce/woocommerce-codex/).

= Where can I get support or talk to other users? =

If you get stuck, you can ask for help in the [WooCommerce Plugin Forum](https://wordpress.org/support/plugin/woocommerce).

For help with premium extensions from WooThemes, use [our helpdesk](https://support.woothemes.com/).

= Will WooCommerce work with my theme? =

Yes; WooCommerce will work with any theme, but may require some styling to make it match nicely. Please see our [codex](https://docs.woocommerce.com/documentation/plugins/woocommerce/woocommerce-codex/) for help. If you're looking for a theme with built in WooCommerce integration we recommend [Storefront](https://woocommerce.com/storefront/).

= Where can I request new features, eCommerce themes and extensions? =

You can vote on and request new features and extensions in our [WooIdeas board](http://ideas.woothemes.com/forums/133476-woocommerce)

= Where can I report bugs or contribute to the project? =

Bugs can be reported either in our support forum or preferably on the [WooCommerce GitHub repository](https://github.com/woocommerce/woocommerce/issues).

= Where can I find the REST API documentation? =

You can find the documentation of our REST API on the [WooCommerce REST API Docs](https://woocommerce.github.io/woocommerce-rest-api-docs/).

= WooCommerce is awesome! Can I contribute? =

Yes you can! Join in on our [GitHub repository](http://github.com/woocommerce/woocommerce/) :)

== Screenshots ==

1. The slick WooCommerce settings panel.
2. WooCommerce products admin.
3. Product data panel.
4. WooCommerce sales reports.
5. A single product page.
6. A product archive (grid).

== Changelog ==

<<<<<<< HEAD
= 3.0.0 - 2017-04-04 =
* New gallery on single product pages with better mobile support, using PhotoSwipe and Zoom. Declare support with add_theme_support() - wc-product-gallery-zoom, wc-product-gallery-lightbox, wc-product-gallery-slider
* Made the store notice dismissible on the frontend.
* Variable products no longer show striked out prices in combination with ranges for clarity when on sale.
* Prices no longer display as 'free' instead of 0, to fix issues with ranges and localization and for consistency.
* Improved structured product data by using JSON-LD instead of inline Microdata.
* Improved downloads list layout (template file).
* Respect stock status and prevent the "out of stock threshold" setting affecting existing in-stock products.
* Improved handling of shop page rewrite rules to allow subpages.
* Redirect to login after password reset.
* When using authorizations in PayPal Standard, automatically capture funds when the order goes processing/completed.
* On multisite, when a user logs into a store with an account on a site, but not the current site, rather than error, add the user to the current site as a customer.
* Show variable weights/dimensions even when parent values are not set.
* Automatically sort tax rates rather than allow clunky manual sorting.
* When deleting a tax rate class, remove it's tax rates.
* Made WC_Logger pluggable via wc_get_logger function.
* Use 'average rating' post meta for 'rating' product sorting option.
* Show better labels in nav menus metabox.
* Sort “Recently Viewed” products by the view order.
* Removed internal scroll from log viewer.
* Add reply-to to admin emails.
* Improved the zone setup flow.
* Made wc_get_wildcard_postcodes return the orignal postcode plus * since wildcards should match empty strings too.
* Use all paid statuses in $customer->get_total_spent().
* Move location of billing email field to work with password managers.
* Option to restrict selling locations by country.
* Added tool to clear orphaned variations in system status.
* Remove checkbox options in system status tools and replace with constants.
* Added security section in system status report.
* Add image_url setting to PayPal Standard.
* Fixed attribute registration. Attributes are non-hierarchical by default (parent is not supported).
* Add sort parameter to checkout fields to aid with sorting per locale.
* Merged percent and percent product coupon types (they provide the same discount).
* Prevent payment details being cleared after update_checkout events.
* Performance - Converted _featured and _visibility meta data to terms for faster catalog queries. Upgrade routine handles migration. Developers may need to update queries to reflect this change.
* Includes product attributes archives links in "Additional Information" tab.
* Select2 has been upgraded to v4.
* Improved logging system for extensions.
* Tax suffix is now hidden on non-taxable products.
* Grouped products are linked from the parent rather than the children. Children can be in more than one group.
* Performance - Converted rating filters to visibility terms.
* Performance - Added visibility term for outofstock products to speed those queries up also.
* Performance - Introduced a new CRUD (create, read, update, delete) system for Products, Orders, Customers and Shipping Zones.
* Performance - Optimised variable product sync. Upper/lower price meta is no longer stored, just the main prices, if a child has weight, and if a child has dimensions.
* Performance - Removed WP_Query from up-sells.php and related.php and replaced with PHP foreach loop (since we already have the product IDs).
* Performance - Removed the feature where old orders get access to new downloads on product edit. Looping potentially thousands of orders to do this is too much of a performance burden for stores and this can sometimes be unexpected behavior too. This does however updates *edited* downloads.
* Performance - Removed 'items' column on orders screen due to loading excessive data.
* Performance - Deferred email sending for faster checkouts. Now uses CRON.
* API - New Rest API v2 with support for meta_data amongst other things.
* API - Removed last order from customers part of the API due to performance concerns - use orders endpoint instead. Other order data on the endpoint is now transient cached.
* API - Allow oAuth1.0a authentication using headers.
* API - New Shipping Zones endpoints.
* API - New variations endpoints.
* API - New settings endpoints.
* API - Payment gateways and shipping methods endpoints.
* API - Prevented the (broken) ability to manipulate variations directly on the products endpoints.
* CLI - New CLI which uses the REST API endpoints rather than it's own functions.
* Localization - Improved RTL support.
* Localization - Added a language independent permalink setting function.
* Localization - Added inline comments for placeholder strings.
* Localization - Added Nigerian and Pakistan Provinces to i18n/state.
* Localization - US and Poland postcode validation.
* To read more about this release, see our dev blog announcement here: http://wp.me/p6wtcw-Uo
=======
= 3.1.0 - 2017-xx-xx =
* Included WooCommerce endpoints as options nav menu settings on Customize.
* Dev - Updated Emogrifier to version 1.2.
* Dev - Sort product data tabs by priority in admin screen.
>>>>>>> 53dfc031

[See changelog for all versions](https://raw.githubusercontent.com/woocommerce/woocommerce/master/CHANGELOG.txt).

== Upgrade Notice ==

<<<<<<< HEAD
= 3.0 =
=======
= 3.0.0 =
>>>>>>> 53dfc031
3.0 is a major update. It is important that you make backups and ensure themes and extensions are 3.0 compatible before upgrading.<|MERGE_RESOLUTION|>--- conflicted
+++ resolved
@@ -161,84 +161,14 @@
 
 == Changelog ==
 
-<<<<<<< HEAD
-= 3.0.0 - 2017-04-04 =
-* New gallery on single product pages with better mobile support, using PhotoSwipe and Zoom. Declare support with add_theme_support() - wc-product-gallery-zoom, wc-product-gallery-lightbox, wc-product-gallery-slider
-* Made the store notice dismissible on the frontend.
-* Variable products no longer show striked out prices in combination with ranges for clarity when on sale.
-* Prices no longer display as 'free' instead of 0, to fix issues with ranges and localization and for consistency.
-* Improved structured product data by using JSON-LD instead of inline Microdata.
-* Improved downloads list layout (template file).
-* Respect stock status and prevent the "out of stock threshold" setting affecting existing in-stock products.
-* Improved handling of shop page rewrite rules to allow subpages.
-* Redirect to login after password reset.
-* When using authorizations in PayPal Standard, automatically capture funds when the order goes processing/completed.
-* On multisite, when a user logs into a store with an account on a site, but not the current site, rather than error, add the user to the current site as a customer.
-* Show variable weights/dimensions even when parent values are not set.
-* Automatically sort tax rates rather than allow clunky manual sorting.
-* When deleting a tax rate class, remove it's tax rates.
-* Made WC_Logger pluggable via wc_get_logger function.
-* Use 'average rating' post meta for 'rating' product sorting option.
-* Show better labels in nav menus metabox.
-* Sort “Recently Viewed” products by the view order.
-* Removed internal scroll from log viewer.
-* Add reply-to to admin emails.
-* Improved the zone setup flow.
-* Made wc_get_wildcard_postcodes return the orignal postcode plus * since wildcards should match empty strings too.
-* Use all paid statuses in $customer->get_total_spent().
-* Move location of billing email field to work with password managers.
-* Option to restrict selling locations by country.
-* Added tool to clear orphaned variations in system status.
-* Remove checkbox options in system status tools and replace with constants.
-* Added security section in system status report.
-* Add image_url setting to PayPal Standard.
-* Fixed attribute registration. Attributes are non-hierarchical by default (parent is not supported).
-* Add sort parameter to checkout fields to aid with sorting per locale.
-* Merged percent and percent product coupon types (they provide the same discount).
-* Prevent payment details being cleared after update_checkout events.
-* Performance - Converted _featured and _visibility meta data to terms for faster catalog queries. Upgrade routine handles migration. Developers may need to update queries to reflect this change.
-* Includes product attributes archives links in "Additional Information" tab.
-* Select2 has been upgraded to v4.
-* Improved logging system for extensions.
-* Tax suffix is now hidden on non-taxable products.
-* Grouped products are linked from the parent rather than the children. Children can be in more than one group.
-* Performance - Converted rating filters to visibility terms.
-* Performance - Added visibility term for outofstock products to speed those queries up also.
-* Performance - Introduced a new CRUD (create, read, update, delete) system for Products, Orders, Customers and Shipping Zones.
-* Performance - Optimised variable product sync. Upper/lower price meta is no longer stored, just the main prices, if a child has weight, and if a child has dimensions.
-* Performance - Removed WP_Query from up-sells.php and related.php and replaced with PHP foreach loop (since we already have the product IDs).
-* Performance - Removed the feature where old orders get access to new downloads on product edit. Looping potentially thousands of orders to do this is too much of a performance burden for stores and this can sometimes be unexpected behavior too. This does however updates *edited* downloads.
-* Performance - Removed 'items' column on orders screen due to loading excessive data.
-* Performance - Deferred email sending for faster checkouts. Now uses CRON.
-* API - New Rest API v2 with support for meta_data amongst other things.
-* API - Removed last order from customers part of the API due to performance concerns - use orders endpoint instead. Other order data on the endpoint is now transient cached.
-* API - Allow oAuth1.0a authentication using headers.
-* API - New Shipping Zones endpoints.
-* API - New variations endpoints.
-* API - New settings endpoints.
-* API - Payment gateways and shipping methods endpoints.
-* API - Prevented the (broken) ability to manipulate variations directly on the products endpoints.
-* CLI - New CLI which uses the REST API endpoints rather than it's own functions.
-* Localization - Improved RTL support.
-* Localization - Added a language independent permalink setting function.
-* Localization - Added inline comments for placeholder strings.
-* Localization - Added Nigerian and Pakistan Provinces to i18n/state.
-* Localization - US and Poland postcode validation.
-* To read more about this release, see our dev blog announcement here: http://wp.me/p6wtcw-Uo
-=======
 = 3.1.0 - 2017-xx-xx =
 * Included WooCommerce endpoints as options nav menu settings on Customize.
 * Dev - Updated Emogrifier to version 1.2.
 * Dev - Sort product data tabs by priority in admin screen.
->>>>>>> 53dfc031
 
 [See changelog for all versions](https://raw.githubusercontent.com/woocommerce/woocommerce/master/CHANGELOG.txt).
 
 == Upgrade Notice ==
 
-<<<<<<< HEAD
-= 3.0 =
-=======
 = 3.0.0 =
->>>>>>> 53dfc031
 3.0 is a major update. It is important that you make backups and ensure themes and extensions are 3.0 compatible before upgrading.