--- conflicted
+++ resolved
@@ -130,12 +130,9 @@
 
 == Changelog ==
 
-<<<<<<< HEAD
-* Tweak load_plugin_textdomain to be relative - this falls back to WP_LANG_DIR automatically. Can prevent "open_basedir restriction in effect".
-=======
 = 2.2.5 =
 * Fix - Filters in admin screen for coupons and orders
->>>>>>> f3aaf04f
+* Tweak - Tweak load_plugin_textdomain to be relative - this falls back to WP_LANG_DIR automatically. Can prevent "open_basedir restriction in effect".
 
 = 2.2.4 - 18/09/2014 =
 * Fix - Prevent errors when adding 'zero-rated' tax on checkout.
