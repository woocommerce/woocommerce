--- conflicted
+++ resolved
@@ -140,7 +140,6 @@
 
 	foreach ( $notice_types as $notice_type ) {
 		if ( wc_notice_count( $notice_type ) > 0 ) {
-<<<<<<< HEAD
 			$messages = array();
 
 			foreach ( $all_notices[ $notice_type ] as $notice ) {
@@ -152,12 +151,6 @@
 				array(
 					'messages' => array_filter( $messages ), // @deprecated 3.9.0
 					'notices'  => array_filter( $all_notices[ $notice_type ] ),
-=======
-			wc_get_template(
-				"notices/{$notice_type}.php",
-				array(
-					'messages' => array_filter( $all_notices[ $notice_type ] ),
->>>>>>> 55fd39d4
 				)
 			);
 		}
@@ -187,7 +180,6 @@
 		$message = apply_filters( 'woocommerce_add_message', $message );
 	}
 
-<<<<<<< HEAD
 	$message = apply_filters( 'woocommerce_add_' . $notice_type, $message );
 
 	wc_get_template(
@@ -200,12 +192,6 @@
 					'data'   => $data,
 				),
 			),
-=======
-	wc_get_template(
-		"notices/{$notice_type}.php",
-		array(
-			'messages' => array( apply_filters( 'woocommerce_add_' . $notice_type, $message ) ),
->>>>>>> 55fd39d4
 		)
 	);
 }
@@ -257,44 +243,6 @@
  * @return string
  */
 function wc_kses_notice( $message ) {
-<<<<<<< HEAD
-	return wp_kses(
-		$message,
-		array_replace_recursive( // phpcs:ignore PHPCompatibility.PHP.NewFunctions.array_replace_recursiveFound
-			wp_kses_allowed_html( 'post' ),
-			array(
-				'a' => array(
-					'tabindex' => true,
-				),
-			)
-		)
-	);
-}
-
-/**
- * Get notice data attribute.
- *
- * @since 3.9.0
- * @param array $notice Notice data.
- * @return string
- */
-function wc_get_notice_data_attr( $notice ) {
-	if ( empty( $notice['data'] ) ) {
-		return;
-	}
-
-	$attr = '';
-
-	foreach ( $notice['data'] as $key => $value ) {
-		$attr .= sprintf(
-			' data-%1$s="%2$s"',
-			sanitize_title( $key ),
-			esc_attr( $value )
-		);
-	}
-
-	return $attr;
-=======
 	$allowed_tags = array_replace_recursive(
 		wp_kses_allowed_html( 'post' ),
 		array(
@@ -311,5 +259,29 @@
 	 * @param array[]|string $allowed_tags An array of allowed HTML elements and attributes, or a context name such as 'post'.
 	 */
 	return wp_kses( $message, apply_filters( 'woocommerce_kses_notice_allowed_tags', $allowed_tags ) );
->>>>>>> 55fd39d4
+}
+
+/**
+ * Get notice data attribute.
+ *
+ * @since 3.9.0
+ * @param array $notice Notice data.
+ * @return string
+ */
+function wc_get_notice_data_attr( $notice ) {
+	if ( empty( $notice['data'] ) ) {
+		return;
+	}
+
+	$attr = '';
+
+	foreach ( $notice['data'] as $key => $value ) {
+		$attr .= sprintf(
+			' data-%1$s="%2$s"',
+			sanitize_title( $key ),
+			esc_attr( $value )
+		);
+	}
+
+	return $attr;
 }