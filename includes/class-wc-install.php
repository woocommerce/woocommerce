<?php
/**
 * Installation related functions and actions.
 *
 * @author   WooThemes
 * @category Admin
 * @package  WooCommerce/Classes
 * @version  3.0.0
 */

if ( ! defined( 'ABSPATH' ) ) {
	exit;
}

/**
 * WC_Install Class.
 */
class WC_Install {

	/**
	 * DB updates and callbacks that need to be run per version.
	 *
	 * @var array
	 */
	private static $db_updates = array(
		'2.0.0' => array(
			'wc_update_200_file_paths',
			'wc_update_200_permalinks',
			'wc_update_200_subcat_display',
			'wc_update_200_taxrates',
			'wc_update_200_line_items',
			'wc_update_200_images',
			'wc_update_200_db_version',
		),
		'2.0.9' => array(
			'wc_update_209_brazillian_state',
			'wc_update_209_db_version',
		),
		'2.1.0' => array(
			'wc_update_210_remove_pages',
			'wc_update_210_file_paths',
			'wc_update_210_db_version',
		),
		'2.2.0' => array(
			'wc_update_220_shipping',
			'wc_update_220_order_status',
			'wc_update_220_variations',
			'wc_update_220_attributes',
			'wc_update_220_db_version',
		),
		'2.3.0' => array(
			'wc_update_230_options',
			'wc_update_230_db_version',
		),
		'2.4.0' => array(
			'wc_update_240_options',
			'wc_update_240_shipping_methods',
			'wc_update_240_api_keys',
			'wc_update_240_webhooks',
			'wc_update_240_refunds',
			'wc_update_240_db_version',
		),
		'2.4.1' => array(
			'wc_update_241_variations',
			'wc_update_241_db_version',
		),
		'2.5.0' => array(
			'wc_update_250_currency',
			'wc_update_250_db_version',
		),
		'2.6.0' => array(
			'wc_update_260_options',
			'wc_update_260_termmeta',
			'wc_update_260_zones',
			'wc_update_260_zone_methods',
			'wc_update_260_refunds',
			'wc_update_260_db_version',
		),
		'3.0.0' => array(
			'wc_update_300_webhooks',
			'wc_update_300_grouped_products',
			'wc_update_300_settings',
			'wc_update_300_product_visibility',
			'wc_update_300_db_version',
		),
		'3.1.0' => array(
			'wc_update_310_downloadable_products',
			'wc_update_310_old_comments',
			'wc_update_310_db_version',
		),
		'3.1.2' => array(
			'wc_update_312_shop_manager_capabilities',
			'wc_update_312_db_version',
		),
		'3.2.0' => array(
			'wc_update_320_mexican_states',
			'wc_update_320_db_version',
		),
		'3.3.0' => array(
<<<<<<< HEAD
			'wc_update_330_product_purchases',
=======
			'wc_update_330_image_options',
>>>>>>> 800877cb
			'wc_update_330_db_version',
		),
	);

	/**
	 * Background update class.
	 *
	 * @var object
	 */
	private static $background_updater;

	/**
	 * Hook in tabs.
	 */
	public static function init() {
		add_action( 'init', array( __CLASS__, 'check_version' ), 5 );
		add_action( 'init', array( __CLASS__, 'init_background_updater' ), 5 );
		add_action( 'admin_init', array( __CLASS__, 'install_actions' ) );
		add_filter( 'plugin_action_links_' . WC_PLUGIN_BASENAME, array( __CLASS__, 'plugin_action_links' ) );
		add_filter( 'plugin_row_meta', array( __CLASS__, 'plugin_row_meta' ), 10, 2 );
		add_filter( 'wpmu_drop_tables', array( __CLASS__, 'wpmu_drop_tables' ) );
		add_filter( 'cron_schedules', array( __CLASS__, 'cron_schedules' ) );
		add_action( 'woocommerce_plugin_background_installer', array( __CLASS__, 'background_installer' ), 10, 2 );
		add_action( 'woocommerce_theme_background_installer', array( __CLASS__, 'theme_background_installer' ), 10, 1 );
	}

	/**
	 * Init background updates
	 */
	public static function init_background_updater() {
		include_once( dirname( __FILE__ ) . '/class-wc-background-updater.php' );
		self::$background_updater = new WC_Background_Updater();
	}

	/**
	 * Check WooCommerce version and run the updater is required.
	 *
	 * This check is done on all requests and runs if the versions do not match.
	 */
	public static function check_version() {
		if ( ! defined( 'IFRAME_REQUEST' ) && get_option( 'woocommerce_version' ) !== WC()->version ) {
			self::install();
			do_action( 'woocommerce_updated' );
		}
	}

	/**
	 * Install actions when a update button is clicked within the admin area.
	 *
	 * This function is hooked into admin_init to affect admin only.
	 */
	public static function install_actions() {
		if ( ! empty( $_GET['do_update_woocommerce'] ) ) {
			self::update();
			WC_Admin_Notices::add_notice( 'update' );
		}
		if ( ! empty( $_GET['force_update_woocommerce'] ) ) {
			do_action( 'wp_wc_updater_cron' );
			wp_safe_redirect( admin_url( 'admin.php?page=wc-settings' ) );
			exit;
		}
	}

	/**
	 * Install WC.
	 */
	public static function install() {
		if ( ! is_blog_installed() ) {
			return;
		}

		// Check if we are not already running this routine.
		if ( 'yes' === get_transient( 'wc_installing' ) ) {
			return;
		}

		// If we made it till here nothing is running yet, lets set the transient now.
		set_transient( 'wc_installing', 'yes', MINUTE_IN_SECONDS * 10 );
		wc_maybe_define_constant( 'WC_INSTALLING', true );

		self::remove_admin_notices();
		self::create_options();
		self::create_tables();
		self::create_roles();
		self::setup_environment();
		self::create_terms();
		self::create_cron_jobs();
		self::create_files();
		self::maybe_enable_setup_wizard();
		self::update_wc_version();
		self::maybe_update_db_version();

		delete_transient( 'wc_installing' );

		do_action( 'woocommerce_flush_rewrite_rules' );
		do_action( 'woocommerce_installed' );
	}

	/**
	 * Reset any notices added to admin.
	 *
	 * @since 3.2.0
	 */
	private static function remove_admin_notices() {
		include_once( dirname( __FILE__ ) . '/admin/class-wc-admin-notices.php' );
		WC_Admin_Notices::remove_all_notices();
	}

	/**
	 * Setup WC environment - post types, taxonomies, endpoints.
	 *
	 * @since 3.2.0
	 */
	private static function setup_environment() {
		WC_Post_types::register_post_types();
		WC_Post_types::register_taxonomies();
		WC()->query->init_query_vars();
		WC()->query->add_endpoints();
		WC_API::add_endpoint();
		WC_Auth::add_endpoint();
	}

	/**
	 * Is this a brand new WC install?
	 *
	 * @since 3.2.0
	 * @return boolean
	 */
	private static function is_new_install() {
		return is_null( get_option( 'woocommerce_version', null ) ) && is_null( get_option( 'woocommerce_db_version', null ) );
	}

	/**
	 * Is a DB update needed?
	 *
	 * @since 3.2.0
	 * @return boolean
	 */
	private static function needs_db_update() {
		$current_db_version = get_option( 'woocommerce_db_version', null );
		$updates            = self::get_db_update_callbacks();

		return ! is_null( $current_db_version ) && version_compare( $current_db_version, max( array_keys( $updates ) ), '<' );
	}

	/**
	 * See if we need the wizard or not.
	 *
	 * @since 3.2.0
	 */
	private static function maybe_enable_setup_wizard() {
		if ( apply_filters( 'woocommerce_enable_setup_wizard', self::is_new_install() ) ) {
			WC_Admin_Notices::add_notice( 'install' );
			set_transient( '_wc_activation_redirect', 1, 30 );
		}
	}

	/**
	 * See if we need to show or run database updates during install.
	 *
	 * @since 3.2.0
	 */
	private static function maybe_update_db_version() {
		if ( self::needs_db_update() ) {
			if ( apply_filters( 'woocommerce_enable_auto_update_db', false ) ) {
				self::init_background_updater();
				self::update();
			} else {
				WC_Admin_Notices::add_notice( 'update' );
			}
		} else {
			self::update_db_version();
		}
	}

	/**
	 * Update WC version to current.
	 */
	private static function update_wc_version() {
		delete_option( 'woocommerce_version' );
		add_option( 'woocommerce_version', WC()->version );
	}

	/**
	 * Get list of DB update callbacks.
	 *
	 * @since  3.0.0
	 * @return array
	 */
	public static function get_db_update_callbacks() {
		return self::$db_updates;
	}

	/**
	 * Push all needed DB updates to the queue for processing.
	 */
	private static function update() {
		$current_db_version = get_option( 'woocommerce_db_version' );
		$logger             = wc_get_logger();
		$update_queued      = false;

		foreach ( self::get_db_update_callbacks() as $version => $update_callbacks ) {
			if ( version_compare( $current_db_version, $version, '<' ) ) {
				foreach ( $update_callbacks as $update_callback ) {
					$logger->info(
						sprintf( 'Queuing %s - %s', $version, $update_callback ),
						array( 'source' => 'wc_db_updates' )
					);
					self::$background_updater->push_to_queue( $update_callback );
					$update_queued = true;
				}
			}
		}

		if ( $update_queued ) {
			self::$background_updater->save()->dispatch();
		}
	}

	/**
	 * Update DB version to current.
	 * @param string $version
	 */
	public static function update_db_version( $version = null ) {
		delete_option( 'woocommerce_db_version' );
		add_option( 'woocommerce_db_version', is_null( $version ) ? WC()->version : $version );
	}

	/**
	 * Add more cron schedules.
	 * @param  array $schedules
	 * @return array
	 */
	public static function cron_schedules( $schedules ) {
		$schedules['monthly'] = array(
			'interval' => 2635200,
			'display'  => __( 'Monthly', 'woocommerce' ),
		);
		return $schedules;
	}

	/**
	 * Create cron jobs (clear them first).
	 */
	private static function create_cron_jobs() {
		wp_clear_scheduled_hook( 'woocommerce_scheduled_sales' );
		wp_clear_scheduled_hook( 'woocommerce_cancel_unpaid_orders' );
		wp_clear_scheduled_hook( 'woocommerce_cleanup_sessions' );
		wp_clear_scheduled_hook( 'woocommerce_geoip_updater' );
		wp_clear_scheduled_hook( 'woocommerce_tracker_send_event' );

		$ve = get_option( 'gmt_offset' ) > 0 ? '-' : '+';

		wp_schedule_event( strtotime( '00:00 tomorrow ' . $ve . absint( get_option( 'gmt_offset' ) ) . ' HOURS' ), 'daily', 'woocommerce_scheduled_sales' );

		$held_duration = get_option( 'woocommerce_hold_stock_minutes', '60' );

		if ( '' != $held_duration ) {
			wp_schedule_single_event( time() + ( absint( $held_duration ) * 60 ), 'woocommerce_cancel_unpaid_orders' );
		}

		wp_schedule_event( time(), 'twicedaily', 'woocommerce_cleanup_sessions' );
		wp_schedule_event( strtotime( 'first tuesday of next month' ), 'monthly', 'woocommerce_geoip_updater' );
		wp_schedule_event( time(), apply_filters( 'woocommerce_tracker_event_recurrence', 'daily' ), 'woocommerce_tracker_send_event' );
	}

	/**
	 * Create pages that the plugin relies on, storing page IDs in variables.
	 */
	public static function create_pages() {
		include_once( dirname( __FILE__ ) . '/admin/wc-admin-functions.php' );

		$pages = apply_filters( 'woocommerce_create_pages', array(
			'shop' => array(
				'name'    => _x( 'shop', 'Page slug', 'woocommerce' ),
				'title'   => _x( 'Shop', 'Page title', 'woocommerce' ),
				'content' => '',
			),
			'cart' => array(
				'name'    => _x( 'cart', 'Page slug', 'woocommerce' ),
				'title'   => _x( 'Cart', 'Page title', 'woocommerce' ),
				'content' => '[' . apply_filters( 'woocommerce_cart_shortcode_tag', 'woocommerce_cart' ) . ']',
			),
			'checkout' => array(
				'name'    => _x( 'checkout', 'Page slug', 'woocommerce' ),
				'title'   => _x( 'Checkout', 'Page title', 'woocommerce' ),
				'content' => '[' . apply_filters( 'woocommerce_checkout_shortcode_tag', 'woocommerce_checkout' ) . ']',
			),
			'myaccount' => array(
				'name'    => _x( 'my-account', 'Page slug', 'woocommerce' ),
				'title'   => _x( 'My account', 'Page title', 'woocommerce' ),
				'content' => '[' . apply_filters( 'woocommerce_my_account_shortcode_tag', 'woocommerce_my_account' ) . ']',
			),
		) );

		foreach ( $pages as $key => $page ) {
			wc_create_page( esc_sql( $page['name'] ), 'woocommerce_' . $key . '_page_id', $page['title'], $page['content'], ! empty( $page['parent'] ) ? wc_get_page_id( $page['parent'] ) : '' );
		}

		delete_transient( 'woocommerce_cache_excluded_uris' );
	}

	/**
	 * Default options.
	 *
	 * Sets up the default options used on the settings page.
	 */
	private static function create_options() {
		// Include settings so that we can run through defaults
		include_once( dirname( __FILE__ ) . '/admin/class-wc-admin-settings.php' );

		$settings = WC_Admin_Settings::get_settings_pages();

		foreach ( $settings as $section ) {
			if ( ! method_exists( $section, 'get_settings' ) ) {
				continue;
			}
			$subsections = array_unique( array_merge( array( '' ), array_keys( $section->get_sections() ) ) );

			foreach ( $subsections as $subsection ) {
				foreach ( $section->get_settings( $subsection ) as $value ) {
					if ( isset( $value['default'] ) && isset( $value['id'] ) ) {
						$autoload = isset( $value['autoload'] ) ? (bool) $value['autoload'] : true;
						add_option( $value['id'], $value['default'], '', ( $autoload ? 'yes' : 'no' ) );
					}
				}
			}
		}
	}

	/**
	 * Add the default terms for WC taxonomies - product types and order statuses. Modify this at your own risk.
	 */
	public static function create_terms() {
		$taxonomies = array(
			'product_type' => array(
				'simple',
				'grouped',
				'variable',
				'external',
			),
			'product_visibility' => array(
				'exclude-from-search',
				'exclude-from-catalog',
				'featured',
				'outofstock',
				'rated-1',
				'rated-2',
				'rated-3',
				'rated-4',
				'rated-5',
			),
		);

		foreach ( $taxonomies as $taxonomy => $terms ) {
			foreach ( $terms as $term ) {
				if ( ! get_term_by( 'name', $term, $taxonomy ) ) {
					wp_insert_term( $term, $taxonomy );
				}
			}
		}
	}

	/**
	 * Set up the database tables which the plugin needs to function.
	 *
	 * Tables:
	 *		woocommerce_attribute_taxonomies - Table for storing attribute taxonomies - these are user defined
	 *		woocommerce_termmeta - Term meta table - sadly WordPress does not have termmeta so we need our own
	 *		woocommerce_downloadable_product_permissions - Table for storing user and guest download permissions.
	 *			KEY(order_id, product_id, download_id) used for organizing downloads on the My Account page
	 *		woocommerce_order_items - Order line items are stored in a table to make them easily queryable for reports
	 *		woocommerce_order_itemmeta - Order line item meta is stored in a table for storing extra data.
	 *		woocommerce_tax_rates - Tax Rates are stored inside 2 tables making tax queries simple and efficient.
	 *		woocommerce_tax_rate_locations - Each rate can be applied to more than one postcode/city hence the second table.
	 */
	private static function create_tables() {
		global $wpdb;

		$wpdb->hide_errors();

		require_once( ABSPATH . 'wp-admin/includes/upgrade.php' );

		/**
		 * Before updating with DBDELTA, remove any primary keys which could be
		 * modified due to schema updates.
		 */
		if ( $wpdb->get_var( "SHOW TABLES LIKE '{$wpdb->prefix}woocommerce_downloadable_product_permissions';" ) ) {
			if ( ! $wpdb->get_var( "SHOW COLUMNS FROM `{$wpdb->prefix}woocommerce_downloadable_product_permissions` LIKE 'permission_id';" ) ) {
				$wpdb->query( "ALTER TABLE {$wpdb->prefix}woocommerce_downloadable_product_permissions DROP PRIMARY KEY, ADD `permission_id` BIGINT UNSIGNED NOT NULL PRIMARY KEY AUTO_INCREMENT;" );
			}
		}

		dbDelta( self::get_schema() );

		$index_exists = $wpdb->get_row( "SHOW INDEX FROM {$wpdb->comments} WHERE column_name = 'comment_type' and key_name = 'woo_idx_comment_type'" );

		if ( is_null( $index_exists ) ) {
			// Add an index to the field comment_type to improve the response time of the query
			// used by WC_Comments::wp_count_comments() to get the number of comments by type.
			$wpdb->query( "ALTER TABLE {$wpdb->comments} ADD INDEX woo_idx_comment_type (comment_type)" );
		}
	}

	/**
	 * Get Table schema.
	 *
	 * https://github.com/woocommerce/woocommerce/wiki/Database-Description/
	 *
	 * A note on indexes; Indexes have a maximum size of 767 bytes. Historically, we haven't need to be concerned about that.
	 * As of WordPress 4.2, however, we moved to utf8mb4, which uses 4 bytes per character. This means that an index which
	 * used to have room for floor(767/3) = 255 characters, now only has room for floor(767/4) = 191 characters.
	 *
	 * Changing indexes may cause duplicate index notices in logs due to https://core.trac.wordpress.org/ticket/34870 but dropping
	 * indexes first causes too much load on some servers/larger DB.
	 *
	 * @return string
	 */
	private static function get_schema() {
		global $wpdb;

		$collate = '';

		if ( $wpdb->has_cap( 'collation' ) ) {
			$collate = $wpdb->get_charset_collate();
		}

		$tables = "
CREATE TABLE {$wpdb->prefix}woocommerce_sessions (
  session_id BIGINT UNSIGNED NOT NULL AUTO_INCREMENT,
  session_key char(32) NOT NULL,
  session_value longtext NOT NULL,
  session_expiry BIGINT UNSIGNED NOT NULL,
  PRIMARY KEY  (session_key),
  UNIQUE KEY session_id (session_id)
) $collate;
CREATE TABLE {$wpdb->prefix}woocommerce_api_keys (
  key_id BIGINT UNSIGNED NOT NULL auto_increment,
  user_id BIGINT UNSIGNED NOT NULL,
  description varchar(200) NULL,
  permissions varchar(10) NOT NULL,
  consumer_key char(64) NOT NULL,
  consumer_secret char(43) NOT NULL,
  nonces longtext NULL,
  truncated_key char(7) NOT NULL,
  last_access datetime NULL default null,
  PRIMARY KEY  (key_id),
  KEY consumer_key (consumer_key),
  KEY consumer_secret (consumer_secret)
) $collate;
CREATE TABLE {$wpdb->prefix}woocommerce_attribute_taxonomies (
  attribute_id BIGINT UNSIGNED NOT NULL auto_increment,
  attribute_name varchar(200) NOT NULL,
  attribute_label varchar(200) NULL,
  attribute_type varchar(20) NOT NULL,
  attribute_orderby varchar(20) NOT NULL,
  attribute_public int(1) NOT NULL DEFAULT 1,
  PRIMARY KEY  (attribute_id),
  KEY attribute_name (attribute_name(20))
) $collate;
CREATE TABLE {$wpdb->prefix}woocommerce_downloadable_product_permissions (
  permission_id BIGINT UNSIGNED NOT NULL auto_increment,
  download_id varchar(32) NOT NULL,
  product_id BIGINT UNSIGNED NOT NULL,
  order_id BIGINT UNSIGNED NOT NULL DEFAULT 0,
  order_key varchar(200) NOT NULL,
  user_email varchar(200) NOT NULL,
  user_id BIGINT UNSIGNED NULL,
  downloads_remaining varchar(9) NULL,
  access_granted datetime NOT NULL default '0000-00-00 00:00:00',
  access_expires datetime NULL default null,
  download_count BIGINT UNSIGNED NOT NULL DEFAULT 0,
  PRIMARY KEY  (permission_id),
  KEY download_order_key_product (product_id,order_id,order_key(16),download_id),
  KEY download_order_product (download_id,order_id,product_id),
  KEY order_id (order_id)
) $collate;
CREATE TABLE {$wpdb->prefix}woocommerce_order_items (
  order_item_id BIGINT UNSIGNED NOT NULL auto_increment,
  order_item_name TEXT NOT NULL,
  order_item_type varchar(200) NOT NULL DEFAULT '',
  order_id BIGINT UNSIGNED NOT NULL,
  PRIMARY KEY  (order_item_id),
  KEY order_id (order_id)
) $collate;
CREATE TABLE {$wpdb->prefix}woocommerce_order_itemmeta (
  meta_id BIGINT UNSIGNED NOT NULL auto_increment,
  order_item_id BIGINT UNSIGNED NOT NULL,
  meta_key varchar(255) default NULL,
  meta_value longtext NULL,
  PRIMARY KEY  (meta_id),
  KEY order_item_id (order_item_id),
  KEY meta_key (meta_key(32))
) $collate;
CREATE TABLE {$wpdb->prefix}woocommerce_tax_rates (
  tax_rate_id BIGINT UNSIGNED NOT NULL auto_increment,
  tax_rate_country varchar(2) NOT NULL DEFAULT '',
  tax_rate_state varchar(200) NOT NULL DEFAULT '',
  tax_rate varchar(8) NOT NULL DEFAULT '',
  tax_rate_name varchar(200) NOT NULL DEFAULT '',
  tax_rate_priority BIGINT UNSIGNED NOT NULL,
  tax_rate_compound int(1) NOT NULL DEFAULT 0,
  tax_rate_shipping int(1) NOT NULL DEFAULT 1,
  tax_rate_order BIGINT UNSIGNED NOT NULL,
  tax_rate_class varchar(200) NOT NULL DEFAULT '',
  PRIMARY KEY  (tax_rate_id),
  KEY tax_rate_country (tax_rate_country),
  KEY tax_rate_state (tax_rate_state(2)),
  KEY tax_rate_class (tax_rate_class(10)),
  KEY tax_rate_priority (tax_rate_priority)
) $collate;
CREATE TABLE {$wpdb->prefix}woocommerce_tax_rate_locations (
  location_id BIGINT UNSIGNED NOT NULL auto_increment,
  location_code varchar(200) NOT NULL,
  tax_rate_id BIGINT UNSIGNED NOT NULL,
  location_type varchar(40) NOT NULL,
  PRIMARY KEY  (location_id),
  KEY tax_rate_id (tax_rate_id),
  KEY location_type_code (location_type(10),location_code(20))
) $collate;
CREATE TABLE {$wpdb->prefix}woocommerce_shipping_zones (
  zone_id BIGINT UNSIGNED NOT NULL auto_increment,
  zone_name varchar(200) NOT NULL,
  zone_order BIGINT UNSIGNED NOT NULL,
  PRIMARY KEY  (zone_id)
) $collate;
CREATE TABLE {$wpdb->prefix}woocommerce_shipping_zone_locations (
  location_id BIGINT UNSIGNED NOT NULL auto_increment,
  zone_id BIGINT UNSIGNED NOT NULL,
  location_code varchar(200) NOT NULL,
  location_type varchar(40) NOT NULL,
  PRIMARY KEY  (location_id),
  KEY location_id (location_id),
  KEY location_type_code (location_type(10),location_code(20))
) $collate;
CREATE TABLE {$wpdb->prefix}woocommerce_shipping_zone_methods (
  zone_id BIGINT UNSIGNED NOT NULL,
  instance_id BIGINT UNSIGNED NOT NULL auto_increment,
  method_id varchar(200) NOT NULL,
  method_order BIGINT UNSIGNED NOT NULL,
  is_enabled tinyint(1) NOT NULL DEFAULT '1',
  PRIMARY KEY  (instance_id)
) $collate;
CREATE TABLE {$wpdb->prefix}woocommerce_payment_tokens (
  token_id BIGINT UNSIGNED NOT NULL auto_increment,
  gateway_id varchar(200) NOT NULL,
  token text NOT NULL,
  user_id BIGINT UNSIGNED NOT NULL DEFAULT '0',
  type varchar(200) NOT NULL,
  is_default tinyint(1) NOT NULL DEFAULT '0',
  PRIMARY KEY  (token_id),
  KEY user_id (user_id)
) $collate;
CREATE TABLE {$wpdb->prefix}woocommerce_payment_tokenmeta (
  meta_id BIGINT UNSIGNED NOT NULL auto_increment,
  payment_token_id BIGINT UNSIGNED NOT NULL,
  meta_key varchar(255) NULL,
  meta_value longtext NULL,
  PRIMARY KEY  (meta_id),
  KEY payment_token_id (payment_token_id),
  KEY meta_key (meta_key(32))
) $collate;
CREATE TABLE {$wpdb->prefix}woocommerce_log (
  log_id BIGINT UNSIGNED NOT NULL AUTO_INCREMENT,
  timestamp datetime NOT NULL,
  level smallint(4) NOT NULL,
  source varchar(200) NOT NULL,
  message longtext NOT NULL,
  context longtext NULL,
  PRIMARY KEY (log_id),
  KEY level (level)
) $collate;
CREATE TABLE {$wpdb->prefix}woocommerce_product_purchases (
  purchase_id BIGINT UNSIGNED NOT NULL auto_increment,
  user_email varchar(200) NOT NULL,
  order_id bigint(20) NOT NULL DEFAULT 0,
  user_id bigint(20) NOT NULL DEFAULT 0,
  product_id bigint(20) NOT NULL DEFAULT 0,
  parent_order_item_id bigint(20) DEFAULT NULL,
  PRIMARY KEY (purchase_id),
  KEY order_id (order_id)
) $collate;
		";

		/**
		 * Term meta is only needed for old installs and is now @deprecated by WordPress term meta.
		 */
		if ( ! function_exists( 'get_term_meta' ) ) {
			$tables .= "
CREATE TABLE {$wpdb->prefix}woocommerce_termmeta (
  meta_id BIGINT UNSIGNED NOT NULL auto_increment,
  woocommerce_term_id BIGINT UNSIGNED NOT NULL,
  meta_key varchar(255) default NULL,
  meta_value longtext NULL,
  PRIMARY KEY  (meta_id),
  KEY woocommerce_term_id (woocommerce_term_id),
  KEY meta_key (meta_key(32))
) $collate;
			";
		}

		return $tables;
	}

	/**
	 * Create roles and capabilities.
	 */
	public static function create_roles() {
		global $wp_roles;

		if ( ! class_exists( 'WP_Roles' ) ) {
			return;
		}

		if ( ! isset( $wp_roles ) ) {
			$wp_roles = new WP_Roles();
		}

		// Customer role
		add_role( 'customer', __( 'Customer', 'woocommerce' ), array(
			'read' 					=> true,
		) );

		// Shop manager role
		add_role( 'shop_manager', __( 'Shop manager', 'woocommerce' ), array(
			'level_9'                => true,
			'level_8'                => true,
			'level_7'                => true,
			'level_6'                => true,
			'level_5'                => true,
			'level_4'                => true,
			'level_3'                => true,
			'level_2'                => true,
			'level_1'                => true,
			'level_0'                => true,
			'read'                   => true,
			'read_private_pages'     => true,
			'read_private_posts'     => true,
			'edit_users'             => true,
			'edit_posts'             => true,
			'edit_pages'             => true,
			'edit_published_posts'   => true,
			'edit_published_pages'   => true,
			'edit_private_pages'     => true,
			'edit_private_posts'     => true,
			'edit_others_posts'      => true,
			'edit_others_pages'      => true,
			'publish_posts'          => true,
			'publish_pages'          => true,
			'delete_posts'           => true,
			'delete_pages'           => true,
			'delete_private_pages'   => true,
			'delete_private_posts'   => true,
			'delete_published_pages' => true,
			'delete_published_posts' => true,
			'delete_others_posts'    => true,
			'delete_others_pages'    => true,
			'manage_categories'      => true,
			'manage_links'           => true,
			'moderate_comments'      => true,
			'upload_files'           => true,
			'export'                 => true,
			'import'                 => true,
			'list_users'             => true,
		) );

		$capabilities = self::get_core_capabilities();

		foreach ( $capabilities as $cap_group ) {
			foreach ( $cap_group as $cap ) {
				$wp_roles->add_cap( 'shop_manager', $cap );
				$wp_roles->add_cap( 'administrator', $cap );
			}
		}
	}

	/**
	 * Get capabilities for WooCommerce - these are assigned to admin/shop manager during installation or reset.
	 *
	 * @return array
	 */
	 private static function get_core_capabilities() {
		$capabilities = array();

		$capabilities['core'] = array(
			'manage_woocommerce',
			'view_woocommerce_reports',
		);

		$capability_types = array( 'product', 'shop_order', 'shop_coupon', 'shop_webhook' );

		foreach ( $capability_types as $capability_type ) {

			$capabilities[ $capability_type ] = array(
				// Post type
				"edit_{$capability_type}",
				"read_{$capability_type}",
				"delete_{$capability_type}",
				"edit_{$capability_type}s",
				"edit_others_{$capability_type}s",
				"publish_{$capability_type}s",
				"read_private_{$capability_type}s",
				"delete_{$capability_type}s",
				"delete_private_{$capability_type}s",
				"delete_published_{$capability_type}s",
				"delete_others_{$capability_type}s",
				"edit_private_{$capability_type}s",
				"edit_published_{$capability_type}s",

				// Terms
				"manage_{$capability_type}_terms",
				"edit_{$capability_type}_terms",
				"delete_{$capability_type}_terms",
				"assign_{$capability_type}_terms",
			);
		}

		return $capabilities;
	}

	/**
	 * woocommerce_remove_roles function.
	 */
	public static function remove_roles() {
		global $wp_roles;

		if ( ! class_exists( 'WP_Roles' ) ) {
			return;
		}

		if ( ! isset( $wp_roles ) ) {
			$wp_roles = new WP_Roles();
		}

		$capabilities = self::get_core_capabilities();

		foreach ( $capabilities as $cap_group ) {
			foreach ( $cap_group as $cap ) {
				$wp_roles->remove_cap( 'shop_manager', $cap );
				$wp_roles->remove_cap( 'administrator', $cap );
			}
		}

		remove_role( 'customer' );
		remove_role( 'shop_manager' );
	}

	/**
	 * Create files/directories.
	 */
	private static function create_files() {
		// Bypass if filesystem is read-only and/or non-standard upload system is used
		if ( apply_filters( 'woocommerce_install_skip_create_files', false ) ) {
			return;
		}

		// Install files and folders for uploading files and prevent hotlinking
		$upload_dir      = wp_upload_dir();
		$download_method = get_option( 'woocommerce_file_download_method', 'force' );

		$files = array(
			array(
				'base' 		=> $upload_dir['basedir'] . '/woocommerce_uploads',
				'file' 		=> 'index.html',
				'content' 	=> '',
			),
			array(
				'base' 		=> WC_LOG_DIR,
				'file' 		=> '.htaccess',
				'content' 	=> 'deny from all',
			),
			array(
				'base' 		=> WC_LOG_DIR,
				'file' 		=> 'index.html',
				'content' 	=> '',
			),
		);

		if ( 'redirect' !== $download_method ) {
			$files[] = array(
				'base' 		=> $upload_dir['basedir'] . '/woocommerce_uploads',
				'file' 		=> '.htaccess',
				'content' 	=> 'deny from all',
			);
		}

		foreach ( $files as $file ) {
			if ( wp_mkdir_p( $file['base'] ) && ! file_exists( trailingslashit( $file['base'] ) . $file['file'] ) ) {
				if ( $file_handle = @fopen( trailingslashit( $file['base'] ) . $file['file'], 'w' ) ) {
					fwrite( $file_handle, $file['content'] );
					fclose( $file_handle );
				}
			}
		}
	}

	/**
	 * Show action links on the plugin screen.
	 *
	 * @param	mixed $links Plugin Action links
	 * @return	array
	 */
	public static function plugin_action_links( $links ) {
		$action_links = array(
			'settings' => '<a href="' . admin_url( 'admin.php?page=wc-settings' ) . '" aria-label="' . esc_attr__( 'View WooCommerce settings', 'woocommerce' ) . '">' . esc_html__( 'Settings', 'woocommerce' ) . '</a>',
		);

		return array_merge( $action_links, $links );
	}

	/**
	 * Show row meta on the plugin screen.
	 *
	 * @param	mixed $links Plugin Row Meta
	 * @param	mixed $file  Plugin Base file
	 * @return	array
	 */
	public static function plugin_row_meta( $links, $file ) {
		if ( WC_PLUGIN_BASENAME == $file ) {
			$row_meta = array(
				'docs'    => '<a href="' . esc_url( apply_filters( 'woocommerce_docs_url', 'https://docs.woocommerce.com/documentation/plugins/woocommerce/' ) ) . '" aria-label="' . esc_attr__( 'View WooCommerce documentation', 'woocommerce' ) . '">' . esc_html__( 'Docs', 'woocommerce' ) . '</a>',
				'apidocs' => '<a href="' . esc_url( apply_filters( 'woocommerce_apidocs_url', 'https://docs.woocommerce.com/wc-apidocs/' ) ) . '" aria-label="' . esc_attr__( 'View WooCommerce API docs', 'woocommerce' ) . '">' . esc_html__( 'API docs', 'woocommerce' ) . '</a>',
				'support' => '<a href="' . esc_url( apply_filters( 'woocommerce_support_url', 'https://woocommerce.com/my-account/tickets/' ) ) . '" aria-label="' . esc_attr__( 'Visit premium customer support', 'woocommerce' ) . '">' . esc_html__( 'Premium support', 'woocommerce' ) . '</a>',
			);

			return array_merge( $links, $row_meta );
		}

		return (array) $links;
	}

	/**
	 * Uninstall tables when MU blog is deleted.
	 * @param  array $tables
	 * @return string[]
	 */
	public static function wpmu_drop_tables( $tables ) {
		global $wpdb;

		$tables[] = $wpdb->prefix . 'woocommerce_sessions';
		$tables[] = $wpdb->prefix . 'woocommerce_api_keys';
		$tables[] = $wpdb->prefix . 'woocommerce_attribute_taxonomies';
		$tables[] = $wpdb->prefix . 'woocommerce_downloadable_product_permissions';
		$tables[] = $wpdb->prefix . 'woocommerce_termmeta';
		$tables[] = $wpdb->prefix . 'woocommerce_tax_rates';
		$tables[] = $wpdb->prefix . 'woocommerce_tax_rate_locations';
		$tables[] = $wpdb->prefix . 'woocommerce_order_items';
		$tables[] = $wpdb->prefix . 'woocommerce_order_itemmeta';
		$tables[] = $wpdb->prefix . 'woocommerce_payment_tokens';
		$tables[] = $wpdb->prefix . 'woocommerce_shipping_zones';
		$tables[] = $wpdb->prefix . 'woocommerce_shipping_zone_locations';
		$tables[] = $wpdb->prefix . 'woocommerce_shipping_zone_methods';

		return $tables;
	}

	/**
	 * Get slug from path
	 * @param  string $key
	 * @return string
	 */
	private static function format_plugin_slug( $key ) {
		$slug = explode( '/', $key );
		$slug = explode( '.', end( $slug ) );
		return $slug[0];
	}

	/**
	 * Install a plugin from .org in the background via a cron job (used by
	 * installer - opt in).
	 * @param string $plugin_to_install_id
	 * @param array $plugin_to_install
	 * @since 2.6.0
	 */
	public static function background_installer( $plugin_to_install_id, $plugin_to_install ) {
		// Explicitly clear the event.
		wp_clear_scheduled_hook( 'woocommerce_plugin_background_installer', func_get_args() );

		if ( ! empty( $plugin_to_install['repo-slug'] ) ) {
			require_once( ABSPATH . 'wp-admin/includes/file.php' );
			require_once( ABSPATH . 'wp-admin/includes/plugin-install.php' );
			require_once( ABSPATH . 'wp-admin/includes/class-wp-upgrader.php' );
			require_once( ABSPATH . 'wp-admin/includes/plugin.php' );

			WP_Filesystem();

			$skin              = new Automatic_Upgrader_Skin;
			$upgrader          = new WP_Upgrader( $skin );
			$installed_plugins = array_map( array( __CLASS__, 'format_plugin_slug' ), array_keys( get_plugins() ) );
			$plugin_slug       = $plugin_to_install['repo-slug'];
			$plugin            = $plugin_slug . '/' . $plugin_slug . '.php';
			$installed         = false;
			$activate          = false;

			// See if the plugin is installed already
			if ( in_array( $plugin_to_install['repo-slug'], $installed_plugins ) ) {
				$installed = true;
				$activate  = ! is_plugin_active( $plugin );
			}

			// Install this thing!
			if ( ! $installed ) {
				// Suppress feedback
				ob_start();

				try {
					$plugin_information = plugins_api( 'plugin_information', array(
						'slug'   => $plugin_to_install['repo-slug'],
						'fields' => array(
							'short_description' => false,
							'sections'          => false,
							'requires'          => false,
							'rating'            => false,
							'ratings'           => false,
							'downloaded'        => false,
							'last_updated'      => false,
							'added'             => false,
							'tags'              => false,
							'homepage'          => false,
							'donate_link'       => false,
							'author_profile'    => false,
							'author'            => false,
						),
					) );

					if ( is_wp_error( $plugin_information ) ) {
						throw new Exception( $plugin_information->get_error_message() );
					}

					$package  = $plugin_information->download_link;
					$download = $upgrader->download_package( $package );

					if ( is_wp_error( $download ) ) {
						throw new Exception( $download->get_error_message() );
					}

					$working_dir = $upgrader->unpack_package( $download, true );

					if ( is_wp_error( $working_dir ) ) {
						throw new Exception( $working_dir->get_error_message() );
					}

					$result = $upgrader->install_package( array(
						'source'                      => $working_dir,
						'destination'                 => WP_PLUGIN_DIR,
						'clear_destination'           => false,
						'abort_if_destination_exists' => false,
						'clear_working'               => true,
						'hook_extra'                  => array(
							'type'   => 'plugin',
							'action' => 'install',
						),
					) );

					if ( is_wp_error( $result ) ) {
						throw new Exception( $result->get_error_message() );
					}

					$activate = true;

				} catch ( Exception $e ) {
					WC_Admin_Notices::add_custom_notice(
						$plugin_to_install_id . '_install_error',
						sprintf(
							__( '%1$s could not be installed (%2$s). <a href="%3$s">Please install it manually by clicking here.</a>', 'woocommerce' ),
							$plugin_to_install['name'],
							$e->getMessage(),
							esc_url( admin_url( 'index.php?wc-install-plugin-redirect=' . $plugin_to_install['repo-slug'] ) )
						)
					);
				}

				// Discard feedback
				ob_end_clean();
			}

			wp_clean_plugins_cache();

			// Activate this thing
			if ( $activate ) {
				try {
					$result = activate_plugin( $plugin );

					if ( is_wp_error( $result ) ) {
						throw new Exception( $result->get_error_message() );
					}
				} catch ( Exception $e ) {
					WC_Admin_Notices::add_custom_notice(
						$plugin_to_install_id . '_install_error',
						sprintf(
							__( '%1$s was installed but could not be activated. <a href="%2$s">Please activate it manually by clicking here.</a>', 'woocommerce' ),
							$plugin_to_install['name'],
							admin_url( 'plugins.php' )
						)
					);
				}
			}
		}
	}

	/**
	 * Install a theme from .org in the background via a cron job (used by installer - opt in).
	 *
	 * @param string $theme_slug
	 * @since 3.1.0
	 */
	public static function theme_background_installer( $theme_slug ) {
		// Explicitly clear the event.
		wp_clear_scheduled_hook( 'woocommerce_theme_background_installer', func_get_args() );

		if ( ! empty( $theme_slug ) ) {
			// Suppress feedback
			ob_start();

			try {
				$theme = wp_get_theme( $theme_slug );

				if ( ! $theme->exists() ) {
					require_once( ABSPATH . 'wp-admin/includes/file.php' );
					include_once( ABSPATH . 'wp-admin/includes/class-wp-upgrader.php' );
					include_once( ABSPATH . 'wp-admin/includes/theme.php' );

					WP_Filesystem();

					$skin     = new Automatic_Upgrader_Skin;
					$upgrader = new Theme_Upgrader( $skin );
					$api      = themes_api( 'theme_information', array(
						'slug'   => $theme_slug,
						'fields' => array( 'sections' => false ),
					) );
					$result   = $upgrader->install( $api->download_link );

					if ( is_wp_error( $result ) ) {
						throw new Exception( $result->get_error_message() );
					} elseif ( is_wp_error( $skin->result ) ) {
						throw new Exception( $skin->result->get_error_message() );
					} elseif ( is_null( $result ) ) {
						throw new Exception( 'Unable to connect to the filesystem. Please confirm your credentials.' );
					}
				}

				switch_theme( $theme_slug );
			} catch ( Exception $e ) {
				WC_Admin_Notices::add_custom_notice(
					$theme_slug . '_install_error',
					sprintf(
						__( '%1$s could not be installed (%2$s). <a href="%3$s">Please install it manually by clicking here.</a>', 'woocommerce' ),
						$theme_slug,
						$e->getMessage(),
						esc_url( admin_url( 'update.php?action=install-theme&theme=' . $theme_slug . '&_wpnonce=' . wp_create_nonce( 'install-theme_' . $theme_slug ) ) )
					)
				);
			}

			// Discard feedback
			ob_end_clean();
		}
	}
}

WC_Install::init();<|MERGE_RESOLUTION|>--- conflicted
+++ resolved
@@ -97,11 +97,8 @@
 			'wc_update_320_db_version',
 		),
 		'3.3.0' => array(
-<<<<<<< HEAD
 			'wc_update_330_product_purchases',
-=======
 			'wc_update_330_image_options',
->>>>>>> 800877cb
 			'wc_update_330_db_version',
 		),
 	);
