--- conflicted
+++ resolved
@@ -227,14 +227,9 @@
     		return;
     	}
 
-<<<<<<< HEAD
 		if ( $this->instructions ) {
-        	echo wpautop( wptexturize( $this->instructions ) );
+        	echo wpautop( wptexturize( $this->instructions ) ) . PHP_EOL;
         }
-=======
-		if ( $this->instructions )
-        	echo wpautop( wptexturize( $this->instructions ) ) . PHP_EOL;
->>>>>>> 5c540930
 
 		$this->bank_details( $order->id );
     }
@@ -277,14 +272,9 @@
 					)
 				), $order_id );
 
-<<<<<<< HEAD
 				if ( $bacs_account->account_name || $bacs_account->bank_name ) {
-					echo '<h3>' . implode( ' - ', array_filter( array( $bacs_account->account_name, $bacs_account->bank_name ) ) ) . '</h3>';
+					echo '<h3>' . implode( ' - ', array_filter( array( $bacs_account->account_name, $bacs_account->bank_name ) ) ) . '</h3>' . PHP_EOL;
 				}
-=======
-				if ( $bacs_account->account_name || $bacs_account->bank_name )
-					echo '<h3>' . implode( ' - ', array_filter( array( $bacs_account->account_name, $bacs_account->bank_name ) ) ) . '</h3>' . PHP_EOL;
->>>>>>> 5c540930
 
 	    		foreach ( $account_fields as $field_key => $field ) {
 				    if ( ! empty( $field['value'] ) ) {
