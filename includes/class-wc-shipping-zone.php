--- conflicted
+++ resolved
@@ -21,11 +21,7 @@
 	 * Zone Data
 	 * @var array
 	 */
-<<<<<<< HEAD
-	protected $_data = array(
-=======
 	protected $data = array(
->>>>>>> 4d041b2c
 		'zone_name'      => '',
 		'zone_order'     => 0,
 		'zone_locations' => array(),
@@ -59,19 +55,11 @@
 	}
 
 	/**
-<<<<<<< HEAD
 	 * Get data.
 	 * @return array
 	 */
 	public function get_data() {
-		return array_merge( array( 'zone_id' => $this->get_id() ), $this->_data );
-=======
-	 * Returns all data for this object.
-	 * @return array
-	 */
-	public function get_data() {
 		return array_merge( array( 'id' => $this->get_id(), 'zone_id' => $this->get_id() ), $this->data, array( 'meta_data' => $this->get_meta_data() ) );
->>>>>>> 4d041b2c
 	}
 
 	/**
