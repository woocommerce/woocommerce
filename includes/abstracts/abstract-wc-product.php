<?php
if ( ! defined( 'ABSPATH' ) ) {
	exit;
}

/**
 * Legacy product contains all deprecated methods for this class and can be
 * removed in the future.
 */
include_once( 'abstract-wc-legacy-product.php' );

/**
 * Abstract Product Class
 *
 * The WooCommerce product class handles individual product data.
 *
 * @version  2.7.0
 * @package  WooCommerce/Abstracts
 * @category Abstract Class
 * @author   WooThemes
 */
class WC_Product extends WC_Abstract_Legacy_Product {

	/**
	 * Post type.
	 * @var string
	 */
	protected $post_type = 'product';

	/**
	 * Stores product data.
	 *
	 * @var array
	 */
	protected $data = array(
		'name'                   => '',
		'slug'                   => '',
		'date_created'           => '',
		'date_modified'          => '',
		'status'                 => false,
		'featured'               => false,
		'catalog_visibility'     => 'hidden',
		'description'            => '',
		'short_description'      => '',
		'sku'                    => '',
		'price'                  => '',
		'regular_price'          => '',
		'sale_price'             => '',
		'date_on_sale_from'      => '',
		'date_on_sale_to'        => '',
		'total_sales'            => '0',
		'tax_status'             => 'taxable',
		'tax_class'              => '',
		'manage_stock'           => false,
		'stock_quantity'         => null,
		'stock_status'           => '',
		'backorders'             => 'no',
		'sold_individually'      => false,
		'weight'                 => '',
		'length'                 => '',
		'width'                  => '',
		'height'                 => '',
		'upsell_ids'             => array(),
		'cross_sell_ids'         => array(),
		'parent_id'              => 0,
		'reviews_allowed'        => true,
		'purchase_note'          => '',
		'attributes'             => array(),
		'default_attributes'     => array(),
		'menu_order'             => 0,
		'virtual'                => false,
		'downloadable'           => false,
		'category_ids'           => array(),
		'tag_ids'                => array(),
		'shipping_class_id'      => 0,
		'downloads'              => array(),
		'thumbnail_id'           => '',
		'gallery_attachment_ids' => array(),
		'download_limit'         => -1,
		'download_expiry'        => -1,
	);

	/**
	 * Data stored in meta keys, but not considered "meta".
	 *
	 * @since 2.7.0
	 * @var array
	 */
	protected $internal_meta_keys = array(
		'_visibility',
		'_sku',
		'_price',
		'_regular_price',
		'_sale_price',
		'_sale_price_dates_from',
		'_sale_price_dates_to',
		'total_sales',
		'_tax_status',
		'_tax_class',
		'_manage_stock',
		'_stock',
		'_stock_status',
		'_backorders',
		'_sold_individually',
		'_weight',
		'_length',
		'_width',
		'_height',
		'_upsell_ids',
		'_crosssell_ids',
		'_purchase_note',
		'_default_attributes',
		'_product_attributes',
		'_virtual',
		'_downloadable',
		'_featured',
		'_downloadable_files',
	);

	/**
	 * Supported features such as 'ajax_add_to_cart'.
	 *
	 * @var array
	 */
	protected $supports = array();

	/**
	 * Get the product if ID is passed, otherwise the product is new and empty.
	 * This class should NOT be instantiated, but the wc_get_product() function
	 * should be used. It is possible, but the wc_get_product() is preferred.
	 *
	 * @param int|WC_Product|object $product Product to init.
	 */
	public function __construct( $product = 0 ) {
		parent::__construct( $product );
		if ( is_numeric( $product ) && $product > 0 ) {
			$this->read( $product );
		} elseif ( $product instanceof self ) {
			$this->read( absint( $product->get_id() ) );
		} elseif ( ! empty( $product->ID ) ) {
			$this->read( absint( $product->ID ) );
		}
	}

	/*
	|--------------------------------------------------------------------------
	| Getters
	|--------------------------------------------------------------------------
	|
	| Methods for getting data from the product object.
	*/

	/**
	 * Get internal type.
	 * @since 2.7.0
	 * @return string
	 */
	public function get_type() {
		return 'simple';
	}

	/**
	 * Get product name.
	 *
	 * @since 2.7.0
	 * @return string
	 */
	public function get_name() {
		return apply_filters( 'woocommerce_product_get_name', $this->data['name'], $this );
	}

	/**
	 * Get product slug.
	 * @since 2.7.0
	 * @return string
	 */
	public function get_slug() {
		return $this->data['slug'];
	}

	/**
	 * Get product created date.
	 *
	 * @since 2.7.0
	 * @return string Timestamp.
	 */
	public function get_date_created() {
		return $this->data['date_created'];
	}

	/**
	 * Get product modified date.
	 *
	 * @since 2.7.0
	 * @return string Timestamp.
	 */
	public function get_date_modified() {
		return $this->data['date_modified'];
	}

	/**
	 * Get product status.
	 *
	 * @since 2.7.0
	 * @return string
	 */
	public function get_status() {
		return $this->data['status'];
	}

	/**
	 * If the product is featured.
	 *
	 * @since 2.7.0
	 * @return boolean
	 */
	public function get_featured() {
		return $this->data['featured'];
	}

	/**
	 * Get catalog visibility.
	 *
	 * @since 2.7.0
	 * @return string
	 */
	public function get_catalog_visibility() {
		return $this->data['catalog_visibility'];
	}

	/**
	 * Get product description.
	 *
	 * @since 2.7.0
	 * @return string
	 */
	public function get_description() {
		return $this->data['description'];
	}

	/**
	 * Get product short description.
	 *
	 * @since 2.7.0
	 * @return string
	 */
	public function get_short_description() {
		return $this->data['short_description'];
	}

	/**
	 * Get SKU (Stock-keeping unit) - product unique ID.
	 *
	 * @return string
	 */
	public function get_sku() {
		return apply_filters( 'woocommerce_get_sku', $this->data['sku'], $this );
	}

	/**
	 * Returns the product's active price.
	 *
	 * @return string price
	 */
	public function get_price() {
		return apply_filters( 'woocommerce_get_price', $this->data['price'], $this );
	}

	/**
	 * Returns the product's regular price.
	 *
	 * @return string price
	 */
	public function get_regular_price() {
		return apply_filters( 'woocommerce_get_regular_price', $this->data['regular_price'], $this );
	}

	/**
	 * Returns the product's sale price.
	 *
	 * @return string price
	 */
	public function get_sale_price() {
		return apply_filters( 'woocommerce_get_sale_price', $this->data['sale_price'], $this );
	}

	/**
	 * Get date on sale from.
	 *
	 * @since 2.7.0
	 * @return string
	 */
	public function get_date_on_sale_from() {
		return $this->data['date_on_sale_from'];
	}

	/**
	 * Get date on sale to.
	 *
	 * @since 2.7.0
	 * @return string
	 */
	public function get_date_on_sale_to() {
		return $this->data['date_on_sale_to'];
	}

	/**
	 * Get number total of sales.
	 *
	 * @since 2.7.0
	 * @return int
	 */
	public function get_total_sales() {
		return $this->data['total_sales'];
	}

	/**
	 * Returns the tax status.
	 *
	 * @return string
	 */
	public function get_tax_status() {
		return $this->data['tax_status'];
	}

	/**
	 * Returns the tax class.
	 * @param bool $raw Get unfiltered value.
	 * @return string
	 */
	public function get_tax_class( $raw = false ) {
		if ( $raw ) {
			 return $this->data['tax_class'];
		} else {
			return apply_filters( 'woocommerce_product_tax_class', $this->data['tax_class'], $this );
		}
	}

	/**
	 * Return if product manage stock.
	 *
	 * @since 2.7.0
	 * @return boolean
	 */
	public function get_manage_stock() {
		return $this->data['manage_stock'];
	}

	/**
	 * Returns number of items available for sale.
	 *
	 * @return int|null
	 */
	public function get_stock_quantity() {
		return apply_filters( 'woocommerce_get_stock_quantity', $this->get_manage_stock() ? $this->data['stock_quantity'] : null, $this );
	}

	/**
	 * Return the stock status.
	 *
	 * @since 2.7.0
	 * @return string
	 */
	public function get_stock_status() {
		return $this->data['stock_status'];
	}

	/**
	 * Get backorders.
	 *
	 * @since 2.7.0
	 * @return string yes no or notify
	 */
	public function get_backorders() {
		return $this->data['backorders'];
	}

	/**
	 * Return if should be sold individually.
	 *
	 * @since 2.7.0
	 * @return boolean
	 */
	public function get_sold_individually() {
		return $this->data['sold_individually'];
	}

	/**
	 * Returns the product's weight.
	 *
	 * @return string
	 */
	public function get_weight() {
		return apply_filters( 'woocommerce_product_get_weight', $this->data['weight'], $this );
	}

	/**
	 * Returns the product length.
	 *
	 * @return string
	 */
	public function get_length() {
		return apply_filters( 'woocommerce_product_get_length', $this->data['length'], $this );
	}

	/**
	 * Returns the product width.
	 *
	 * @return string
	 */
	public function get_width() {
		return apply_filters( 'woocommerce_product_get_width', $this->data['width'], $this );
	}

	/**
	 * Returns the product height.
	 *
	 * @return string
	 */
	public function get_height() {
		return apply_filters( 'woocommerce_product_get_height', $this->data['height'], $this );
	}

	/**
	 * Get upsel IDs.
	 *
	 * @since 2.7.0
	 * @return array
	 */
	public function get_upsell_ids() {
		return $this->data['upsell_ids'];
	}

	/**
	 * Get cross sell IDs.
	 *
	 * @since 2.7.0
	 * @return array
	 */
	public function get_cross_sell_ids() {
		return $this->data['cross_sell_ids'];
	}

	/**
	 * Get parent ID.
	 *
	 * @since 2.7.0
	 * @return int
	 */
	public function get_parent_id() {
		return $this->data['parent_id'];
	}

	/**
	 * Return if reviews is allowed.
	 *
	 * @since 2.7.0
	 * @return bool
	 */
	public function get_reviews_allowed() {
		return $this->data['reviews_allowed'];
	}

	/**
	 * Get purchase note.
	 *
	 * @since 2.7.0
	 * @return string
	 */
	public function get_purchase_note() {
		return $this->data['purchase_note'];
	}

	/**
	 * Returns product attributes.
	 *
	 * @return array
	 */
	public function get_attributes() {
		return apply_filters( 'woocommerce_get_product_attributes', $this->data['attributes'] );
	}

	/**
	 * Get default attributes.
	 *
	 * @since 2.7.0
	 * @return array
	 */
	public function get_default_attributes() {
		return $this->data['default_attributes'];
	}

	/**
	 * Get menu order.
	 *
	 * @since 2.7.0
	 * @return int
	 */
	public function get_menu_order() {
		return $this->data['menu_order'];
	}

	/**
	 * Get category ids.
	 *
	 * @since 2.7.0
	 * @return array
	 */
	public function get_category_ids() {
		return $this->data['category_ids'];
	}

	/**
	 * Get tag ids.
	 *
	 * @since 2.7.0
	 * @return array
	 */
	public function get_tag_ids() {
		return $this->data['tag_ids'];
	}

	/**
	 * Get virtual.
	 *
	 * @since 2.7.0
	 * @return bool
	 */
	public function get_virtual() {
		return $this->data['virtual'];
	}

	/**
	 * Returns the gallery attachment ids.
	 *
	 * @return array
	 */
	public function get_gallery_attachment_ids() {
		return apply_filters( 'woocommerce_product_gallery_attachment_ids', array_filter( array_filter( $this->data['gallery_attachment_ids'] ), 'wp_attachment_is_image' ), $this );
	}

	/**
	 * Get shipping class ID.
	 *
	 * @since 2.7.0
	 * @return int
	 */
	public function get_shipping_class_id() {
		return $this->data['shipping_class_id'];
	}

	/**
	 * Get downloads.
	 *
	 * @since 2.7.0
	 * @return array
	 */
	public function get_downloads() {
		return $this->data['downloads'];
	}

	/**
	 * Get download expiry.
	 *
	 * @since 2.7.0
	 * @return int
	 */
	public function get_download_expiry() {
		return $this->data['download_expiry'];
	}

	/**
	 * Get downloadable.
	 *
	 * @since 2.7.0
	 * @return bool
	 */
	public function get_downloadable() {
		return $this->data['downloadable'];
	}

	/**
	 * Get download limit.
	 *
	 * @since 2.7.0
	 * @return int
	 */
	public function get_download_limit() {
		return $this->data['download_limit'];
	}

	/**
	 * Get thumbnail ID. @todo ensure read handles parent like get_image_id used to?
	 *
	 * @since 2.7.0
	 * @return string
	 */
	public function get_thumbnail_id() {
		return $this->data['thumbnail_id'];
	}

	/*
	|--------------------------------------------------------------------------
	| Setters
	|--------------------------------------------------------------------------
	|
	| Functions for setting product data. These should not update anything in the
	| database itself and should only change what is stored in the class
	| object.
	*/

	/**
	 * Set product name.
	 *
	 * @since 2.7.0
	 * @param string $name Product name.
	 */
	public function set_name( $name ) {
		$this->data['name'] = $name;
	}

	/**
	 * Set product slug.
	 *
	 * @since 2.7.0
	 * @param string $slug Product slug.
	 */
	public function set_slug( $slug ) {
		$this->data['slug'] = $slug;
	}

	/**
	 * Set product created date.
	 *
	 * @since 2.7.0
	 * @param string $timestamp Timestamp.
	 */
	public function set_date_created( $timestamp ) {
		$this->data['date_created'] = is_numeric( $timestamp ) ? $timestamp : strtotime( $timestamp );
	}

	/**
	 * Set product modified date.
	 *
	 * @since 2.7.0
	 * @param string $timestamp Timestamp.
	 */
	public function set_date_modified( $timestamp ) {
		$this->data['date_modified'] = is_numeric( $timestamp ) ? $timestamp : strtotime( $timestamp );
	}

	/**
	 * Set product status.
	 *
	 * @since 2.7.0
	 * @param string $status Product status.
	 */
	public function set_status( $status ) {
		$this->data['status'] = $status;
	}

	/**
	 * Set if the product is featured.
	 *
	 * @since 2.7.0
	 * @param bool|string
	 */
	public function set_featured( $featured ) {
		$this->data['featured'] = wc_string_to_bool( $featured );
	}

	/**
	 * Set catalog visibility.
	 *
	 * @since 2.7.0
	 * @throws WC_Data_Exception
	 * @param string $visibility Options: 'hidden', 'visible', 'search' and 'catalog'.
	 */
	public function set_catalog_visibility( $visibility ) {
		$options = array_keys( wc_get_product_visibility_options() );
		if ( ! in_array( $visibility, $options, true ) ) {
			$this->error( 'product_invalid_catalog_visibility', __( 'Invalid catalog visibility option.', 'woocommerce' ) );
		}
		$this->data['catalog_visibility'] = $visibility;
	}

	/**
	 * Set product description.
	 *
	 * @since 2.7.0
	 * @param string $description Product description.
	 */
	public function set_description( $description ) {
		$this->data['description'] = $description;
	}

	/**
	 * Set product short description.
	 *
	 * @since 2.7.0
	 * @param string $short_description Product short description.
	 */
	public function set_short_description( $short_description ) {
		$this->data['short_description'] = $short_description;
	}

	/**
	 * Set SKU.
	 *
	 * @since 2.7.0
	 * @throws WC_Data_Exception
	 * @param string $sku Product SKU.
	 */
	public function set_sku( $sku ) {
		$sku = (string) $sku;
		if ( ! empty( $sku ) && ! wc_product_has_unique_sku( $this->get_id(), $sku ) ) {
			$this->error( 'product_invalid_sku', __( 'Invalid or duplicated SKU.', 'woocommerce' ) );
		}
		$this->data['sku'] = $sku;
	}

	/**
	 * Set the product's active price.
	 *
	 * @param string $price Price.
	 */
	public function set_price( $price ) {
		$this->data['price'] = wc_format_decimal( $price );
	}

	/**
	 * Set the product's regular price.
	 *
	 * @since 2.7.0
	 * @param string $price Regular price.
	 */
	public function set_regular_price( $price ) {
		$this->data['regular_price'] = wc_format_decimal( $price );
	}

	/**
	 * Set the product's sale price.
	 *
	 * @since 2.7.0
	 * @param string $price sale price.
	 */
	public function set_sale_price( $price ) {
		$this->data['sale_price'] = wc_format_decimal( $price );
	}

	/**
	 * Set date on sale from.
	 *
	 * @since 2.7.0
	 * @param string $timestamp Sale from date.
	 */
	public function set_date_on_sale_from( $timestamp ) {
		$this->data['date_on_sale_from'] = is_numeric( $timestamp ) ? $timestamp : strtotime( $timestamp );
	}

	/**
	 * Set date on sale to.
	 *
	 * @since 2.7.0
	 * @param string $timestamp Sale to date.
	 */
	public function set_date_on_sale_to( $timestamp ) {
		return $this->data['date_on_sale_to'] = is_numeric( $timestamp ) ? $timestamp : strtotime( $timestamp );
	}

	/**
	 * Set number total of sales.
	 *
	 * @since 2.7.0
	 * @param int $total Total of sales.
	 */
	public function set_total_sales( $total ) {
		$this->data['total_sales'] = absint( $total );
	}

	/**
	 * Set the tax status.
	 *
	 * @since 2.7.0
	 * @throws WC_Data_Exception
	 * @param string $status Tax status.
	 */
	public function set_tax_status( $status ) {
		$options = array(
			'taxable',
			'shipping',
			'none',
		);

		// Set default if empty.
		if ( empty( $status ) ) {
			$status = 'taxable';
		}

		if ( ! in_array( $status, $options, true ) ) {
			$this->error( 'product_invalid_tax_status', __( 'Invalid product tax status.', 'woocommerce' ) );
		}

		$this->data['tax_status'] = $status;
	}

	/**
	 * Set the tax class.
	 *
	 * @since 2.7.0
	 * @param string $class Tax class.
	 */
	public function set_tax_class( $class ) {
		$this->data['tax_class'] = wc_clean( $class );
	}

	/**
	 * Set if product manage stock.
	 *
	 * @since 2.7.0
	 * @param bool
	 */
	public function set_manage_stock( $manage_stock ) {
		$this->data['manage_stock'] = wc_string_to_bool( $manage_stock );
	}

	/**
	 * Set number of items available for sale.
	 *
	 * @since 2.7.0
	 * @param float|null $quantity Stock quantity.
	 */
	public function set_stock_quantity( $quantity ) {
		$this->data['stock_quantity'] = '' !== $quantity ? wc_stock_amount( $quantity ) : null;
	}

	/**
	 * Set stock status.
	 *
	 * @param string $status New status.
	 */
	public function set_stock_status( $status ) {
		$status = 'outofstock' === $status ? 'outofstock' : 'instock';

		if ( $this->managing_stock() ) {
			if ( ! $this->backorders_allowed() && $this->get_stock_quantity() <= get_option( 'woocommerce_notify_no_stock_amount' ) ) {
				$status = 'outofstock';
			}
		}

		$this->data['stock_status'] = $status;
	}

	/**
	 * Set backorders.
	 *
	 * @since 2.7.0
	 * @param string $backorders Options: 'yes', 'no' or 'notify'.
	 */
	public function set_backorders( $backorders ) {
		$this->data['backorders'] = $backorders;
	}

	/**
	 * Set if should be sold individually.
	 *
	 * @since 2.7.0
	 * @param bool
	 */
	public function set_sold_individually( $sold_individually ) {
		$this->data['sold_individually'] = wc_string_to_bool( $sold_individually );
	}

	/**
	 * Set the product's weight.
	 *
	 * @since 2.7.0
	 * @param float $weigth Total weigth.
	 */
	public function set_weight( $weight ) {
		$this->data['weight'] = '' === $weight ? '' : wc_format_decimal( $weight );
	}

	/**
	 * Set the product length.
	 *
	 * @since 2.7.0
	 * @param float $weigth Total weigth.
	 */
	public function set_length( $length ) {
		$this->data['length'] = '' === $length ? '' : wc_format_decimal( $length );
	}

	/**
	 * Set the product width.
	 *
	 * @since 2.7.0
	 * @param float $width Total width.
	 */
	public function set_width( $width ) {
		$this->data['width'] = '' === $width ? '' : wc_format_decimal( $width );
	}

	/**
	 * Set the product height.
	 *
	 * @since 2.7.0
	 * @param float $height Total height.
	 */
	public function set_height( $height ) {
		$this->data['height'] = '' === $height ? '' : wc_format_decimal( $height );
	}

	/**
	 * Set upsell IDs.
	 *
	 * @since 2.7.0
	 * @param string $upsell_ids IDs from the up-sell products.
	 */
	public function set_upsell_ids( $upsell_ids ) {
		$this->data['upsell_ids'] = array_filter( (array) $upsell_ids );
	}

	/**
	 * Set crosssell IDs.
	 *
	 * @since 2.7.0
	 * @param string $cross_sell_ids IDs from the cross-sell products.
	 */
	public function set_cross_sell_ids( $cross_sell_ids ) {
		$this->data['cross_sell_ids'] = array_filter( (array) $cross_sell_ids );
	}

	/**
	 * Set parent ID.
	 *
	 * @since 2.7.0
	 * @param int $parent_id Product parent ID.
	 */
	public function set_parent_id( $parent_id ) {
		$this->data['parent_id'] = absint( $parent_id );
	}

	/**
	 * Set if reviews is allowed.
	 *
	 * @since 2.7.0
	 * @param bool $reviews_allowed Reviews allowed or not.
	 */
	public function set_reviews_allowed( $reviews_allowed ) {
		$this->data['reviews_allowed'] = wc_string_to_bool( $reviews_allowed );
	}

	/**
	 * Set purchase note.
	 *
	 * @since 2.7.0
	 * @param string $purchase_note Purchase note.
	 */
	public function set_purchase_note( $purchase_note ) {
		$this->data['purchase_note'] = $purchase_note;
	}

	/**
	 * Set product attributes.
	 *
	 * Attributes are made up of:
	 * 		id - 0 for product level attributes. ID for global attributes.
	 * 		name - Attribute name.
	 * 		options - attribute value or array of term ids/names.
	 * 		position - integer sort order.
	 * 		visible - If visible on frontend.
	 * 		variation - If used for variations.
	 * 	Indexed by unqiue key to allow clearing old ones after a set.
	 *
	 * @since 2.7.0
	 * @param array $raw_attributes Array of WC_Product_Attribute objects.
	 */
	public function set_attributes( $raw_attributes ) {
		$attributes = array_fill_keys( array_keys( $this->data['attributes'] ), null );
		foreach ( $raw_attributes as $attribute ) {
			if ( is_a( $attribute, 'WC_Product_Attribute' ) ) {
				$attributes[ sanitize_title( $attribute->get_name() ) ] = $attribute;
			}
		}

		uasort( $attributes, 'wc_product_attribute_uasort_comparison' );
		$this->data['attributes'] = $attributes;
	}

	/**
	 * Set default attributes.
	 *
	 * @since 2.7.0
	 * @param array $default_attributes List of default attributes.
	 */
	public function set_default_attributes( $default_attributes ) {
		$this->data['default_attributes'] = $default_attributes;
	}

	/**
	 * Set menu order.
	 *
	 * @since 2.7.0
	 * @param int $menu_order Menu order.
	 */
	public function set_menu_order( $menu_order ) {
		$this->data['menu_order'] = intval( $menu_order );
	}

	/**
	 * Set the product categories.
	 *
	 * @since 2.7.0
	 * @param array $term_ids List of terms IDs.
	 */
	public function set_category_ids( $term_ids ) {
		$this->data['category_ids'] = $this->sanitize_term_ids( $term_ids, 'product_cat' );
	}

	/**
	 * Set the product tags.
	 *
	 * @since 2.7.0
	 * @param array $term_ids List of terms IDs.
	 */
	public function set_tag_ids( $term_ids ) {
		$this->data['tag_ids'] = $this->sanitize_term_ids( $term_ids, 'product_tag' );
	}

	/**
	 * Set if the product is virtual.
	 *
	 * @since 2.7.0
	 * @param bool|string
	 */
	public function set_virtual( $virtual ) {
		$this->data['virtual'] = wc_string_to_bool( $virtual );
	}

	/**
	 * Set shipping class ID.
	 *
	 * @since 2.7.0
	 * @param int
	 */
	public function set_shipping_class_id( $id ) {
		$this->data['shipping_class_id'] = absint( $id );
	}

	/**
	 * Set if the product is downloadable.
	 *
	 * @since 2.7.0
	 * @param bool|string
	 */
	public function set_downloadable( $downloadable ) {
		$this->data['downloadable'] = wc_string_to_bool( $downloadable );
	}

	/**
	 * Set downloads.
	 *
	 * @since 2.7.0
	 * @param $raw_downloads array of arrays with download data (name/file)
	 */
	public function set_downloads( $raw_downloads ) {
		$downloads          = array();
		$errors             = array();
		$allowed_file_types = apply_filters( 'woocommerce_downloadable_file_allowed_mime_types', get_allowed_mime_types() );

		foreach ( $raw_downloads as $raw_download ) {
			$file_name = wc_clean( $raw_download['name'] );

			// Find type and file URL
			if ( 0 === strpos( $raw_download['file'], 'http' ) ) {
				$file_is  = 'absolute';
				$file_url = esc_url_raw( $raw_download['file'] );
			} elseif ( '[' === substr( $raw_download['file'], 0, 1 ) && ']' === substr( $raw_download['file'], -1 ) ) {
				$file_is  = 'shortcode';
				$file_url = wc_clean( $raw_download['file'] );
			} else {
				$file_is = 'relative';
				$file_url = wc_clean( $raw_download['file'] );
			}

			$file_name = wc_clean( $raw_download['name'] );

			// Validate the file extension
			if ( in_array( $file_is, array( 'absolute', 'relative' ) ) ) {
				$file_type  = wp_check_filetype( strtok( $file_url, '?' ), $allowed_file_types );
				$parsed_url = parse_url( $file_url, PHP_URL_PATH );
				$extension  = pathinfo( $parsed_url, PATHINFO_EXTENSION );
				if ( ! empty( $extension ) && ! in_array( $file_type['type'], $allowed_file_types ) ) {
					$errors[] = sprintf( __( 'The downloadable file %1$s cannot be used as it does not have an allowed file type. Allowed types include: %2$s', 'woocommerce' ), '<code>' . basename( $file_url ) . '</code>', '<code>' . implode( ', ', array_keys( $allowed_file_types ) ) . '</code>' );
					continue;
				}
			}

			// Validate the file exists.
			if ( 'relative' === $file_is ) {
				$_file_url = $file_url;
				if ( '..' === substr( $file_url, 0, 2 ) || '/' !== substr( $file_url, 0, 1 ) ) {
					$_file_url = realpath( ABSPATH . $file_url );
				}

				if ( ! apply_filters( 'woocommerce_downloadable_file_exists', file_exists( $_file_url ), $file_url ) ) {
					$errors[] = sprintf( __( 'The downloadable file %s cannot be used as it does not exist on the server.', 'woocommerce' ), '<code>' . $file_url . '</code>' );
					continue;
				}
			}

			$downloads[ md5( $file_url ) ] = array(
				'name' => $file_name,
				'file' => $file_url,
			);
		}

		$this->data['downloads'] = $downloads;

		if ( $errors ) {
			$this->error( 'product_invalid_download', $errors[0] );
		}
	}

	/**
	 * Set download limit.
	 *
	 * @since 2.7.0
	 * @param int $download_limit
	 */
	public function set_download_limit( $download_limit ) {
		$this->data['download_limit'] = -1 === (int) $download_limit || '' === $download_limit ? -1 : absint( $download_limit );
	}

	/**
	 * Set download expiry.
	 *
	 * @since 2.7.0
	 * @param int $download_expiry
	 */
	public function set_download_expiry( $download_expiry ) {
		$this->data['download_expiry'] = -1 === (int) $download_expiry || '' === $download_expiry ? -1 : absint( $download_expiry );
	}

	/**
	 * Set gallery attachment ids.
	 *
	 * @since 2.7.0
	 * @param array $gallery_ids
	 */
	public function set_gallery_attachment_ids( $gallery_ids ) {
		$this->data['gallery_attachment_ids'] = $gallery_ids;
	}

	/**
	 * Set thumbnail ID.
	 *
	 * @since 2.7.0
	 * @param int $thumbnail_id
	 */
	public function set_thumbnail_id( $thumbnail_id = '' ) {
		$this->data['thumbnail_id'] = $thumbnail_id;
	}

	/*
	|--------------------------------------------------------------------------
	| CRUD methods
	|--------------------------------------------------------------------------
	|
	| Methods which create, read, update and delete products from the database.
	|
	| A save method is included for convenience (chooses update or create based
	| on if the order exists yet).
	*/

	/**
	 * Get and store terms from a taxonomy.
	 *
	 * @since  2.7.0
	 * @param  string $taxonomy Taxonomy name e.g. product_cat
	 * @return array of terms
	 */
	protected function get_term_ids( $taxonomy ) {
		return wp_get_post_terms( $this->get_id(), $taxonomy, array( 'fields' => 'ids' ) );
	}

	/**
	 * Get term ids from either a list of names, ids, or terms.
	 *
	 * @since 2.7.0
	 * @param array $terms
	 * @param string $taxonomy
	 */
	protected function sanitize_term_ids( $terms, $taxonomy ) {
		$term_ids = array();
		foreach ( $terms as $term ) {
			if ( is_object( $term ) ) {
				$term_ids[] = $term->term_id;
			} elseif ( is_integer( $term ) ) {
				$term_ids[] = absint( $term );
			} else {
				$term_object = get_term_by( 'name', $term, $taxonomy );

				if ( $term_object && ! is_wp_error( $term_object ) ) {
					$term_ids[] = $term_object->term_id;
				}
			}
		}
		return $term_ids;
	}

	/**
	 * Reads a product from the database and sets its data to the class.
	 *
	 * @since 2.7.0
	 * @param int $id Product ID.
	 */
	public function read( $id ) {
		$this->set_defaults();

		if ( ! $id || ! ( $post_object = get_post( $id ) ) ) {
			return;
		}

		$this->set_id( $id );
		$this->set_props( array(
			'name'                   => get_the_title( $post_object ),
			'slug'                   => $post_object->post_name,
			'date_created'           => $post_object->post_date,
			'date_modified'          => $post_object->post_modified,
			'type'                   => '',
			'status'                 => $post_object->post_status,
			'featured'               => get_post_meta( $id, '_featured', true ),
			'catalog_visibility'     => get_post_meta( $id, '_visibility', true ),
			'description'            => $post_object->post_content,
			'short_description'      => $post_object->post_excerpt,
			'sku'                    => get_post_meta( $id, '_sku', true ),
			'regular_price'          => get_post_meta( $id, '_regular_price', true ),
			'sale_price'             => get_post_meta( $id, '_sale_price', true ),
			'date_on_sale_from'      => get_post_meta( $id, '_sale_price_dates_from', true ),
			'date_on_sale_to'        => get_post_meta( $id, '_sale_price_dates_to', true ),
			'total_sales'            => get_post_meta( $id, 'total_sales', true ),
			'tax_status'             => get_post_meta( $id, '_tax_status', true ),
			'tax_class'              => get_post_meta( $id, '_tax_class', true ),
			'manage_stock'           => get_post_meta( $id, '_manage_stock', true ),
			'stock_quantity'         => get_post_meta( $id, '_stock', true ),
			'stock_status'           => get_post_meta( $id, '_stock_status', true ),
			'backorders'             => get_post_meta( $id, '_backorders', true ),
			'sold_individually'      => get_post_meta( $id, '_sold_individually', true ),
			'weight'                 => get_post_meta( $id, '_weight', true ),
			'length'                 => get_post_meta( $id, '_length', true ),
			'width'                  => get_post_meta( $id, '_width', true ),
			'height'                 => get_post_meta( $id, '_height', true ),
			'upsell_ids'             => get_post_meta( $id, '_upsell_ids', true ),
			'cross_sell_ids'         => get_post_meta( $id, '_crosssell_ids', true ),
			'parent_id'              => $post_object->post_parent,
			'reviews_allowed'        => 'open' === $post_object->comment_status,
			'purchase_note'          => get_post_meta( $id, '_purchase_note', true ),
			'default_attributes'     => get_post_meta( $id, '_default_attributes', true ),
			'menu_order'             => $post_object->menu_order,
			'category_ids'           => $this->get_term_ids( 'product_cat' ),
			'tag_ids'                => $this->get_term_ids( 'product_tag' ),
			'shipping_class_id'      => current( $this->get_term_ids( 'product_shipping_class' ) ),
			'virtual'                => get_post_meta( $id, '_virtual', true ),
			'downloadable'           => get_post_meta( $id, '_downloadable', true ),
			'downloads'              => array_filter( (array) get_post_meta( $id, '_downloadable_files', true ) ),
			'gallery_attachment_ids' => array_filter( explode( ',', get_post_meta( $id, '_product_image_gallery', true ) ) ),
			'download_limit'         => get_post_meta( $id, '_download_limit', true ),
			'download_expiry'        => get_post_meta( $id, '_download_expiry', true ),
			'thumbnail_id'           => get_post_thumbnail_id( $id ),
		) );
		if ( $this->is_on_sale() ) {
			$this->set_price( $this->get_sale_price() );
		} else {
			$this->set_price( $this->get_regular_price() );
		}
		$this->read_meta_data();
		$this->read_attributes();
	}

	/**
	 * Read attributes from post meta.
	 *
	 * @since 2.7.0
	 */
	protected function read_attributes() {
		$meta_values = maybe_unserialize( get_post_meta( $this->get_id(), '_product_attributes', true ) );

		if ( $meta_values ) {
			$attributes = array();
			foreach ( $meta_values as $meta_value ) {
				if ( ! empty( $meta_value['is_taxonomy'] ) ) {
					if ( ! taxonomy_exists( $meta_value['name'] ) ) {
						continue;
					}
					$options = wp_get_post_terms( $this->get_id(), $meta_value['name'], array( 'fields' => 'ids' ) );
				} else {
					$options = wc_get_text_attributes( $meta_value['value'] );
				}
				$attribute = new WC_Product_Attribute();
				$attribute->set_id( wc_attribute_taxonomy_id_by_name( $meta_value['name'] ) );
				$attribute->set_name( $meta_value['name'] );
				$attribute->set_options( $options );
				$attribute->set_position( $meta_value['position'] );
				$attribute->set_visible( $meta_value['is_visible'] );
				$attribute->set_variation( $meta_value['is_variation'] );
				$attributes[] = $attribute;
			}
			$this->set_attributes( $attributes );
		}
	}

	/**
	 * Create a new product.
	 *
	 * @since 2.7.0
	 */
	public function create() {
		$this->set_date_created( current_time( 'timestamp' ) );

		$id = wp_insert_post( apply_filters( 'woocommerce_new_product_data', array(
			'post_type'      => $this->post_type,
			'post_status'    => $this->get_status() ? $this->get_status() : 'publish',
			'post_author'    => get_current_user_id(),
			'post_title'     => $this->get_name() ? $this->get_name() : __( 'Product', 'woocommerce' ),
			'post_content'   => $this->get_description(),
			'post_excerpt'   => $this->get_short_description(),
			'post_parent'    => $this->get_parent_id(),
			'comment_status' => $this->get_reviews_allowed() ? 'open' : 'closed',
			'ping_status'    => 'closed',
			'menu_order'     => $this->get_menu_order(),
			'post_date'      => date( 'Y-m-d H:i:s', $this->get_date_created() ),
			'post_date_gmt'  => get_gmt_from_date( date( 'Y-m-d H:i:s', $this->get_date_created() ) ),
		) ), true );

		if ( $id && ! is_wp_error( $id ) ) {
			$this->set_id( $id );
			$this->update_post_meta();
			$this->update_terms();
			$this->update_attributes();
			$this->save_meta_data();
			do_action( 'woocommerce_new_' . $this->post_type, $id );
		}
	}

	/**
	 * Updates an existing product.
	 *
	 * @since 2.7.0
	 */
	public function update() {
		$post_data = array(
			'ID'             => $this->get_id(),
			'post_content'   => $this->get_description(),
			'post_excerpt'   => $this->get_short_description(),
			'post_title'     => $this->get_name(),
			'post_parent'    => $this->get_parent_id(),
			'comment_status' => $this->get_reviews_allowed() ? 'open' : 'closed',
			'post_status'    => $this->get_status() ? $this->get_status() : 'publish',
			'menu_order'     => $this->get_menu_order(),
		);
		wp_update_post( $post_data );
		$this->update_post_meta();
		$this->update_terms();
		$this->update_attributes();
		$this->save_meta_data();
		do_action( 'woocommerce_update_' . $this->post_type, $this->get_id() );
	}

	/**
	 * Save data (either create or update depending on if we are working on an existing product).
	 *
	 * @since 2.7.0
	 */
	public function save() {
		if ( $this->get_id() ) {
			$this->update();
		} else {
			$this->create();
		}
		// Make sure we store the product type.
		$type_term = get_term_by( 'name', $this->get_type(), 'product_type' );
		wp_set_object_terms( $this->get_id(), absint( $type_term->term_id ), 'product_type' );

		// Version is set to current WC version to track data changes.
		update_post_meta( $this->get_id(), '_product_version', WC_VERSION );
		wc_delete_product_transients( $this->get_id() );
		return $this->get_id();
	}

	/**
	 * Delete product from the database.
	 *
	 * @since 2.7.0
	 */
	public function delete() {
		wp_delete_post( $this->get_id() );
		do_action( 'woocommerce_delete_' . $this->post_type, $this->get_id() );
		$this->set_id( 0 );
	}

	/**
	 * Helper method that updates all the post meta for a product based on it's settings in the WC_Product class.
	 *
	 * @since 2.7.0
	 */
	protected function update_post_meta() {
<<<<<<< HEAD
		$updated_props     = array();
		$meta_key_to_props = array(
			'_visibility'            => 'catalog_visibility',
			'_sku'                   => 'sku',
			'_regular_price'         => 'regular_price',
			'_sale_price'            => 'sale_price',
			'_sale_price_dates_from' => 'date_on_sale_from',
			'_sale_price_dates_to'   => 'date_on_sale_to',
			'total_sales'            => 'total_sales',
			'_tax_status'            => 'tax_status',
			'_tax_class'             => 'tax_class',
			'_manage_stock'          => 'manage_stock',
			'_backorders'            => 'backorders',
			'_sold_individually'     => 'sold_individually',
			'_weight'                => 'weight',
			'_length'                => 'length',
			'_width'                 => 'width',
			'_height'                => 'height',
			'_upsell_ids'            => 'upsell_ids',
			'_crosssell_ids'         => 'cross_sell_ids',
			'_purchase_note'         => 'purchase_note',
			'_default_attributes'    => 'default_attributes',
			'_virtual'               => 'virtual',
			'_downloadable'          => 'downloadable',
			'_product_image_gallery' => 'gallery_attachment_ids',
			'_download_limit'        => 'download_limit',
			'_download_expiry'       => 'download_expiry',
			'_featured'              => 'featured',
			'_thumbnail_id'          => 'thumbnail_id',
			'_downloadable_files'    => 'downloads',
			'_stock'                 => 'stock_quantity',
			'_stock_status'          => 'stock_status',
		);
=======
		$id = $this->get_id();
		update_post_meta( $id, '_visibility', $this->get_catalog_visibility() );
		update_post_meta( $id, '_sku', $this->get_sku() );
		update_post_meta( $id, '_regular_price', $this->get_regular_price() );
		update_post_meta( $id, '_sale_price', $this->get_sale_price() );
		update_post_meta( $id, '_sale_price_dates_from', $this->get_date_on_sale_from() );
		update_post_meta( $id, '_sale_price_dates_to', $this->get_date_on_sale_to() );
		update_post_meta( $id, 'total_sales', $this->get_total_sales() );
		update_post_meta( $id, '_tax_status', $this->get_tax_status() );
		update_post_meta( $id, '_tax_class', $this->get_tax_class() );
		update_post_meta( $id, '_manage_stock', $this->get_manage_stock() );
		update_post_meta( $id, '_stock', $this->get_stock_quantity() );
		update_post_meta( $id, '_stock_status', $this->get_stock_status() );
		update_post_meta( $id, '_backorders', $this->get_backorders() );
		update_post_meta( $id, '_sold_individually', $this->get_sold_individually() );
		update_post_meta( $id, '_weight', $this->get_weight() );
		update_post_meta( $id, '_length', $this->get_length() );
		update_post_meta( $id, '_width', $this->get_width() );
		update_post_meta( $id, '_height', $this->get_height() );
		update_post_meta( $id, '_upsell_ids', $this->get_upsell_ids() );
		update_post_meta( $id, '_crosssell_ids', $this->get_cross_sell_ids() );
		update_post_meta( $id, '_purchase_note', $this->get_purchase_note() );
		update_post_meta( $id, '_default_attributes', $this->get_default_attributes() );
		update_post_meta( $id, '_virtual', $this->get_virtual() ? 'yes' : 'no' );
		update_post_meta( $id, '_downloadable', $this->get_downloadable() ? 'yes' : 'no' );
		update_post_meta( $id, '_product_image_gallery', implode( ',', $this->get_gallery_attachment_ids() ) );
		update_post_meta( $id, '_download_limit', $this->get_download_limit() );
		update_post_meta( $id, '_download_expiry', $this->get_download_expiry() );

		if ( update_post_meta( $id, '_featured', $this->get_featured() ) ) {
			delete_transient( 'wc_featured_products' );
		}
>>>>>>> 91ddc7ec

		foreach ( $meta_key_to_props as $meta_key => $prop ) {
			$value = $this->data[ $prop ];
			// @todo this is where state should be checked?
			switch ( $prop ) {
				case 'virtual' :
				case 'downloadable' :
					$updated = update_post_meta( $this->get_id(), $meta_key, $value ? 'yes' : 'no' );
					break;
				case 'gallery_attachment_ids' :
					$updated = update_post_meta( $this->get_id(), $meta_key, implode( ',', $value ) );
					break;
				case 'thumbnail_id' :
					if ( ! empty( $this->get_thumbnail_id() ) ) {
						set_post_thumbnail( $this->get_id(), $value );
					} else {
						delete_post_meta( $this->get_id(), '_thumbnail_id' );
					}
					$updated = true;
					break;
				default :
					$updated = update_post_meta( $this->get_id(), $meta_key, $value );
					break;
			}
			if ( $updated ) {
				$updated_props[] = $prop;
			}
		}

		if ( $this->is_on_sale() ) {
			update_post_meta( $this->get_id(), '_price', $this->get_sale_price() );
		} else {
			update_post_meta( $this->get_id(), '_price', $this->get_regular_price() );
		}

		if ( in_array( 'featured', $updated_props ) ) {
			delete_transient( 'wc_featured_products' );
		}

		if ( in_array( 'downloads', $updated_props ) ) {
			// grant permission to any newly added files on any existing orders for this product prior to saving.
			if ( $this->is_type( 'variation' ) ) {
				do_action( 'woocommerce_process_product_file_download_paths', $this->get_parent_id(), $this->get_id(), $this->get_downloads() );
			} else {
				do_action( 'woocommerce_process_product_file_download_paths', $this->get_id(), 0, $this->get_downloads() );
			}
		}

		if ( in_array( 'stock_quantity', $updated_props ) ) {
			do_action( $this->is_type( 'variation' ) ? 'woocommerce_variation_set_stock' : 'woocommerce_product_set_stock' , $this );
		}

		if ( in_array( 'stock_status', $updated_props ) ) {
			do_action( $this->is_type( 'variation' ) ? 'woocommerce_variation_set_stock_status' : 'woocommerce_product_set_stock_status' , $this->get_id(), $this->get_stock_status() );
		}
	}

	/**
	 * For all stored terms in all taxonomies, save them to the DB.
	 *
	 * @since 2.7.0
	 */
	protected function update_terms() {
		wp_set_post_terms( $this->get_id(), $this->data['category_ids'], 'product_cat', false );
		wp_set_post_terms( $this->get_id(), $this->data['tag_ids'], 'product_tag', false );
		wp_set_post_terms( $this->get_id(), array( $this->data['shipping_class_id'] ), 'product_shipping_class', false );
	}

	/**
	 * Update attributes which are a mix of terms and meta data.
	 *
	 * @since 2.7.0
	 */
	protected function update_attributes() {
		$attributes  = $this->get_attributes();
		$meta_values = array();

		if ( $attributes ) {
			foreach ( $attributes as $attribute_key => $attribute ) {
				$value = '';

				if ( is_null( $attribute ) ) {
					if ( taxonomy_exists( $attribute_key ) ) {
						// Handle attributes that have been unset.
						wp_set_object_terms( $this->get_id(), array(), $attribute_key );
					}
					continue;

				} elseif ( $attribute->is_taxonomy() ) {
					wp_set_object_terms( $this->get_id(), wp_list_pluck( $attribute->get_terms(), 'term_id' ), $attribute->get_name() );

				} else {
					$value = wc_implode_text_attributes( $attribute->get_options() );
				}

				// Store in format WC uses in meta.
				$meta_values[ $attribute_key ] = array(
					'name'         => $attribute->get_name(),
					'value'        => $value,
					'position'     => $attribute->get_position(),
					'is_visible'   => $attribute->get_visible() ? 1 : 0,
					'is_variation' => $attribute->get_variation() ? 1 : 0,
					'is_taxonomy'  => $attribute->is_taxonomy() ? 1 : 0,
				);
			}
		}
		update_post_meta( $this->get_id(), '_product_attributes', $meta_values );
	}

	/*
	|--------------------------------------------------------------------------
	| Conditionals
	|--------------------------------------------------------------------------
	*/

	/**
	 * Check if a product supports a given feature.
	 *
	 * Product classes should override this to declare support (or lack of support) for a feature.
	 *
	 * @param string $feature string The name of a feature to test support for.
	 * @return bool True if the product supports the feature, false otherwise.
	 * @since 2.5.0
	 */
	public function supports( $feature ) {
		return apply_filters( 'woocommerce_product_supports', in_array( $feature, $this->supports ) ? true : false, $feature, $this );
	}

	/**
	 * Returns whether or not the product post exists.
	 *
	 * @return bool
	 */
	public function exists() {
		return false !== $this->get_status();
	}

	/**
	 * Checks the product type.
	 *
	 * Backwards compat with downloadable/virtual.
	 *
	 * @param string $type Array or string of types
	 * @return bool
	 */
	public function is_type( $type ) {
		return ( $this->get_type() === $type || ( is_array( $type ) && in_array( $this->get_type(), $type ) ) );
	}

	/**
	 * Checks if a product is downloadable.
	 *
	 * @return bool
	 */
	public function is_downloadable() {
		return apply_filters( 'woocommerce_is_downloadable', true === $this->data['downloadable'] , $this );
	}

	/**
	 * Checks if a product is virtual (has no shipping).
	 *
	 * @return bool
	 */
	public function is_virtual() {
		return apply_filters( 'woocommerce_is_virtual', true === $this->data['virtual'], $this );
	}

	/**
	 * Returns whether or not the product is featured.
	 *
	 * @return bool
	 */
	public function is_featured() {
		return true === $this->get_featured();
	}

	/**
	 * Check if a product is sold individually (no quantities).
	 *
	 * @return bool
	 */
	public function is_sold_individually() {
		return apply_filters( 'woocommerce_is_sold_individually', true === $this->get_sold_individually(), $this );
	}

	/**
	 * Returns whether or not the product is visible in the catalog.
	 *
	 * @return bool
	 */
	public function is_visible() {
		$visible = 'visible' === $this->get_catalog_visibility() || ( is_search() && 'search' === $this->get_catalog_visibility() ) || ( ! is_search() && 'catalog' === $this->get_catalog_visibility() );

		if ( 'publish' !== $this->get_status() && ! current_user_can( 'edit_post', $this->get_id() ) ) {
			$visible = false;
		}

		if ( 'yes' === get_option( 'woocommerce_hide_out_of_stock_items' ) && ! $this->is_in_stock() ) {
			$visible = false;
		}

		return apply_filters( 'woocommerce_product_is_visible', $visible, $this->get_id() );
	}

	/**
	 * Returns false if the product cannot be bought.
	 *
	 * @return bool
	 */
	public function is_purchasable() {
		return apply_filters( 'woocommerce_is_purchasable', $this->exists() && $this->is_in_stock() && ( 'publish' === $this->get_status() || current_user_can( 'edit_post', $this->get_id() ) ) && '' !== $this->get_price(), $this );
	}

	/**
	 * Returns whether or not the product is on sale.
	 *
	 * @return bool
	 */
	public function is_on_sale() {
		if ( '' !== (string) $this->get_sale_price() && $this->get_regular_price() > $this->get_sale_price() ) {
			$onsale = true;

			if ( '' !== (string) $this->get_date_on_sale_from() && $this->get_date_on_sale_from() > strtotime( 'NOW', current_time( 'timestamp' ) ) ) {
				$onsale = false;
			}

			if ( '' !== (string) $this->get_date_on_sale_to() && $this->get_date_on_sale_to() < strtotime( 'NOW', current_time( 'timestamp' ) ) ) {
				$onsale = false;
			}
		} else {
			$onsale = false;
		}
		return apply_filters( 'woocommerce_product_is_on_sale', $onsale, $this );
	}

	/**
	 * Returns whether or not the product has dimensions set.
	 *
	 * @return bool
	 */
	public function has_dimensions() {
		return $this->get_length() || $this->get_height() || $this->get_width();
	}

	/**
	 * Returns whether or not the product has weight set.
	 *
	 * @return bool
	 */
	public function has_weight() {
		return $this->get_weight() ? true : false;
	}

	/**
	 * Returns whether or not the product is in stock.
	 *
	 * @return bool
	 */
	public function is_in_stock() {
		return apply_filters( 'woocommerce_product_is_in_stock', 'instock' === $this->get_stock_status(), $this );
	}

	/**
	 * Checks if a product needs shipping.
	 *
	 * @return bool
	 */
	public function needs_shipping() {
		return apply_filters( 'woocommerce_product_needs_shipping', ! $this->is_virtual(), $this );
	}

	/**
	 * Returns whether or not the product is taxable.
	 *
	 * @return bool
	 */
	public function is_taxable() {
		return apply_filters( 'woocommerce_product_is_taxable', $this->get_tax_status() === 'taxable' && wc_tax_enabled(), $this );
	}

	/**
	 * Returns whether or not the product shipping is taxable.
	 *
	 * @return bool
	 */
	public function is_shipping_taxable() {
		return $this->get_tax_status() === 'taxable' || $this->get_tax_status() === 'shipping';
	}

	/**
	 * Returns whether or not the product is stock managed.
	 *
	 * @return bool
	 */
	public function managing_stock() {
		return $this->get_manage_stock() && 'yes' === get_option( 'woocommerce_manage_stock' );
	}

	/**
	 * Returns whether or not the product can be backordered.
	 *
	 * @return bool
	 */
	public function backorders_allowed() {
		return apply_filters( 'woocommerce_product_backorders_allowed', ( 'yes' === $this->get_backorders() || 'notify' === $this->get_backorders() ), $this->get_id(), $this );
	}

	/**
	 * Returns whether or not the product needs to notify the customer on backorder.
	 *
	 * @return bool
	 */
	public function backorders_require_notification() {
		return apply_filters( 'woocommerce_product_backorders_require_notification', ( $this->managing_stock() && 'notify' === $this->get_backorders() ), $this );
	}

	/**
	 * Check if a product is on backorder.
	 *
	 * @param int $qty_in_cart (default: 0)
	 * @return bool
	 */
	public function is_on_backorder( $qty_in_cart = 0 ) {
		return $this->managing_stock() && $this->backorders_allowed() && ( $this->get_stock_quantity() - $qty_in_cart ) < 0 ? true : false;
	}

	/**
	 * Returns whether or not the product has enough stock for the order.
	 *
	 * @param mixed $quantity
	 * @return bool
	 */
	public function has_enough_stock( $quantity ) {
		return ! $this->managing_stock() || $this->backorders_allowed() || $this->get_stock_quantity() >= $quantity ? true : false;
	}

	/**
	 * Returns whether or not we are showing dimensions on the product page.
	 *
	 * @return bool
	 */
	public function enable_dimensions_display() {
		return apply_filters( 'wc_product_enable_dimensions_display', ! $this->get_virtual() ) && ( $this->has_dimensions() || $this->has_weight() );
	}

	/**
	 * Returns whether or not the product has any visible attributes.
	 *
	 * @return boolean
	 */
	public function has_attributes() {
		foreach ( $this->get_attributes() as $attribute ) {
			if ( $attribute->get_visible() ) {
				return true;
			}
		}
		return false;
	}

	/**
	 * Returns whether or not the product has any child product.
	 *
	 * @return bool
	 */
	public function has_child() {
		return 0 < count( $this->get_children() );
	}

	/*
	|--------------------------------------------------------------------------
	| Non-CRUD Getters
	|--------------------------------------------------------------------------
	*/

	/**
	 * Product permalink.
	 * @return string
	 */
	public function get_permalink() {
		return get_permalink( $this->get_id() );
	}

	/**
	 * Returns the children IDs if applicable. Overridden by child classes.
	 *
	 * @return array of IDs
	 */
	public function get_children() {
		return array();
	}

	/**
	 * Returns the price in html format.
	 * @todo Should this be moved out of the classes?
	 * @return string
	 */
	public function get_price_html( $deprecated = '' ) {
		if ( '' === $this->get_price() ) {
			return apply_filters( 'woocommerce_empty_price_html', '', $this );
		}

		if ( $this->is_on_sale() ) {
			$price = wc_format_price_range( wc_get_price_to_display( $this, array( 'price' => $this->get_regular_price() ) ), wc_get_price_to_display( $this ) ) . wc_get_price_suffix( $this );
		} else {
			$price = wc_price( wc_get_price_to_display( $this ) ) . wc_get_price_suffix( $this );
		}

		return apply_filters( 'woocommerce_get_price_html', $price, $this );
	}

	/**
	 * Get product name with SKU or ID. Used within admin.
	 *
	 * @return string Formatted product name
	 */
	public function get_formatted_name() {
		if ( $this->get_sku() ) {
			$identifier = $this->get_sku();
		} else {
			$identifier = '#' . $this->get_id();
		}
		return sprintf( '%s &ndash; %s', $identifier, $this->get_name() );
	}

	/**
	 * Get the add to url used mainly in loops.
	 *
	 * @return string
	 */
	public function add_to_cart_url() {
		return apply_filters( 'woocommerce_product_add_to_cart_url', $this->get_permalink(), $this );
	}

	/**
	 * Get the add to cart button text for the single page.
	 *
	 * @return string
	 */
	public function single_add_to_cart_text() {
		return apply_filters( 'woocommerce_product_single_add_to_cart_text', __( 'Add to cart', 'woocommerce' ), $this );
	}

	/**
	 * Get the add to cart button text.
	 *
	 * @return string
	 */
	public function add_to_cart_text() {
		return apply_filters( 'woocommerce_product_add_to_cart_text', __( 'Read more', 'woocommerce' ), $this );
	}

	/**
	 * Returns the main product image.
	 *
	 * @param string $size (default: 'shop_thumbnail')
	 * @param array $attr
	 * @param bool True to return $placeholder if no image is found, or false to return an empty string.
	 * @return string
	 */
	public function get_image( $size = 'shop_thumbnail', $attr = array(), $placeholder = true ) {
		if ( has_post_thumbnail( $this->get_id() ) ) {
			$image = get_the_post_thumbnail( $this->get_id(), $size, $attr );
		} elseif ( ( $parent_id = wp_get_post_parent_id( $this->get_id() ) ) && has_post_thumbnail( $parent_id ) ) {
			$image = get_the_post_thumbnail( $parent_id, $size, $attr );
		} elseif ( $placeholder ) {
			$image = wc_placeholder_img( $size );
		} else {
			$image = '';
		}
		return str_replace( array( 'https://', 'http://' ), '//', $image );
	}

	/**
	 * Returns the product shipping class SLUG.
	 *
	 * @return string
	 */
	public function get_shipping_class() {
		if ( $class_id = $this->get_shipping_class_id() ) {
			$term = get_term_by( 'id', $class_id, 'product_shipping_class' );

			if ( $term && ! is_wp_error( $term ) ) {
				return $term->slug;
			}
		}
		return '';
	}

	/**
	 * Returns a single product attribute as a string.
	 * @param  string $attribute to get.
	 * @return string
	 */
	public function get_attribute( $attribute ) {
		$attributes = $this->get_attributes();
		$attribute  = sanitize_title( $attribute );

		if ( isset( $attributes[ $attribute ] ) ) {
			$attribute_object = $attributes[ $attribute ];
		} elseif ( isset( $attributes[ 'pa_' . $attribute ] ) ) {
			$attribute_object = $attributes[ 'pa_' . $attribute ];
		} else {
			return '';
		}
		return $attribute_object->is_taxonomy() ? implode( ', ', wc_get_product_terms( $this->get_id(), $attribute_object->get_name(), array( 'fields' => 'names' ) ) ) : wc_implode_text_attributes( $attribute_object->get_options() );
	}



	/*
	|--------------------------------------------------------------------------
	| @todo download functions
	|--------------------------------------------------------------------------
	*/

	/**
	 * Check if downloadable product has a file attached.
	 *
	 * @since 1.6.2
	 *
	 * @param string $download_id file identifier
	 * @return bool Whether downloadable product has a file attached.
	 */
	public function has_file( $download_id = '' ) {
		return ( $this->is_downloadable() && $this->get_file( $download_id ) ) ? true : false;
	}

	/**
	 * Gets an array of downloadable files for this product.
	 *
	 * @since 2.1.0
	 *
	 * @return array
	 */
	public function get_files() {

		$downloadable_files = array_filter( isset( $this->downloadable_files ) ? (array) maybe_unserialize( $this->downloadable_files ) : array() );

		if ( ! empty( $downloadable_files ) ) {

			foreach ( $downloadable_files as $key => $file ) {

				if ( ! is_array( $file ) ) {
					$downloadable_files[ $key ] = array(
						'file' => $file,
						'name' => '',
					);
				}

				// Set default name
				if ( empty( $file['name'] ) ) {
					$downloadable_files[ $key ]['name'] = wc_get_filename_from_url( $file['file'] );
				}

				// Filter URL
				$downloadable_files[ $key ]['file'] = apply_filters( 'woocommerce_file_download_path', $downloadable_files[ $key ]['file'], $this, $key );
			}
		}

		return apply_filters( 'woocommerce_product_files', $downloadable_files, $this );
	}

	/**
	 * Get a file by $download_id.
	 *
	 * @param string $download_id file identifier
	 * @return array|false if not found
	 */
	public function get_file( $download_id = '' ) {

		$files = $this->get_files();

		if ( '' === $download_id ) {
			$file = sizeof( $files ) ? current( $files ) : false;
		} elseif ( isset( $files[ $download_id ] ) ) {
			$file = $files[ $download_id ];
		} else {
			$file = false;
		}

		// allow overriding based on the particular file being requested
		return apply_filters( 'woocommerce_product_file', $file, $this, $download_id );
	}

	/**
	 * Get file download path identified by $download_id.
	 *
	 * @param string $download_id file identifier
	 * @return string
	 */
	public function get_file_download_path( $download_id ) {
		$files = $this->get_files();

		if ( isset( $files[ $download_id ] ) ) {
			$file_path = $files[ $download_id ]['file'];
		} else {
			$file_path = '';
		}

		// allow overriding based on the particular file being requested
		return apply_filters( 'woocommerce_product_file_download_path', $file_path, $this, $download_id );
	}

	/*
	|--------------------------------------------------------------------------
	| @todo misc
	|--------------------------------------------------------------------------
	*/

	/**
	 * Does a child have dimensions set?
	 *
	 * @since 2.7.0
	 * @return bool
	 */
	public function child_has_dimensions() {
		return false;
	}

	/**
	 * Does a child have a weight set?
	 * @since 2.7.0
	 * @return boolean
	 */
	public function child_has_weight() {
		return false;
	}

	/**
	 * Returns formatted dimensions.
	 * @return string
	 */
	public function get_dimensions() {
		$dimensions = implode( ' x ', array_filter( array(
			wc_format_localized_decimal( $this->get_length() ),
			wc_format_localized_decimal( $this->get_width() ),
			wc_format_localized_decimal( $this->get_height() ),
		) ) );

		if ( ! empty( $dimensions ) ) {
			$dimensions .= ' ' . get_option( 'woocommerce_dimension_unit' );
		}

		return apply_filters( 'woocommerce_product_dimensions', $dimensions, $this );
	}

	/**
	 * Get the average rating of product. This is calculated once and stored in postmeta.
	 * @return string
	 */
	public function get_average_rating() {
		// No meta data? Do the calculation
		if ( ! metadata_exists( 'post', $this->get_id(), '_wc_average_rating' ) ) {
			$this->sync_average_rating( $this->get_id() );
		}

		return (string) floatval( get_post_meta( $this->get_id(), '_wc_average_rating', true ) );
	}

	/**
	 * Get the total amount (COUNT) of ratings.
	 * @param  int $value Optional. Rating value to get the count for. By default returns the count of all rating values.
	 * @return int
	 */
	public function get_rating_count( $value = null ) {
		// No meta data? Do the calculation
		if ( ! metadata_exists( 'post', $this->get_id(), '_wc_rating_count' ) ) {
			$this->sync_rating_count( $this->get_id() );
		}

		$counts = get_post_meta( $this->get_id(), '_wc_rating_count', true );

		if ( is_null( $value ) ) {
			return array_sum( $counts );
		} else {
			return isset( $counts[ $value ] ) ? $counts[ $value ] : 0;
		}
	}

	/**
	 * Sync product rating. Can be called statically.
	 * @param  int $post_id
	 */
	public static function sync_average_rating( $post_id ) {
		if ( ! metadata_exists( 'post', $post_id, '_wc_rating_count' ) ) {
			self::sync_rating_count( $post_id );
		}

		$count = array_sum( (array) get_post_meta( $post_id, '_wc_rating_count', true ) );

		if ( $count ) {
			global $wpdb;

			$ratings = $wpdb->get_var( $wpdb->prepare("
				SELECT SUM(meta_value) FROM $wpdb->commentmeta
				LEFT JOIN $wpdb->comments ON $wpdb->commentmeta.comment_id = $wpdb->comments.comment_ID
				WHERE meta_key = 'rating'
				AND comment_post_ID = %d
				AND comment_approved = '1'
				AND meta_value > 0
			", $post_id ) );
			$average = number_format( $ratings / $count, 2, '.', '' );
		} else {
			$average = 0;
		}
		update_post_meta( $post_id, '_wc_average_rating', $average );
	}

	/**
	 * Sync product rating count. Can be called statically.
	 * @param  int $post_id
	 */
	public static function sync_rating_count( $post_id ) {
		global $wpdb;

		$counts     = array();
		$raw_counts = $wpdb->get_results( $wpdb->prepare( "
			SELECT meta_value, COUNT( * ) as meta_value_count FROM $wpdb->commentmeta
			LEFT JOIN $wpdb->comments ON $wpdb->commentmeta.comment_id = $wpdb->comments.comment_ID
			WHERE meta_key = 'rating'
			AND comment_post_ID = %d
			AND comment_approved = '1'
			AND meta_value > 0
			GROUP BY meta_value
		", $post_id ) );

		foreach ( $raw_counts as $count ) {
			$counts[ $count->meta_value ] = $count->meta_value_count;
		}

		update_post_meta( $post_id, '_wc_rating_count', $counts );
	}

	/**
	 * Returns the product rating in html format.
	 *
	 * @param string $rating (default: '')
	 *
	 * @return string
	 */
	public function get_rating_html( $rating = null ) {
		$rating_html = '';

		if ( ! is_numeric( $rating ) ) {
			$rating = $this->get_average_rating();
		}

		if ( $rating > 0 ) {

			$rating_html  = '<div class="star-rating" title="' . sprintf( __( 'Rated %s out of 5', 'woocommerce' ), $rating ) . '">';

			$rating_html .= '<span style="width:' . ( ( $rating / 5 ) * 100 ) . '%"><strong class="rating">' . $rating . '</strong> ' . __( 'out of 5', 'woocommerce' ) . '</span>';

			$rating_html .= '</div>';
		}

		return apply_filters( 'woocommerce_product_get_rating_html', $rating_html, $rating );
	}

	/**
	 * Get the total amount (COUNT) of reviews.
	 *
	 * @since 2.3.2
	 * @return int The total numver of product reviews
	 */
	public function get_review_count() {
		global $wpdb;

		// No meta date? Do the calculation
		if ( ! metadata_exists( 'post', $this->get_id(), '_wc_review_count' ) ) {
			$count = $wpdb->get_var( $wpdb->prepare("
				SELECT COUNT(*) FROM $wpdb->comments
				WHERE comment_parent = 0
				AND comment_post_ID = %d
				AND comment_approved = '1'
			", $this->get_id() ) );

			update_post_meta( $this->get_id(), '_wc_review_count', $count );
		} else {
			$count = get_post_meta( $this->get_id(), '_wc_review_count', true );
		}

		return apply_filters( 'woocommerce_product_review_count', $count, $this );
	}
}<|MERGE_RESOLUTION|>--- conflicted
+++ resolved
@@ -1406,7 +1406,6 @@
 	 * @since 2.7.0
 	 */
 	protected function update_post_meta() {
-<<<<<<< HEAD
 		$updated_props     = array();
 		$meta_key_to_props = array(
 			'_visibility'            => 'catalog_visibility',
@@ -1440,40 +1439,6 @@
 			'_stock'                 => 'stock_quantity',
 			'_stock_status'          => 'stock_status',
 		);
-=======
-		$id = $this->get_id();
-		update_post_meta( $id, '_visibility', $this->get_catalog_visibility() );
-		update_post_meta( $id, '_sku', $this->get_sku() );
-		update_post_meta( $id, '_regular_price', $this->get_regular_price() );
-		update_post_meta( $id, '_sale_price', $this->get_sale_price() );
-		update_post_meta( $id, '_sale_price_dates_from', $this->get_date_on_sale_from() );
-		update_post_meta( $id, '_sale_price_dates_to', $this->get_date_on_sale_to() );
-		update_post_meta( $id, 'total_sales', $this->get_total_sales() );
-		update_post_meta( $id, '_tax_status', $this->get_tax_status() );
-		update_post_meta( $id, '_tax_class', $this->get_tax_class() );
-		update_post_meta( $id, '_manage_stock', $this->get_manage_stock() );
-		update_post_meta( $id, '_stock', $this->get_stock_quantity() );
-		update_post_meta( $id, '_stock_status', $this->get_stock_status() );
-		update_post_meta( $id, '_backorders', $this->get_backorders() );
-		update_post_meta( $id, '_sold_individually', $this->get_sold_individually() );
-		update_post_meta( $id, '_weight', $this->get_weight() );
-		update_post_meta( $id, '_length', $this->get_length() );
-		update_post_meta( $id, '_width', $this->get_width() );
-		update_post_meta( $id, '_height', $this->get_height() );
-		update_post_meta( $id, '_upsell_ids', $this->get_upsell_ids() );
-		update_post_meta( $id, '_crosssell_ids', $this->get_cross_sell_ids() );
-		update_post_meta( $id, '_purchase_note', $this->get_purchase_note() );
-		update_post_meta( $id, '_default_attributes', $this->get_default_attributes() );
-		update_post_meta( $id, '_virtual', $this->get_virtual() ? 'yes' : 'no' );
-		update_post_meta( $id, '_downloadable', $this->get_downloadable() ? 'yes' : 'no' );
-		update_post_meta( $id, '_product_image_gallery', implode( ',', $this->get_gallery_attachment_ids() ) );
-		update_post_meta( $id, '_download_limit', $this->get_download_limit() );
-		update_post_meta( $id, '_download_expiry', $this->get_download_expiry() );
-
-		if ( update_post_meta( $id, '_featured', $this->get_featured() ) ) {
-			delete_transient( 'wc_featured_products' );
-		}
->>>>>>> 91ddc7ec
 
 		foreach ( $meta_key_to_props as $meta_key => $prop ) {
 			$value = $this->data[ $prop ];
