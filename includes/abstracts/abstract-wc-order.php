--- conflicted
+++ resolved
@@ -1681,7 +1681,6 @@
 		do_action( 'woocommerce_order_add_product', $this->get_order_id(), $item->get_order_item_id(), $product, $qty, $args );
 
 		return $item_id;
-<<<<<<< HEAD
     }
 
     /**
@@ -1812,46 +1811,6 @@
         $item_id = $this->update_coupon( $item, $args );
 
 		do_action( 'woocommerce_order_add_coupon', $this->get_order_id(), $item->get_order_item_id(), $code, $discount_amount, $discount_amount_tax );
-=======
-	}
-
-	/**
-	 * Add a shipping row to the order.
-	 *
-	 * @param WC_Shipping_Rate shipping_rate
-	 * @return int|bool Item ID or false.
-	 */
-	public function add_shipping( $shipping_rate ) {
-
-		$item_id = wc_add_order_item( $this->id, array(
-			'order_item_name' 		=> $shipping_rate->label,
-			'order_item_type' 		=> 'shipping'
-		) );
-
-		if ( ! $item_id ) {
-			return false;
-		}
-
-		wc_add_order_item_meta( $item_id, 'method_id', $shipping_rate->id );
-		wc_add_order_item_meta( $item_id, 'cost', wc_format_decimal( $shipping_rate->cost ) );
-
-		// Save shipping taxes - Since 2.2
-		$taxes = array_map( 'wc_format_decimal', $shipping_rate->taxes );
-		wc_add_order_item_meta( $item_id, 'taxes', $taxes );
-
-		// Store meta
-		$shipping_meta = $shipping_rate->get_meta_data();
-		if ( ! empty( $shipping_meta ) ) {
-			foreach ( $shipping_rate->get_meta_data() as $key => $value ) {
-				wc_add_order_item_meta( $item_id, $key, $value );
-			}
-		}
-
-		do_action( 'woocommerce_order_add_shipping', $this->id, $item_id, $shipping_rate );
-
-		// Update total
-		$this->set_total( $this->order_shipping + wc_format_decimal( $shipping_rate->cost ), 'shipping' );
->>>>>>> 60cd28e8
 
 		return $item_id;
     }
@@ -1915,8 +1874,10 @@
             'method_title' => $shipping_rate->label,
             'method_id'    => $shipping_rate->id,
             'cost'         => wc_format_decimal( $shipping_rate->cost ),
-            'taxes'        => $shipping_rate->taxes
+            'taxes'        => $shipping_rate->taxes,
+            'meta'         => $shipping_rate->get_meta_data(),
         ) );
+
         $item = new WC_Order_Item_Shipping();
         $item_id = $this->update_shipping( $item, $args );
 
@@ -1978,6 +1939,12 @@
         if ( isset( $args['taxes'] ) && is_array( $args['taxes'] ) ) {
             $item->set_taxes( $args['taxes'] );
         }
+
+        if ( isset( $args['meta'] ) && is_array( $args['meta'] ) ) {
+			foreach ( $args['meta'] as $key => $value ) {
+				$item->update_meta_data( $key, $value );
+			}
+		}
 
         $item->save();
 
@@ -3079,733 +3046,9 @@
 	 * Output items for display in html emails.
 	 * @deprecated 2.6.0 Moved to template functions.
 	 * @param array $args Items args.
-<<<<<<< HEAD
 	 * @return string
 	 */
 	public function email_order_items_table( $args = array() ) {
 		return wc_get_email_order_items( $this, $args );
-=======
-	 * @param null $deprecated1 Deprecated arg.
-	 * @param null $deprecated2 Deprecated arg.
-	 * @param null $deprecated3 Deprecated arg.
-	 * @param null $deprecated4 Deprecated arg.
-	 * @param null $deprecated5 Deprecated arg.
-	 * @return string
-	 */
-	public function email_order_items_table( $args = array(), $deprecated1 = null, $deprecated2 = null, $deprecated3 = null, $deprecated4 = null, $deprecated5 = null ) {
-		ob_start();
-
-		if ( ! is_null( $deprecated1 ) || ! is_null( $deprecated2 ) || ! is_null( $deprecated3 ) || ! is_null( $deprecated4 ) || ! is_null( $deprecated5 ) ) {
-			_deprecated_argument( __FUNCTION__, '2.5.0' );
-		}
-
-		$defaults = array(
-			'show_sku'      => false,
-			'show_image'    => false,
-			'image_size'    => array( 32, 32 ),
-			'plain_text'    => false,
-			'sent_to_admin' => false
-		);
-
-		$args     = wp_parse_args( $args, $defaults );
-		$template = $args['plain_text'] ? 'emails/plain/email-order-items.php' : 'emails/email-order-items.php';
-
-		wc_get_template( $template, array(
-			'order'               => $this,
-			'items'               => $this->get_items(),
-			'show_download_links' => $this->is_download_permitted() && ! $args['sent_to_admin'],
-			'show_sku'            => $args['show_sku'],
-			'show_purchase_note'  => $this->is_paid() && ! $args['sent_to_admin'],
-			'show_image'          => $args['show_image'],
-			'image_size'          => $args['image_size'],
-			'sent_to_admin'       => $args['sent_to_admin']
-		) );
-
-		return apply_filters( 'woocommerce_email_order_items_table', ob_get_clean(), $this );
-	}
-
-	/**
-	 * Returns if an order has been paid for based on the order status.
-	 * @since 2.5.0
-	 * @return bool
-	 */
-	public function is_paid() {
-		return apply_filters( 'woocommerce_order_is_paid', $this->has_status( apply_filters( 'woocommerce_order_is_paid_statuses', array( 'processing', 'completed' ) ) ), $this );
-	}
-
-	/**
-	 * Checks if product download is permitted.
-	 *
-	 * @return bool
-	 */
-	public function is_download_permitted() {
-		return apply_filters( 'woocommerce_order_is_download_permitted', $this->has_status( 'completed' ) || ( get_option( 'woocommerce_downloads_grant_access_after_payment' ) == 'yes' && $this->has_status( 'processing' ) ), $this );
-	}
-
-	/**
-	 * Returns true if the order contains a downloadable product.
-	 * @return bool
-	 */
-	public function has_downloadable_item() {
-		foreach ( $this->get_items() as $item ) {
-			$_product = $this->get_product_from_item( $item );
-
-			if ( $_product && $_product->exists() && $_product->is_downloadable() && $_product->has_file() ) {
-				return true;
-			}
-		}
-		return false;
-	}
-
-	/**
-	 * Returns true if the order contains a free product.
-	 * @since 2.5.0
-	 * @return bool
-	 */
-	public function has_free_item() {
-		foreach ( $this->get_items() as $item ) {
-			if ( ! $item['line_total'] ) {
-				return true;
-			}
-		}
-		return false;
-	}
-
-	/**
-	 * Generates a URL so that a customer can pay for their (unpaid - pending) order. Pass 'true' for the checkout version which doesn't offer gateway choices.
-	 *
-	 * @param  bool $on_checkout
-	 * @return string
-	 */
-	public function get_checkout_payment_url( $on_checkout = false ) {
-
-		$pay_url = wc_get_endpoint_url( 'order-pay', $this->id, wc_get_page_permalink( 'checkout' ) );
-
-		if ( 'yes' == get_option( 'woocommerce_force_ssl_checkout' ) || is_ssl() ) {
-			$pay_url = str_replace( 'http:', 'https:', $pay_url );
-		}
-
-		if ( $on_checkout ) {
-			$pay_url = add_query_arg( 'key', $this->order_key, $pay_url );
-		} else {
-			$pay_url = add_query_arg( array( 'pay_for_order' => 'true', 'key' => $this->order_key ), $pay_url );
-		}
-
-		return apply_filters( 'woocommerce_get_checkout_payment_url', $pay_url, $this );
-	}
-
-	/**
-	 * Generates a URL for the thanks page (order received).
-	 *
-	 * @return string
-	 */
-	public function get_checkout_order_received_url() {
-
-		$order_received_url = wc_get_endpoint_url( 'order-received', $this->id, wc_get_page_permalink( 'checkout' ) );
-
-		if ( 'yes' == get_option( 'woocommerce_force_ssl_checkout' ) || is_ssl() ) {
-			$order_received_url = str_replace( 'http:', 'https:', $order_received_url );
-		}
-
-		$order_received_url = add_query_arg( 'key', $this->order_key, $order_received_url );
-
-		return apply_filters( 'woocommerce_get_checkout_order_received_url', $order_received_url, $this );
-	}
-
-	/**
-	 * Generates a URL so that a customer can cancel their (unpaid - pending) order.
-	 *
-	 * @param string $redirect
-	 *
-	 * @return string
-	 */
-	public function get_cancel_order_url( $redirect = '' ) {
-
-		// Get cancel endpoint
-		$cancel_endpoint = $this->get_cancel_endpoint();
-
-		return apply_filters( 'woocommerce_get_cancel_order_url', wp_nonce_url( add_query_arg( array(
-			'cancel_order' => 'true',
-			'order'        => $this->order_key,
-			'order_id'     => $this->id,
-			'redirect'     => $redirect
-		), $cancel_endpoint ), 'woocommerce-cancel_order' ) );
-	}
-
-	/**
-	 * Generates a raw (unescaped) cancel-order URL for use by payment gateways.
-	 *
-	 * @param string $redirect
-	 *
-	 * @return string The unescaped cancel-order URL.
-	 */
-	public function get_cancel_order_url_raw( $redirect = '' ) {
-
-		// Get cancel endpoint
-		$cancel_endpoint = $this->get_cancel_endpoint();
-
-		return apply_filters( 'woocommerce_get_cancel_order_url_raw', add_query_arg( array(
-			'cancel_order' => 'true',
-			'order'        => $this->order_key,
-			'order_id'     => $this->id,
-			'redirect'     => $redirect,
-			'_wpnonce'     => wp_create_nonce( 'woocommerce-cancel_order' )
-		), $cancel_endpoint ) );
-	}
-
-
-	/**
-	 * Helper method to return the cancel endpoint.
-	 *
-	 * @return string the cancel endpoint; either the cart page or the home page.
-	 */
-	public function get_cancel_endpoint() {
-
-		$cancel_endpoint = wc_get_page_permalink( 'cart' );
-		if ( ! $cancel_endpoint ) {
-			$cancel_endpoint = home_url();
-		}
-
-		if ( false === strpos( $cancel_endpoint, '?' ) ) {
-			$cancel_endpoint = trailingslashit( $cancel_endpoint );
-		}
-
-		return $cancel_endpoint;
-	}
-
-
-	/**
-	 * Generates a URL to view an order from the my account page.
-	 *
-	 * @return string
-	 */
-	public function get_view_order_url() {
-
-		$view_order_url = wc_get_endpoint_url( 'view-order', $this->id, wc_get_page_permalink( 'myaccount' ) );
-
-		return apply_filters( 'woocommerce_get_view_order_url', $view_order_url, $this );
-	}
-
-	/**
-	 * Get the downloadable files for an item in this order.
-	 *
-	 * @param  array $item
-	 * @return array
-	 */
-	public function get_item_downloads( $item ) {
-		global $wpdb;
-
-		$product_id   = $item['variation_id'] > 0 ? $item['variation_id'] : $item['product_id'];
-		$product      = wc_get_product( $product_id );
-		if ( ! $product ) {
-			/**
-			 * $product can be `false`. Example: checking an old order, when a product or variation has been deleted.
-			 * @see \WC_Product_Factory::get_product
-			 */
-			return array();
-		}
-		$download_ids = $wpdb->get_col( $wpdb->prepare("
-			SELECT download_id
-			FROM {$wpdb->prefix}woocommerce_downloadable_product_permissions
-			WHERE user_email = %s
-			AND order_key = %s
-			AND product_id = %s
-			ORDER BY permission_id
-		", $this->billing_email, $this->order_key, $product_id ) );
-
-		$files = array();
-
-		foreach ( $download_ids as $download_id ) {
-
-			if ( $product->has_file( $download_id ) ) {
-				$files[ $download_id ]                 = $product->get_file( $download_id );
-				$files[ $download_id ]['download_url'] = $this->get_download_url( $product_id, $download_id );
-			}
-		}
-
-		return apply_filters( 'woocommerce_get_item_downloads', $files, $item, $this );
-	}
-
-	/**
-	 * Display download links for an order item.
-	 * @param  array $item
-	 */
-	public function display_item_downloads( $item ) {
-		$product = $this->get_product_from_item( $item );
-
-		if ( $product && $product->exists() && $product->is_downloadable() && $this->is_download_permitted() ) {
-			$download_files = $this->get_item_downloads( $item );
-			$i              = 0;
-			$links          = array();
-
-			foreach ( $download_files as $download_id => $file ) {
-				$i++;
-				$prefix  = count( $download_files ) > 1 ? sprintf( __( 'Download %d', 'woocommerce' ), $i ) : __( 'Download', 'woocommerce' );
-				$links[] = '<small class="download-url">' . $prefix . ': <a href="' . esc_url( $file['download_url'] ) . '" target="_blank">' . esc_html( $file['name'] ) . '</a></small>' . "\n";
-			}
-
-			echo '<br/>' . implode( '<br/>', $links );
-		}
-	}
-
-	/**
-	 * Get the Download URL.
-	 *
-	 * @param  int $product_id
-	 * @param  int $download_id
-	 * @return string
-	 */
-	public function get_download_url( $product_id, $download_id ) {
-		return add_query_arg( array(
-			'download_file' => $product_id,
-			'order'         => $this->order_key,
-			'email'         => urlencode( $this->billing_email ),
-			'key'           => $download_id
-		), trailingslashit( home_url() ) );
-	}
-
-	/**
-	 * Adds a note (comment) to the order.
-	 *
-	 * @param string $note Note to add.
-	 * @param int $is_customer_note (default: 0) Is this a note for the customer?
-	 * @param  bool added_by_user Was the note added by a user?
-	 * @return int Comment ID.
-	 */
-	public function add_order_note( $note, $is_customer_note = 0, $added_by_user = false ) {
-		if ( is_user_logged_in() && current_user_can( 'edit_shop_order', $this->id ) && $added_by_user ) {
-			$user                 = get_user_by( 'id', get_current_user_id() );
-			$comment_author       = $user->display_name;
-			$comment_author_email = $user->user_email;
-		} else {
-			$comment_author       = __( 'WooCommerce', 'woocommerce' );
-			$comment_author_email = strtolower( __( 'WooCommerce', 'woocommerce' ) ) . '@';
-			$comment_author_email .= isset( $_SERVER['HTTP_HOST'] ) ? str_replace( 'www.', '', $_SERVER['HTTP_HOST'] ) : 'noreply.com';
-			$comment_author_email = sanitize_email( $comment_author_email );
-		}
-
-		$comment_post_ID        = $this->id;
-		$comment_author_url     = '';
-		$comment_content        = $note;
-		$comment_agent          = 'WooCommerce';
-		$comment_type           = 'order_note';
-		$comment_parent         = 0;
-		$comment_approved       = 1;
-		$commentdata            = apply_filters( 'woocommerce_new_order_note_data', compact( 'comment_post_ID', 'comment_author', 'comment_author_email', 'comment_author_url', 'comment_content', 'comment_agent', 'comment_type', 'comment_parent', 'comment_approved' ), array( 'order_id' => $this->id, 'is_customer_note' => $is_customer_note ) );
-
-		$comment_id = wp_insert_comment( $commentdata );
-
-		if ( $is_customer_note ) {
-			add_comment_meta( $comment_id, 'is_customer_note', 1 );
-
-			do_action( 'woocommerce_new_customer_note', array( 'order_id' => $this->id, 'customer_note' => $commentdata['comment_content'] ) );
-		}
-
-		return $comment_id;
-	}
-
-	/**
-	 * Updates status of order.
-	 *
-	 * @param string $new_status Status to change the order to. No internal wc- prefix is required.
-	 * @param string $note (default: '') Optional note to add.
-	 * @param bool $manual is this a manual order status change?
-	 * @return bool Successful change or not
-	 */
-	public function update_status( $new_status, $note = '', $manual = false ) {
-		if ( ! $this->id ) {
-			return false;
-		}
-
-		// Standardise status names.
-		$new_status = 'wc-' === substr( $new_status, 0, 3 ) ? substr( $new_status, 3 ) : $new_status;
-		$old_status = $this->get_status();
-
-		// If the statuses are the same there is no need to update, unless the post status is not a valid 'wc' status.
-		if ( $new_status === $old_status && in_array( $this->post_status, array_keys( wc_get_order_statuses() ) ) ) {
-			return false;
-		}
-
-		// Update the order.
-		wp_update_post( array( 'ID' => $this->id, 'post_status' => 'wc-' . $new_status ) );
-		$this->post_status = 'wc-' . $new_status;
-
-		$this->add_order_note( trim( $note . ' ' . sprintf( __( 'Order status changed from %s to %s.', 'woocommerce' ), wc_get_order_status_name( $old_status ), wc_get_order_status_name( $new_status ) ) ), 0, $manual );
-
-		// Status was changed.
-		do_action( 'woocommerce_order_status_' . $new_status, $this->id );
-		do_action( 'woocommerce_order_status_' . $old_status . '_to_' . $new_status, $this->id );
-		do_action( 'woocommerce_order_status_changed', $this->id, $old_status, $new_status );
-
-		switch ( $new_status ) {
-
-			case 'completed' :
-				// Record the sales.
-				$this->record_product_sales();
-
-				// Increase coupon usage counts.
-				$this->increase_coupon_usage_counts();
-
-				// Record the completed date of the order.
-				update_post_meta( $this->id, '_completed_date', current_time('mysql') );
-
-				// Update reports.
-				wc_delete_shop_order_transients( $this->id );
-				break;
-
-			case 'processing' :
-			case 'on-hold' :
-				// Record the sales.
-				$this->record_product_sales();
-
-				// Increase coupon usage counts.
-				$this->increase_coupon_usage_counts();
-
-				// Update reports.
-				wc_delete_shop_order_transients( $this->id );
-				break;
-
-			case 'cancelled' :
-				// If the order is cancelled, restore used coupons.
-				$this->decrease_coupon_usage_counts();
-
-				// Update reports.
-				wc_delete_shop_order_transients( $this->id );
-				break;
-		}
-
-		return true;
-	}
-
-
-	/**
-	 * Cancel the order and restore the cart (before payment).
-	 *
-	 * @param string $note (default: '') Optional note to add.
-	 */
-	public function cancel_order( $note = '' ) {
-		WC()->session->set( 'order_awaiting_payment', false );
-		$this->update_status( 'cancelled', $note );
-	}
-
-	/**
-	 * When a payment is complete this function is called.
-	 *
-	 * Most of the time this should mark an order as 'processing' so that admin can process/post the items.
-	 * If the cart contains only downloadable items then the order is 'completed' since the admin needs to take no action.
-	 * Stock levels are reduced at this point.
-	 * Sales are also recorded for products.
-	 * Finally, record the date of payment.
-	 *
-	 * @param string $transaction_id Optional transaction id to store in post meta.
-	 */
-	public function payment_complete( $transaction_id = '' ) {
-		do_action( 'woocommerce_pre_payment_complete', $this->id );
-
-		if ( null !== WC()->session ) {
-			WC()->session->set( 'order_awaiting_payment', false );
-		}
-
-		$valid_order_statuses = apply_filters( 'woocommerce_valid_order_statuses_for_payment_complete', array( 'on-hold', 'pending', 'failed', 'cancelled' ), $this );
-
-		if ( $this->id && $this->has_status( $valid_order_statuses ) ) {
-			$order_needs_processing = false;
-
-			if ( sizeof( $this->get_items() ) > 0 ) {
-				foreach ( $this->get_items() as $item ) {
-					if ( $_product = $this->get_product_from_item( $item ) ) {
-						$virtual_downloadable_item = $_product->is_downloadable() && $_product->is_virtual();
-
-						if ( apply_filters( 'woocommerce_order_item_needs_processing', ! $virtual_downloadable_item, $_product, $this->id ) ) {
-							$order_needs_processing = true;
-							break;
-						}
-					} else {
-						$order_needs_processing = true;
-						break;
-					}
-				}
-			}
-
-			$this->update_status( apply_filters( 'woocommerce_payment_complete_order_status', $order_needs_processing ? 'processing' : 'completed', $this->id ) );
-
-			add_post_meta( $this->id, '_paid_date', current_time( 'mysql' ), true );
-
-			if ( ! empty( $transaction_id ) ) {
-				update_post_meta( $this->id, '_transaction_id', $transaction_id );
-			}
-
-			wp_update_post( array(
-				'ID'            => $this->id,
-				'post_date'     => current_time( 'mysql', 0 ),
-				'post_date_gmt' => current_time( 'mysql', 1 )
-			) );
-
-			// Payment is complete so reduce stock levels
-			if ( apply_filters( 'woocommerce_payment_complete_reduce_order_stock', ! get_post_meta( $this->id, '_order_stock_reduced', true ), $this->id ) ) {
-				$this->reduce_order_stock();
-			}
-
-			do_action( 'woocommerce_payment_complete', $this->id );
-		} else {
-			do_action( 'woocommerce_payment_complete_order_status_' . $this->get_status(), $this->id );
-		}
-	}
-
-
-	/**
-	 * Record sales.
-	 */
-	public function record_product_sales() {
-		if ( 'yes' === get_post_meta( $this->id, '_recorded_sales', true ) ) {
-			return;
-		}
-
-		if ( sizeof( $this->get_items() ) > 0 ) {
-
-			foreach ( $this->get_items() as $item ) {
-
-				if ( $item['product_id'] > 0 ) {
-					$sales = (int) get_post_meta( $item['product_id'], 'total_sales', true );
-					$sales += (int) $item['qty'];
-
-					if ( $sales ) {
-						update_post_meta( $item['product_id'], 'total_sales', $sales );
-					}
-				}
-			}
-		}
-
-		update_post_meta( $this->id, '_recorded_sales', 'yes' );
-
-		/**
-		 * Called when sales for an order are recorded
-		 *
-		 * @param int $order_id order id
-		 */
-		do_action( 'woocommerce_recorded_sales', $this->id );
-	}
-
-
-	/**
-	 * Get coupon codes only.
-	 *
-	 * @return array
-	 */
-	public function get_used_coupons() {
-
-		$codes   = array();
-		$coupons = $this->get_items( 'coupon' );
-
-		foreach ( $coupons as $item_id => $item ) {
-			$codes[] = trim( $item['name'] );
-		}
-
-		return $codes;
-	}
-
-
-	/**
-	 * Increase applied coupon counts.
-	 */
-	public function increase_coupon_usage_counts() {
-		if ( 'yes' == get_post_meta( $this->id, '_recorded_coupon_usage_counts', true ) ) {
-			return;
-		}
-
-		if ( sizeof( $this->get_used_coupons() ) > 0 ) {
-
-			foreach ( $this->get_used_coupons() as $code ) {
-				if ( ! $code ) {
-					continue;
-				}
-
-				$coupon = new WC_Coupon( $code );
-
-				$used_by = $this->get_user_id();
-
-				if ( ! $used_by ) {
-					$used_by = $this->billing_email;
-				}
-
-				$coupon->inc_usage_count( $used_by );
-			}
-
-			update_post_meta( $this->id, '_recorded_coupon_usage_counts', 'yes' );
-		}
-	}
-
-
-	/**
-	 * Decrease applied coupon counts.
-	 */
-	public function decrease_coupon_usage_counts() {
-
-		if ( 'yes' != get_post_meta( $this->id, '_recorded_coupon_usage_counts', true ) ) {
-			return;
-		}
-
-		if ( sizeof( $this->get_used_coupons() ) > 0 ) {
-
-			foreach ( $this->get_used_coupons() as $code ) {
-
-				if ( ! $code ) {
-					continue;
-				}
-
-				$coupon = new WC_Coupon( $code );
-
-				$used_by = $this->get_user_id();
-				if ( ! $used_by ) {
-					$used_by = $this->billing_email;
-				}
-
-				$coupon->dcr_usage_count( $used_by );
-			}
-
-			delete_post_meta( $this->id, '_recorded_coupon_usage_counts' );
-		}
-	}
-
-	/**
-	 * Reduce stock levels for all line items in the order.
-	 * Runs if stock management is enabled, but can be disabled on per-order basis by extensions @since 2.4.0 via woocommerce_can_reduce_order_stock hook.
-	 */
-	public function reduce_order_stock() {
-		if ( 'yes' === get_option( 'woocommerce_manage_stock' ) && apply_filters( 'woocommerce_can_reduce_order_stock', true, $this ) && sizeof( $this->get_items() ) > 0 ) {
-			foreach ( $this->get_items() as $item ) {
-				if ( $item['product_id'] > 0 ) {
-					$_product = $this->get_product_from_item( $item );
-
-					if ( $_product && $_product->exists() && $_product->managing_stock() ) {
-						$qty       = apply_filters( 'woocommerce_order_item_quantity', $item['qty'], $this, $item );
-						$new_stock = $_product->reduce_stock( $qty );
-						$item_name = $_product->get_sku() ? $_product->get_sku(): $item['product_id'];
-
-						if ( isset( $item['variation_id'] ) && $item['variation_id'] ) {
-							$this->add_order_note( sprintf( __( 'Item %s variation #%s stock reduced from %s to %s.', 'woocommerce' ), $item_name, $item['variation_id'], $new_stock + $qty, $new_stock) );
-						} else {
-							$this->add_order_note( sprintf( __( 'Item %s stock reduced from %s to %s.', 'woocommerce' ), $item_name, $new_stock + $qty, $new_stock) );
-						}
-						$this->send_stock_notifications( $_product, $new_stock, $item['qty'] );
-					}
-				}
-			}
-
-			add_post_meta( $this->id, '_order_stock_reduced', '1', true );
-
-			do_action( 'woocommerce_reduce_order_stock', $this );
-		}
-	}
-
-	/**
-	 * Send the stock notifications.
-	 *
-	 * @param WC_Product $product
-	 * @param int $new_stock
-	 * @param int $qty_ordered
-	 */
-	public function send_stock_notifications( $product, $new_stock, $qty_ordered ) {
-
-		// Backorders
-		if ( $new_stock < 0 ) {
-			do_action( 'woocommerce_product_on_backorder', array( 'product' => $product, 'order_id' => $this->id, 'quantity' => $qty_ordered ) );
-		}
-
-		// stock status notifications
-		$notification_sent = false;
-
-		if ( 'yes' == get_option( 'woocommerce_notify_no_stock' ) && get_option( 'woocommerce_notify_no_stock_amount' ) >= $new_stock ) {
-			do_action( 'woocommerce_no_stock', $product );
-			$notification_sent = true;
-		}
-
-		if ( ! $notification_sent && 'yes' == get_option( 'woocommerce_notify_low_stock' ) && get_option( 'woocommerce_notify_low_stock_amount' ) >= $new_stock ) {
-			do_action( 'woocommerce_low_stock', $product );
-		}
-
-		do_action( 'woocommerce_after_send_stock_notifications', $product, $new_stock, $qty_ordered );
-	}
-
-
-	/**
-	 * List order notes (public) for the customer.
-	 *
-	 * @return array
-	 */
-	public function get_customer_order_notes() {
-		$notes = array();
-		$args  = array(
-			'post_id' => $this->id,
-			'approve' => 'approve',
-			'type'    => ''
-		);
-
-		remove_filter( 'comments_clauses', array( 'WC_Comments', 'exclude_order_comments' ) );
-
-		$comments = get_comments( $args );
-
-		foreach ( $comments as $comment ) {
-			if ( ! get_comment_meta( $comment->comment_ID, 'is_customer_note', true ) ) {
-				continue;
-			}
-			$comment->comment_content = make_clickable( $comment->comment_content );
-			$notes[] = $comment;
-		}
-
-		add_filter( 'comments_clauses', array( 'WC_Comments', 'exclude_order_comments' ) );
-
-		return $notes;
-	}
-
-	/**
-	 * Checks if an order needs payment, based on status and order total.
-	 *
-	 * @return bool
-	 */
-	public function needs_payment() {
-
-		$valid_order_statuses = apply_filters( 'woocommerce_valid_order_statuses_for_payment', array( 'pending', 'failed' ), $this );
-
-		if ( $this->has_status( $valid_order_statuses ) && $this->get_total() > 0 ) {
-			$needs_payment = true;
-		} else {
-			$needs_payment = false;
-		}
-
-		return apply_filters( 'woocommerce_order_needs_payment', $needs_payment, $this, $valid_order_statuses );
-	}
-
-	/**
-	 * Checks if an order needs display the shipping address, based on shipping method.
-	 *
-	 * @return boolean
-	 */
-	public function needs_shipping_address() {
-		if ( ! wc_shipping_enabled() ) {
-			return false;
-		}
-
-		$hide  = apply_filters( 'woocommerce_order_hide_shipping_address', array( 'local_pickup' ), $this );
-		$needs_address = false;
-
-		foreach ( $this->get_shipping_methods() as $shipping_method ) {
-			if ( ! in_array( $shipping_method['method_id'], $hide ) ) {
-				$needs_address = true;
-				break;
-			}
-		}
-
-		return apply_filters( 'woocommerce_order_needs_shipping_address', $needs_address, $hide, $this );
-	}
-
-	/**
-	 * Checks if an order can be edited, specifically for use on the Edit Order screen.
-	 *
-	 * @return bool
-	 */
-	public function is_editable() {
-		return apply_filters( 'wc_order_is_editable', in_array( $this->get_status(), array( 'pending', 'on-hold', 'auto-draft' ) ), $this );
->>>>>>> 60cd28e8
 	}
 }