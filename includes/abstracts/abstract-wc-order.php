<?php
if ( ! defined( 'ABSPATH' ) ) {
	exit;
}

include_once( 'abstract-wc-legacy-order.php' );

/**
 * Abstract Order
 *
 * Handles generic order data and database interaction which is extended by both
 * WC_Order (regular orders) and WC_Order_Refund (refunds are negative orders).
 *
 * @class       WC_Abstract_Order
 * @version     2.6.0
 * @package     WooCommerce/Classes
 * @category    Class
 * @author      WooThemes
 */
abstract class WC_Abstract_Order extends WC_Abstract_Legacy_Order implements WC_Data {

	/**
	 * Order Data array, with defaults. This is the core order data exposed
	 * in APIs since 2.6.0.
	 *
	 * Notes:
	 * order_tax = Sum of all taxes.
	 * cart_tax = cart_tax is the new name for the legacy 'order_tax' which is the tax for items only, not shipping.
	 *
	 * @since 2.6.0
	 * @var array
	 */
	protected $_data = array(
		'id'                 => 0,
		'parent_id'          => 0,
		'status'             => '',
		'type'               => 'shop_order',
		'order_key'          => '',
		'currency'           => '',
		'version'            => '',
		'prices_include_tax' => false,
		'date_created'       => '',
		'date_modified'      => '',
		'customer_id'        => 0,
		'discount_total'     => 0,
		'discount_tax'       => 0,
		'shipping_total'     => 0,
		'shipping_tax'       => 0,
		'cart_tax'           => 0,
		'total'              => 0,
		'total_tax'          => 0,
	);

	/**
	 * Stores additonal meta data.
	 * Order meta keys can be used once.
	 * @var array
	 */
	protected $_meta_data = array();

	/**
	 * Get the order if ID is passed, otherwise the order is new and empty.
	 * This class should NOT be instantiated, but the get_order function or new WC_Order_Factory.
	 * should be used. It is possible, but the aforementioned are preferred and are the only.
	 * methods that will be maintained going forward.
	 *
	 * @param  int|object|WC_Order $order Order to init.
	 */
	public function __construct( $order = 0 ) {
		if ( is_numeric( $order ) && $order > 0 ) {
			$this->read( $order );
		} elseif ( $order instanceof self ) {
			$this->read( absint( $order->get_id() ) );
		} elseif ( ! empty( $order->ID ) ) {
			$this->read( absint( $order->ID ) );
		}
	}

	/**
	 * Change data to JSON format.
	 * @return string Data in JSON format.
	 */
	public function __toString() {
		return json_encode( $this->get_data() );
	}

	/*
	|--------------------------------------------------------------------------
	| CRUD methods
	|--------------------------------------------------------------------------
	|
	| Methods which create, read, update and delete orders from the database.
	| Written in abstract fashion so that the way orders are stored can be
	| changed more easily in the future.
	|
	| A save method is included for convenience (chooses update or create based
	| on if the order exists yet).
	|
	*/

	/**
	 * Get internal type (post type.)
	 * @return string
	 */
	public function get_type() {
		return 'shop_order';
	}

	/**
	 * Get a title for the new post type.
	 */
	protected function get_post_title() {
		return sprintf( __( 'Order &ndash; %s', 'woocommerce' ), strftime( _x( '%b %d, %Y @ %I:%M %p', 'Order date parsed by strftime', 'woocommerce' ) ) );
	}

	/**
	 * Insert data into the database.
	 * @since 2.6.0
	 */
	public function create() {
		$this->set_order_key( 'wc_' . apply_filters( 'woocommerce_generate_order_key', uniqid( 'order_' ) ) );
		$this->set_date_created( current_time( 'timestamp' ) );

		$order_id = wp_insert_post( apply_filters( 'woocommerce_new_order_data', array(
			'post_date'     => date( 'Y-m-d H:i:s', $this->get_date_created() ),
			'post_date_gmt' => get_gmt_from_date( date( 'Y-m-d H:i:s', $this->get_date_created() ) ),
			'post_type'     => $this->get_type(),
			'post_status'   => 'wc-' . ( $this->get_status() ? $this->get_status() : apply_filters( 'woocommerce_default_order_status', 'pending' ) ),
			'ping_status'   => 'closed',
			'post_author'   => 1,
			'post_title'    => $this->get_post_title(),
			'post_password' => uniqid( 'order_' ),
			'post_parent'   => $this->get_parent_id(),
		) ), true );

		if ( $order_id ) {
			$this->set_id( $order_id );

			// Set meta data
			$this->update_post_meta( '_customer_user', $this->get_customer_id() );
			$this->update_post_meta( '_order_currency', $this->get_currency() );
			$this->update_post_meta( '_order_key', $this->get_order_key() );
			$this->update_post_meta( '_cart_discount', $this->get_discount_total( true ) );
			$this->update_post_meta( '_cart_discount_tax', $this->get_discount_tax( true ) );
			$this->update_post_meta( '_order_shipping', $this->get_shipping_total( true ) );
			$this->update_post_meta( '_order_shipping_tax', $this->get_shipping_tax( true ) );
			$this->update_post_meta( '_order_tax', $this->get_cart_tax( true ) );
			$this->update_post_meta( '_order_total', $this->get_total( true ) );
			$this->update_post_meta( '_order_version', $this->get_version() );
			$this->update_post_meta( '_prices_include_tax', $this->get_prices_include_tax() );

			foreach ( $this->get_meta_data() as $key => $value ) {
				$this->update_post_meta( '_' . $key, $value );
			}
		}
	}

	/**
	 * Read from the database.
	 * @since 2.6.0
	 * @param int $id ID of object to read.
	 */
	public function read( $id ) {
		if ( empty( $id ) || ! ( $post_object = get_post( $id ) ) ) {
			return;
		}
		$order_id = absint( $post_object->ID );

		// Map standard post data
		$this->set_id( $order_id );
		$this->set_date_created( $post_object->post_date );
		$this->set_date_modified( $post_object->post_modified );
		$this->set_status( $post_object->post_status );
		$this->set_order_type( $post_object->post_type );
		$this->set_customer_id( get_post_meta( $order_id, '_customer_user', true ) );
		$this->set_order_key( get_post_meta( $order_id, '_order_key', true ) );
		$this->set_currency( get_post_meta( $order_id, '_order_currency', true ) );
		$this->set_discount_total( get_post_meta( $order_id, '_cart_discount', true ) );
		$this->set_discount_tax( get_post_meta( $order_id, '_cart_discount_tax', true ) );
		$this->set_shipping_total( get_post_meta( $order_id, '_order_shipping', true ) );
		$this->set_shipping_tax( get_post_meta( $order_id, '_order_shipping_tax', true ) );
		$this->set_cart_tax( get_post_meta( $order_id, '_order_tax', true ) );
		$this->set_total( get_post_meta( $order_id, '_order_total', true ) );

		// Orders store the state of prices including tax when created.
		$this->set_prices_include_tax( metadata_exists( 'post', $order_id, '_prices_include_tax' ) ? 'yes' === get_post_meta( $order_id, '_prices_include_tax', true ) : 'yes' === get_option( 'woocommerce_prices_include_tax' ) );

		// Load meta data
		$this->read_meta_data();
	}

	/**
	 * Post meta update wrapper. Sets or deletes based on value.
	 * @since 2.6.0
	 */
	protected function update_post_meta( $key, $value ) {
		if ( '' !== $value ) {
			update_post_meta( $this->get_id(), $key, $value );
		} else {
			delete_post_meta( $this->get_id(), $key );
		}
	}

	/**
	 * Update data in the database.
	 * @since 2.6.0
	 */
	public function update() {
		global $wpdb;

		$order_id = $this->get_id();

		$wpdb->update(
			$wpdb->posts,
			array(
				'post_date'     => date( 'Y-m-d H:i:s', $this->get_date_created() ),
				'post_date_gmt' => get_gmt_from_date( date( 'Y-m-d H:i:s', $this->get_date_created() ) ),
				'post_status'   => 'wc-' . ( $this->get_status() ? $this->get_status() : apply_filters( 'woocommerce_default_order_status', 'pending' ) ),
				'post_parent'   => $this->get_parent_id(),
			),
			array(
				'ID' => $order_id
			)
		);

		// Update meta data
		$this->update_post_meta( '_customer_user', $this->get_customer_id() );
		$this->update_post_meta( '_order_currency', $this->get_currency() );
		$this->update_post_meta( '_order_key', $this->get_order_key() );
		$this->update_post_meta( '_cart_discount', $this->get_discount_total( true ) );
		$this->update_post_meta( '_cart_discount_tax', $this->get_discount_tax( true ) );
		$this->update_post_meta( '_order_shipping', $this->get_shipping_total( true ) );
		$this->update_post_meta( '_order_shipping_tax', $this->get_shipping_tax( true ) );
		$this->update_post_meta( '_order_tax', $this->get_cart_tax( true ) );
		$this->update_post_meta( '_order_total', $this->get_total( true ) );
		$this->update_post_meta( '_prices_include_tax', $this->get_prices_include_tax() );

		foreach ( $this->get_meta_data() as $key => $value ) {
			$this->update_post_meta( '_' . $key, $value );
		}
	}

	/**
	 * Delete data from the database.
	 * @since 2.6.0
	 */
	public function delete() {
		wp_delete_post( $this->get_id() );
	}

	/**
	 * Save data to the database.
	 * @since 2.6.0
	 * @return int order ID
	 */
	public function save() {
		$this->set_version( WC_VERSION );

		if ( ! $this->get_id() ) {
			$this->create();
		} else {
			$this->update();
		}

		$this->save_meta_data();
		wc_delete_shop_order_transients( $this->get_id() );

		return $this->get_id();
	}

	/*
	|--------------------------------------------------------------------------
	| Meta Data Handling
	|--------------------------------------------------------------------------
	*/

	/**
	 * Get All Meta Data
	 * @return array
	 */
	public function get_meta_data() {
		return $this->_meta_data;
	}

	/**
	 * Internal meta keys we don't want exposed as part of meta_data. This is in
	 * addition to all data props with _ prefix.
	 * @return array()
	 */
	protected function prefix_key( $key ) {
		return '_' === substr( $key, 0, 1 ) ? $key : '_' . $key;
	}

	/**
	 * Internal meta keys we don't want exposed as part of meta_data. This is in
	 * addition to all data props with _ prefix.
	 * @return array()
	 */
	protected function get_internal_meta_keys() {
		return array_merge( array_map( array( $this, 'prefix_key' ), array_keys( $this->_data ) ), array( '_customer_user', '_order_key', '_order_currency', '_billing_first_name', '_billing_last_name', '_billing_company', '_billing_address_1', '_billing_address_2', '_billing_city', '_billing_state', '_billing_postcode', '_billing_country', '_billing_email', '_billing_phone', '_shipping_first_name', '_shipping_last_name', '_shipping_company', '_shipping_address_1', '_shipping_address_2', '_shipping_city', '_shipping_state', '_shipping_postcode', '_shipping_country', '_completed_date', '_paid_date', '_edit_lock', '_edit_last', '_cart_discount', '_cart_discount_tax', '_order_shipping', '_order_shipping_tax', '_order_tax', '_order_total', '_order_total', '_payment_method', '_payment_method_title', '_transaction_id', '_customer_ip_address', '_customer_user_agent', '_created_via', '_order_version', '_prices_include_tax', '_customer_note', '_date_completed', '_date_paid' ) );
	}

	/**
	 * Get Meta Data by Key
	 * @param string $key
	 * @param bool $single return first found meta with key, or all with $key
	 * @return mixed
	 */
	public function get_meta( $key = '', $single = true ) {
		$meta_ids = array_keys( wp_list_pluck( $this->_meta_data, 'key' ), $key );
		$value    = '';

		if ( $meta_ids ) {
			if ( $single ) {
				$value = $this->_meta_data[ current( $meta_ids ) ]->value;
			} else {
				$value = array_intersect_key( $this->_meta_data, $meta_ids );
			}
		}

		return $value;
	}

	/**
	 * Set all meta data from array.
	 * @param array $data Key/Value pairs
	 */
	public function set_meta_data( $data ) {
		if ( ! empty( $data ) && is_array( $data ) ) {
			foreach ( $data as $meta_id => $meta ) {
				$meta = (array) $meta;
				if ( isset( $meta['key'], $meta['value'] ) ) {
					$this->_meta_data[ $meta_id ] = (object) array(
						'key'   => $meta['key'],
						'value' => $meta['value']
					);
				}
			}
		}
	}

	/**
	 * Add meta data.
	 * @param array $data Key/Value pairs
	 */
	public function add_meta_data( $key, $value, $unique = false ) {
		if ( $unique ) {
			$meta_ids = array_keys( wp_list_pluck( $this->_meta_data, 'key' ), $key );
			$this->_meta_data = array_diff_key( $this->_meta_data, array_fill_keys( $meta_ids, '' ) );
		}
		$this->_meta_data[ 'new-' . sizeof( $this->_meta_data ) ] = (object) array(
			'key'   => $key,
			'value' => $value,
		);
	}

	/**
	 * Update meta data by key or ID, if provided.
	 * @param  string $key
	 * @param  string $value
	 * @param  int $meta_id
	 */
	public function update_meta_data( $key, $value, $meta_id = '' ) {
		if ( $meta_id && isset( $this->_meta_data[ $meta_id ] ) ) {
			$this->_meta_data[ $meta_id ] = (object) array(
				'key'   => $key,
				'value' => $value,
			);
		} else {
			$this->add_meta_data( $key, $value, true );
		}
	}

	/**
	 * Read Meta Data from the database. Ignore any internal properties.
	 */
	protected function read_meta_data() {
		$this->_meta_data = array();

		if ( ! $this->get_id() ) {
			return;
		}

		$cache_key   = WC_Cache_Helper::get_cache_prefix( 'order_meta' ) . $this->get_id();
		$cached_meta = wp_cache_get( $cache_key, 'order_meta' );

		if ( false !== $cached_meta ) {
			$this->_meta_data = $cached_meta;
		} else {
			global $wpdb;

			$raw_meta_data = $wpdb->get_results( $wpdb->prepare( "SELECT meta_id, meta_key, meta_value FROM {$wpdb->postmeta} WHERE post_id = %d ORDER BY meta_id", $this->get_id() ) );

			foreach ( $raw_meta_data as $meta ) {
				if ( in_array( $meta->meta_key, $this->get_internal_meta_keys() ) ) {
					continue;
				}
				$this->_meta_data[ $meta->meta_id ] = (object) array( 'key' => $meta->meta_key, 'value' => $meta->meta_value );
			}

			wp_cache_set( $cache_key, $this->_meta_data, 'order_meta' );
		}
	}

	/**
	 * Update Meta Data in the database.
	 */
	protected function save_meta_data() {
		global $wpdb;
		$all_meta_ids = array_map( 'absint', $wpdb->get_col( $wpdb->prepare( "SELECT meta_id FROM {$wpdb->postmeta} WHERE post_id = %d", $this->get_id() ) . " AND meta_key NOT IN ('" . implode( "','", array_map( 'esc_sql', $this->get_internal_meta_keys() ) ) . "');" ) );
		$set_meta_ids = array();

		foreach ( $this->_meta_data as $meta_id => $meta ) {
			if ( 'new' === substr( $meta_id, 0, 3 ) ) {
				$set_meta_ids[] = add_metadata( 'post', $this->get_id(), $meta->key, $meta->value, false );
			} else {
				update_metadata_by_mid( 'post', $meta_id, $meta->value, $meta->key );
				$set_meta_ids[] = absint( $meta_id );
			}
		}

		// Delete no longer set meta data
		$delete_meta_ids = array_diff( $all_meta_ids, $set_meta_ids );

		foreach ( $delete_meta_ids as $meta_id ) {
			delete_metadata_by_mid( 'post', $meta_id );
		}

		WC_Cache_Helper::incr_cache_prefix( 'order_meta' );
		$this->read_meta_data();
	}

	/*
	|--------------------------------------------------------------------------
	| Getters
	|--------------------------------------------------------------------------
	|
	| Methods for getting data from the order object.
	|
	*/

	/**
	 * Get all class data in array format.
	 * @since 2.6.0
	 * @return array
	 */
	public function get_data() {
		return array_merge(
			$this->_data,
			array(
				'meta_data'      => $this->get_meta_data(),
				'line_items'     => $this->get_items( 'line_item' ),
				'tax_lines'      => $this->get_items( 'tax' ),
				'shipping_lines' => $this->get_items( 'shipping' ),
				'fee_lines'      => $this->get_items( 'fee' ),
				'coupon_lines'   => $this->get_items( 'coupon' ),
			)
		);
	}

	/**
	 * Get order ID.
	 * @since 2.6.0
	 * @return integer
	 */
	public function get_id() {
		return absint( $this->_data['id'] );
	}

	/**
	 * Get parent order ID.
	 * @since 2.6.0
	 * @return integer
	 */
	public function get_parent_id() {
		return absint( $this->_data['parent_id'] );
	}

	/**
	 * get_order_number function.
	 *
	 * Gets the order number for display (by default, order ID).
	 *
	 * @return string
	 */
	public function get_order_number() {
		return apply_filters( 'woocommerce_order_number', $this->get_id(), $this );
	}

	/**
	 * Get order key.
	 * @since 2.6.0
	 * @return string
	 */
	public function get_order_key() {
		return $this->_data['order_key'];
	}

	/**
	 * Gets order currency.
	 * @return string
	 */
	public function get_currency() {
		return apply_filters( 'woocommerce_get_currency', $this->_data['currency'], $this );
	}

	/**
	 * Get order_version
	 * @return string
	 */
	public function get_version() {
		return $this->_data['version'];
	}

	/**
	 * Get prices_include_tax
	 * @return bool
	 */
	public function get_prices_include_tax() {
		return (bool) $this->_data['prices_include_tax'];
	}

	/**
	 * Get Order Type
	 * @return string
	 */
	public function get_order_type() {
		return $this->_data['type'];
	}

	/**
	 * Get date_created
	 * @return int
	 */
	public function get_date_created() {
		return absint( $this->_data['date_created'] );
	}

	/**
	 * Get date_modified
	 * @return int
	 */
	public function get_date_modified() {
		return absint( $this->_data['date_modified'] );
	}

	/**
	 * Get customer_id
	 * @return int
	 */
	public function get_customer_id() {
		return absint( $this->_data['customer_id'] );
	}

	/**
	 * Return the order statuses without wc- internal prefix.
	 * @return string
	 */
	public function get_status() {
		return apply_filters( 'woocommerce_order_get_status', 'wc-' === substr( $this->_data['status'], 0, 3 ) ? substr( $this->_data['status'], 3 ) : $this->_data['status'], $this );
	}

	/**
	 * Alias for get_customer_id().
	 * @since  2.2
	 * @return int
	 */
	public function get_user_id() {
		return $this->get_customer_id();
	}

	/**
	 * Get the user associated with the order. False for guests.
	 *
	 * @since  2.2
	 * @return WP_User|false
	 */
	public function get_user() {
		return $this->get_user_id() ? get_user_by( 'id', $this->get_user_id() ) : false;
	}

	/**
	 * Get discount_total
	 * @param bool $raw Gets raw unfiltered value.
	 * @return string
	 */
	public function get_discount_total( $raw = false ) {
		$value = wc_format_decimal( $this->_data['discount_total'] );
		return $raw ? $value : apply_filters( 'woocommerce_order_amount_discount_total', $value, $this );
	}

	/**
	 * Get discount_tax
	 * @param bool $raw Gets raw unfiltered value.
	 * @return string
	 */
	public function get_discount_tax( $raw = false ) {
		$value = wc_format_decimal( $this->_data['discount_tax'] );
		return $raw ? $value : apply_filters( 'woocommerce_order_amount_discount_tax', $value, $this );
	}

	/**
	 * Get shipping_total
	 * @param bool $raw Gets raw unfiltered value.
	 * @return string
	 */
	public function get_shipping_total( $raw = false ) {
		$value = wc_format_decimal( $this->_data['shipping_total'] );
		return $raw ? $value : apply_filters( 'woocommerce_order_amount_shipping_total', $value, $this );
	}

	/**
	 * Get shipping_tax.
	 * @param bool $raw Gets raw unfiltered value.
	 * @return string
	 */
	public function get_shipping_tax( $raw = false ) {
		$value = wc_format_decimal( $this->_data['shipping_tax'] );
		return $raw ? $value : apply_filters( 'woocommerce_order_amount_shipping_tax', $value, $this );
	}

	/**
	 * Gets cart tax amount.
	 * @param bool $raw Gets raw unfiltered value.
	 * @return float
	 */
	public function get_cart_tax( $raw = false ) {
		$value = wc_format_decimal( $this->_data['cart_tax'] );
		return $raw ? $value : apply_filters( 'woocommerce_order_amount_cart_tax', $value, $this );
	}

	/**
	 * Gets order grand total. incl. taxes. Used in gateways. Filtered.
	 * @param bool $raw Gets raw unfiltered value.
	 * @return float
	 */
	public function get_total( $raw = false ) {
		$value = wc_format_decimal( $this->_data['total'], wc_get_price_decimals() );
		return $raw ? $value : apply_filters( 'woocommerce_order_amount_total', $value, $this );
	}

	/**
	 * Get total tax amount. Alias for get_order_tax().
	 *
	 * @since 2.6.0 woocommerce_order_amount_total_tax filter has been removed to avoid
	 * these values being modified and then saved back to the DB. There are
	 * other, later hooks available to change totals on display. e.g.
	 * woocommerce_get_order_item_totals.
	 * @param bool $raw Gets raw unfiltered value.
	 * @return float
	 */
	public function get_total_tax( $raw = false ) {
		$value = wc_format_decimal( $this->_data['total_tax'] );
		return $raw ? $value : apply_filters( 'woocommerce_order_amount_total_tax', $value, $this );
	}

	/**
	 * Gets the total discount amount.
	 * @param  bool $ex_tax Show discount excl any tax.
	 * @return float
	 */
	public function get_total_discount( $ex_tax = true ) {
		if ( $ex_tax ) {
			$total_discount = $this->get_discount_total();
		} else {
			$total_discount = $this->get_discount_total() + $this->get_discount_tax();
		}
		return apply_filters( 'woocommerce_order_amount_total_discount', round( $total_discount, WC_ROUNDING_PRECISION ), $this );
	}

	/**
	 * Gets order subtotal.
	 * @return float
	 */
	public function get_subtotal() {
		$subtotal = 0;

		foreach ( $this->get_items() as $item ) {
			$subtotal += $item->get_subtotal();
		}

		return apply_filters( 'woocommerce_order_amount_subtotal', (double) $subtotal, $this );
	}

	/**
	 * Get taxes, merged by code, formatted ready for output.
	 *
	 * @return array
	 */
	public function get_tax_totals() {
		$tax_totals = array();

		foreach ( $this->get_items( 'tax' ) as $key => $tax ) {
			$code = $tax->get_rate_code();

			if ( ! isset( $tax_totals[ $code ] ) ) {
				$tax_totals[ $code ] = new stdClass();
				$tax_totals[ $code ]->amount = 0;
			}

			$tax_totals[ $code ]->id                = $key;
			$tax_totals[ $code ]->rate_id           = $tax->get_rate_id();
			$tax_totals[ $code ]->is_compound       = $tax->is_compound();
			$tax_totals[ $code ]->label             = $tax->get_label();
			$tax_totals[ $code ]->amount           += $tax->get_tax_total() + $tax->get_shipping_tax_total();
			$tax_totals[ $code ]->formatted_amount  = wc_price( wc_round_tax_total( $tax_totals[ $code ]->amount ), array( 'currency' => $this->get_currency() ) );
		}

		return apply_filters( 'woocommerce_order_tax_totals', $tax_totals, $this );
	}

	/*
	|--------------------------------------------------------------------------
	| Setters
	|--------------------------------------------------------------------------
	|
	| Functions for setting order data. These should not update anything in the
	| database itself and should only change what is stored in the class
	| object. However, for backwards compatibility pre 2.6.0 some of these
	| setters may handle both.
	|
	*/

	/**
	 * Set order ID.
	 * @since 2.6.0
	 * @param int $value
	 */
	public function set_id( $value ) {
		$this->_data['id'] = absint( $value );
	}

	/**
	 * Set parent order ID.
	 * @since 2.6.0
	 * @param int $value
	 */
	public function set_parent_id( $value ) {
		$this->_data['parent_id'] = absint( $value );
	}

	/**
	 * Set order status.
	 * @since 2.6.0
	 * @param string $new_status Status to change the order to. No internal wc- prefix is required.
	 * @param array details of change
	 */
	 public function set_status( $new_status ) {
 		$old_status = $this->get_status();
 		$new_status = 'wc-' === substr( $new_status, 0, 3 ) ? substr( $new_status, 3 ) : $new_status;

 		if ( in_array( 'wc-' . $new_status, array_keys( wc_get_order_statuses() ) ) && $new_status !== $old_status ) {
 			$this->_data['status'] = 'wc-' . $new_status;
 		} else {
			$new_status = $old_status;
		}

		return array(
			'from' => $old_status,
			'to'   => $new_status
		);
 	}

	/**
	 * Set Order Type
	 * @param string $value
	 */
	public function set_order_type( $value ) {
		$this->_data['type'] = $value;
	}

	/**
	 * Set order_key.
	 * @param string $value Max length 20 chars.
	 */
	public function set_order_key( $value ) {
		$this->_data['order_key'] = substr( $value, 0, 20 );
	}

	/**
	 * Set order_version
	 * @param string $value
	 */
	public function set_version( $value ) {
		$this->_data['version'] = $value;
	}

	/**
	 * Set order_currency
	 * @param string $value
	 */
	public function set_currency( $value ) {
		$this->_data['currency'] = $value;
	}

	/**
	 * Set prices_include_tax
	 * @param bool $value
	 */
	public function set_prices_include_tax( $value ) {
		$this->_data['prices_include_tax'] = (bool) $value;
	}

	/**
	 * Set date_created
	 * @param string $timestamp Timestamp
	 */
	public function set_date_created( $timestamp ) {
		$this->_data['date_created'] = is_numeric( $timestamp ) ? $timestamp : strtotime( $timestamp );
	}

	/**
	 * Set date_modified
	 * @param string $timestamp
	 */
	public function set_date_modified( $timestamp ) {
		$this->_data['date_modified'] = is_numeric( $timestamp ) ? $timestamp : strtotime( $timestamp );
	}

	/**
	 * Set customer_id
	 * @param int $value
	 */
	public function set_customer_id( $value ) {
		$this->_data['customer_id'] = absint( $value );
	}

	/**
	 * Set discount_total
	 * @param string $value
	 */
	public function set_discount_total( $value ) {
		$this->_data['discount_total'] = wc_format_decimal( $value );
	}

	/**
	 * Set discount_tax
	 * @param string $value
	 */
	public function set_discount_tax( $value ) {
		$this->_data['discount_tax'] = wc_format_decimal( $value );
	}

	/**
	 * Set shipping_total
	 * @param string $value
	 */
	public function set_shipping_total( $value ) {
		$this->_data['shipping_total'] = wc_format_decimal( $value );
	}

	/**
	 * Set shipping_tax
	 * @param string $value
	 */
	public function set_shipping_tax( $value ) {
		$this->_data['shipping_tax'] = wc_format_decimal( $value );
		$this->set_total_tax( $this->get_cart_tax() + $this->get_shipping_tax() );
	}

	/**
	 * Set cart tax
	 * @param string $value
	 */
	public function set_cart_tax( $value ) {
		$this->_data['cart_tax'] = wc_format_decimal( $value );
		$this->set_total_tax( $this->get_cart_tax() + $this->get_shipping_tax() );
	}

	/**
	 * Sets order tax (sum of cart and shipping tax). Used internaly only.
	 * @param string $value
	 */
	protected function set_total_tax( $value ) {
		$this->_data['total_tax'] = wc_format_decimal( $value );
	}

	/**
	 * Set total
	 * @param string $value
	 * @param string $deprecated Function used to set different totals based on this.
	 */
	public function set_total( $value, $deprecated = '' ) {
		if ( $deprecated ) {
			_deprecated_argument( 'total_type', '2.6', 'Use dedicated total setter methods instead.' );
			return $this->legacy_set_total( $value, $deprecated );
		}
		$this->_data['total'] = wc_format_decimal( $value, wc_get_price_decimals() );
	}

	/*
	|--------------------------------------------------------------------------
	| Order Item Handling
	|--------------------------------------------------------------------------
	|
	| Order items are used for products, taxes, shipping, and fees within
	| each order.
	|
	*/

	/**
	 * Remove all line items (products, coupons, shipping, taxes) from the order.
	 * @param string $type Order item type. Default null.
	 */
	public function remove_order_items( $type = null ) {
		global $wpdb;
		if ( ! empty( $type ) ) {
			$wpdb->query( $wpdb->prepare( "DELETE FROM itemmeta USING {$wpdb->prefix}woocommerce_order_itemmeta itemmeta INNER JOIN {$wpdb->prefix}woocommerce_order_items items WHERE itemmeta.order_item_id = items.order_item_id AND items.order_id = %d AND items.order_item_type = %s", $this->get_id(), $type ) );
			$wpdb->query( $wpdb->prepare( "DELETE FROM {$wpdb->prefix}woocommerce_order_items WHERE order_id = %d AND order_item_type = %s", $this->get_id(), $type ) );
		} else {
			$wpdb->query( $wpdb->prepare( "DELETE FROM itemmeta USING {$wpdb->prefix}woocommerce_order_itemmeta itemmeta INNER JOIN {$wpdb->prefix}woocommerce_order_items items WHERE itemmeta.order_item_id = items.order_item_id and items.order_id = %d", $this->get_id() ) );
			$wpdb->query( $wpdb->prepare( "DELETE FROM {$wpdb->prefix}woocommerce_order_items WHERE order_id = %d", $this->get_id() ) );
		}
	}

	/**
	 * Return an array of items/products within this order.
	 * @param string|array $type Types of line items to get (array or string).
	 * @return Array of WC_Order_item
	 */
	public function get_items( $type = 'line_item' ) {
		global $wpdb;
		$get_items_sql = $wpdb->prepare( "SELECT * FROM {$wpdb->prefix}woocommerce_order_items WHERE order_id = %d ", $this->get_id() ) . "AND order_item_type IN ( '" . implode( "','", array_map( 'esc_sql', (array) $type ) ) . "' ) ORDER BY order_item_id;";
		$items         = $wpdb->get_results( $get_items_sql );
		$items         = array_map( array( $this, 'get_item' ), array_combine( wp_list_pluck( $items, 'order_item_id' ), $items ) );

		return apply_filters( 'woocommerce_order_get_items', $items, $this );
	}

	/**
	 * Return an array of fees within this order.
	 * @return array
	 */
	public function get_fees() {
		return $this->get_items( 'fee' );
	}

	/**
	 * Return an array of taxes within this order.
	 * @return array
	 */
	public function get_taxes() {
		return $this->get_items( 'tax' );
	}

	/**
	 * Return an array of shipping costs within this order.
	 * @return array
	 */
	public function get_shipping_methods() {
		return $this->get_items( 'shipping' );
	}

	/**
	 * Gets formatted shipping method title.
	 * @return string
	 */
	public function get_shipping_method() {
		$names = array();
		foreach ( $this->get_shipping_methods() as $shipping_method ) {
			$names[] = $shipping_method->get_name();
		}
		return apply_filters( 'woocommerce_order_shipping_method', implode( ', ', $names ), $this );
	}

	/**
	 * Get coupon codes only.
	 * @return array
	 */
	public function get_used_coupons() {
		return array_map( 'trim', wp_list_pluck( $this->get_items( 'coupon' ), 'name' ) );
	}

	/**
	 * Gets the count of order items of a certain type.
	 *
	 * @param string $item_type
	 * @return string
	 */
	public function get_item_count( $item_type = '' ) {
		$items = $this->get_items( empty( $item_type ) ? 'line_item' : $item_type );
		$count = 0;

		foreach ( $items as $item ) {
			$count += $item->get_qty();
		}

		return apply_filters( 'woocommerce_get_item_count', $count, $item_type, $this );
	}

	/**
	 * Get an order item object, based on it's type.
	 * @since  2.6.0
	 * @param  int $item_id
	 * @return WC_Order_Item
	 */
	public function get_item( $item_id ) {
		return WC_Order_Factory::get_order_item( $item_id );
	}

	/**
	 * Add a product line item to the order.
	 * Order must be saved prior to adding items.
	 * @param \WC_Product $product
	 * @param array $args
	 * @param array $deprecated qty was passed as arg 2 prior to 2.6.0
	 * @return int order item ID
	 */
	public function add_product( $product, $args = array(), $deprecated = array() ) {
		if ( ! is_array( $args ) ) {
			_deprecated_argument( 'qty', '2.6', 'Pass only product and args' );
			$qty         = $args;
			$args        = $deprecated;
			$args['qty'] = $qty;
		}

		$args = wp_parse_args( $args, array(
			'qty'          => 1,
			'name'         => $product ? $product->get_title() : '',
			'tax_class'    => $product ? $product->get_tax_class() : '',
			'product_id'   => $product ? $product->get_id() : '',
			'variation_id' => $product && isset( $product->variation_id ) ? $product->variation_id : 0,
			'subtotal'     => $product ? $product->get_price_excluding_tax( $args['qty'] ) : '',
			'total'        => $product ? $product->get_price_excluding_tax( $args['qty'] ) : '',
			'subtotal_tax' => 0,
			'total_tax'    => 0,
			'variation'    => array(),
			'taxes'        => array(
				'subtotal' => array(),
				'total'    => array(),
			),
		) );

		// BW compatibility with old args
		if ( isset( $args['totals'] ) ) {
			foreach ( $args['totals'] as $key => $value ) {
				if ( 'tax' === $key ) {
					$args['total_tax'] = $value;
				} elseif ( 'tax_data' === $key ) {
					$args['taxes'] = $value;
				} else {
					$args[ $key ] = $value;
				}
			}
		}

		$item = new WC_Order_Item_Product( $args );

		// Handle backorders
		if ( $product->backorders_require_notification() && $product->is_on_backorder( $args['qty'] ) ) {
			$item->add_meta_data( apply_filters( 'woocommerce_backordered_item_meta_name', __( 'Backordered', 'woocommerce' ) ), $args['qty'] - max( 0, $product->get_total_stock() ), true );
		}

		$item->set_order_id( $this->get_id() ? $this->get_id() : $this->save() );
		$item->save();

		if ( has_action( 'woocommerce_order_add_product' ) ) {
			_deprecated_function( 'Action: woocommerce_order_add_product', '2.6', 'Use woocommerce_new_order_item action instead.' );
			do_action( 'woocommerce_order_add_product', $this->get_id(), $item->get_id(), $product, $qty, $args );
		}

		return $item->get_id();
	}

	/**
	 * Add coupon code to the order.
	 * Order must be saved prior to adding items.
	 * @param array $args
	 * @param int $deprecated1 2.6.0 code, discount, tax were passed.
	 * @param int $deprecated2 2.6.0 code, discount, tax were passed.
	 * @return int order item ID
	 */
	public function add_coupon( $args = array(), $deprecated1 = 0, $deprecated2 = 0 ) {
		if ( ! is_array( $args ) ) {
			_deprecated_argument( 'code', '2.6', 'Pass only an array of args' );
			$args = array(
				'code'         => $args,
				'discount'     => $deprecated1,
				'discount_tax' => $deprecated2,
			);
		}

		$args = wp_parse_args( $args, array(
			'code'         => '',
			'discount'     => 0,
			'discount_tax' => 0,
		) );

		$item = new WC_Order_Item_Coupon( $args );
		$item->set_order_id( $this->get_id() ? $this->get_id() : $this->save() );
		$item->save();

		if ( has_action( 'woocommerce_order_add_coupon' ) ) {
			_deprecated_function( 'Action: woocommerce_order_add_coupon', '2.6', 'Use woocommerce_new_order_item action instead.' );
			do_action( 'woocommerce_order_add_coupon', $this->get_id(), $item->get_id(), $args['code'], $args['discount'], $args['discount_tax'] );
		}

		return $item->get_id();
	}

	/**
	 * Add a tax row to the order.
	 * Order must be saved prior to adding items.
	 * @since 2.2
	 * @param array $args
	 * @param int $deprecated1 2.6.0 tax_rate_id, amount, shipping amount.
	 * @param int $deprecated2 2.6.0 tax_rate_id, amount, shipping amount.
	 * @return int order item ID
	 */
	public function add_tax( $args = array(), $deprecated1 = 0, $deprecated2 = 0 ) {
		if ( ! is_array( $args ) ) {
			_deprecated_argument( 'tax_rate_id', '2.6', 'Pass only an array of args' );
			$args = array(
				'rate_id'            => $args,
				'tax_total'          => $deprecated1,
				'shipping_tax_total' => $deprecated2,
			);
		}

		$args = wp_parse_args( $args, array(
			'rate_id'            => '',
			'tax_total'          => 0,
			'shipping_tax_total' => 0,
			'rate_code'          => isset( $args['rate_id'] ) ? WC_Tax::get_rate_code( $args['rate_id'] ) : '',
			'label'              => isset( $args['rate_id'] ) ? WC_Tax::get_rate_label( $args['rate_id'] ) : '',
			'compound'           => isset( $args['rate_id'] ) ? WC_Tax::is_compound( $args['rate_id'] ) : '',
		) );

		$item = new WC_Order_Item_Tax( $args );
		$item->set_order_id( $this->get_id() ? $this->get_id() : $this->save() );
		$item->save();

		if ( has_action( 'woocommerce_order_add_tax' ) ) {
			_deprecated_function( 'Action: woocommerce_order_add_tax', '2.6', 'Use woocommerce_new_order_item action instead.' );
			do_action( 'woocommerce_order_add_tax', $this->get_id(), $item->get_id(), $args['rate_id'], $args['tax_total'], $args['shipping_tax_total'] );
		}

		return $item->get_id();
	}

	/**
	 * Add a shipping row to the order.
	 * Order must be saved prior to adding items.
	 * @param WC_Shipping_Rate shipping_rate
	 * @return int order item ID
	 */
	public function add_shipping( $shipping_rate ) {
		$item = new WC_Order_Item_Shipping( array(
			'method_title' => $shipping_rate->label,
			'method_id'    => $shipping_rate->id,
			'total'        => wc_format_decimal( $shipping_rate->cost ),
			'taxes'        => $shipping_rate->taxes,
			'meta_data'    => $shipping_rate->get_meta_data(),
		) );
		$item->set_order_id( $this->get_id() ? $this->get_id() : $this->save() );
		$item->save();

		if ( has_action( 'woocommerce_order_add_shipping' ) ) {
			_deprecated_function( 'Action: woocommerce_order_add_shipping', '2.6', 'Use woocommerce_new_order_item action instead.' );
			do_action( 'woocommerce_order_add_shipping', $this->get_id(), $item->get_id(), $shipping_rate );
		}

		return $item->get_id();
	}

	/**
	 * Add a fee to the order.
	 * Order must be saved prior to adding items.
	 * @param object $fee
	 * @return int updated order item ID
	 */
	public function add_fee( $fee ) {
		$item = new WC_Order_Item_Fee( array(
			'name'      => $fee->name,
			'tax_class' => $fee->taxable ? $fee->tax_class : 0,
			'total'     => $fee->amount,
			'total_tax' => $fee->tax,
			'taxes'     => array(
				'total' => $fee->tax_data,
			),
		) );

		$item->set_order_id( $this->get_id() ? $this->get_id() : $this->save() );
		$item->save();

		if ( has_action( 'woocommerce_order_add_fee' ) ) {
			_deprecated_function( 'Action: woocommerce_order_add_fee', '2.6', 'Use woocommerce_new_order_item action instead.' );
			do_action( 'woocommerce_order_add_fee', $this->get_id(), $item->get_id(), $fee );
		}

		return $item->get_id();
	}

	/*
	|--------------------------------------------------------------------------
	| Calculations.
	|--------------------------------------------------------------------------
	|
	| These methods calculate order totals and taxes based on the current data.
	|
	*/

	/**
	 * Calculate shipping total.
	 *
	 * @since 2.2
	 * @return float
	 */
	public function calculate_shipping() {
		$shipping_total = 0;

		foreach ( $this->get_shipping_methods() as $shipping ) {
			$shipping_total += $shipping->get_total();
		}

		$this->set_shipping_total( $shipping_total );
		$this->save();

		return $this->get_shipping_total();
	}

	/**
	 * Calculate taxes for all line items and shipping, and store the totals and tax rows.
	 *
	 * Will use the base country unless customer addresses are set.
	 */
	public function calculate_taxes( $args = array() ) {
		$found_tax_classes = array();
		$tax_based_on      = get_option( 'woocommerce_tax_based_on' );
		$args              = wp_parse_args( $args, array(
			'country'  => 'billing' === $tax_based_on ? $this->get_billing_country()  : $this->get_shipping_country(),
			'state'    => 'billing' === $tax_based_on ? $this->get_billing_state()    : $this->get_shipping_state(),
			'postcode' => 'billing' === $tax_based_on ? $this->get_billing_postcode() : $this->get_shipping_postcode(),
			'city'     => 'billing' === $tax_based_on ? $this->get_billing_city()     : $this->get_shipping_city(),
		) );

		// Default to base
		if ( 'base' === $tax_based_on || empty( $args['country'] ) ) {
			$default          = wc_get_base_location();
			$args['country']  = $default['country'];
			$args['state']    = $default['state'];
			$args['postcode'] = '';
			$args['city']     = '';
		}

		// Calc taxes for line items
		foreach ( $this->get_items( array( 'line_item', 'fee' ) ) as $item_id => $item ) {
			$tax_class           = $item->get_tax_class();
			$tax_status          = $item->get_tax_status();
			$found_tax_classes[] = $tax_class;

			if ( '0' !== $tax_class && 'taxable' === $tax_status ) {
				$tax_rates = WC_Tax::find_rates( array(
					'country'   => $args['country'],
					'state'     => $args['state'],
					'postcode'  => $args['postcode'],
					'city'      => $args['city'],
					'tax_class' => $tax_class,
				) );

				$total = $item->get_total();
				$taxes = WC_Tax::calc_tax( $total, $tax_rates, false );

				if ( $item->is_type( 'line_item' ) ) {
					$subtotal       = $item->get_subtotal();
					$subtotal_taxes = WC_Tax::calc_tax( $subtotal, $tax_rates, false );
					$subtotal_tax   = max( 0, array_sum( $subtotal_taxes ) );
					$item->set_subtotal_tax( $subtotal_tax );
					$item->set_taxes( array( 'total' => $taxes, 'subtotal' => $subtotal_taxes ) );
				} else {
					$item->set_taxes( array( 'total' => $taxes ) );
				}
				$item->save();
			}
		}

		// Calc taxes for shipping
		foreach ( $this->get_shipping_methods() as $item_id => $item ) {
			$shipping_tax_class = get_option( 'woocommerce_shipping_tax_class' );

			// Inherit tax class from items
			if ( '' === $shipping_tax_class ) {
				$tax_classes = WC_Tax::get_tax_classes();

				foreach ( $tax_classes as $tax_class ) {
					$tax_class = sanitize_title( $tax_class );
					if ( in_array( $tax_class, $found_tax_classes ) ) {
						$tax_rates = WC_Tax::find_shipping_rates( array(
							'country'   => $args['country'],
							'state'     => $args['state'],
							'postcode'  => $args['postcode'],
							'city'      => $args['city'],
							'tax_class' => $tax_class,
						) );
						break;
					}
				}
			} else {
				$tax_rates = WC_Tax::find_shipping_rates( array(
					'country'   => $args['country'],
					'state'     => $args['state'],
					'postcode'  => $args['postcode'],
					'city'      => $args['city'],
					'tax_class' => 'standard' === $shipping_tax_class ? '' : $shipping_tax_class,
				) );
			}
			$item->set_taxes( array( 'total' => WC_Tax::calc_tax( $item->get_total(), $tax_rates, false ) ) );
			$item->save();
		}
		$this->update_taxes();
	}

	/**
	 * Update tax lines for the order based on the line item taxes themselves.
	 */
	public function update_taxes() {
		$cart_taxes     = array();
		$shipping_taxes = array();

		foreach ( $this->get_items( array( 'line_item', 'fee' ) ) as $item_id => $item ) {
			$taxes = $item->get_taxes();
			foreach ( $taxes['total'] as $tax_rate_id => $tax ) {
				$cart_taxes[ $tax_rate_id ] = isset( $cart_taxes[ $tax_rate_id ] ) ? $cart_taxes[ $tax_rate_id ] + $tax : $tax;
			}
		}

		foreach ( $this->get_shipping_methods() as $item_id => $item ) {
			$taxes = $item->get_taxes();
			foreach ( $taxes['total'] as $tax_rate_id => $tax ) {
				$shipping_taxes[ $tax_rate_id ] = isset( $shipping_taxes[ $tax_rate_id ] ) ? $shipping_taxes[ $tax_rate_id ] + $tax : $tax;
			}
		}

		// Remove old existing tax rows.
		$this->remove_order_items( 'tax' );

		// Now merge to keep tax rows.
		foreach ( array_keys( $cart_taxes + $shipping_taxes ) as $tax_rate_id ) {
			$this->add_tax( array(
				'rate_id'            => $tax_rate_id,
				'tax_total'          => isset( $cart_taxes[ $tax_rate_id ] ) ? $cart_taxes[ $tax_rate_id ] : 0,
				'shipping_tax_total' => isset( $shipping_taxes[ $tax_rate_id ] ) ? $shipping_taxes[ $tax_rate_id ] : 0,
			) );
		}

		// Save tax totals
		$this->set_shipping_tax( WC_Tax::round( array_sum( $shipping_taxes ) ) );
		$this->set_cart_tax( WC_Tax::round( array_sum( $cart_taxes ) ) );
		$this->save();
	}

	/**
	 * Calculate totals by looking at the contents of the order. Stores the totals and returns the orders final total.
	 *
	 * @since 2.2
	 * @param  bool $and_taxes Calc taxes if true.
	 * @return float calculated grand total.
	 */
	public function calculate_totals( $and_taxes = true ) {
		$cart_subtotal     = 0;
		$cart_total        = 0;
		$fee_total         = 0;
		$cart_subtotal_tax = 0;
		$cart_total_tax    = 0;

		if ( $and_taxes && wc_tax_enabled() ) {
			$this->calculate_taxes();
		}

		// line items
		foreach ( $this->get_items() as $item ) {
			$cart_subtotal     += wc_format_decimal( $item->get_subtotal() );
			$cart_total        += wc_format_decimal( $item->get_total() );
			$cart_subtotal_tax += wc_format_decimal( $item->get_subtotal_tax() );
			$cart_total_tax    += wc_format_decimal( $item->get_total_tax() );
		}

		$this->calculate_shipping();

		foreach ( $this->get_fees() as $item ) {
			$fee_total += $item->get_total();
		}

		$grand_total = round( $cart_total + $fee_total + $this->get_shipping_total() + $this->get_cart_tax() + $this->get_shipping_tax(), wc_get_price_decimals() );

		$this->set_discount_total( $cart_subtotal - $cart_total );
		$this->set_discount_tax( $cart_subtotal_tax - $cart_total_tax );
		$this->set_total( $grand_total );
		$this->save();

		return $grand_total;
	}

	/**
	 * Get item subtotal - this is the cost before discount.
	 *
	 * @param object $item
	 * @param bool $inc_tax (default: false).
	 * @param bool $round (default: true).
	 * @return float
	 */
	public function get_item_subtotal( $item, $inc_tax = false, $round = true ) {
		$subtotal = 0;

		if ( is_callable( array( $item, 'get_subtotal' ) ) ) {
			if ( $inc_tax ) {
				$subtotal = ( $item->get_subtotal() + $item->get_subtotal_tax() ) / max( 1, $item->get_qty() );
			} else {
				$subtotal = ( $item->get_subtotal() / max( 1, $item->get_qty() ) );
			}

			$subtotal = $round ? number_format( (float) $subtotal, wc_get_price_decimals(), '.', '' ) : $subtotal;
		}

		return apply_filters( 'woocommerce_order_amount_item_subtotal', $subtotal, $this, $item, $inc_tax, $round );
	}

	/**
	 * Get line subtotal - this is the cost before discount.
	 *
	 * @param object $item
	 * @param bool $inc_tax (default: false).
	 * @param bool $round (default: true).
	 * @return float
	 */
	public function get_line_subtotal( $item, $inc_tax = false, $round = true ) {
		$subtotal = 0;

		if ( is_callable( array( $item, 'get_subtotal' ) ) ) {
			if ( $inc_tax ) {
				$subtotal = $item->get_subtotal() + $item->get_subtotal_tax();
			} else {
				$subtotal = $item->get_subtotal();
			}

			$subtotal = $round ? round( $subtotal, wc_get_price_decimals() ) : $subtotal;
		}

		return apply_filters( 'woocommerce_order_amount_line_subtotal', $subtotal, $this, $item, $inc_tax, $round );
	}

	/**
	 * Calculate item cost - useful for gateways.
	 *
	 * @param object $item
	 * @param bool $inc_tax (default: false).
	 * @param bool $round (default: true).
	 * @return float
	 */
	public function get_item_total( $item, $inc_tax = false, $round = true ) {
		$total = 0;

		if ( is_callable( array( $item, 'get_total' ) ) ) {
			if ( $inc_tax ) {
				$total = ( $item->get_total() + $item->get_total_tax() ) / max( 1, $item->get_qty() );
			} else {
				$total = $item->get_total() / max( 1, $item->get_qty() );
			}

			$total = $round ? round( $total, wc_get_price_decimals() ) : $total;
		}

		return apply_filters( 'woocommerce_order_amount_item_total', $total, $this, $item, $inc_tax, $round );
	}

	/**
	 * Calculate line total - useful for gateways.
	 *
	 * @param object $item
	 * @param bool $inc_tax (default: false).
	 * @param bool $round (default: true).
	 * @return float
	 */
	public function get_line_total( $item, $inc_tax = false, $round = true ) {
		$total = 0;

		if ( is_callable( array( $item, 'get_total' ) ) ) {
			// Check if we need to add line tax to the line total.
			$total = $inc_tax ? $item->get_total() + $item->get_total_tax() : $item->get_total();

<<<<<<< HEAD
			// Check if we need to round.
			$total = $round ? round( $total, wc_get_price_decimals() ) : $total;
=======
		// If the old status is unknown (e.g. draft) assume its pending for action usage.
		if ( ! in_array( 'wc-' . $old_status, array_keys( wc_get_order_statuses() ) ) ) {
			$old_status = 'pending';
		}

		// If the statuses are the same there is no need to update, unless the post status is not a valid 'wc' status.
		if ( $new_status === $old_status && in_array( $this->post_status, array_keys( wc_get_order_statuses() ) ) ) {
			return false;
>>>>>>> 7580f186
		}

		return apply_filters( 'woocommerce_order_amount_line_total', $total, $this, $item, $inc_tax, $round );
	}

	/**
	 * Get item tax - useful for gateways.
	 *
	 * @param mixed $item
	 * @param bool $round (default: true).
	 * @return float
	 */
	public function get_item_tax( $item, $round = true ) {
		$tax = 0;

		if ( is_callable( array( $item, 'get_total_tax' ) ) ) {
			$tax = $item->get_total_tax() / max( 1, $item->get_qty() );
			$tax = $round ? wc_round_tax_total( $tax ) : $tax;
		}

<<<<<<< HEAD
		return apply_filters( 'woocommerce_order_amount_item_tax', $tax, $item, $round, $this );
	}
=======
		// Status was set.
		do_action( 'woocommerce_order_status_' . $new_status, $this->id );

		// Status was changed.
		if ( $new_status !== $old_status ) {
			$this->add_order_note( trim( $note . ' ' . sprintf( __( 'Order status changed from %s to %s.', 'woocommerce' ), wc_get_order_status_name( $old_status ), wc_get_order_status_name( $new_status ) ) ), 0, $manual );
			do_action( 'woocommerce_order_status_' . $old_status . '_to_' . $new_status, $this->id );
			do_action( 'woocommerce_order_status_changed', $this->id, $old_status, $new_status );
		} else {
			$this->add_order_note( trim( $note . ' ' . sprintf( __( 'Order status changed to %s.', 'woocommerce' ), wc_get_order_status_name( $new_status ) ) ), 0, $manual );
		}

		switch ( $new_status ) {

			case 'completed' :
				// Record the sales.
				$this->record_product_sales();

				// Increase coupon usage counts.
				$this->increase_coupon_usage_counts();

				// Record the completed date of the order.
				update_post_meta( $this->id, '_completed_date', current_time('mysql') );

				// Update reports.
				wc_delete_shop_order_transients( $this->id );
				break;

			case 'processing' :
			case 'on-hold' :
				// Record the sales.
				$this->record_product_sales();
>>>>>>> 7580f186

	/**
	 * Get line tax - useful for gateways.
	 *
	 * @param mixed $item
	 * @return float
	 */
	public function get_line_tax( $item ) {
		return apply_filters( 'woocommerce_order_amount_line_tax', is_callable( array( $item, 'get_total_tax' ) ) ? wc_round_tax_total( $item->get_total_tax() ) : 0, $item, $this );
	}

	/**
	 * Gets line subtotal - formatted for display.
	 *
	 * @param array  $item
	 * @param string $tax_display
	 * @return string
	 */
	public function get_formatted_line_subtotal( $item, $tax_display = '' ) {
		$tax_display = $tax_display ? $tax_display : get_option( 'woocommerce_tax_display_cart' );

		if ( 'excl' == $tax_display ) {
			$ex_tax_label = $this->get_prices_include_tax() ? 1 : 0;

			$subtotal = wc_price( $this->get_line_subtotal( $item ), array( 'ex_tax_label' => $ex_tax_label, 'currency' => $this->get_currency() ) );
		} else {
			$subtotal = wc_price( $this->get_line_subtotal( $item, true ), array('currency' => $this->get_currency()) );
		}

		return apply_filters( 'woocommerce_order_formatted_line_subtotal', $subtotal, $item, $this );
	}

	/**
	 * Gets order total - formatted for display.
	 * @return string
	 */
	public function get_formatted_order_total() {
		$formatted_total = wc_price( $this->get_total(), array( 'currency' => $this->get_currency() ) );
		return apply_filters( 'woocommerce_get_formatted_order_total', $formatted_total, $this );
	}

	/**
	 * Gets subtotal - subtotal is shown before discounts, but with localised taxes.
	 *
	 * @param bool $compound (default: false).
	 * @param string $tax_display (default: the tax_display_cart value).
	 * @return string
	 */
	public function get_subtotal_to_display( $compound = false, $tax_display = '' ) {
		$tax_display = $tax_display ? $tax_display : get_option( 'woocommerce_tax_display_cart' );
		$subtotal    = 0;

		if ( ! $compound ) {
			foreach ( $this->get_items() as $item ) {
				$subtotal += $item->get_subtotal();

				if ( 'incl' === $tax_display ) {
					$subtotal += $item->get_subtotal_tax();
				}
			}

			$subtotal = wc_price( $subtotal, array( 'currency' => $this->get_currency() ) );

			if ( 'excl' === $tax_display && $this->get_prices_include_tax() ) {
				$subtotal .= ' <small class="tax_label">' . WC()->countries->ex_tax_or_vat() . '</small>';
			}

		} else {
			if ( 'incl' === $tax_display ) {
				return '';
			}

			foreach ( $this->get_items() as $item ) {
				$subtotal += $item->get_subtotal();
			}

			// Add Shipping Costs.
			$subtotal += $this->get_shipping_total();

			// Remove non-compound taxes.
			foreach ( $this->get_taxes() as $tax ) {
				if ( $this->is_compound() ) {
					continue;
				}
				$subtotal = $subtotal + $tax->get_tax_total() + $tax->get_shipping_tax_total();
			}

			// Remove discounts.
			$subtotal = $subtotal - $this->get_total_discount();
			$subtotal = wc_price( $subtotal, array( 'currency' => $this->get_currency() ) );
		}

		return apply_filters( 'woocommerce_order_subtotal_to_display', $subtotal, $compound, $this );
	}

	/**
	 * Gets shipping (formatted).
	 *
	 * @return string
	 */
	public function get_shipping_to_display( $tax_display = '' ) {
		$tax_display = $tax_display ? $tax_display : get_option( 'woocommerce_tax_display_cart' );

		if ( $this->get_shipping_total() != 0 ) {

			if ( $tax_display == 'excl' ) {

				// Show shipping excluding tax.
				$shipping = wc_price( $this->get_shipping_total(), array('currency' => $this->get_currency()) );

				if ( $this->get_shipping_tax() != 0 && $this->get_prices_include_tax() ) {
					$shipping .= apply_filters( 'woocommerce_order_shipping_to_display_tax_label', '&nbsp;<small class="tax_label">' . WC()->countries->ex_tax_or_vat() . '</small>', $this, $tax_display );
				}

			} else {

				// Show shipping including tax.
				$shipping = wc_price( $this->get_shipping_total() + $this->get_shipping_tax(), array('currency' => $this->get_currency()) );

				if ( $this->get_shipping_tax() != 0 && ! $this->get_prices_include_tax() ) {
					$shipping .= apply_filters( 'woocommerce_order_shipping_to_display_tax_label', '&nbsp;<small class="tax_label">' . WC()->countries->inc_tax_or_vat() . '</small>', $this, $tax_display );
				}

			}

			$shipping .= apply_filters( 'woocommerce_order_shipping_to_display_shipped_via', '&nbsp;<small class="shipped_via">' . sprintf( __( 'via %s', 'woocommerce' ), $this->get_shipping_method() ) . '</small>', $this );

		} elseif ( $this->get_shipping_method() ) {
			$shipping = $this->get_shipping_method();
		} else {
			$shipping = __( 'Free!', 'woocommerce' );
		}

		return apply_filters( 'woocommerce_order_shipping_to_display', $shipping, $this );
	}

	/**
	 * Get the discount amount (formatted).
	 * @since  2.3.0
	 * @return string
	 */
	public function get_discount_to_display( $tax_display = '' ) {
		$tax_display = $tax_display ? $tax_display : get_option( 'woocommerce_tax_display_cart' );
		return apply_filters( 'woocommerce_order_discount_to_display', wc_price( $this->get_total_discount( 'excl' === $tax_display && 'excl' === get_option( 'woocommerce_tax_display_cart' ) ), array( 'currency' => $this->get_currency() ) ), $this );
	}

	/**
	 * Get totals for display on pages and in emails.
	 *
	 * @param mixed $tax_display
	 * @return array
	 */
	public function get_order_item_totals( $tax_display = '' ) {
		$tax_display = $tax_display ? $tax_display : get_option( 'woocommerce_tax_display_cart' );
		$total_rows  = array();

		if ( $subtotal = $this->get_subtotal_to_display( false, $tax_display ) ) {
			$total_rows['cart_subtotal'] = array(
				'label' => __( 'Subtotal:', 'woocommerce' ),
				'value'    => $subtotal,
			);
		}

		if ( $this->get_total_discount() > 0 ) {
			$total_rows['discount'] = array(
				'label' => __( 'Discount:', 'woocommerce' ),
				'value'    => '-' . $this->get_discount_to_display( $tax_display ),
			);
		}

		if ( $this->get_shipping_method() ) {
			$total_rows['shipping'] = array(
				'label' => __( 'Shipping:', 'woocommerce' ),
				'value'    => $this->get_shipping_to_display( $tax_display ),
			);
		}

		if ( $fees = $this->get_fees() ) {
			foreach ( $fees as $id => $fee ) {
				if ( apply_filters( 'woocommerce_get_order_item_totals_excl_free_fees', empty( $fee['line_total'] ) && empty( $fee['line_tax'] ), $id ) ) {
					continue;
				}
				$total_rows[ 'fee_' . $fee->get_order_item_id() ] = array(
					'label' => $fee->get_name() . ':',
					'value' => wc_price( 'excl' === $tax_display ? $fee->get_total() : $fee->get_total() + $fee->get_total_tax(), array('currency' => $this->get_currency()) )
				);
			}
		}

		// Tax for tax exclusive prices.
		if ( 'excl' === $tax_display ) {

			if ( get_option( 'woocommerce_tax_total_display' ) == 'itemized' ) {

				foreach ( $this->get_tax_totals() as $code => $tax ) {

					$total_rows[ sanitize_title( $code ) ] = array(
						'label' => $tax->label . ':',
						'value'    => $tax->formatted_amount,
					);
				}

			} else {

				$total_rows['tax'] = array(
					'label' => WC()->countries->tax_or_vat() . ':',
					'value'    => wc_price( $this->get_total_tax(), array( 'currency' => $this->get_currency() ) ),
				);
			}
		}

		if ( $this->get_total() > 0 && $this->get_payment_method_title() ) {
			$total_rows['payment_method'] = array(
				'label' => __( 'Payment Method:', 'woocommerce' ),
				'value' => $this->get_payment_method_title(),
			);
		}

		if ( $refunds = $this->get_refunds() ) {
			foreach ( $refunds as $id => $refund ) {
				$total_rows[ 'refund_' . $id ] = array(
					'label' => $refund->get_refund_reason() ? $refund->get_refund_reason() : __( 'Refund', 'woocommerce' ) . ':',
					'value'    => wc_price( '-' . $refund->get_refund_amount(), array( 'currency' => $this->get_currency() ) ),
				);
			}
		}

		$total_rows['order_total'] = array(
			'label' => __( 'Total:', 'woocommerce' ),
			'value'    => $this->get_formatted_order_total( $tax_display ),
		);

		return apply_filters( 'woocommerce_get_order_item_totals', $total_rows, $this );
	}

	/*
	|--------------------------------------------------------------------------
	| Conditionals
	|--------------------------------------------------------------------------
	|
	| Checks if a condition is true or false.
	|
	*/

	/**
	 * Checks the order status against a passed in status.
	 *
	 * @return bool
	 */
	public function has_status( $status ) {
		return apply_filters( 'woocommerce_order_has_status', ( is_array( $status ) && in_array( $this->get_status(), $status ) ) || $this->get_status() === $status ? true : false, $this, $status );
	}

	/**
	 * Check whether this order has a specific shipping method or not.
	 *
	 * @param string $method_id
	 * @return bool
	 */
	public function has_shipping_method( $method_id ) {
		foreach ( $this->get_shipping_methods() as $shipping_method ) {
			if ( $shipping_method->get_method_id() === $method_id ) {
				return true;
			}
		}
		return false;
	}

	/**
	 * Check if an order key is valid.
	 *
	 * @param mixed $key
	 * @return bool
	 */
	public function key_is_valid( $key ) {
		return $key === $this->get_order_key();
	}

	/**
	 * Returns true if the order contains a free product.
	 * @since 2.5.0
	 * @return bool
	 */
	public function has_free_item() {
		foreach ( $this->get_items() as $item ) {
			if ( ! $item->get_total() ) {
				return true;
			}
		}
		return false;
	}
}<|MERGE_RESOLUTION|>--- conflicted
+++ resolved
@@ -748,6 +748,11 @@
 	 public function set_status( $new_status ) {
  		$old_status = $this->get_status();
  		$new_status = 'wc-' === substr( $new_status, 0, 3 ) ? substr( $new_status, 3 ) : $new_status;
+
+		// If the old status is unknown (e.g. draft) assume its pending for action usage.
+		if ( ! in_array( 'wc-' . $old_status, array_keys( wc_get_order_statuses() ) ) ) {
+			$old_status = 'pending';
+		}
 
  		if ( in_array( 'wc-' . $new_status, array_keys( wc_get_order_statuses() ) ) && $new_status !== $old_status ) {
  			$this->_data['status'] = 'wc-' . $new_status;
@@ -1478,19 +1483,8 @@
 			// Check if we need to add line tax to the line total.
 			$total = $inc_tax ? $item->get_total() + $item->get_total_tax() : $item->get_total();
 
-<<<<<<< HEAD
 			// Check if we need to round.
 			$total = $round ? round( $total, wc_get_price_decimals() ) : $total;
-=======
-		// If the old status is unknown (e.g. draft) assume its pending for action usage.
-		if ( ! in_array( 'wc-' . $old_status, array_keys( wc_get_order_statuses() ) ) ) {
-			$old_status = 'pending';
-		}
-
-		// If the statuses are the same there is no need to update, unless the post status is not a valid 'wc' status.
-		if ( $new_status === $old_status && in_array( $this->post_status, array_keys( wc_get_order_statuses() ) ) ) {
-			return false;
->>>>>>> 7580f186
 		}
 
 		return apply_filters( 'woocommerce_order_amount_line_total', $total, $this, $item, $inc_tax, $round );
@@ -1511,43 +1505,8 @@
 			$tax = $round ? wc_round_tax_total( $tax ) : $tax;
 		}
 
-<<<<<<< HEAD
 		return apply_filters( 'woocommerce_order_amount_item_tax', $tax, $item, $round, $this );
 	}
-=======
-		// Status was set.
-		do_action( 'woocommerce_order_status_' . $new_status, $this->id );
-
-		// Status was changed.
-		if ( $new_status !== $old_status ) {
-			$this->add_order_note( trim( $note . ' ' . sprintf( __( 'Order status changed from %s to %s.', 'woocommerce' ), wc_get_order_status_name( $old_status ), wc_get_order_status_name( $new_status ) ) ), 0, $manual );
-			do_action( 'woocommerce_order_status_' . $old_status . '_to_' . $new_status, $this->id );
-			do_action( 'woocommerce_order_status_changed', $this->id, $old_status, $new_status );
-		} else {
-			$this->add_order_note( trim( $note . ' ' . sprintf( __( 'Order status changed to %s.', 'woocommerce' ), wc_get_order_status_name( $new_status ) ) ), 0, $manual );
-		}
-
-		switch ( $new_status ) {
-
-			case 'completed' :
-				// Record the sales.
-				$this->record_product_sales();
-
-				// Increase coupon usage counts.
-				$this->increase_coupon_usage_counts();
-
-				// Record the completed date of the order.
-				update_post_meta( $this->id, '_completed_date', current_time('mysql') );
-
-				// Update reports.
-				wc_delete_shop_order_transients( $this->id );
-				break;
-
-			case 'processing' :
-			case 'on-hold' :
-				// Record the sales.
-				$this->record_product_sales();
->>>>>>> 7580f186
 
 	/**
 	 * Get line tax - useful for gateways.
