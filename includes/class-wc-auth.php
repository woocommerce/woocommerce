<?php
/**
 * WooCommerce Auth
 *
 * Handles wc-auth endpoint requests.
 *
 * @author   WooThemes
 * @category API
 * @package  WooCommerce/API
 * @since    2.4.0
 */

if ( ! defined( 'ABSPATH' ) ) {
	exit;
}

if ( ! class_exists( 'WC_Auth' ) ) :

class WC_Auth {

	/**
	 * Version.
	 *
	 * @var int
	 */
	const VERSION = 1;

	/**
	 * Setup class.
	 *
	 * @since 2.4.0
	 */
	public function __construct() {
		// Add query vars
		add_filter( 'query_vars', array( $this, 'add_query_vars' ), 0 );

		// Register auth endpoint
		add_action( 'init', array( __CLASS__, 'add_endpoint' ), 0 );

		// Handle auth requests
		add_action( 'parse_request', array( $this, 'handle_auth_requests' ), 0 );
	}

	/**
	 * Add query vars.
	 *
	 * @since  2.4.0
	 *
	 * @param  array $vars
	 *
	 * @return string[]
	 */
	public function add_query_vars( $vars ) {
		$vars[] = 'wc-auth-version';
		$vars[] = 'wc-auth-route';
		return $vars;
	}

	/**
	 * Add auth endpoint.
	 *
	 * @since 2.4.0
	 */
	public static function add_endpoint() {
		add_rewrite_rule( '^wc-auth/v([1]{1})/(.*)?', 'index.php?wc-auth-version=$matches[1]&wc-auth-route=$matches[2]', 'top' );
	}

	/**
	 * Get scope name.
	 *
	 * @since 2.4.0
	 *
	 * @param  string $scope
	 *
	 * @return string
	 */
	protected function get_i18n_scope( $scope ) {
		$permissions = array(
			'read'       => __( 'Read', 'woocommerce' ),
			'write'      => __( 'Write', 'woocommerce' ),
			'read_write' => __( 'Read/Write', 'woocommerce' ),
		);

		return $permissions[ $scope ];
	}

	/**
	 * Return a list of permissions a scope allows.
	 *
	 * @since  2.4.0
	 *
	 * @param  string $scope
	 *
	 * @return array
	 */
	protected function get_permissions_in_scope( $scope ) {
		$permissions = array();
		switch ( $scope ) {
			case 'read' :
				$permissions[] = __( 'View coupons', 'woocommerce' );
				$permissions[] = __( 'View customers', 'woocommerce' );
				$permissions[] = __( 'View orders and sales reports', 'woocommerce' );
				$permissions[] = __( 'View products', 'woocommerce' );
			break;
			case 'write' :
				$permissions[] = __( 'Create webhooks', 'woocommerce' );
				$permissions[] = __( 'Create coupons', 'woocommerce' );
				$permissions[] = __( 'Create customers', 'woocommerce' );
				$permissions[] = __( 'Create orders', 'woocommerce' );
				$permissions[] = __( 'Create products', 'woocommerce' );
			break;
			case 'read_write' :
				$permissions[] = __( 'Create webhooks', 'woocommerce' );
				$permissions[] = __( 'View and manage coupons', 'woocommerce' );
				$permissions[] = __( 'View and manage customers', 'woocommerce' );
				$permissions[] = __( 'View and manage orders and sales reports', 'woocommerce' );
				$permissions[] = __( 'View and manage products', 'woocommerce' );
			break;
		}
		return apply_filters( 'woocommerce_api_permissions_in_scope', $permissions, $scope );
	}

	/**
	 * Build auth urls.
	 *
	 * @since  2.4.0
	 *
	 * @param  array $data
	 * @param  string $endpoint
	 *
	 * @return string
	 */
	protected function build_url( $data, $endpoint ) {
		$url = wc_get_endpoint_url( 'wc-auth/v' . self::VERSION, $endpoint, home_url( '/' ) );

		return add_query_arg( array(
			'app_name'            => wc_clean( $data['app_name'] ),
			'user_id'             => wc_clean( $data['user_id'] ),
			'return_url'          => urlencode( $this->get_formatted_url( $data['return_url'] ) ),
			'callback_url'        => urlencode( $this->get_formatted_url( $data['callback_url'] ) ),
			'scope'               => wc_clean( $data['scope'] ),
		), $url );
	}

	/**
	 * Decode and format a URL.
	 * @param  string $url
	 * @return array
	 */
	protected function get_formatted_url( $url ) {
		$url = urldecode( $url );

		if ( ! strstr( $url, '://' ) ) {
			$url = 'https://' . $url;
		}

		return $url;
	}

	/**
	 * Make validation.
	 *
	 * @since  2.4.0
	 */
	protected function make_validation() {
		$params = array(
			'app_name',
			'user_id',
			'return_url',
			'callback_url',
			'scope',
		);

		foreach ( $params as $param ) {
			if ( empty( $_REQUEST[ $param ] ) ) {
				/* translators: %s: parameter */
				throw new Exception( sprintf( __( 'Missing parameter %s', 'woocommerce' ), $param ) );
			}
		}

		if ( ! in_array( $_REQUEST['scope'], array( 'read', 'write', 'read_write' ) ) ) {
			/* translators: %s: scope */
			throw new Exception( sprintf( __( 'Invalid scope %s', 'woocommerce' ), wc_clean( $_REQUEST['scope'] ) ) );
		}

		foreach ( array( 'return_url', 'callback_url' ) as $param ) {
			$param = $this->get_formatted_url( $_REQUEST[ $param ] );

			if ( false === filter_var( $param, FILTER_VALIDATE_URL ) ) {
				/* translators: %s: url */
				throw new Exception( sprintf( __( 'The %s is not a valid URL', 'woocommerce' ), $param ) );
			}
		}

		$callback_url = $this->get_formatted_url( $_REQUEST['callback_url'] );

		if ( 0 !== stripos( $callback_url, 'https://' ) ) {
			throw new Exception( __( 'The callback_url need to be over SSL', 'woocommerce' ) );
		}
	}

	/**
	 * Create keys.
	 *
	 * @since  2.4.0
	 *
	 * @param  string $app_name
	 * @param  string $app_user_id
	 * @param  string $scope
	 *
	 * @return array
	 */
	protected function create_keys( $app_name, $app_user_id, $scope ) {
<<<<<<< HEAD
		$description = sprintf( __( '%s - API %s (created on %s at %s).', 'woocommerce' ), wc_clean( $app_name ), $this->get_i18n_scope( $scope ), date_i18n( wc_date_format() ), date_i18n( wc_time_format() ) );
		$user        = wp_get_current_user();
=======
		global $wpdb;

		/* translators: 1: app name 2: scope 3: date 4: time */
		$description = sprintf(
			__( '%1$s - API %2$s (created on %3$s at %4$s).', 'woocommerce' ),
			wc_clean( $app_name ),
			$this->get_i18n_scope( $scope ),
			date_i18n( wc_date_format() ),
			date_i18n( wc_time_format() )
		);
		$user = wp_get_current_user();
>>>>>>> 8adfe15d

		// Created API keys.
		$result = WC_Auth::create_api_key( array(
			'description' => $description,
			'user_id' => $user->ID,
			'scope' => $scope
		) );

<<<<<<< HEAD
		// @TODO: Apparently $app_user_id was not used previously (before 2.6.2) but for return array
		// @TODO: It could be deprecated and user only current user or actually use $app_user_id instead

		$result['user_id'] = $app_user_id;
		return $result;
=======
		$wpdb->insert(
			$wpdb->prefix . 'woocommerce_api_keys',
			array(
				'user_id'         => $user->ID,
				'description'     => $description,
				'permissions'     => $permissions,
				'consumer_key'    => wc_api_hash( $consumer_key ),
				'consumer_secret' => $consumer_secret,
				'truncated_key'   => substr( $consumer_key, -7 ),
			),
			array(
				'%d',
				'%s',
				'%s',
				'%s',
				'%s',
				'%s',
			)
		);

		return array(
			'key_id'          => $wpdb->insert_id,
			'user_id'         => $app_user_id,
			'consumer_key'    => $consumer_key,
			'consumer_secret' => $consumer_secret,
			'key_permissions' => $permissions,
		);
>>>>>>> 8adfe15d
	}

	/**
	 * Post consumer data.
	 *
	 * @since  2.4.0
	 *
	 * @param  array  $consumer_data
	 * @param  string $url
	 *
	 * @return bool
	 * @throws Exception
	 */
	protected function post_consumer_data( $consumer_data, $url ) {
		$params = array(
			'body'      => json_encode( $consumer_data ),
			'timeout'   => 60,
			'headers'   => array(
				'Content-Type' => 'application/json;charset=' . get_bloginfo( 'charset' ),
			),
		);

		$response = wp_safe_remote_post( esc_url_raw( $url ), $params );

		if ( is_wp_error( $response ) ) {
			throw new Exception( $response->get_error_message() );
		} elseif ( 200 != $response['response']['code'] ) {
			throw new Exception( __( 'An error occurred in the request and at the time were unable to send the consumer data', 'woocommerce' ) );
		}

		return true;
	}

	/**
	 * Handle auth requests.
	 *
	 * @since 2.4.0
	 */
	public function handle_auth_requests() {
		global $wp;

		if ( ! empty( $_GET['wc-auth-version'] ) ) {
			$wp->query_vars['wc-auth-version'] = $_GET['wc-auth-version'];
		}

		if ( ! empty( $_GET['wc-auth-route'] ) ) {
			$wp->query_vars['wc-auth-route'] = $_GET['wc-auth-route'];
		}

		// wc-auth endpoint requests
		if ( ! empty( $wp->query_vars['wc-auth-version'] ) && ! empty( $wp->query_vars['wc-auth-route'] ) ) {
			$this->auth_endpoint( $wp->query_vars['wc-auth-route'] );
		}
	}

	/**
	 * Auth endpoint.
	 *
	 * @since 2.4.0
	 *
	 * @param string $route
	 */
	protected function auth_endpoint( $route ) {
		ob_start();

		$consumer_data = array();

		try {
			if ( 'yes' !== get_option( 'woocommerce_api_enabled' ) ) {
				throw new Exception( __( 'API disabled!', 'woocommerce' ) );
			}

			$route = strtolower( wc_clean( $route ) );
			$this->make_validation();

			// Login endpoint
			if ( 'login' == $route && ! is_user_logged_in() ) {
				wc_get_template( 'auth/form-login.php', array(
					'app_name'     => $_REQUEST['app_name'],
					'return_url'   => add_query_arg( array( 'success' => 0, 'user_id' => wc_clean( $_REQUEST['user_id'] ) ), $this->get_formatted_url( $_REQUEST['return_url'] ) ),
					'redirect_url' => $this->build_url( $_REQUEST, 'authorize' ),
				) );

				exit;

			// Redirect with user is logged in
			} elseif ( 'login' == $route && is_user_logged_in() ) {
				wp_redirect( esc_url_raw( $this->build_url( $_REQUEST, 'authorize' ) ) );
				exit;

			// Redirect with user is not logged in and trying to access the authorize endpoint
			} elseif ( 'authorize' == $route && ! is_user_logged_in() ) {
				wp_redirect( esc_url_raw( $this->build_url( $_REQUEST, 'login' ) ) );
				exit;

			// Authorize endpoint
			} elseif ( 'authorize' == $route && current_user_can( 'manage_woocommerce' ) ) {
				wc_get_template( 'auth/form-grant-access.php', array(
					'app_name'    => $_REQUEST['app_name'],
					'return_url'  => add_query_arg( array( 'success' => 0, 'user_id' => wc_clean( $_REQUEST['user_id'] ) ), $this->get_formatted_url( $_REQUEST['return_url'] ) ),
					'scope'       => $this->get_i18n_scope( wc_clean( $_REQUEST['scope'] ) ),
					'permissions' => $this->get_permissions_in_scope( wc_clean( $_REQUEST['scope'] ) ),
					'granted_url' => wp_nonce_url( $this->build_url( $_REQUEST, 'access_granted' ), 'wc_auth_grant_access', 'wc_auth_nonce' ),
					'logout_url'  => wp_logout_url( $this->build_url( $_REQUEST, 'login' ) ),
					'user'        => wp_get_current_user(),
				) );
				exit;

			// Granted access endpoint
			} elseif ( 'access_granted' == $route && current_user_can( 'manage_woocommerce' ) ) {
				if ( ! isset( $_GET['wc_auth_nonce'] ) || ! wp_verify_nonce( $_GET['wc_auth_nonce'], 'wc_auth_grant_access' ) ) {
					throw new Exception( __( 'Invalid nonce verification', 'woocommerce' ) );
				}

				$consumer_data = $this->create_keys( $_REQUEST['app_name'], $_REQUEST['user_id'], $_REQUEST['scope'] );
				$response      = $this->post_consumer_data( $consumer_data, $this->get_formatted_url( $_REQUEST['callback_url'] ) );

				if ( $response ) {
					wp_redirect( esc_url_raw( add_query_arg( array( 'success' => 1, 'user_id' => wc_clean( $_REQUEST['user_id'] ) ), $this->get_formatted_url( $_REQUEST['return_url'] ) ) ) );
					exit;
				}
			} else {
				throw new Exception( __( 'You do not have permissions to access this page!', 'woocommerce' ) );
			}
		} catch ( Exception $e ) {
			$this->maybe_delete_key( $consumer_data );

			/* translators: %s: error messase */
			wp_die( sprintf( __( 'Error: %s.', 'woocommerce' ), $e->getMessage() ), __( 'Access denied', 'woocommerce' ), array( 'response' => 401 ) );
		}
	}

	/**
	 * Maybe delete key.
	 *
	 * @since 2.4.0
	 *
	 * @param array $key
	 */
	private function maybe_delete_key( $key ) {
		if ( isset( $key['key_id'] ) ) {
			WC_Auth::delete_api_key( $key['key_id'] );
		}
	}

	/**
	 * Generate a new pair of API Key/Secret
	 *
	 * @param array $args {
	 *     An array of arguments.
	 *
	 *     @type string    $description        Application description
	 *     @type int       $user_id            The user ID that the pair will be assigned to
	 *     @type string    $scope           Scope of the API Keys ('read', 'write' or 'read_write')
	 * }
	 *
	 * @return array|bool Return an array with the API Keys data. False in case of error.
	 */
	public static function create_api_key( $args = array() ) {
		global $wpdb;

		$defaults = array(
			'description' => '',
			'user_id' => 0,
			'scope' => 'read'
		);

		$args = wp_parse_args( $args, $defaults );

		// Sanitize description
		$description = wc_clean( $args['description'] );

		// If the user is not passed, let's use the current user
		$user_id = absint( $args['user_id'] );
		if ( ! $user_id ) {
			$user_id = get_current_user_id();
		}

		$user = get_userdata( $user_id );

		if ( ! $user ) {
			return false;
		}

		// Sanitize scope
		$scope = sanitize_text_field( $args['scope'] );
		$permissions     = ( in_array( $scope, array( 'read', 'write', 'read_write' ) ) ) ? $scope : 'read';

		// Created API keys.
		$consumer_key    = 'ck_' . wc_rand_hash();
		$consumer_secret = 'cs_' . wc_rand_hash();

		$wpdb->insert(
			$wpdb->prefix . 'woocommerce_api_keys',
			array(
				'user_id'         => $user->ID,
				'description'     => $description,
				'permissions'     => $permissions,
				'consumer_key'    => wc_api_hash( $consumer_key ),
				'consumer_secret' => $consumer_secret,
				'truncated_key'   => substr( $consumer_key, -7 )
			),
			array(
				'%d',
				'%s',
				'%s',
				'%s',
				'%s',
				'%s'
			)
		);

		return array(
			'key_id'          => $wpdb->insert_id,
			'user_id'         => $user_id,
			'consumer_key'    => $consumer_key,
			'consumer_secret' => $consumer_secret,
			'key_permissions' => $permissions
		);
	}

	/**
	 * Update a single API Key pair data
	 *
	 * @param int $key_id Key ID
	 * @param array $args {
	 *      List of arguments to be updated. Must include at least one of these:
	 *      @type int       $user_id            New User ID
	 *      @type string    $description        New Application description
	 *      @type string    $scope              New Scope of the API Keys ('read', 'write' or 'read_write')
	 *      @type string    $last_access        New last access date in MySQL format
	 *      @type array     $last_access        New nonces list
	 * }
	 *
	 * @return bool
	 */
	public static function update_api_key( $key_id, $args = array() ) {
		global $wpdb;

		$api_key_data = self::get_api_key_data( $key_id );
		if ( ! $api_key_data ) {
			return false;
		}

		$update = array();
		$update_format = array();

		if ( isset( $args['user_id'] ) ) {
			$user = get_userdata( $args['user_id'] );
			if ( ! $user ) {
				return false;
			}

			$update['user_id'] = $args['user_id'];
			$update_format[] = '%d';
		}

		if ( isset( $args['scope'] ) ) {
			$scope = sanitize_text_field( $args['scope'] );
			$permissions     = ( in_array( $scope, array( 'read', 'write', 'read_write' ) ) ) ? $scope : 'read';

			$update['permissions'] = $permissions;
			$update_format[] = '%s';
		}

		if ( isset( $args['description'] ) ) {
			$update['description'] = sanitize_text_field( $args['description'] );
			$update_format[] = '%s';
		}

		if ( isset( $args['last_access'] ) ) {
			$update['last_access'] = $args['last_access'];
			$update_format[] = '%s';
		}

		if ( isset( $args['nonces'] ) ) {
			$update['nonces'] = maybe_serialize( $args['nonces'] );
			$update_format[] = '%s';
		}

		if ( empty( $update ) ) {
			return false;
		}

		 $wpdb->update(
			$wpdb->prefix . 'woocommerce_api_keys',
			$update,
			array( 'key_id' => $key_id ),
			$update_format,
			array( '%d' )
		);

		self::clear_api_key_cache( $key_id );

		return true;
	}

	public static function update_last_access( $key_id ) {
		return self::update_api_key( $key_id, array( 'last_access' => current_time( 'mysql' ) ) );
	}

	/**
	 * Get a list of API Key data rows
	 *
	 * @param array $args
	 *
	 * @return array
	 */
	public static function get_api_keys( $args = array() ) {
		global $wpdb;

		$defaults = array(
			'per_page' => 10,
			'page' => 1,
			's' => '',
			'count' => false
		);

		$args = wp_parse_args( $args, $defaults );

		$where = array( "1 = 1" );

		$args['s'] = wc_clean( $args['s'] );
		if ( $args['s'] ) {
			$where[] = $wpdb->prepare( "description LIKE %s", '%' . $wpdb->esc_like( $args['s'] ) . '%' );
		}

		$where = "WHERE " . implode( " AND ", $where );

		if ( $args['count'] ) {
			$cache_key = WC_Cache_Helper::get_cache_prefix( 'api_keys_count' ) . 'wc_api_keys_count_' . $args['s'];
			$count = wp_cache_get( $cache_key, 'api_keys_count' );
			if ( false === $count ) {
				$sql = "SELECT COUNT(key_id) FROM {$wpdb->prefix}woocommerce_api_keys $where";
				$count = $wpdb->get_var( $sql );

				wp_cache_set( $cache_key, $count, 'api_keys_count' );
			}

			return $count;

		}
		else {
			if ( $args['per_page'] < 0 ) {
				$limit = '';
			}
			else {
				if ( 1 < $args['page'] ) {
					$offset = $args['per_page'] * ( $args['page'] - 1 );
				} else {
					$offset = 0;
				}

				$limit = $wpdb->prepare( "LIMIT %d OFFSET %d", $args['per_page'], $offset );
			}

			$cache_key = WC_Cache_Helper::get_cache_prefix( 'api_keys' ) . 'wc_api_keys_' . md5( sprintf( '%d+%d+%s', $args['page'], $args['per_page'], $args['s'] ) );
			$results = wp_cache_get( $cache_key, 'api_keys' );

			if ( false === $results ) {
				$sql = "SELECT * FROM {$wpdb->prefix}woocommerce_api_keys $where ORDER BY key_id DESC $limit";
				$results = $wpdb->get_results( $sql );

				if ( ! $results ) {
					$results = array();
				}

				wp_cache_set( $cache_key, $results, 'api_keys' );
			}

			$list = array();
			foreach ( $results as $row ) {
				wp_cache_add( $row->key_id, $row, 'wc_api_keys' );
				wp_cache_add( $row->consumer_key, $row, 'wc_api_keys_consumer' );
				$list[] = self::_format_api_key_data( $row );
			}

			return $list;
		}

	}

	public static function get_api_keys_count( $args = array() ) {
		$args['count'] = true;
		return self::get_api_keys( $args );
	}

	/**
	 * Get a single API Key pair data
	 *
	 * @param int $key_id Key ID
	 *
	 * @return bool|object
	 */
	public static function get_api_key_data( $key_id ) {
		global $wpdb;

		$data = wp_cache_get( $key_id, 'wc_api_keys' );
		if ( false === $data ) {
			$table = $wpdb->prefix . 'woocommerce_api_keys';

			$data = $wpdb->get_row(
				$wpdb->prepare(
					"SELECT * FROM $table 
				WHERE key_id = %d
				LIMIT 1",
					$key_id
				)
			);

			wp_cache_add( $key_id, $data, 'wc_api_keys' );
		}

		return self::_format_api_key_data( $data );
	}

	/**
	 * Return the Api Key data for the given consumer_key.
	 *
	 * @param string $consumer_key
	 * @return array
	 */
	public static function get_api_key_data_by_consumer_key( $consumer_key ) {
		global $wpdb;

		$consumer_key = wc_api_hash( sanitize_text_field( $consumer_key ) );

		$data = wp_cache_get( $consumer_key, 'wc_api_keys_consumer' );
		if ( false === $data ) {
			$data         = $wpdb->get_row(
				$wpdb->prepare( "
				SELECT *
				FROM {$wpdb->prefix}woocommerce_api_keys
				WHERE consumer_key = %s ",
					$consumer_key
				)
			);

			wp_cache_add( $consumer_key, $data, 'wc_api_keys_consumer' );
		}


		return self::_format_api_key_data( $data );
	}

	/**
	 * Format an API Key Data row object
	 *
	 * @param object $data
	 * @return bool|object
	 */
	private static function _format_api_key_data( $data ) {
		if ( ! $data ) {
			return false;
		}

		$data->nonces = maybe_unserialize( $data->nonces );
		return $data;
	}

	/**
	 * Delete an API Key pair data
	 *
	 * @param int $key_id Key ID
	 *
	 * @return bool
	 */
	public static function delete_api_key( $key_id ) {
		global $wpdb;
	    $result = $wpdb->delete(
			$wpdb->prefix . 'woocommerce_api_keys',
			array( 'key_id' => $key_id ),
			array( '%d' )
		);

		self::clear_api_key_cache( $key_id );

		return $result;
	}

	public static function clear_api_key_cache( $key_id ) {
		$data = self::get_api_key_data( $key_id );
		if ( ! $data ) {
			return;
		}

		wp_cache_delete( $key_id, 'wc_api_keys' );
		wp_cache_delete( $data->consumer_key, 'wc_api_keys_consumer' );
		WC_Cache_Helper::incr_cache_prefix( 'api_keys' );
		WC_Cache_Helper::incr_cache_prefix( 'api_keys_count' );
	}
}

endif;

return new WC_Auth();<|MERGE_RESOLUTION|>--- conflicted
+++ resolved
@@ -211,22 +211,8 @@
 	 * @return array
 	 */
 	protected function create_keys( $app_name, $app_user_id, $scope ) {
-<<<<<<< HEAD
 		$description = sprintf( __( '%s - API %s (created on %s at %s).', 'woocommerce' ), wc_clean( $app_name ), $this->get_i18n_scope( $scope ), date_i18n( wc_date_format() ), date_i18n( wc_time_format() ) );
 		$user        = wp_get_current_user();
-=======
-		global $wpdb;
-
-		/* translators: 1: app name 2: scope 3: date 4: time */
-		$description = sprintf(
-			__( '%1$s - API %2$s (created on %3$s at %4$s).', 'woocommerce' ),
-			wc_clean( $app_name ),
-			$this->get_i18n_scope( $scope ),
-			date_i18n( wc_date_format() ),
-			date_i18n( wc_time_format() )
-		);
-		$user = wp_get_current_user();
->>>>>>> 8adfe15d
 
 		// Created API keys.
 		$result = WC_Auth::create_api_key( array(
@@ -235,41 +221,11 @@
 			'scope' => $scope
 		) );
 
-<<<<<<< HEAD
 		// @TODO: Apparently $app_user_id was not used previously (before 2.6.2) but for return array
 		// @TODO: It could be deprecated and user only current user or actually use $app_user_id instead
 
 		$result['user_id'] = $app_user_id;
 		return $result;
-=======
-		$wpdb->insert(
-			$wpdb->prefix . 'woocommerce_api_keys',
-			array(
-				'user_id'         => $user->ID,
-				'description'     => $description,
-				'permissions'     => $permissions,
-				'consumer_key'    => wc_api_hash( $consumer_key ),
-				'consumer_secret' => $consumer_secret,
-				'truncated_key'   => substr( $consumer_key, -7 ),
-			),
-			array(
-				'%d',
-				'%s',
-				'%s',
-				'%s',
-				'%s',
-				'%s',
-			)
-		);
-
-		return array(
-			'key_id'          => $wpdb->insert_id,
-			'user_id'         => $app_user_id,
-			'consumer_key'    => $consumer_key,
-			'consumer_secret' => $consumer_secret,
-			'key_permissions' => $permissions,
-		);
->>>>>>> 8adfe15d
 	}
 
 	/**
