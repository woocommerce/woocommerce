<?php
include_once( 'legacy/class-wc-legacy-coupon.php' );

if ( ! defined( 'ABSPATH' ) ) {
	exit;
}

/**
 * WooCommerce coupons.
 *
 * The WooCommerce coupons class gets coupon data from storage and checks coupon validity.
 *
 * @class 		WC_Coupon
 * @version		2.7.0
 * @package		WooCommerce/Classes
 * @category	Class
 * @author		WooThemes
 */
class WC_Coupon extends WC_Legacy_Coupon {

	/**
	 * Data array, with defaults.
	 * @since 2.7.0
	 * @var array
	 */
	protected $_data = array(
		'id'                          => 0,
		'code'                        => '',
		'amount'                      => 0,
		'date_created'                => '',
		'date_modified'               => '',
		'discount_type'               => 'fixed_cart',
		'description'                 => '',
		'date_expires'                => '',
		'usage_count'                 => 0,
		'individual_use'              => false,
		'product_ids'                 => array(),
		'excluded_product_ids'        => array(),
		'usage_limit'                 => 0,
		'usage_limit_per_user'        => 0,
		'limit_usage_to_x_items'      => 0,
		'free_shipping'               => false,
		'product_categories'          => array(),
		'excluded_product_categories' => array(),
		'exclude_sale_items'          => false,
		'minimum_amount'              => '',
		'maximum_amount'              => '',
		'email_restrictions'          => array(),
		'used_by'                     => '',
	);

	// Coupon message codes
	const E_WC_COUPON_INVALID_FILTERED               = 100;
	const E_WC_COUPON_INVALID_REMOVED                = 101;
	const E_WC_COUPON_NOT_YOURS_REMOVED              = 102;
	const E_WC_COUPON_ALREADY_APPLIED                = 103;
	const E_WC_COUPON_ALREADY_APPLIED_INDIV_USE_ONLY = 104;
	const E_WC_COUPON_NOT_EXIST                      = 105;
	const E_WC_COUPON_USAGE_LIMIT_REACHED            = 106;
	const E_WC_COUPON_EXPIRED                        = 107;
	const E_WC_COUPON_MIN_SPEND_LIMIT_NOT_MET        = 108;
	const E_WC_COUPON_NOT_APPLICABLE                 = 109;
	const E_WC_COUPON_NOT_VALID_SALE_ITEMS           = 110;
	const E_WC_COUPON_PLEASE_ENTER                   = 111;
	const E_WC_COUPON_MAX_SPEND_LIMIT_MET 			 = 112;
	const E_WC_COUPON_EXCLUDED_PRODUCTS              = 113;
	const E_WC_COUPON_EXCLUDED_CATEGORIES            = 114;
	const WC_COUPON_SUCCESS                          = 200;
	const WC_COUPON_REMOVED                          = 201;

	/**
	 * Internal meta type used to store coupon data.
	 * @since 2.7.0
	 * @var string
	 */
	protected $_meta_type = 'post';

	/**
	 * Data stored in meta keys, but not considered "meta" for a coupon.
	 * @since 2.7.0
	 * @var array
	 */
	protected $_internal_meta_keys = array(
<<<<<<< HEAD
		'discount_type',
		'coupon_amount',
		'expiry_date',
		'usage_count',
		'individual_use',
		'product_ids',
		'exclude_product_ids',
		'usage_limit',
		'usage_limit_per_user',
		'limit_usage_to_x_items',
		'free_shipping',
		'product_categories',
		'exclude_product_categories',
		'exclude_sale_items',
		'minimum_amount',
		'maximum_amount',
		'customer_email',
		'_used_by',
=======
		'discount_type', 'coupon_amount', 'expiry_date', 'usage_count',
		'individual_use', 'product_ids', 'exclude_product_ids', 'usage_limit',
		'usage_limit_per_user', 'limit_usage_to_x_items', 'free_shipping',
		'product_categories', 'exclude_product_categories', 'exclude_sale_items',
		'minimum_amount', 'maximum_amount', 'customer_email', '_used_by',
		'_edit_lock', '_edit_last',
>>>>>>> d30c54ef
	);

	/**
	 * Coupon constructor. Loads coupon data.
	 * @param mixed $data Coupon data, object, ID or code.
	 */
	public function __construct( $data = '' ) {
		parent::__construct( $data );

		if ( $data instanceof WC_Coupon ) {
			$this->read( absint( $data->get_id() ) );
		} elseif ( $coupon = apply_filters( 'woocommerce_get_shop_coupon_data', false, $data ) ) {
			_doing_it_wrong( 'woocommerce_get_shop_coupon_data', 'Reading a manual coupon via woocommerce_get_shop_coupon_data has been deprecated. Please sent an instance of WC_Coupon instead.', '2.7' );
			$this->read_manual_coupon( $data, $coupon );
		} elseif ( is_numeric( $data ) && 'shop_coupon' === get_post_type( $data ) ) {
			$this->read( $data );
		} elseif ( ! empty( $data ) ) {
			$this->read( wc_get_coupon_id_by_code( $data ) );
			$this->set_code( $data );
		}
	}

	/**
	 * Checks the coupon type.
	 * @param  string $type Array or string of types
	 * @return bool
	 */
	public function is_type( $type ) {
		return ( $this->get_discount_type() == $type || ( is_array( $type ) && in_array( $this->get_discount_type(), $type ) ) );
	}

	/*
    |--------------------------------------------------------------------------
    | Getters
    |--------------------------------------------------------------------------
    |
    | Methods for getting data from the coupon object.
    |
    */

   /**
    * Get coupon ID.
    * @since  2.7.0
    * @return integer
    */
	public function get_id() {
		return $this->_data['id'];
	}

	/**
	 * Get coupon code.
	 * @since  2.7.0
	 * @return string
	 */
	public function get_code() {
		return $this->_data['code'];
	}

	/**
	 * Get coupon description.
	 * @since  2.7.0
	 * @return string
	 */
	public function get_description() {
		return $this->_data['description'];
	}

	/**
	 * Get discount type.
	 * @since  2.7.0
	 * @return string
	 */
	public function get_discount_type() {
		return $this->_data['discount_type'];
	}

	/**
	 * Get coupon code.
	 * @since  2.7.0
	 * @return float
	 */
	public function get_amount() {
		return wc_format_decimal( $this->_data['amount'] );
	}

	/**
	 * Get coupon expiration date.
	 * @since  2.7.0
	 * @return int
	 */
	public function get_date_expires() {
		return $this->_data['date_expires'];
	}

	/**
	 * Get date_created
	 * @since 2.7.0
	 * @return int
	 */
	public function get_date_created() {
		return $this->_data['date_created'];
	}

	/**
	 * Get date_modified
	 * @since 2.7.0
	 * @return int
	 */
	public function get_date_modified() {
		return $this->_data['date_modified'];
	}

	/**
	 * Get coupon usage count.
	 * @since  2.7.0
	 * @return integer
	 */
	public function get_usage_count() {
		return $this->_data['usage_count'];
	}

	/**
	 * Get the "indvidual use" checkbox status.
	 * @since  2.7.0
	 * @return bool
	 */
	public function get_individual_use() {
		return $this->_data['individual_use'];
	}

	/**
	 * Get product IDs this coupon can apply to.
	 * @since  2.7.0
	 * @return array
	 */
	public function get_product_ids() {
		return $this->_data['product_ids'];
	}

	/**
	 * Get product IDs that this coupon should not apply to.
	 * @since  2.7.0
	 * @return array
	 */
	public function get_excluded_product_ids() {
		return $this->_data['excluded_product_ids'];
	}

	/**
	 * Get coupon usage limit.
	 * @since  2.7.0
	 * @return integer
	 */
	public function get_usage_limit() {
		return $this->_data['usage_limit'];
	}

	/**
	 * Get coupon usage limit per customer (for a single customer)
	 * @since  2.7.0
	 * @return integer
	 */
	public function get_usage_limit_per_user() {
		return $this->_data['usage_limit_per_user'];
	}

	/**
	 * Usage limited to certain amount of items
	 * @since  2.7.0
	 * @return integer
	 */
	public function get_limit_usage_to_x_items() {
		return $this->_data['limit_usage_to_x_items'];
	}

	/**
	 * If this coupon grants free shipping or not.
	 * @since  2.7.0
	 * @return bool
	 */
	public function get_free_shipping() {
		return $this->_data['free_shipping'];
	}

	/**
	 * Get product categories this coupon can apply to.
	 * @since  2.7.0
	 * @return array
	 */
	public function get_product_categories() {
		return $this->_data['product_categories'];
	}

	/**
	 * Get product categories this coupon cannot not apply to.
	 * @since  2.7.0
	 * @return array
	 */
	public function get_excluded_product_categories() {
		return $this->_data['excluded_product_categories'];
	}

	/**
	 * If this coupon should exclude items on sale.
	 * @since  2.7.0
	 * @return bool
	 */
	public function get_exclude_sale_items() {
		return $this->_data['exclude_sale_items'];
	}

	/**
	 * Get minium spend amount.
	 * @since  2.7.0
	 * @return float
	 */
	public function get_minimum_amount() {
		return wc_format_decimal( $this->_data['minimum_amount'] );
	}
	/**
	 * Get maximum spend amount.
	 * @since  2.7.0
	 * @return float
	 */
	public function get_maximum_amount() {
		return wc_format_decimal( $this->_data['maximum_amount'] );
	}

	/**
	 * Get emails to check customer usage restrictions.
	 * @since  2.7.0
	 * @return array
	 */
	public function get_email_restrictions() {
		return $this->_data['email_restrictions'];
	}

	/**
	 * Get records of all users who have used the current coupon.
	 *
	 * @return array
	 */
	public function get_used_by() {
		return $this->_data['used_by'];
	}

	/**
	 * Get discount amount for a cart item.
	 *
	 * @param  float $discounting_amount Amount the coupon is being applied to
	 * @param  array|null $cart_item Cart item being discounted if applicable
	 * @param  boolean $single True if discounting a single qty item, false if its the line
	 * @return float Amount this coupon has discounted
	 */
	public function get_discount_amount( $discounting_amount, $cart_item = null, $single = false ) {
		$discount      = 0;
		$cart_item_qty = is_null( $cart_item ) ? 1 : $cart_item['quantity'];

		if ( $this->is_type( array( 'percent_product', 'percent' ) ) ) {
			$discount = $this->get_amount() * ( $discounting_amount / 100 );
		} elseif ( $this->is_type( 'fixed_cart' ) && ! is_null( $cart_item ) && WC()->cart->subtotal_ex_tax ) {
			/**
			 * This is the most complex discount - we need to divide the discount between rows based on their price in.
			 * proportion to the subtotal. This is so rows with different tax rates get a fair discount, and so rows.
			 * with no price (free) don't get discounted.
			 *
			 * Get item discount by dividing item cost by subtotal to get a %.
			 *
			 * Uses price inc tax if prices include tax to work around https://github.com/woothemes/woocommerce/issues/7669 and https://github.com/woothemes/woocommerce/issues/8074.
			 */
			if ( wc_prices_include_tax() ) {
				$discount_percent = ( $cart_item['data']->get_price_including_tax() * $cart_item_qty ) / WC()->cart->subtotal;
			} else {
				$discount_percent = ( $cart_item['data']->get_price_excluding_tax() * $cart_item_qty ) / WC()->cart->subtotal_ex_tax;
			}
			$discount = ( $this->get_amount() * $discount_percent ) / $cart_item_qty;

		} elseif ( $this->is_type( 'fixed_product' ) ) {
			$discount = min( $this->get_amount(), $discounting_amount );
			$discount = $single ? $discount : $discount * $cart_item_qty;
		}

		$discount = min( $discount, $discounting_amount );

		// Handle the limit_usage_to_x_items option
		if ( $this->is_type( array( 'percent_product', 'fixed_product' ) ) ) {
			if ( $discounting_amount ) {
				if ( '' === $this->get_limit_usage_to_x_items() ) {
					$limit_usage_qty = $cart_item_qty;
				} else {
					$limit_usage_qty = min( $this->get_limit_usage_to_x_items(), $cart_item_qty );
					$this->set_limit_usage_to_x_items( max( 0, $this->get_limit_usage_to_x_items() - $limit_usage_qty ) );
				}
				if ( $single ) {
					$discount = ( $discount * $limit_usage_qty ) / $cart_item_qty;
				} else {
					$discount = ( $discount / $cart_item_qty ) * $limit_usage_qty;
				}
			}
		}

		$discount = round( $discount, wc_get_rounding_precision() );

		return apply_filters( 'woocommerce_coupon_get_discount_amount', $discount, $discounting_amount, $cart_item, $single, $this );
	}

	/*
	|--------------------------------------------------------------------------
	| Setters
	|--------------------------------------------------------------------------
	|
	| Functions for setting coupon data. These should not update anything in the
	| database itself and should only change what is stored in the class
	| object.
	|
	*/

	/**
	 * Set ID
	 * @param int $value
	 * @throws WC_Data_Exception
	 */
	public function set_id( $value ) {
		$this->_data['id'] = absint( $value );
	}

	/**
	 * Set coupon code.
	 * @since  2.7.0
	 * @param  string $code
	 * @throws WC_Data_Exception
	 */
	public function set_code( $code ) {
		$this->_data['code'] = apply_filters( 'woocommerce_coupon_code', $code );
	}

	/**
	 * Set coupon description.
	 * @since  2.7.0
	 * @param  string $description
	 * @throws WC_Data_Exception
	 */
	public function set_description( $description ) {
		$this->_data['description'] = $description;
	}

	/**
	 * Set discount type.
	 * @since  2.7.0
	 * @param  string $discount_type
	 * @throws WC_Data_Exception
	 */
	public function set_discount_type( $discount_type ) {
		if ( ! in_array( $discount_type, array_keys( wc_get_coupon_types() ) ) ) {
			$this->error( 'coupon_invalid_discount_type', __( 'Invalid discount type', 'woocommerce' ) );
		}
		$this->_data['discount_type'] = $discount_type;
	}

	/**
	 * Set amount.
	 * @since  2.7.0
	 * @param  float $amount
	 * @throws WC_Data_Exception
	 */
	public function set_amount( $amount ) {
		$this->_data['amount'] = wc_format_decimal( $amount );
	}

	/**
	 * Set expiration date.
	 * @since  2.7.0
	 * @param string $timestamp Timestamp
	 * @throws WC_Data_Exception
	 */
	public function set_date_expires( $timestamp ) {
		$this->_data['date_expires'] = is_numeric( $timestamp ) ? $timestamp : strtotime( $timestamp );
	}

	/**
	 * Set date_created
	 * @since  2.7.0
	 * @param string $timestamp Timestamp
	 * @throws WC_Data_Exception
	 */
	public function set_date_created( $timestamp ) {
		$this->_data['date_created'] = is_numeric( $timestamp ) ? $timestamp : strtotime( $timestamp );
	}

	/**
	 * Set date_modified
	 * @since  2.7.0
	 * @param string $timestamp
	 * @throws WC_Data_Exception
	 */
	public function set_date_modified( $timestamp ) {
		$this->_data['date_modified'] = is_numeric( $timestamp ) ? $timestamp : strtotime( $timestamp );
	}

	/**
	 * Set how many times this coupon has been used.
	 * @since  2.7.0
	 * @param  int $usage_count
	 * @throws WC_Data_Exception
	 */
	public function set_usage_count( $usage_count ) {
		$this->_data['usage_count'] = absint( $usage_count );
	}

	/**
	 * Set if this coupon can only be used once.
	 * @since  2.7.0
	 * @param  bool $is_individual_use
	 * @throws WC_Data_Exception
	 */
	public function set_individual_use( $is_individual_use ) {
		$this->_data['individual_use'] = (bool) $is_individual_use;
	}

	/**
	 * Set the product IDs this coupon can be used with.
	 * @since  2.7.0
	 * @param  array $product_ids
	 * @throws WC_Data_Exception
	 */
	public function set_product_ids( $product_ids ) {
		$this->_data['product_ids'] = (array) $product_ids;
	}

	/**
	 * Set the product IDs this coupon cannot be used with.
	 * @since  2.7.0
	 * @param  array $excluded_product_ids
	 * @throws WC_Data_Exception
	 */
	public function set_excluded_product_ids( $excluded_product_ids ) {
		$this->_data['excluded_product_ids'] = (array) $excluded_product_ids;
	}

	/**
	 * Set the amount of times this coupon can be used.
	 * @since  2.7.0
	 * @param  int $usage_limit
	 * @throws WC_Data_Exception
	 */
	public function set_usage_limit( $usage_limit ) {
		$this->_data['usage_limit'] = absint( $usage_limit );
	}

	/**
	 * Set the amount of times this coupon can be used per user.
	 * @since  2.7.0
	 * @param  int $usage_limit
	 * @throws WC_Data_Exception
	 */
	public function set_usage_limit_per_user( $usage_limit ) {
		$this->_data['usage_limit_per_user'] = absint( $usage_limit );
	}

	/**
	 * Set usage limit to x number of items.
	 * @since  2.7.0
	 * @param  int $limit_usage_to_x_items
	 * @throws WC_Data_Exception
	 */
	public function set_limit_usage_to_x_items( $limit_usage_to_x_items ) {
		$this->_data['limit_usage_to_x_items'] = $limit_usage_to_x_items;
	}

	/**
	 * Set if this coupon enables free shipping or not.
	 * @since  2.7.0
	 * @param  bool $free_shipping
	 * @throws WC_Data_Exception
	 */
	public function set_free_shipping( $free_shipping ) {
		$this->_data['free_shipping'] = (bool) $free_shipping;
	}

	/**
	 * Set the product category IDs this coupon can be used with.
	 * @since  2.7.0
	 * @param  array $product_categories
	 * @throws WC_Data_Exception
	 */
	public function set_product_categories( $product_categories ) {
		$this->_data['product_categories'] = (array) $product_categories;
	}

	/**
	 * Set the product category IDs this coupon cannot be used with.
	 * @since  2.7.0
	 * @param  array $excluded_product_categories
	 * @throws WC_Data_Exception
	 */
	public function set_excluded_product_categories( $excluded_product_categories ) {
		$this->_data['excluded_product_categories'] = (array) $excluded_product_categories;
	}

	/**
	 * Set if this coupon should excluded sale items or not.
	 * @since  2.7.0
	 * @param  bool $exclude_sale_items
	 * @throws WC_Data_Exception
	 */
	public function set_exclude_sale_items( $exclude_sale_items ) {
		$this->_data['exclude_sale_items'] = (bool) $exclude_sale_items;
	}

	/**
	 * Set the minimum spend amount.
	 * @since  2.7.0
	 * @param  float $amount
	 * @throws WC_Data_Exception
	 */
	public function set_minimum_amount( $amount ) {
		$this->_data['minimum_amount'] = wc_format_decimal( $amount );
	}

	/**
	 * Set the maximum spend amount.
	 * @since  2.7.0
	 * @param  float $amount
	 * @throws WC_Data_Exception
	 */
	public function set_maximum_amount( $amount ) {
		$this->_data['maximum_amount'] = wc_format_decimal( $amount );
	}

	/**
	 * Set email restrictions.
	 * @since  2.7.0
	 * @param  array $emails
	 * @throws WC_Data_Exception
	 */
	public function set_email_restrictions( $emails = array() ) {
		$emails = array_filter( array_map( 'sanitize_email', (array) $emails ) );
		foreach ( $emails as $email ) {
			if ( ! is_email( $email ) ) {
				$this->error( 'coupon_invalid_email_address', __( 'Invalid email address restriction', 'woocommerce' ) );
			}
		}
		$this->_data['email_restrictions'] = $emails;
	}

	/**
	 * Set which users have used this coupon.
	 * @since 2.7.0
	 * @param array $used_by
	 * @throws WC_Data_Exception
	 */
	public function set_used_by( $used_by ) {
		$this->_data['used_by'] = array_filter( $used_by );
	}

	/*
	|--------------------------------------------------------------------------
	| CRUD methods
	|--------------------------------------------------------------------------
	|
	| Methods which create, read, update and delete coupons from the database.
	|
	| A save method is included for convenience (chooses update or create based
	| on if the order exists yet).
	|
	*/

	/**
	 * Reads an coupon from the database and sets its data to the class.
	 * @since 2.7.0
	 * @param  int $coupon_id
	 */
	public function read( $coupon_id ) {
		$this->set_defaults();

		if ( ! $coupon_id || ! ( $post_object = get_post( $coupon_id ) ) ) {
			return;
		}

<<<<<<< HEAD
		$coupon_id   = $this->_data['id'] = absint( $post_object->ID );

		// Map standard coupon data
		$this->set_code( $post_object->post_title );
		$this->set_description( $post_object->post_excerpt );
		$this->set_discount_type( get_post_meta( $coupon_id, 'discount_type', true ) );
		$this->set_amount( get_post_meta( $coupon_id, 'coupon_amount', true ) );
		$this->set_expiry_date( get_post_meta( $coupon_id, 'expiry_date', true ) );
		$this->set_usage_count( get_post_meta( $coupon_id, 'usage_count', true ) );
		// Map meta data
		$individual_use = ( 'yes' === get_post_meta( $coupon_id, 'individual_use', true ) );
		$this->set_individual_use( $individual_use );
		$product_ids = explode( ',', get_post_meta( $coupon_id, 'product_ids', true ), -1 );
		$this->set_product_ids( $product_ids );
		$exclude_product_ids = explode( ',', get_post_meta( $coupon_id, 'exclude_product_ids', true ), -1 );
		$this->set_excluded_product_ids( $exclude_product_ids );
		$this->set_usage_limit( get_post_meta( $coupon_id, 'usage_limit', true ) );
		$this->set_usage_limit_per_user( get_post_meta( $coupon_id, 'usage_limit_per_user', true ) );
		$this->set_limit_usage_to_x_items( get_post_meta( $coupon_id, 'limit_usage_to_x_items', true ) );
		$free_shipping = ( 'yes' === get_post_meta( $coupon_id, 'free_shipping', true ) );
		$this->set_free_shipping( $free_shipping );
		$product_categories = get_post_meta( $coupon_id, 'product_categories', true );
		$product_categories = ( ! empty( $product_categories ) ? $product_categories : array() );
		$this->set_product_categories( $product_categories );
		$exclude_product_categories = get_post_meta( $coupon_id, 'exclude_product_categories', true );
		$exclude_product_categories = ( ! empty( $exclude_product_categories ) ? $exclude_product_categories : array() );
		$this->set_excluded_product_categories( $exclude_product_categories );
		$exclude_sale_items = ( 'yes' === get_post_meta( $coupon_id, 'exclude_sale_items', true ) );
		$this->set_exclude_sale_items( $exclude_sale_items );
		$this->set_minimum_amount( get_post_meta( $coupon_id, 'minimum_amount', true ) );
		$this->set_maximum_amount( get_post_meta( $coupon_id, 'maximum_amount', true ) );
		$email_restrictions = get_post_meta( $coupon_id, 'customer_email', true ) ;
		$this->set_email_restrictions( ! empty( $email_restrictions ) ? $email_restrictions : array() );
		$this->set_used_by( (array) get_post_meta( $coupon_id, '_used_by' ) );

=======
		$this->set_props( array(
			'id'                          => $coupon_id,
			'code'                        => $post_object->post_title,
			'description'                 => $post_object->post_excerpt,
			'date_created'                => $post_object->post_date,
			'date_modified'               => $post_object->post_modified,
			'date_expires'                => get_post_meta( $coupon_id, 'expiry_date', true ),
			'discount_type'               => get_post_meta( $coupon_id, 'discount_type', true ),
			'amount'                      => get_post_meta( $coupon_id, 'coupon_amount', true ),
			'usage_count'                 => get_post_meta( $coupon_id, 'usage_count', true ),
			'individual_use'              => 'yes' === get_post_meta( $coupon_id, 'individual_use', true ),
			'product_ids'                 => array_filter( (array) explode( ',', get_post_meta( $coupon_id, 'product_ids', true ) ) ),
			'excluded_product_ids'        => array_filter( (array) explode( ',', get_post_meta( $coupon_id, 'exclude_product_ids', true ) ) ),
			'usage_limit'                 => get_post_meta( $coupon_id, 'usage_limit', true ),
			'usage_limit_per_user'        => get_post_meta( $coupon_id, 'usage_limit_per_user', true ),
			'limit_usage_to_x_items'      => get_post_meta( $coupon_id, 'limit_usage_to_x_items', true ),
			'free_shipping'               => 'yes' === get_post_meta( $coupon_id, 'free_shipping', true ),
			'product_categories'          => array_filter( (array) get_post_meta( $coupon_id, 'product_categories', true ) ),
			'excluded_product_categories' => array_filter( (array) get_post_meta( $coupon_id, 'exclude_product_categories', true ) ),
			'exclude_sale_items'          => 'yes' === get_post_meta( $coupon_id, 'exclude_sale_items', true ),
			'minimum_amount'              => get_post_meta( $coupon_id, 'minimum_amount', true ),
			'maximum_amount'              => get_post_meta( $coupon_id, 'maximum_amount', true ),
			'email_restrictions'          => array_filter( (array) get_post_meta( $coupon_id, 'customer_email', true ) ),
			'used_by'                     => array_filter( (array) get_post_meta( $coupon_id, '_used_by' ) ),
		) );
>>>>>>> d30c54ef
		$this->read_meta_data();

		do_action( 'woocommerce_coupon_loaded', $this );
	}

	/**
	 * Create a new coupon.
	 * @since 2.7.0
	 */
	public function create() {
		$this->set_date_created( current_time( 'timestamp' ) );

		$coupon_id = wp_insert_post( apply_filters( 'woocommerce_new_coupon_data', array(
			'post_type'     => 'shop_coupon',
			'post_status'   => 'publish',
			'post_author'   => get_current_user_id(),
			'post_title'    => $this->get_code(),
			'post_content'  => '',
			'post_excerpt'  => $this->get_description(),
			'post_date'     => date( 'Y-m-d H:i:s', $this->get_date_created() ),
			'post_date_gmt' => get_gmt_from_date( date( 'Y-m-d H:i:s', $this->get_date_created() ) ),
		) ), true );

		if ( $coupon_id ) {
			$this->_data['id'] = $coupon_id;
			$this->update_post_meta( $coupon_id );
			$this->save_meta_data();
			do_action( 'woocommerce_new_coupon', $coupon_id );
		}
	}

	/**
	 * Updates an existing coupon.
	 * @since 2.7.0
	 */
	public function update() {
		$coupon_id = $this->get_id();

		$post_data = array(
			'ID'           => $coupon_id,
			'post_title'   => $this->get_code(),
			'post_excerpt' => $this->get_description(),
		);

		wp_update_post( $post_data );
		$this->update_post_meta( $coupon_id );
		$this->save_meta_data();
		do_action( 'woocommerce_update_coupon', $coupon_id );
	}

	/**
	 * Save data (either create or update depending on if we are working on an existing coupon)
	 * @since 2.7.0
	 */
	public function save() {
		if ( $this->get_id() ) {
			$this->update();
		} else {
			$this->create();
		}
	}

	/**
	 * Delete coupon from the database.
	 * @since 2.7.0
	 */
	public function delete() {
		wp_delete_post( $this->get_id() );
		do_action( 'woocommerce_delete_coupon', $this->get_id() );
	}

	/**
	* Helper method that updates all the post meta for a coupon based on it's settings in the WC_Coupon class.
	* @since 2.7.0
	* @param int $coupon_id
	*/
	private function update_post_meta( $coupon_id ) {
		update_post_meta( $coupon_id, 'discount_type', $this->get_discount_type() );
		update_post_meta( $coupon_id, 'coupon_amount', $this->get_amount() );
		update_post_meta( $coupon_id, 'individual_use', ( true === $this->get_individual_use() ) ? 'yes' : 'no' );
		update_post_meta( $coupon_id, 'product_ids', implode( ',', array_filter( array_map( 'intval', $this->get_product_ids() ) ) ) );
		update_post_meta( $coupon_id, 'exclude_product_ids', implode( ',', array_filter( array_map( 'intval', $this->get_excluded_product_ids() ) ) ) );
		update_post_meta( $coupon_id, 'usage_limit', $this->get_usage_limit() );
		update_post_meta( $coupon_id, 'usage_limit_per_user', $this->get_usage_limit_per_user() );
		update_post_meta( $coupon_id, 'limit_usage_to_x_items', $this->get_limit_usage_to_x_items() );
		update_post_meta( $coupon_id, 'usage_count', $this->get_usage_count() );
		update_post_meta( $coupon_id, 'expiry_date', $this->get_date_expires() );
		update_post_meta( $coupon_id, 'free_shipping', ( true === $this->get_free_shipping() ) ? 'yes' : 'no' );
		update_post_meta( $coupon_id, 'product_categories', array_filter( array_map( 'intval', $this->get_product_categories() ) ) );
		update_post_meta( $coupon_id, 'exclude_product_categories', array_filter( array_map( 'intval', $this->get_excluded_product_categories() ) ) );
		update_post_meta( $coupon_id, 'exclude_sale_items', ( true === $this->get_exclude_sale_items() ) ? 'yes' : 'no' );
		update_post_meta( $coupon_id, 'minimum_amount', $this->get_minimum_amount() );
		update_post_meta( $coupon_id, 'maximum_amount', $this->get_maximum_amount() );
		update_post_meta( $coupon_id, 'customer_email', array_filter( array_map( 'sanitize_email', $this->get_email_restrictions() ) ) );
	}

	/**
	 * Developers can programically return coupons. This function will read those values into our WC_Coupon class.
	 * @since  2.7.0
	 * @param  string $code  Coupon code
	 * @param  array $coupon Array of coupon properties
	 */
	public function read_manual_coupon( $code, $coupon ) {
		foreach ( $coupon as $key => $value ) {
			switch ( $key ) {
				case 'excluded_product_ids' :
				case 'exclude_product_ids' :
					if ( ! is_array( $coupon[ $key ] ) ) {
						_doing_it_wrong( $key, $key . ' should be an array instead of a string.', '2.7' );
						$coupon['excluded_product_ids'] = wc_string_to_array( $value );
					}
					break;
				case 'exclude_product_categories' :
				case 'excluded_product_categories' :
					if ( ! is_array( $coupon[ $key ] ) ) {
						_doing_it_wrong( $key, $key . ' should be an array instead of a string.', '2.7' );
						$coupon['excluded_product_categories'] = wc_string_to_array( $value );
					}
					break;
				case 'product_ids' :
					if ( ! is_array( $coupon[ $key ] ) ) {
						_doing_it_wrong( $key, $key . ' should be an array instead of a string.', '2.7' );
						$coupon[ $key ] = wc_string_to_array( $value );
					}
					break;
				case 'individual_use' :
				case 'free_shipping' :
				case 'exclude_sale_items' :
					if ( ! is_bool( $coupon[ $key ] ) ) {
						_doing_it_wrong( $key, $key . ' should be true or false instead of yes or no.', '2.7' );
						$coupon[ $key ] = wc_string_to_bool( $value );
					}
					break;
				case 'expiry_date' :
					$coupon['date_expires'] = $value;
					break;
			}
		}
		$this->set_code( $code );
		$this->set_props( $coupon );
	}

	/*
    |--------------------------------------------------------------------------
    | Other Actions
    |--------------------------------------------------------------------------
    */

	/**
	 * Increase usage count for current coupon.
	 *
	 * @param string $used_by Either user ID or billing email
	 */
	public function inc_usage_count( $used_by = '' ) {
		if ( $this->get_id() ) {
			$this->_data['usage_count']++;
			update_post_meta( $this->get_id(), 'usage_count', $this->get_usage_count() );
			if ( $used_by ) {
				add_post_meta( $this->get_id(), '_used_by', strtolower( $used_by ) );
				$this->set_used_by( (array) get_post_meta( $this->get_id(), '_used_by' ) );
			}
		}
	}

	/**
	 * Decrease usage count for current coupon.
	 *
	 * @param string $used_by Either user ID or billing email
	 */
	public function dcr_usage_count( $used_by = '' ) {
		if ( $this->get_id() && $this->get_usage_count() > 0 ) {
			global $wpdb;
			$this->_data['usage_count']--;
			update_post_meta( $this->get_id(), 'usage_count', $this->get_usage_count() );
			if ( $used_by ) {
				/**
				 * We're doing this the long way because `delete_post_meta( $id, $key, $value )` deletes.
				 * all instances where the key and value match, and we only want to delete one.
				 */
				$meta_id = $wpdb->get_var( $wpdb->prepare( "SELECT meta_id FROM $wpdb->postmeta WHERE meta_key = '_used_by' AND meta_value = %s AND post_id = %d LIMIT 1;", $used_by, $this->get_id() ) );
				if ( $meta_id ) {
					delete_metadata_by_mid( 'post', $meta_id );
					$this->set_used_by( (array) get_post_meta( $this->get_id(), '_used_by' ) );
				}
			}
		}
	}

	/*
    |--------------------------------------------------------------------------
    | Validation & Error Handling
    |--------------------------------------------------------------------------
    */

	/**
	 * Returns the error_message string.
	 *
	 * @access public
	 * @return string
	 */
	public function get_error_message() {
		return $this->error_message;
	}

	/**
	 * Ensure coupon exists or throw exception.
	 *
	 * @throws Exception
	 */
	private function validate_exists() {
		if ( ! $this->get_id() ) {
			throw new Exception( self::E_WC_COUPON_NOT_EXIST );
		}
	}

	/**
	 * Ensure coupon usage limit is valid or throw exception.
	 *
	 * @throws Exception
	 */
	private function validate_usage_limit() {
		if ( $this->get_usage_limit() > 0 && $this->get_usage_count() >= $this->get_usage_limit() ) {
			throw new Exception( self::E_WC_COUPON_USAGE_LIMIT_REACHED );
		}
	}

	/**
	 * Ensure coupon user usage limit is valid or throw exception.
	 *
	 * Per user usage limit - check here if user is logged in (against user IDs).
	 * Checked again for emails later on in WC_Cart::check_customer_coupons().
	 *
	 * @param  int  $user_id
	 * @throws Exception
	 */
	private function validate_user_usage_limit( $user_id = 0 ) {
		if ( empty( $user_id ) ) {
			$user_id = get_current_user_id();
		}
		if ( $this->get_usage_limit_per_user() > 0 && is_user_logged_in() && $this->get_id() ) {
			global $wpdb;
			$usage_count = $wpdb->get_var( $wpdb->prepare( "SELECT COUNT( meta_id ) FROM {$wpdb->postmeta} WHERE post_id = %d AND meta_key = '_used_by' AND meta_value = %d;", $this->get_id(), $user_id ) );

			if ( $usage_count >= $this->get_usage_limit_per_user() ) {
				throw new Exception( self::E_WC_COUPON_USAGE_LIMIT_REACHED );
			}
		}
	}

	/**
	 * Ensure coupon date is valid or throw exception.
	 *
	 * @throws Exception
	 */
	private function validate_expiry_date() {
		if ( $this->get_date_expires() && current_time( 'timestamp' ) > $this->get_date_expires() ) {
			throw new Exception( $error_code = self::E_WC_COUPON_EXPIRED );
		}
	}

	/**
	 * Ensure coupon amount is valid or throw exception.
	 *
	 * @throws Exception
	 */
	private function validate_minimum_amount() {
		if ( $this->get_minimum_amount() > 0 && apply_filters( 'woocommerce_coupon_validate_minimum_amount', $this->get_minimum_amount() > WC()->cart->get_displayed_subtotal(), $this ) ) {
			throw new Exception( self::E_WC_COUPON_MIN_SPEND_LIMIT_NOT_MET );
		}
	}

	/**
	 * Ensure coupon amount is valid or throw exception.
	 *
	 * @throws Exception
	 */
	private function validate_maximum_amount() {
		if ( $this->get_maximum_amount() > 0 && apply_filters( 'woocommerce_coupon_validate_maximum_amount', $this->get_maximum_amount() < WC()->cart->get_displayed_subtotal(), $this ) ) {
			throw new Exception( self::E_WC_COUPON_MAX_SPEND_LIMIT_MET );
		}
	}

	/**
	 * Ensure coupon is valid for products in the cart is valid or throw exception.
	 *
	 * @throws Exception
	 */
	private function validate_product_ids() {
		if ( sizeof( $this->get_product_ids() ) > 0 ) {
			$valid_for_cart = false;
			if ( ! WC()->cart->is_empty() ) {
				foreach ( WC()->cart->get_cart() as $cart_item_key => $cart_item ) {
					if ( in_array( $cart_item['product_id'], $this->get_product_ids() ) || in_array( $cart_item['variation_id'], $this->get_product_ids() ) || in_array( $cart_item['data']->get_parent(), $this->get_product_ids() ) ) {
						$valid_for_cart = true;
					}
				}
			}
			if ( ! $valid_for_cart ) {
				throw new Exception( self::E_WC_COUPON_NOT_APPLICABLE );
			}
		}
	}

	/**
	 * Ensure coupon is valid for product categories in the cart is valid or throw exception.
	 *
	 * @throws Exception
	 */
	private function validate_product_categories() {
		if ( sizeof( $this->get_product_categories() ) > 0 ) {
			$valid_for_cart = false;
			if ( ! WC()->cart->is_empty() ) {
				foreach ( WC()->cart->get_cart() as $cart_item_key => $cart_item ) {
					$product_cats = wc_get_product_cat_ids( $cart_item['product_id'] );

					// If we find an item with a cat in our allowed cat list, the coupon is valid
					if ( sizeof( array_intersect( $product_cats, $this->get_product_categories() ) ) > 0 ) {
						$valid_for_cart = true;
					}
				}
			}
			if ( ! $valid_for_cart ) {
				throw new Exception( self::E_WC_COUPON_NOT_APPLICABLE );
			}
		}
	}

	/**
	 * Ensure coupon is valid for sale items in the cart is valid or throw exception.
	 *
	 * @throws Exception
	 */
	private function validate_sale_items() {
		if ( $this->get_exclude_sale_items() && $this->is_type( wc_get_product_coupon_types() ) ) {
			$valid_for_cart      = false;
			$product_ids_on_sale = wc_get_product_ids_on_sale();

			if ( ! WC()->cart->is_empty() ) {
				foreach ( WC()->cart->get_cart() as $cart_item_key => $cart_item ) {
					if ( ! empty( $cart_item['variation_id'] ) ) {
						if ( ! in_array( $cart_item['variation_id'], $product_ids_on_sale, true ) ) {
							$valid_for_cart = true;
						}
					} elseif ( ! in_array( $cart_item['product_id'], $product_ids_on_sale, true ) ) {
						$valid_for_cart = true;
					}
				}
			}
			if ( ! $valid_for_cart ) {
				throw new Exception( self::E_WC_COUPON_NOT_VALID_SALE_ITEMS );
			}
		}
	}

	/**
	 * All exclusion rules must pass at the same time for a product coupon to be valid.
	 */
	private function validate_excluded_items() {
		if ( ! WC()->cart->is_empty() && $this->is_type( wc_get_product_coupon_types() ) ) {
			$valid = false;

			foreach ( WC()->cart->get_cart() as $cart_item_key => $cart_item ) {
				if ( $this->is_valid_for_product( $cart_item['data'], $cart_item ) ) {
					$valid = true;
					break;
				}
			}

			if ( ! $valid ) {
				throw new Exception( self::E_WC_COUPON_NOT_APPLICABLE );
			}
		}
	}

	/**
	 * Cart discounts cannot be added if non-eligble product is found in cart.
	 */
	private function validate_cart_excluded_items() {
		if ( ! $this->is_type( wc_get_product_coupon_types() ) ) {
			$this->validate_cart_excluded_product_ids();
			$this->validate_cart_excluded_product_categories();
			$this->validate_cart_excluded_sale_items();
		}
	}

	/**
	 * Exclude products from cart.
	 *
	 * @throws Exception
	 */
	private function validate_cart_excluded_product_ids() {
		// Exclude Products
		if ( sizeof( $this->get_excluded_product_ids() ) > 0 ) {
			$valid_for_cart = true;
			if ( ! WC()->cart->is_empty() ) {
				foreach ( WC()->cart->get_cart() as $cart_item_key => $cart_item ) {
					if ( in_array( $cart_item['product_id'], $this->get_excluded_product_ids() ) || in_array( $cart_item['variation_id'], $this->get_excluded_product_ids() ) || in_array( $cart_item['data']->get_parent(), $this->get_excluded_product_ids() ) ) {
						$valid_for_cart = false;
					}
				}
			}
			if ( ! $valid_for_cart ) {
				throw new Exception( self::E_WC_COUPON_EXCLUDED_PRODUCTS );
			}
		}
	}

	/**
	 * Exclude categories from cart.
	 *
	 * @throws Exception
	 */
	private function validate_cart_excluded_product_categories() {
		if ( sizeof( $this->get_excluded_product_categories() ) > 0 ) {
			$valid_for_cart = true;
			if ( ! WC()->cart->is_empty() ) {
				foreach ( WC()->cart->get_cart() as $cart_item_key => $cart_item ) {
					$product_cats = wc_get_product_cat_ids( $cart_item['product_id'] );
					if ( sizeof( array_intersect( $product_cats, $this->get_excluded_product_categories() ) ) > 0 ) {
						$valid_for_cart = false;
					}
				}
			}
			if ( ! $valid_for_cart ) {
				throw new Exception( self::E_WC_COUPON_EXCLUDED_CATEGORIES );
			}
		}
	}

	/**
	 * Exclude sale items from cart.
	 *
	 * @throws Exception
	 */
	private function validate_cart_excluded_sale_items() {
		if ( $this->get_exclude_sale_items() ) {
			$valid_for_cart = true;
			$product_ids_on_sale = wc_get_product_ids_on_sale();
			if ( ! WC()->cart->is_empty() ) {
				foreach ( WC()->cart->get_cart() as $cart_item_key => $cart_item ) {
					if ( ! empty( $cart_item['variation_id'] ) ) {
						if ( in_array( $cart_item['variation_id'], $product_ids_on_sale, true ) ) {
							$valid_for_cart = false;
						}
					} elseif ( in_array( $cart_item['product_id'], $product_ids_on_sale, true ) ) {
						$valid_for_cart = false;
					}
				}
			}
			if ( ! $valid_for_cart ) {
				throw new Exception( self::E_WC_COUPON_NOT_VALID_SALE_ITEMS );
			}
		}
	}

	/**
	 * Check if a coupon is valid.
	 *
	 * @return boolean validity
	 * @throws Exception
	 */
	public function is_valid() {
		try {
			$this->validate_exists();
			$this->validate_usage_limit();
			$this->validate_user_usage_limit();
			$this->validate_expiry_date();
			$this->validate_minimum_amount();
			$this->validate_maximum_amount();
			$this->validate_product_ids();
			$this->validate_product_categories();
			$this->validate_sale_items();
			$this->validate_excluded_items();
			$this->validate_cart_excluded_items();

			if ( ! apply_filters( 'woocommerce_coupon_is_valid', true, $this ) ) {
				throw new Exception( self::E_WC_COUPON_INVALID_FILTERED );
			}
		} catch ( Exception $e ) {
			$this->error_message = $this->get_coupon_error( $e->getMessage() );
			return false;
		}

		return true;
	}

	/**
	 * Check if a coupon is valid.
	 *
	 * @return bool
	 */
	public function is_valid_for_cart() {
		return apply_filters( 'woocommerce_coupon_is_valid_for_cart', $this->is_type( wc_get_cart_coupon_types() ), $this );
	}

	/**
	 * Check if a coupon is valid for a product.
	 *
	 * @param  WC_Product  $product
	 * @return boolean
	 */
	public function is_valid_for_product( $product, $values = array() ) {
		if ( ! $this->is_type( wc_get_product_coupon_types() ) ) {
			return apply_filters( 'woocommerce_coupon_is_valid_for_product', false, $product, $this, $values );
		}

		$valid        = false;
		$product_cats = wc_get_product_cat_ids( $product->id );
		$product_ids  = array( $product->id, ( isset( $product->variation_id ) ? $product->variation_id : 0 ), $product->get_parent() );

		// Specific products get the discount
		if ( sizeof( $this->get_product_ids() ) && sizeof( array_intersect( $product_ids, $this->get_product_ids() ) ) ) {
			$valid = true;
		}

		// Category discounts
		if ( sizeof( $this->get_product_categories() ) && sizeof( array_intersect( $product_cats, $this->get_product_categories() ) ) ) {
			$valid = true;
		}

		// No product ids - all items discounted
		if ( ! sizeof( $this->get_product_ids() ) && ! sizeof( $this->get_product_categories() ) ) {
			$valid = true;
		}

		// Specific product ID's excluded from the discount
		if ( sizeof( $this->get_excluded_product_ids()) && sizeof( array_intersect( $product_ids, $this->get_excluded_product_ids() ) ) ) {
			$valid = false;
		}

		// Specific categories excluded from the discount
		if ( sizeof( $this->get_excluded_product_categories() ) && sizeof( array_intersect( $product_cats, $this->get_excluded_product_categories() ) ) ) {
			$valid = false;
		}

		// Sale Items excluded from discount
		if ( $this->get_exclude_sale_items() ) {
			$product_ids_on_sale = wc_get_product_ids_on_sale();

			if ( isset( $product->variation_id ) ) {
				if ( in_array( $product->variation_id, $product_ids_on_sale, true ) ) {
					$valid = false;
				}
			} elseif ( in_array( $product->id, $product_ids_on_sale, true ) ) {
				$valid = false;
			}
		}

		return apply_filters( 'woocommerce_coupon_is_valid_for_product', $valid, $product, $this, $values );
	}

	/**
	 * Converts one of the WC_Coupon message/error codes to a message string and.
	 * displays the message/error.
	 *
	 * @param int $msg_code Message/error code.
	 */
	public function add_coupon_message( $msg_code ) {
		$msg = $msg_code < 200 ? $this->get_coupon_error( $msg_code ) : $this->get_coupon_message( $msg_code );

		if ( ! $msg ) {
			return;
		}

		if ( $msg_code < 200 ) {
			wc_add_notice( $msg, 'error' );
		} else {
			wc_add_notice( $msg );
		}
	}

	/**
	 * Map one of the WC_Coupon message codes to a message string.
	 *
	 * @param integer $msg_code
	 * @return string| Message/error string
	 */
	public function get_coupon_message( $msg_code ) {
		switch ( $msg_code ) {
			case self::WC_COUPON_SUCCESS :
				$msg = __( 'Coupon code applied successfully.', 'woocommerce' );
			break;
			case self::WC_COUPON_REMOVED :
				$msg = __( 'Coupon code removed successfully.', 'woocommerce' );
			break;
			default:
				$msg = '';
			break;
		}
		return apply_filters( 'woocommerce_coupon_message', $msg, $msg_code, $this );
	}

	/**
	 * Map one of the WC_Coupon error codes to a message string.
	 *
	 * @param int $err_code Message/error code.
	 * @return string| Message/error string
	 */
	public function get_coupon_error( $err_code ) {
		switch ( $err_code ) {
			case self::E_WC_COUPON_INVALID_FILTERED:
				$err = __( 'Coupon is not valid.', 'woocommerce' );
			break;
			case self::E_WC_COUPON_NOT_EXIST:
				$err = sprintf( __( 'Coupon "%s" does not exist!', 'woocommerce' ), $this->get_code() );
			break;
			case self::E_WC_COUPON_INVALID_REMOVED:
				$err = sprintf( __( 'Sorry, it seems the coupon "%s" is invalid - it has now been removed from your order.', 'woocommerce' ), $this->get_code() );
			break;
			case self::E_WC_COUPON_NOT_YOURS_REMOVED:
				$err = sprintf( __( 'Sorry, it seems the coupon "%s" is not yours - it has now been removed from your order.', 'woocommerce' ), $this->get_code() );
			break;
			case self::E_WC_COUPON_ALREADY_APPLIED:
				$err = __( 'Coupon code already applied!', 'woocommerce' );
			break;
			case self::E_WC_COUPON_ALREADY_APPLIED_INDIV_USE_ONLY:
				$err = sprintf( __( 'Sorry, coupon "%s" has already been applied and cannot be used in conjunction with other coupons.', 'woocommerce' ), $this->get_code() );
			break;
			case self::E_WC_COUPON_USAGE_LIMIT_REACHED:
				$err = __( 'Coupon usage limit has been reached.', 'woocommerce' );
			break;
			case self::E_WC_COUPON_EXPIRED:
				$err = __( 'This coupon has expired.', 'woocommerce' );
			break;
			case self::E_WC_COUPON_MIN_SPEND_LIMIT_NOT_MET:
				$err = sprintf( __( 'The minimum spend for this coupon is %s.', 'woocommerce' ), wc_price( $this->get_minimum_amount() ) );
			break;
			case self::E_WC_COUPON_MAX_SPEND_LIMIT_MET:
				$err = sprintf( __( 'The maximum spend for this coupon is %s.', 'woocommerce' ), wc_price( $this->get_maximum_amount() ) );
			break;
			case self::E_WC_COUPON_NOT_APPLICABLE:
				$err = __( 'Sorry, this coupon is not applicable to your cart contents.', 'woocommerce' );
			break;
			case self::E_WC_COUPON_EXCLUDED_PRODUCTS:
				// Store excluded products that are in cart in $products
				$products = array();
				if ( ! WC()->cart->is_empty() ) {
					foreach ( WC()->cart->get_cart() as $cart_item_key => $cart_item ) {
						if ( in_array( $cart_item['product_id'], $this->get_excluded_product_ids() ) || in_array( $cart_item['variation_id'], $this->get_excluded_product_ids() ) || in_array( $cart_item['data']->get_parent(), $this->get_excluded_product_ids() ) ) {
							$products[] = $cart_item['data']->get_title();
						}
					}
				}

				$err = sprintf( __( 'Sorry, this coupon is not applicable to the products: %s.', 'woocommerce' ), implode( ', ', $products ) );
				break;
			case self::E_WC_COUPON_EXCLUDED_CATEGORIES:
				// Store excluded categories that are in cart in $categories
				$categories = array();
				if ( ! WC()->cart->is_empty() ) {
					foreach ( WC()->cart->get_cart() as $cart_item_key => $cart_item ) {
						$product_cats = wc_get_product_cat_ids( $cart_item['product_id'] );

						if ( sizeof( $intersect = array_intersect( $product_cats, $this->get_excluded_product_categories() ) ) > 0 ) {

							foreach ( $intersect as $cat_id ) {
								$cat = get_term( $cat_id, 'product_cat' );
								$categories[] = $cat->name;
							}
						}
					}
				}

				$err = sprintf( __( 'Sorry, this coupon is not applicable to the categories: %s.', 'woocommerce' ), implode( ', ', array_unique( $categories ) ) );
				break;
			case self::E_WC_COUPON_NOT_VALID_SALE_ITEMS:
				$err = __( 'Sorry, this coupon is not valid for sale items.', 'woocommerce' );
			break;
			default:
				$err = '';
			break;
		}
		return apply_filters( 'woocommerce_coupon_error', $err, $err_code, $this );
	}

	/**
	 * Map one of the WC_Coupon error codes to an error string.
	 * No coupon instance will be available where a coupon does not exist,
	 * so this static method exists.
	 *
	 * @param int $err_code Error code
	 * @return string| Error string
	 */
	public static function get_generic_coupon_error( $err_code ) {
		switch ( $err_code ) {
			case self::E_WC_COUPON_NOT_EXIST:
				$err = __( 'Coupon does not exist!', 'woocommerce' );
			break;
			case self::E_WC_COUPON_PLEASE_ENTER:
				$err = __( 'Please enter a coupon code.', 'woocommerce' );
			break;
			default:
				$err = '';
			break;
		}
		// When using this static method, there is no $this to pass to filter
		return apply_filters( 'woocommerce_coupon_error', $err, $err_code, null );
	}
}<|MERGE_RESOLUTION|>--- conflicted
+++ resolved
@@ -81,7 +81,6 @@
 	 * @var array
 	 */
 	protected $_internal_meta_keys = array(
-<<<<<<< HEAD
 		'discount_type',
 		'coupon_amount',
 		'expiry_date',
@@ -100,14 +99,8 @@
 		'maximum_amount',
 		'customer_email',
 		'_used_by',
-=======
-		'discount_type', 'coupon_amount', 'expiry_date', 'usage_count',
-		'individual_use', 'product_ids', 'exclude_product_ids', 'usage_limit',
-		'usage_limit_per_user', 'limit_usage_to_x_items', 'free_shipping',
-		'product_categories', 'exclude_product_categories', 'exclude_sale_items',
-		'minimum_amount', 'maximum_amount', 'customer_email', '_used_by',
-		'_edit_lock', '_edit_last',
->>>>>>> d30c54ef
+		'_edit_lock',
+		'_edit_last',
 	);
 
 	/**
@@ -687,43 +680,6 @@
 			return;
 		}
 
-<<<<<<< HEAD
-		$coupon_id   = $this->_data['id'] = absint( $post_object->ID );
-
-		// Map standard coupon data
-		$this->set_code( $post_object->post_title );
-		$this->set_description( $post_object->post_excerpt );
-		$this->set_discount_type( get_post_meta( $coupon_id, 'discount_type', true ) );
-		$this->set_amount( get_post_meta( $coupon_id, 'coupon_amount', true ) );
-		$this->set_expiry_date( get_post_meta( $coupon_id, 'expiry_date', true ) );
-		$this->set_usage_count( get_post_meta( $coupon_id, 'usage_count', true ) );
-		// Map meta data
-		$individual_use = ( 'yes' === get_post_meta( $coupon_id, 'individual_use', true ) );
-		$this->set_individual_use( $individual_use );
-		$product_ids = explode( ',', get_post_meta( $coupon_id, 'product_ids', true ), -1 );
-		$this->set_product_ids( $product_ids );
-		$exclude_product_ids = explode( ',', get_post_meta( $coupon_id, 'exclude_product_ids', true ), -1 );
-		$this->set_excluded_product_ids( $exclude_product_ids );
-		$this->set_usage_limit( get_post_meta( $coupon_id, 'usage_limit', true ) );
-		$this->set_usage_limit_per_user( get_post_meta( $coupon_id, 'usage_limit_per_user', true ) );
-		$this->set_limit_usage_to_x_items( get_post_meta( $coupon_id, 'limit_usage_to_x_items', true ) );
-		$free_shipping = ( 'yes' === get_post_meta( $coupon_id, 'free_shipping', true ) );
-		$this->set_free_shipping( $free_shipping );
-		$product_categories = get_post_meta( $coupon_id, 'product_categories', true );
-		$product_categories = ( ! empty( $product_categories ) ? $product_categories : array() );
-		$this->set_product_categories( $product_categories );
-		$exclude_product_categories = get_post_meta( $coupon_id, 'exclude_product_categories', true );
-		$exclude_product_categories = ( ! empty( $exclude_product_categories ) ? $exclude_product_categories : array() );
-		$this->set_excluded_product_categories( $exclude_product_categories );
-		$exclude_sale_items = ( 'yes' === get_post_meta( $coupon_id, 'exclude_sale_items', true ) );
-		$this->set_exclude_sale_items( $exclude_sale_items );
-		$this->set_minimum_amount( get_post_meta( $coupon_id, 'minimum_amount', true ) );
-		$this->set_maximum_amount( get_post_meta( $coupon_id, 'maximum_amount', true ) );
-		$email_restrictions = get_post_meta( $coupon_id, 'customer_email', true ) ;
-		$this->set_email_restrictions( ! empty( $email_restrictions ) ? $email_restrictions : array() );
-		$this->set_used_by( (array) get_post_meta( $coupon_id, '_used_by' ) );
-
-=======
 		$this->set_props( array(
 			'id'                          => $coupon_id,
 			'code'                        => $post_object->post_title,
@@ -749,7 +705,6 @@
 			'email_restrictions'          => array_filter( (array) get_post_meta( $coupon_id, 'customer_email', true ) ),
 			'used_by'                     => array_filter( (array) get_post_meta( $coupon_id, '_used_by' ) ),
 		) );
->>>>>>> d30c54ef
 		$this->read_meta_data();
 
 		do_action( 'woocommerce_coupon_loaded', $this );
