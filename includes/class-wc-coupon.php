--- conflicted
+++ resolved
@@ -159,11 +159,7 @@
 	}
 
 	/**
-<<<<<<< HEAD
-	 * Get coupon code.
-=======
 	 * Get coupon amount.
->>>>>>> 53dfc031
 	 * @since  3.0.0
 	 * @param  string $context
 	 * @return float
@@ -562,19 +558,11 @@
 	/**
 	 * Set usage limit to x number of items.
 	 * @since  3.0.0
-<<<<<<< HEAD
-	 * @param  int $limit_usage_to_x_items
-	 * @throws WC_Data_Exception
-	 */
-	public function set_limit_usage_to_x_items( $limit_usage_to_x_items ) {
-		$this->set_prop( 'limit_usage_to_x_items', absint( $limit_usage_to_x_items ) );
-=======
 	 * @param  int|null $limit_usage_to_x_items
 	 * @throws WC_Data_Exception
 	 */
 	public function set_limit_usage_to_x_items( $limit_usage_to_x_items ) {
 		$this->set_prop( 'limit_usage_to_x_items', is_null( $limit_usage_to_x_items ) ? null : absint( $limit_usage_to_x_items ) );
->>>>>>> 53dfc031
 	}
 
 	/**
