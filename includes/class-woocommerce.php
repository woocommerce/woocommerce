--- conflicted
+++ resolved
@@ -205,12 +205,8 @@
 		add_action( 'switch_blog', array( $this, 'wpdb_table_fix' ), 0 );
 		add_action( 'activated_plugin', array( $this, 'activated_plugin' ) );
 		add_action( 'deactivated_plugin', array( $this, 'deactivated_plugin' ) );
-<<<<<<< HEAD
-		add_filter( 'woocommerce_rest_prepare_note', array( 'WC_Admin_Notices', 'prepare_note_with_nonce' ) );
 		add_action( 'woocommerce_installed', array( $this, 'add_woocommerce_inbox_variant' ) );
 		add_action( 'woocommerce_updated', array( $this, 'add_woocommerce_inbox_variant' ) );
-=======
->>>>>>> 94a65db0
 
 		// These classes set up hooks on instantiation.
 		wc_get_container()->get( DownloadPermissionsAdjuster::class );
