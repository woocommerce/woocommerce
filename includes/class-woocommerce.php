--- conflicted
+++ resolved
@@ -211,11 +211,8 @@
 		// These classes set up hooks on instantiation.
 		wc_get_container()->get( DownloadPermissionsAdjuster::class );
 		wc_get_container()->get( AssignDefaultCategory::class );
-<<<<<<< HEAD
+		wc_get_container()->get( DataRegenerator::class );
 		wc_get_container()->get( RestockRefundedItemsAdjuster::class );
-=======
-		wc_get_container()->get( DataRegenerator::class );
->>>>>>> f48b9607
 	}
 
 	/**
