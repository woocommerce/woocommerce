--- conflicted
+++ resolved
@@ -16,11 +16,6 @@
  * Main WooCommerce Class.
  *
  * @class WooCommerce
-<<<<<<< HEAD
- * @version	3.3.0
-=======
- * @version 3.2.0
->>>>>>> a4532b1e
  */
 final class WooCommerce {
 
