<?php
/**
 * WooCommerce setup
 *
 * @package  WooCommerce
 * @since    3.2.0
 */

defined( 'ABSPATH' ) || exit;

/**
 * Main WooCommerce Class.
 *
 * @class WooCommerce
 */
final class WooCommerce {

	/**
	 * WooCommerce version.
	 *
	 * @var string
	 */
	public $version = '3.3.0';

	/**
	 * The single instance of the class.
	 *
	 * @var WooCommerce
	 * @since 2.1
	 */
	protected static $_instance = null;

	/**
	 * Session instance.
	 *
	 * @var WC_Session|WC_Session_Handler
	 */
	public $session = null;

	/**
	 * Query instance.
	 *
	 * @var WC_Query
	 */
	public $query = null;

	/**
	 * Product factory instance.
	 *
	 * @var WC_Product_Factory
	 */
	public $product_factory = null;

	/**
	 * Countries instance.
	 *
	 * @var WC_Countries
	 */
	public $countries = null;

	/**
	 * Integrations instance.
	 *
	 * @var WC_Integrations
	 */
	public $integrations = null;

	/**
	 * Cart instance.
	 *
	 * @var WC_Cart
	 */
	public $cart = null;

	/**
	 * Customer instance.
	 *
	 * @var WC_Customer
	 */
	public $customer = null;

	/**
	 * Order factory instance.
	 *
	 * @var WC_Order_Factory
	 */
	public $order_factory = null;

	/**
	 * Structured data instance.
	 *
	 * @var WC_Structured_Data
	 */
	public $structured_data = null;

	/**
	 * Array of deprecated hook handlers.
	 *
	 * @var array of WC_Deprecated_Hooks
	 */
	public $deprecated_hook_handlers = array();

	/**
	 * Main WooCommerce Instance.
	 *
	 * Ensures only one instance of WooCommerce is loaded or can be loaded.
	 *
	 * @since 2.1
	 * @static
	 * @see WC()
	 * @return WooCommerce - Main instance.
	 */
	public static function instance() {
		if ( is_null( self::$_instance ) ) {
			self::$_instance = new self();
		}
		return self::$_instance;
	}

	/**
	 * Cloning is forbidden.
	 *
	 * @since 2.1
	 */
	public function __clone() {
		wc_doing_it_wrong( __FUNCTION__, __( 'Cheatin&#8217; huh?', 'woocommerce' ), '2.1' );
	}

	/**
	 * Unserializing instances of this class is forbidden.
	 *
	 * @since 2.1
	 */
	public function __wakeup() {
		wc_doing_it_wrong( __FUNCTION__, __( 'Cheatin&#8217; huh?', 'woocommerce' ), '2.1' );
	}

	/**
	 * Auto-load in-accessible properties on demand.
	 *
	 * @param mixed $key Key name.
	 * @return mixed
	 */
	public function __get( $key ) {
		if ( in_array( $key, array( 'payment_gateways', 'shipping', 'mailer', 'checkout' ), true ) ) {
			return $this->$key();
		}
	}

	/**
	 * WooCommerce Constructor.
	 */
	public function __construct() {
		$this->define_constants();
		$this->includes();
		$this->init_hooks();

		do_action( 'woocommerce_loaded' );
	}

	/**
	 * Hook into actions and filters.
	 *
	 * @since 2.3
	 */
	private function init_hooks() {
		register_activation_hook( WC_PLUGIN_FILE, array( 'WC_Install', 'install' ) );
		register_shutdown_function( array( $this, 'log_errors' ) );
		add_action( 'after_setup_theme', array( $this, 'setup_environment' ) );
		add_action( 'after_setup_theme', array( $this, 'include_template_functions' ), 11 );
		add_action( 'init', array( $this, 'init' ), 0 );
		add_action( 'init', array( 'WC_Shortcodes', 'init' ) );
		add_action( 'init', array( 'WC_Emails', 'init_transactional_emails' ) );
		add_action( 'init', array( $this, 'wpdb_table_fix' ), 0 );
		add_action( 'init', array( $this, 'add_image_sizes' ) );
		add_action( 'switch_blog', array( $this, 'wpdb_table_fix' ), 0 );
	}

	/**
	 * Ensures fatal errors are logged so they can be picked up in the status report.
	 *
	 * @since 3.2.0
	 */
	public function log_errors() {
		$error = error_get_last();
		if ( E_ERROR === $error['type'] ) {
			$logger = wc_get_logger();
			$logger->critical(
				$error['message'] . PHP_EOL,
				array(
					'source' => 'fatal-errors',
				)
			);
		}
	}

	/**
	 * Define WC Constants.
	 */
	private function define_constants() {
		$upload_dir = wp_upload_dir( null, false );

		$this->define( 'WC_ABSPATH', dirname( WC_PLUGIN_FILE ) . '/' );
		$this->define( 'WC_PLUGIN_BASENAME', plugin_basename( WC_PLUGIN_FILE ) );
		$this->define( 'WC_VERSION', $this->version );
		$this->define( 'WOOCOMMERCE_VERSION', $this->version );
		$this->define( 'WC_ROUNDING_PRECISION', 6 );
		$this->define( 'WC_DISCOUNT_ROUNDING_MODE', 2 );
		$this->define( 'WC_TAX_ROUNDING_MODE', 'yes' === get_option( 'woocommerce_prices_include_tax', 'no' ) ? 2 : 1 );
		$this->define( 'WC_DELIMITER', '|' );
		$this->define( 'WC_LOG_DIR', $upload_dir['basedir'] . '/wc-logs/' );
		$this->define( 'WC_SESSION_CACHE_GROUP', 'wc_session_id' );
		$this->define( 'WC_TEMPLATE_DEBUG_MODE', false );
	}

	/**
	 * Define constant if not already set.
	 *
	 * @param string      $name  Constant name.
	 * @param string|bool $value Constant value.
	 */
	private function define( $name, $value ) {
		if ( ! defined( $name ) ) {
			define( $name, $value );
		}
	}

	/**
	 * What type of request is this?
	 *
	 * @param  string $type admin, ajax, cron or frontend.
	 * @return bool
	 */
	private function is_request( $type ) {
		switch ( $type ) {
			case 'admin':
				return is_admin();
			case 'ajax':
				return defined( 'DOING_AJAX' );
			case 'cron':
				return defined( 'DOING_CRON' );
			case 'frontend':
				return ( ! is_admin() || defined( 'DOING_AJAX' ) ) && ! defined( 'DOING_CRON' );
		}
	}

	/**
	 * Include required core files used in admin and on the frontend.
	 */
	public function includes() {
		/**
		 * Class autoloader.
		 */
		include_once WC_ABSPATH . 'includes/class-wc-autoloader.php';

		/**
		 * Interfaces.
		 */
		include_once WC_ABSPATH . 'includes/interfaces/class-wc-abstract-order-data-store-interface.php';
		include_once WC_ABSPATH . 'includes/interfaces/class-wc-coupon-data-store-interface.php';
		include_once WC_ABSPATH . 'includes/interfaces/class-wc-customer-data-store-interface.php';
		include_once WC_ABSPATH . 'includes/interfaces/class-wc-customer-download-data-store-interface.php';
		include_once WC_ABSPATH . 'includes/interfaces/class-wc-customer-download-log-data-store-interface.php';
		include_once WC_ABSPATH . 'includes/interfaces/class-wc-object-data-store-interface.php';
		include_once WC_ABSPATH . 'includes/interfaces/class-wc-order-data-store-interface.php';
		include_once WC_ABSPATH . 'includes/interfaces/class-wc-order-item-data-store-interface.php';
		include_once WC_ABSPATH . 'includes/interfaces/class-wc-order-item-product-data-store-interface.php';
		include_once WC_ABSPATH . 'includes/interfaces/class-wc-order-item-type-data-store-interface.php';
		include_once WC_ABSPATH . 'includes/interfaces/class-wc-order-refund-data-store-interface.php';
		include_once WC_ABSPATH . 'includes/interfaces/class-wc-payment-token-data-store-interface.php';
		include_once WC_ABSPATH . 'includes/interfaces/class-wc-product-data-store-interface.php';
		include_once WC_ABSPATH . 'includes/interfaces/class-wc-product-variable-data-store-interface.php';
		include_once WC_ABSPATH . 'includes/interfaces/class-wc-shipping-zone-data-store-interface.php';
		include_once WC_ABSPATH . 'includes/interfaces/class-wc-logger-interface.php';
		include_once WC_ABSPATH . 'includes/interfaces/class-wc-log-handler-interface.php';
		include_once WC_ABSPATH . 'includes/interfaces/class-wc-webhooks-data-store-interface.php';

		/**
		 * Abstract classes.
		 */
		include_once WC_ABSPATH . 'includes/abstracts/abstract-wc-data.php';
		include_once WC_ABSPATH . 'includes/abstracts/abstract-wc-object-query.php';
		include_once WC_ABSPATH . 'includes/abstracts/abstract-wc-payment-token.php';
		include_once WC_ABSPATH . 'includes/abstracts/abstract-wc-product.php';
		include_once WC_ABSPATH . 'includes/abstracts/abstract-wc-order.php';
		include_once WC_ABSPATH . 'includes/abstracts/abstract-wc-settings-api.php';
		include_once WC_ABSPATH . 'includes/abstracts/abstract-wc-shipping-method.php';
		include_once WC_ABSPATH . 'includes/abstracts/abstract-wc-payment-gateway.php';
		include_once WC_ABSPATH . 'includes/abstracts/abstract-wc-integration.php';
		include_once WC_ABSPATH . 'includes/abstracts/abstract-wc-log-handler.php';
		include_once WC_ABSPATH . 'includes/abstracts/abstract-wc-deprecated-hooks.php';
		include_once WC_ABSPATH . 'includes/abstracts/abstract-wc-session.php';

		/**
		 * Core classes.
		 */
<<<<<<< HEAD
		include_once( WC_ABSPATH . 'includes/wc-core-functions.php' );
		include_once( WC_ABSPATH . 'includes/class-wc-datetime.php' );
		include_once( WC_ABSPATH . 'includes/class-wc-post-types.php' ); // Registers post types.
		include_once( WC_ABSPATH . 'includes/class-wc-install.php' );
		include_once( WC_ABSPATH . 'includes/class-wc-geolocation.php' );
		include_once( WC_ABSPATH . 'includes/class-wc-download-handler.php' );
		include_once( WC_ABSPATH . 'includes/class-wc-comments.php' );
		include_once( WC_ABSPATH . 'includes/class-wc-post-data.php' );
		include_once( WC_ABSPATH . 'includes/class-wc-ajax.php' );
		include_once( WC_ABSPATH . 'includes/class-wc-emails.php' );
		include_once( WC_ABSPATH . 'includes/class-wc-data-exception.php' );
		include_once( WC_ABSPATH . 'includes/class-wc-query.php' );
		include_once( WC_ABSPATH . 'includes/class-wc-meta-data.php' ); // Meta data internal object.
		include_once( WC_ABSPATH . 'includes/class-wc-order-factory.php' ); // Order factory.
		include_once( WC_ABSPATH . 'includes/class-wc-order-query.php' ); // Order query.
		include_once( WC_ABSPATH . 'includes/class-wc-product-factory.php' ); // Product factory.
		include_once( WC_ABSPATH . 'includes/class-wc-product-query.php' ); // Product query.
		include_once( WC_ABSPATH . 'includes/class-wc-payment-tokens.php' ); // Payment tokens controller.
		include_once( WC_ABSPATH . 'includes/class-wc-shipping-zone.php' );
		include_once( WC_ABSPATH . 'includes/gateways/class-wc-payment-gateway-cc.php' ); // CC Payment Gateway.
		include_once( WC_ABSPATH . 'includes/gateways/class-wc-payment-gateway-echeck.php' ); // eCheck Payment Gateway.
		include_once( WC_ABSPATH . 'includes/class-wc-countries.php' ); // Defines countries and states.
		include_once( WC_ABSPATH . 'includes/class-wc-integrations.php' ); // Loads integrations.
		include_once( WC_ABSPATH . 'includes/class-wc-cache-helper.php' ); // Cache Helper.
		include_once( WC_ABSPATH . 'includes/class-wc-order-product-lookup-helper.php' ); // Order Product Lookup Helper.
		include_once( WC_ABSPATH . 'includes/class-wc-https.php' ); // https Helper.
		include_once( WC_ABSPATH . 'includes/class-wc-deprecated-action-hooks.php' );
		include_once( WC_ABSPATH . 'includes/class-wc-deprecated-filter-hooks.php' );
		include_once( WC_ABSPATH . 'includes/class-wc-background-emailer.php' );
		include_once( WC_ABSPATH . 'includes/class-wc-discounts.php' );
		include_once( WC_ABSPATH . 'includes/class-wc-cart-totals.php' );
		include_once( WC_ABSPATH . 'includes/class-wc-regenerate-images.php' ); // Image regeneration class.
=======
		include_once WC_ABSPATH . 'includes/wc-core-functions.php';
		include_once WC_ABSPATH . 'includes/class-wc-datetime.php';
		include_once WC_ABSPATH . 'includes/class-wc-post-types.php';
		include_once WC_ABSPATH . 'includes/class-wc-install.php';
		include_once WC_ABSPATH . 'includes/class-wc-geolocation.php';
		include_once WC_ABSPATH . 'includes/class-wc-download-handler.php';
		include_once WC_ABSPATH . 'includes/class-wc-comments.php';
		include_once WC_ABSPATH . 'includes/class-wc-post-data.php';
		include_once WC_ABSPATH . 'includes/class-wc-ajax.php';
		include_once WC_ABSPATH . 'includes/class-wc-emails.php';
		include_once WC_ABSPATH . 'includes/class-wc-data-exception.php';
		include_once WC_ABSPATH . 'includes/class-wc-query.php';
		include_once WC_ABSPATH . 'includes/class-wc-meta-data.php';
		include_once WC_ABSPATH . 'includes/class-wc-order-factory.php';
		include_once WC_ABSPATH . 'includes/class-wc-order-query.php';
		include_once WC_ABSPATH . 'includes/class-wc-product-factory.php';
		include_once WC_ABSPATH . 'includes/class-wc-product-query.php';
		include_once WC_ABSPATH . 'includes/class-wc-payment-tokens.php';
		include_once WC_ABSPATH . 'includes/class-wc-shipping-zone.php';
		include_once WC_ABSPATH . 'includes/gateways/class-wc-payment-gateway-cc.php';
		include_once WC_ABSPATH . 'includes/gateways/class-wc-payment-gateway-echeck.php';
		include_once WC_ABSPATH . 'includes/class-wc-countries.php';
		include_once WC_ABSPATH . 'includes/class-wc-integrations.php';
		include_once WC_ABSPATH . 'includes/class-wc-cache-helper.php';
		include_once WC_ABSPATH . 'includes/class-wc-https.php';
		include_once WC_ABSPATH . 'includes/class-wc-deprecated-action-hooks.php';
		include_once WC_ABSPATH . 'includes/class-wc-deprecated-filter-hooks.php';
		include_once WC_ABSPATH . 'includes/class-wc-background-emailer.php';
		include_once WC_ABSPATH . 'includes/class-wc-discounts.php';
		include_once WC_ABSPATH . 'includes/class-wc-cart-totals.php';
		include_once WC_ABSPATH . 'includes/customizer/class-wc-shop-customizer.php';
		include_once WC_ABSPATH . 'includes/class-wc-regenerate-images.php';
>>>>>>> d6262e0b

		/**
		 * Data stores - used to store and retrieve CRUD object data from the database.
		 */
		include_once WC_ABSPATH . 'includes/class-wc-data-store.php';
		include_once WC_ABSPATH . 'includes/data-stores/class-wc-data-store-wp.php';
		include_once WC_ABSPATH . 'includes/data-stores/class-wc-coupon-data-store-cpt.php';
		include_once WC_ABSPATH . 'includes/data-stores/class-wc-product-data-store-cpt.php';
		include_once WC_ABSPATH . 'includes/data-stores/class-wc-product-grouped-data-store-cpt.php';
		include_once WC_ABSPATH . 'includes/data-stores/class-wc-product-variable-data-store-cpt.php';
		include_once WC_ABSPATH . 'includes/data-stores/class-wc-product-variation-data-store-cpt.php';
		include_once WC_ABSPATH . 'includes/data-stores/abstract-wc-order-item-type-data-store.php';
		include_once WC_ABSPATH . 'includes/data-stores/class-wc-order-item-data-store.php';
		include_once WC_ABSPATH . 'includes/data-stores/class-wc-order-item-coupon-data-store.php';
		include_once WC_ABSPATH . 'includes/data-stores/class-wc-order-item-fee-data-store.php';
		include_once WC_ABSPATH . 'includes/data-stores/class-wc-order-item-product-store.php';
		include_once WC_ABSPATH . 'includes/data-stores/class-wc-order-item-shipping-data-store.php';
		include_once WC_ABSPATH . 'includes/data-stores/class-wc-order-item-tax-data-store.php';
		include_once WC_ABSPATH . 'includes/data-stores/class-wc-payment-token-data-store.php';
		include_once WC_ABSPATH . 'includes/data-stores/class-wc-customer-data-store.php';
		include_once WC_ABSPATH . 'includes/data-stores/class-wc-customer-data-store-session.php';
		include_once WC_ABSPATH . 'includes/data-stores/class-wc-customer-download-data-store.php';
		include_once WC_ABSPATH . 'includes/data-stores/class-wc-customer-download-log-data-store.php';
		include_once WC_ABSPATH . 'includes/data-stores/class-wc-shipping-zone-data-store.php';
		include_once WC_ABSPATH . 'includes/data-stores/abstract-wc-order-data-store-cpt.php';
		include_once WC_ABSPATH . 'includes/data-stores/class-wc-order-data-store-cpt.php';
		include_once WC_ABSPATH . 'includes/data-stores/class-wc-order-refund-data-store-cpt.php';
		include_once WC_ABSPATH . 'includes/data-stores/class-wc-webhook-data-store.php';

		/**
		 * REST API.
		 */
		include_once WC_ABSPATH . 'includes/legacy/class-wc-legacy-api.php';
		include_once WC_ABSPATH . 'includes/class-wc-api.php';
		include_once WC_ABSPATH . 'includes/class-wc-auth.php';
		include_once WC_ABSPATH . 'includes/class-wc-register-wp-admin-settings.php';

		if ( defined( 'WP_CLI' ) && WP_CLI ) {
			include_once WC_ABSPATH . 'includes/class-wc-cli.php';
		}

		if ( $this->is_request( 'admin' ) ) {
			include_once WC_ABSPATH . 'includes/admin/class-wc-admin.php';
		}

		if ( $this->is_request( 'frontend' ) ) {
			$this->frontend_includes();
		}

		if ( $this->is_request( 'cron' ) && 'yes' === get_option( 'woocommerce_allow_tracking', 'no' ) ) {
			include_once WC_ABSPATH . 'includes/class-wc-tracker.php';
		}

		$this->theme_support_includes();
		$this->query = new WC_Query();
		$this->api   = new WC_API();
	}

	/**
	 * Include classes for theme support.
	 *
	 * @since 3.3.0
	 */
	private function theme_support_includes() {
		if ( wc_is_active_theme( array( 'twentyseventeen', 'twentysixteen', 'twentyfifteen', 'twentyfourteen', 'twentythirteen', 'twentyeleven', 'twentytwelve', 'twentyten' ) ) ) {
			switch ( get_template() ) {
				case 'twentyten':
					include_once WC_ABSPATH . 'includes/theme-support/class-wc-twenty-ten.php';
					break;
				case 'twentyeleven':
					include_once WC_ABSPATH . 'includes/theme-support/class-wc-twenty-eleven.php';
					break;
				case 'twentytwelve':
					include_once WC_ABSPATH . 'includes/theme-support/class-wc-twenty-twelve.php';
					break;
				case 'twentythirteen':
					include_once WC_ABSPATH . 'includes/theme-support/class-wc-twenty-thirteen.php';
					break;
				case 'twentyfourteen':
					include_once WC_ABSPATH . 'includes/theme-support/class-wc-twenty-fourteen.php';
					break;
				case 'twentyfifteen':
					include_once WC_ABSPATH . 'includes/theme-support/class-wc-twenty-fifteen.php';
					break;
				case 'twentysixteen':
					include_once WC_ABSPATH . 'includes/theme-support/class-wc-twenty-sixteen.php';
					break;
				case 'twentyseventeen':
					include_once WC_ABSPATH . 'includes/theme-support/class-wc-twenty-seventeen.php';
					break;
			}
		}
	}

	/**
	 * Include required frontend files.
	 */
	public function frontend_includes() {
		include_once WC_ABSPATH . 'includes/wc-cart-functions.php';
		include_once WC_ABSPATH . 'includes/wc-notice-functions.php';
		include_once WC_ABSPATH . 'includes/wc-template-hooks.php';
		include_once WC_ABSPATH . 'includes/class-wc-template-loader.php';
		include_once WC_ABSPATH . 'includes/class-wc-frontend-scripts.php';
		include_once WC_ABSPATH . 'includes/class-wc-form-handler.php';
		include_once WC_ABSPATH . 'includes/class-wc-cart.php';
		include_once WC_ABSPATH . 'includes/class-wc-tax.php';
		include_once WC_ABSPATH . 'includes/class-wc-shipping-zones.php';
		include_once WC_ABSPATH . 'includes/class-wc-customer.php';
		include_once WC_ABSPATH . 'includes/class-wc-shortcodes.php';
		include_once WC_ABSPATH . 'includes/class-wc-embed.php';
		include_once WC_ABSPATH . 'includes/class-wc-structured-data.php';
		include_once WC_ABSPATH . 'includes/class-wc-session-handler.php';
	}

	/**
	 * Function used to Init WooCommerce Template Functions - This makes them pluggable by plugins and themes.
	 */
	public function include_template_functions() {
		include_once WC_ABSPATH . 'includes/wc-template-functions.php';
	}

	/**
	 * Init WooCommerce when WordPress Initialises.
	 */
	public function init() {
		// Before init action.
		do_action( 'before_woocommerce_init' );

		// Set up localisation.
		$this->load_plugin_textdomain();

		// Load class instances.
		$this->product_factory                     = new WC_Product_Factory();
		$this->order_factory                       = new WC_Order_Factory();
		$this->countries                           = new WC_Countries();
		$this->integrations                        = new WC_Integrations();
		$this->structured_data                     = new WC_Structured_Data();
		$this->deprecated_hook_handlers['actions'] = new WC_Deprecated_Action_Hooks();
		$this->deprecated_hook_handlers['filters'] = new WC_Deprecated_Filter_Hooks();

		// Classes/actions loaded for the frontend and for ajax requests.
		if ( $this->is_request( 'frontend' ) ) {
			// Session class, handles session data for users - can be overwritten if custom handler is needed.
			$session_class = apply_filters( 'woocommerce_session_handler', 'WC_Session_Handler' );
			$this->session = new $session_class();
			$this->session->init();

			$this->cart     = new WC_Cart();
			$this->customer = new WC_Customer( get_current_user_id(), true );

			// Customer should be saved during shutdown.
			add_action( 'shutdown', array( $this->customer, 'save' ), 10 );
		}

		$this->load_webhooks();

		// Init action.
		do_action( 'woocommerce_init' );
	}

	/**
	 * Load Localisation files.
	 *
	 * Note: the first-loaded translation file overrides any following ones if the same translation is present.
	 *
	 * Locales found in:
	 *      - WP_LANG_DIR/woocommerce/woocommerce-LOCALE.mo
	 *      - WP_LANG_DIR/plugins/woocommerce-LOCALE.mo
	 */
	public function load_plugin_textdomain() {
		$locale = is_admin() && function_exists( 'get_user_locale' ) ? get_user_locale() : get_locale();
		$locale = apply_filters( 'plugin_locale', $locale, 'woocommerce' );

		unload_textdomain( 'woocommerce' );
		load_textdomain( 'woocommerce', WP_LANG_DIR . '/woocommerce/woocommerce-' . $locale . '.mo' );
		load_plugin_textdomain( 'woocommerce', false, plugin_basename( dirname( WC_PLUGIN_FILE ) ) . '/i18n/languages' );
	}

	/**
	 * Ensure theme and server variable compatibility and setup image sizes.
	 */
	public function setup_environment() {
		/* @deprecated 2.2 Use WC()->template_path() instead. */
		$this->define( 'WC_TEMPLATE_PATH', $this->template_path() );

		$this->add_thumbnail_support();
	}

	/**
	 * Ensure post thumbnail support is turned on.
	 */
	private function add_thumbnail_support() {
		if ( ! current_theme_supports( 'post-thumbnails' ) ) {
			add_theme_support( 'post-thumbnails' );
		}
		add_post_type_support( 'product', 'thumbnail' );
	}

	/**
	 * Add WC Image sizes to WP.
	 *
	 * As of 3.3, image sizes can be registered via themes using add_theme_support for woocommerce
	 * and defining an array of args. If these are not defined, we will use defaults. This is
	 * handled in wc_get_image_size function.
	 *
	 * 3.3 sizes:
	 *
	 * woocommerce_thumbnail - Used in product listings. We assume these work for a 3 column grid layout.
	 * woocommerce_single - Used on single product pages for the main image.
	 *
	 * @since 2.3
	 */
	public function add_image_sizes() {
		$thumbnail = wc_get_image_size( 'thumbnail' );
		$single    = wc_get_image_size( 'single' );

		add_image_size( 'woocommerce_thumbnail', $thumbnail['width'], $thumbnail['height'], $thumbnail['crop'] );
		add_image_size( 'woocommerce_single', $single['width'], $single['height'], $single['crop'] );

		// 2x thumbnail size for retina, and when showing less columns.
		add_image_size( 'woocommerce_thumbnail_2x', $thumbnail['width'] * 2, '' !== $thumbnail['height'] ? $thumbnail['height'] * 2 : '', $thumbnail['crop'] );

		// Registered for bw compat. @todo remove in 4.0.
		add_image_size( 'shop_thumbnail', $thumbnail['width'], $thumbnail['height'], $thumbnail['crop'] );
		add_image_size( 'shop_catalog', $thumbnail['width'], $thumbnail['height'], $thumbnail['crop'] );
		add_image_size( 'shop_single', $single['width'], $single['height'], $single['crop'] );
	}

	/**
	 * Get the plugin url.
	 *
	 * @return string
	 */
	public function plugin_url() {
		return untrailingslashit( plugins_url( '/', WC_PLUGIN_FILE ) );
	}

	/**
	 * Get the plugin path.
	 *
	 * @return string
	 */
	public function plugin_path() {
		return untrailingslashit( plugin_dir_path( WC_PLUGIN_FILE ) );
	}

	/**
	 * Get the template path.
	 *
	 * @return string
	 */
	public function template_path() {
		return apply_filters( 'woocommerce_template_path', 'woocommerce/' );
	}

	/**
	 * Get Ajax URL.
	 *
	 * @return string
	 */
	public function ajax_url() {
		return admin_url( 'admin-ajax.php', 'relative' );
	}

	/**
	 * Return the WC API URL for a given request.
	 *
	 * @param string    $request Requested endpoint.
	 * @param bool|null $ssl     If should use SSL, null if should auto detect. Default: null.
	 * @return string
	 */
	public function api_request_url( $request, $ssl = null ) {
		if ( is_null( $ssl ) ) {
			$scheme = wp_parse_url( home_url(), PHP_URL_SCHEME );
		} elseif ( $ssl ) {
			$scheme = 'https';
		} else {
			$scheme = 'http';
		}

		if ( strstr( get_option( 'permalink_structure' ), '/index.php/' ) ) {
			$api_request_url = trailingslashit( home_url( '/index.php/wc-api/' . $request, $scheme ) );
		} elseif ( get_option( 'permalink_structure' ) ) {
			$api_request_url = trailingslashit( home_url( '/wc-api/' . $request, $scheme ) );
		} else {
			$api_request_url = add_query_arg( 'wc-api', $request, trailingslashit( home_url( '', $scheme ) ) );
		}

		return esc_url_raw( apply_filters( 'woocommerce_api_request_url', $api_request_url, $request, $ssl ) );
	}

	/**
	 * Load & enqueue active webhooks.
	 *
	 * @since 2.2
	 */
	private function load_webhooks() {

		if ( ! is_blog_installed() ) {
			return;
		}

		wc_load_webhooks();
	}

	/**
	 * WooCommerce Payment Token Meta API and Term/Order item Meta - set table names.
	 */
	public function wpdb_table_fix() {
		global $wpdb;
		$wpdb->payment_tokenmeta = $wpdb->prefix . 'woocommerce_payment_tokenmeta';
		$wpdb->order_itemmeta    = $wpdb->prefix . 'woocommerce_order_itemmeta';
		$wpdb->tables[]          = 'woocommerce_payment_tokenmeta';
		$wpdb->tables[]          = 'woocommerce_order_itemmeta';

		if ( get_option( 'db_version' ) < 34370 ) {
			$wpdb->woocommerce_termmeta = $wpdb->prefix . 'woocommerce_termmeta';
			$wpdb->tables[]             = 'woocommerce_termmeta';
		}
	}

	/**
	 * Get Checkout Class.
	 *
	 * @return WC_Checkout
	 */
	public function checkout() {
		return WC_Checkout::instance();
	}

	/**
	 * Get gateways class.
	 *
	 * @return WC_Payment_Gateways
	 */
	public function payment_gateways() {
		return WC_Payment_Gateways::instance();
	}

	/**
	 * Get shipping class.
	 *
	 * @return WC_Shipping
	 */
	public function shipping() {
		return WC_Shipping::instance();
	}

	/**
	 * Email Class.
	 *
	 * @return WC_Emails
	 */
	public function mailer() {
		return WC_Emails::instance();
	}
}<|MERGE_RESOLUTION|>--- conflicted
+++ resolved
@@ -294,40 +294,6 @@
 		/**
 		 * Core classes.
 		 */
-<<<<<<< HEAD
-		include_once( WC_ABSPATH . 'includes/wc-core-functions.php' );
-		include_once( WC_ABSPATH . 'includes/class-wc-datetime.php' );
-		include_once( WC_ABSPATH . 'includes/class-wc-post-types.php' ); // Registers post types.
-		include_once( WC_ABSPATH . 'includes/class-wc-install.php' );
-		include_once( WC_ABSPATH . 'includes/class-wc-geolocation.php' );
-		include_once( WC_ABSPATH . 'includes/class-wc-download-handler.php' );
-		include_once( WC_ABSPATH . 'includes/class-wc-comments.php' );
-		include_once( WC_ABSPATH . 'includes/class-wc-post-data.php' );
-		include_once( WC_ABSPATH . 'includes/class-wc-ajax.php' );
-		include_once( WC_ABSPATH . 'includes/class-wc-emails.php' );
-		include_once( WC_ABSPATH . 'includes/class-wc-data-exception.php' );
-		include_once( WC_ABSPATH . 'includes/class-wc-query.php' );
-		include_once( WC_ABSPATH . 'includes/class-wc-meta-data.php' ); // Meta data internal object.
-		include_once( WC_ABSPATH . 'includes/class-wc-order-factory.php' ); // Order factory.
-		include_once( WC_ABSPATH . 'includes/class-wc-order-query.php' ); // Order query.
-		include_once( WC_ABSPATH . 'includes/class-wc-product-factory.php' ); // Product factory.
-		include_once( WC_ABSPATH . 'includes/class-wc-product-query.php' ); // Product query.
-		include_once( WC_ABSPATH . 'includes/class-wc-payment-tokens.php' ); // Payment tokens controller.
-		include_once( WC_ABSPATH . 'includes/class-wc-shipping-zone.php' );
-		include_once( WC_ABSPATH . 'includes/gateways/class-wc-payment-gateway-cc.php' ); // CC Payment Gateway.
-		include_once( WC_ABSPATH . 'includes/gateways/class-wc-payment-gateway-echeck.php' ); // eCheck Payment Gateway.
-		include_once( WC_ABSPATH . 'includes/class-wc-countries.php' ); // Defines countries and states.
-		include_once( WC_ABSPATH . 'includes/class-wc-integrations.php' ); // Loads integrations.
-		include_once( WC_ABSPATH . 'includes/class-wc-cache-helper.php' ); // Cache Helper.
-		include_once( WC_ABSPATH . 'includes/class-wc-order-product-lookup-helper.php' ); // Order Product Lookup Helper.
-		include_once( WC_ABSPATH . 'includes/class-wc-https.php' ); // https Helper.
-		include_once( WC_ABSPATH . 'includes/class-wc-deprecated-action-hooks.php' );
-		include_once( WC_ABSPATH . 'includes/class-wc-deprecated-filter-hooks.php' );
-		include_once( WC_ABSPATH . 'includes/class-wc-background-emailer.php' );
-		include_once( WC_ABSPATH . 'includes/class-wc-discounts.php' );
-		include_once( WC_ABSPATH . 'includes/class-wc-cart-totals.php' );
-		include_once( WC_ABSPATH . 'includes/class-wc-regenerate-images.php' ); // Image regeneration class.
-=======
 		include_once WC_ABSPATH . 'includes/wc-core-functions.php';
 		include_once WC_ABSPATH . 'includes/class-wc-datetime.php';
 		include_once WC_ABSPATH . 'includes/class-wc-post-types.php';
@@ -352,6 +318,7 @@
 		include_once WC_ABSPATH . 'includes/class-wc-countries.php';
 		include_once WC_ABSPATH . 'includes/class-wc-integrations.php';
 		include_once WC_ABSPATH . 'includes/class-wc-cache-helper.php';
+		include_once WC_ABSPATH . 'includes/class-wc-order-product-lookup-helper.php';
 		include_once WC_ABSPATH . 'includes/class-wc-https.php';
 		include_once WC_ABSPATH . 'includes/class-wc-deprecated-action-hooks.php';
 		include_once WC_ABSPATH . 'includes/class-wc-deprecated-filter-hooks.php';
@@ -360,7 +327,6 @@
 		include_once WC_ABSPATH . 'includes/class-wc-cart-totals.php';
 		include_once WC_ABSPATH . 'includes/customizer/class-wc-shop-customizer.php';
 		include_once WC_ABSPATH . 'includes/class-wc-regenerate-images.php';
->>>>>>> d6262e0b
 
 		/**
 		 * Data stores - used to store and retrieve CRUD object data from the database.
