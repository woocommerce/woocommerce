--- conflicted
+++ resolved
@@ -105,18 +105,9 @@
 	 * Queue transactional email so it's not sent in current request.
 	 */
 	public static function queue_transactional_email() {
-<<<<<<< HEAD
-		$filter = current_filter();
-		$args   = func_get_args();
-
-		wp_schedule_single_event( time() + 5, 'woocommerce_send_queued_transactional_email', array(
-			'filter' => $filter,
-			'args'   => $args,
-=======
 		self::$background_emailer->push_to_queue( array(
 			'filter' => current_filter(),
 			'args'   => func_get_args(),
->>>>>>> 53dfc031
 		) );
 	}
 
@@ -131,14 +122,11 @@
 	public static function send_queued_transactional_email( $filter = '', $args = array() ) {
 		if ( apply_filters( 'woocommerce_allow_send_queued_transactional_email', true, $filter, $args ) ) {
 			self::instance(); // Init self so emails exist.
-<<<<<<< HEAD
-=======
 
 			// Ensure gateways are loaded in case they need to insert data into the emails.
 			WC()->payment_gateways();
 			WC()->shipping();
 
->>>>>>> 53dfc031
 			do_action_ref_array( $filter . '_notification', $args );
 		}
 	}
