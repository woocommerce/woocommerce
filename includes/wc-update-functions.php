--- conflicted
+++ resolved
@@ -1411,7 +1411,6 @@
 }
 
 /**
-<<<<<<< HEAD
  * Synchronize purchased products database table from order meta.
  */
 function wc_update_330_product_purchases() {
@@ -1440,7 +1439,9 @@
 		AND im.meta_key IN ( '_product_id', '_variation_id' )
 		AND im.meta_value != 0
 	" );
-=======
+}
+
+/*
  * Update image settings to use new aspect ratios and widths.
  */
 function wc_update_330_image_options() {
@@ -1460,7 +1461,6 @@
 	if ( ! empty( $old_single_size['width'] ) ) {
 		update_option( 'woocommerce_single_image_width', absint( $old_single_size['width'] ) );
 	}
->>>>>>> 800877cb
 }
 
 /**
