<?php
/**
 * WooCommerce API Products Class
 *
 * Handles requests to the /products endpoint
 *
 * @author      WooThemes
 * @category    API
 * @package     WooCommerce/API
 * @since       2.1
 * @version     3.0
 */

if ( ! defined( 'ABSPATH' ) ) {
	exit; // Exit if accessed directly
}

class WC_API_Products extends WC_API_Resource {

	/** @var string $base the route base */
	protected $base = '/products';

	/**
	 * Register the routes for this class
	 *
	 * GET/POST /products
	 * GET /products/count
	 * GET/PUT/DELETE /products/<id>
	 * GET /products/<id>/reviews
	 *
	 * @since 2.1
	 * @param array $routes
	 * @return array
	 */
	public function register_routes( $routes ) {

		# GET/POST /products
		$routes[ $this->base ] = array(
			array( array( $this, 'get_products' ), WC_API_Server::READABLE ),
			array( array( $this, 'create_product' ), WC_API_SERVER::CREATABLE | WC_API_Server::ACCEPT_DATA ),
		);

		# GET /products/count
		$routes[ $this->base . '/count' ] = array(
			array( array( $this, 'get_products_count' ), WC_API_Server::READABLE ),
		);

		# GET/PUT/DELETE /products/<id>
		$routes[ $this->base . '/(?P<id>\d+)' ] = array(
			array( array( $this, 'get_product' ), WC_API_Server::READABLE ),
			array( array( $this, 'edit_product' ), WC_API_Server::EDITABLE | WC_API_Server::ACCEPT_DATA ),
			array( array( $this, 'delete_product' ), WC_API_Server::DELETABLE ),
		);

		# GET /products/<id>/reviews
		$routes[ $this->base . '/(?P<id>\d+)/reviews' ] = array(
			array( array( $this, 'get_product_reviews' ), WC_API_Server::READABLE ),
		);

		# GET /products/<id>/orders
		$routes[ $this->base . '/(?P<id>\d+)/orders' ] = array(
			array( array( $this, 'get_product_orders' ), WC_API_Server::READABLE ),
		);

		# GET/POST /products/categories
		$routes[ $this->base . '/categories' ] = array(
			array( array( $this, 'get_product_categories' ), WC_API_Server::READABLE ),
			array( array( $this, 'create_product_category' ), WC_API_Server::CREATABLE | WC_API_Server::ACCEPT_DATA ),
		);

		# GET/PUT/DELETE /products/categories/<id>
		$routes[ $this->base . '/categories/(?P<id>\d+)' ] = array(
			array( array( $this, 'get_product_category' ), WC_API_Server::READABLE ),
			array( array( $this, 'edit_product_category' ), WC_API_Server::EDITABLE | WC_API_Server::ACCEPT_DATA ),
			array( array( $this, 'delete_product_category' ), WC_API_Server::DELETABLE ),
		);

		# GET/POST /products/tags
		$routes[ $this->base . '/tags' ] = array(
			array( array( $this, 'get_product_tags' ), WC_API_Server::READABLE ),
			array( array( $this, 'create_product_tag' ), WC_API_Server::CREATABLE | WC_API_Server::ACCEPT_DATA ),
		);

		# GET/PUT/DELETE /products/tags/<id>
		$routes[ $this->base . '/tags/(?P<id>\d+)' ] = array(
			array( array( $this, 'get_product_tag' ), WC_API_Server::READABLE ),
			array( array( $this, 'edit_product_tag' ), WC_API_Server::EDITABLE | WC_API_Server::ACCEPT_DATA ),
			array( array( $this, 'delete_product_tag' ), WC_API_Server::DELETABLE ),
		);

		# GET/POST /products/shipping_classes
		$routes[ $this->base . '/shipping_classes' ] = array(
			array( array( $this, 'get_product_shipping_classes' ), WC_API_Server::READABLE ),
			array( array( $this, 'create_product_shipping_class' ), WC_API_Server::CREATABLE | WC_API_Server::ACCEPT_DATA ),
		);

		# GET/PUT/DELETE /products/shipping_classes/<id>
		$routes[ $this->base . '/shipping_classes/(?P<id>\d+)' ] = array(
			array( array( $this, 'get_product_shipping_class' ), WC_API_Server::READABLE ),
			array( array( $this, 'edit_product_shipping_class' ), WC_API_Server::EDITABLE | WC_API_Server::ACCEPT_DATA ),
			array( array( $this, 'delete_product_shipping_class' ), WC_API_Server::DELETABLE ),
		);

		# GET/POST /products/attributes
		$routes[ $this->base . '/attributes' ] = array(
			array( array( $this, 'get_product_attributes' ), WC_API_Server::READABLE ),
			array( array( $this, 'create_product_attribute' ), WC_API_SERVER::CREATABLE | WC_API_Server::ACCEPT_DATA ),
		);

		# GET/PUT/DELETE /products/attributes/<id>
		$routes[ $this->base . '/attributes/(?P<id>\d+)' ] = array(
			array( array( $this, 'get_product_attribute' ), WC_API_Server::READABLE ),
			array( array( $this, 'edit_product_attribute' ), WC_API_Server::EDITABLE | WC_API_Server::ACCEPT_DATA ),
			array( array( $this, 'delete_product_attribute' ), WC_API_Server::DELETABLE ),
		);

		# GET/POST /products/attributes/<attribute_id>/terms
		$routes[ $this->base . '/attributes/(?P<attribute_id>\d+)/terms' ] = array(
			array( array( $this, 'get_product_attribute_terms' ), WC_API_Server::READABLE ),
			array( array( $this, 'create_product_attribute_term' ), WC_API_SERVER::CREATABLE | WC_API_Server::ACCEPT_DATA ),
		);

		# GET/PUT/DELETE /products/attributes/<attribute_id>/terms/<id>
		$routes[ $this->base . '/attributes/(?P<attribute_id>\d+)/terms/(?P<id>\d+)' ] = array(
			array( array( $this, 'get_product_attribute_term' ), WC_API_Server::READABLE ),
			array( array( $this, 'edit_product_attribute_term' ), WC_API_Server::EDITABLE | WC_API_Server::ACCEPT_DATA ),
			array( array( $this, 'delete_product_attribute_term' ), WC_API_Server::DELETABLE ),
		);

		# POST|PUT /products/bulk
		$routes[ $this->base . '/bulk' ] = array(
			array( array( $this, 'bulk' ), WC_API_Server::EDITABLE | WC_API_Server::ACCEPT_DATA ),
		);

		return $routes;
	}

	/**
	 * Get all products
	 *
	 * @since 2.1
	 * @param string $fields
	 * @param string $type
	 * @param array $filter
	 * @param int $page
	 * @return array
	 */
	public function get_products( $fields = null, $type = null, $filter = array(), $page = 1 ) {

		if ( ! empty( $type ) ) {
			$filter['type'] = $type;
		}

		$filter['page'] = $page;

		$query = $this->query_products( $filter );

		$products = array();

		foreach ( $query->posts as $product_id ) {

			if ( ! $this->is_readable( $product_id ) ) {
				continue;
			}

			$products[] = current( $this->get_product( $product_id, $fields ) );
		}

		$this->server->add_pagination_headers( $query );

		return array( 'products' => $products );
	}

	/**
	 * Get the product for the given ID
	 *
	 * @since 2.1
	 * @param int $id the product ID
	 * @param string $fields
	 * @return array
	 */
	public function get_product( $id, $fields = null ) {

		$id = $this->validate_request( $id, 'product', 'read' );

		if ( is_wp_error( $id ) ) {
			return $id;
		}

		$product = wc_get_product( $id );

		// add data that applies to every product type
		$product_data = $this->get_product_data( $product );

		// add variations to variable products
		if ( $product->is_type( 'variable' ) && $product->has_child() ) {
			$product_data['variations'] = $this->get_variation_data( $product );
		}

		// add the parent product data to an individual variation
		if ( $product->is_type( 'variation' ) && $product->get_parent_id() ) {
			$product_data['parent'] = $this->get_product_data( $product->get_parent_id() );
		}

		// Add grouped products data
		if ( $product->is_type( 'grouped' ) && $product->has_child() ) {
			$product_data['grouped_products'] = $this->get_grouped_products_data( $product );
		}

		if ( $product->is_type( 'simple' ) ) {
			$parent_id = $product->get_parent_id();
			if ( ! empty( $parent_id ) ) {
				$_product               = wc_get_product( $parent_id );
				$product_data['parent'] = $this->get_product_data( $_product );
			}
		}

		return array( 'product' => apply_filters( 'woocommerce_api_product_response', $product_data, $product, $fields, $this->server ) );
	}

	/**
	 * Get the total number of products
	 *
	 * @since 2.1
	 * @param string $type
	 * @param array $filter
	 * @return array
	 */
	public function get_products_count( $type = null, $filter = array() ) {
		try {
			if ( ! current_user_can( 'read_private_products' ) ) {
				throw new WC_API_Exception( 'woocommerce_api_user_cannot_read_products_count', __( 'You do not have permission to read the products count', 'woocommerce' ), 401 );
			}

			if ( ! empty( $type ) ) {
				$filter['type'] = $type;
			}

			$query = $this->query_products( $filter );

			return array( 'count' => (int) $query->found_posts );
		} catch ( WC_API_Exception $e ) {
			return new WP_Error( $e->getErrorCode(), $e->getMessage(), array( 'status' => $e->getCode() ) );
		}
	}

	/**
	 * Create a new product.
	 *
	 * @since 2.2
	 * @param array $data posted data
	 * @return array
	 */
	public function create_product( $data ) {
		$id = 0;

		try {
			if ( ! isset( $data['product'] ) ) {
				throw new WC_API_Exception( 'woocommerce_api_missing_product_data', sprintf( __( 'No %1$s data specified to create %1$s', 'woocommerce' ), 'product' ), 400 );
			}

			$data = $data['product'];

			// Check permissions.
			if ( ! current_user_can( 'publish_products' ) ) {
				throw new WC_API_Exception( 'woocommerce_api_user_cannot_create_product', __( 'You do not have permission to create products', 'woocommerce' ), 401 );
			}

			$data = apply_filters( 'woocommerce_api_create_product_data', $data, $this );

			// Check if product title is specified.
			if ( ! isset( $data['title'] ) ) {
				throw new WC_API_Exception( 'woocommerce_api_missing_product_title', sprintf( __( 'Missing parameter %s', 'woocommerce' ), 'title' ), 400 );
			}

			// Check product type.
			if ( ! isset( $data['type'] ) ) {
				$data['type'] = 'simple';
			}

			// Set visible visibility when not sent.
			if ( ! isset( $data['catalog_visibility'] ) ) {
				$data['catalog_visibility'] = 'visible';
			}

			// Validate the product type.
			if ( ! in_array( wc_clean( $data['type'] ), array_keys( wc_get_product_types() ) ) ) {
				throw new WC_API_Exception( 'woocommerce_api_invalid_product_type', sprintf( __( 'Invalid product type - the product type must be any of these: %s', 'woocommerce' ), implode( ', ', array_keys( wc_get_product_types() ) ) ), 400 );
			}

			// Enable description html tags.
			$post_content = isset( $data['description'] ) ? wc_clean( $data['description'] ) : '';
			if ( $post_content && isset( $data['enable_html_description'] ) && true === $data['enable_html_description'] ) {

				$post_content = $data['description'];
			}

			// Enable short description html tags.
			$post_excerpt = isset( $data['short_description'] ) ? wc_clean( $data['short_description'] ) : '';
			if ( $post_excerpt && isset( $data['enable_html_short_description'] ) && true === $data['enable_html_short_description'] ) {
				$post_excerpt = $data['short_description'];
			}

			$classname = WC_Product_Factory::get_classname_from_product_type( $data['type'] );
			if ( ! class_exists( $classname ) ) {
				$classname = 'WC_Product_Simple';
			}
			$product = new $classname();

			$product->set_name( wc_clean( $data['title'] ) );
			$product->set_status( isset( $data['status'] ) ? wc_clean( $data['status'] ) : 'publish' );
			$product->set_short_description( isset( $data['short_description'] ) ? $post_excerpt : '' );
			$product->set_description( isset( $data['description'] ) ? $post_content : '' );
			$product->set_menu_order( isset( $data['menu_order'] ) ? intval( $data['menu_order'] ) : 0 );

			if ( ! empty( $data['name'] ) ) {
				$product->set_slug( sanitize_title( $data['name'] ) );
			}

			// Attempts to create the new product.
			$product->save();
			$id = $product->get_id();

			// Checks for an error in the product creation.
			if ( 0 >= $id ) {
				throw new WC_API_Exception( 'woocommerce_api_cannot_create_product', $id->get_error_message(), 400 );
			}

			// Check for featured/gallery images, upload it and set it.
			if ( isset( $data['images'] ) ) {
				$product = $this->save_product_images( $product, $data['images'] );
			}

			// Save product meta fields.
			$product = $this->save_product_meta( $product, $data );
			$product->save();

			// Save variations.
			if ( isset( $data['type'] ) && 'variable' == $data['type'] && isset( $data['variations'] ) && is_array( $data['variations'] ) ) {
				$this->save_variations( $product, $data );
			}

			do_action( 'woocommerce_api_create_product', $id, $data );

			// Clear cache/transients.
			wc_delete_product_transients( $id );

			$this->server->send_status( 201 );

			return $this->get_product( $id );
		} catch ( WC_Data_Exception $e ) {
			$this->clear_product( $id );
			return new WP_Error( $e->getErrorCode(), $e->getMessage(), array( 'status' => $e->getCode() ) );
		} catch ( WC_API_Exception $e ) {
			$this->clear_product( $id );
			return new WP_Error( $e->getErrorCode(), $e->getMessage(), array( 'status' => $e->getCode() ) );
		}
	}

	/**
	 * Edit a product
	 *
	 * @since 2.2
	 * @param int $id the product ID
	 * @param array $data
	 * @return array
	 */
	public function edit_product( $id, $data ) {
		try {
			if ( ! isset( $data['product'] ) ) {
				throw new WC_API_Exception( 'woocommerce_api_missing_product_data', sprintf( __( 'No %1$s data specified to edit %1$s', 'woocommerce' ), 'product' ), 400 );
			}

			$data = $data['product'];

			$id = $this->validate_request( $id, 'product', 'edit' );

			if ( is_wp_error( $id ) ) {
				return $id;
			}

			$product = wc_get_product( $id );

			$data = apply_filters( 'woocommerce_api_edit_product_data', $data, $this );

			// Product title.
			if ( isset( $data['title'] ) ) {
				$product->set_name( wc_clean( $data['title'] ) );
			}

			// Product name (slug).
			if ( isset( $data['name'] ) ) {
				$product->set_slug( wc_clean( $data['name'] ) );
			}

			// Product status.
			if ( isset( $data['status'] ) ) {
				$product->set_status( wc_clean( $data['status'] ) );
			}

			// Product short description.
			if ( isset( $data['short_description'] ) ) {
				// Enable short description html tags.
				$post_excerpt = ( isset( $data['enable_html_short_description'] ) && true === $data['enable_html_short_description'] ) ? $data['short_description'] : wc_clean( $data['short_description'] );
				$product->set_short_description( $post_excerpt );
			}

			// Product description.
			if ( isset( $data['description'] ) ) {
				// Enable description html tags.
				$post_content = ( isset( $data['enable_html_description'] ) && true === $data['enable_html_description'] ) ? $data['description'] : wc_clean( $data['description'] );
				$product->set_description( $post_content );
			}

			// Validate the product type.
			if ( isset( $data['type'] ) && ! in_array( wc_clean( $data['type'] ), array_keys( wc_get_product_types() ) ) ) {
				throw new WC_API_Exception( 'woocommerce_api_invalid_product_type', sprintf( __( 'Invalid product type - the product type must be any of these: %s', 'woocommerce' ), implode( ', ', array_keys( wc_get_product_types() ) ) ), 400 );
			}

			// Menu order.
			if ( isset( $data['menu_order'] ) ) {
				$product->set_menu_order( intval( $data['menu_order'] ) );
			}

			// Check for featured/gallery images, upload it and set it.
			if ( isset( $data['images'] ) ) {
				$product = $this->save_product_images( $product, $data['images'] );
			}

			// Save product meta fields.
			$product = $this->save_product_meta( $product, $data );

			// Save variations.
			if ( $product->is_type( 'variable' ) ) {
				if ( isset( $data['variations'] ) && is_array( $data['variations'] ) ) {
					$this->save_variations( $product, $data );
				} else {
					// Just sync variations.
					$product = WC_Product_Variable::sync( $product, false );
				}
			}

			$product->save();

			do_action( 'woocommerce_api_edit_product', $id, $data );

			// Clear cache/transients.
			wc_delete_product_transients( $id );

			return $this->get_product( $id );
		} catch ( WC_Data_Exception $e ) {
			return new WP_Error( $e->getErrorCode(), $e->getMessage(), array( 'status' => $e->getCode() ) );
		} catch ( WC_API_Exception $e ) {
			return new WP_Error( $e->getErrorCode(), $e->getMessage(), array( 'status' => $e->getCode() ) );
		}
	}

	/**
	 * Delete a product.
	 *
	 * @since 2.2
	 * @param int $id the product ID.
	 * @param bool $force true to permanently delete order, false to move to trash.
	 * @return array
	 */
	public function delete_product( $id, $force = false ) {

		$id = $this->validate_request( $id, 'product', 'delete' );

		if ( is_wp_error( $id ) ) {
			return $id;
		}

		$product = wc_get_product( $id );

		do_action( 'woocommerce_api_delete_product', $id, $this );

		// If we're forcing, then delete permanently.
		if ( $force ) {
			if ( $product->is_type( 'variable' ) ) {
				foreach ( $product->get_children() as $child_id ) {
					$child = wc_get_product( $child_id );
					$child->delete( true );
				}
			} elseif ( $product->is_type( 'grouped' ) ) {
				foreach ( $product->get_children() as $child_id ) {
					$child = wc_get_product( $child_id );
					$child->set_parent_id( 0 );
					$child->save();
				}
			}

			$product->delete( true );
			$result = $product->get_id() > 0 ? false : true;
		} else {
			$product->delete();
			$result = 'trash' === $product->get_status();
		}

		if ( ! $result ) {
			return new WP_Error( 'woocommerce_api_cannot_delete_product', sprintf( __( 'This %s cannot be deleted', 'woocommerce' ), 'product' ), array( 'status' => 500 ) );
		}

		// Delete parent product transients.
		if ( $parent_id = wp_get_post_parent_id( $id ) ) {
			wc_delete_product_transients( $parent_id );
		}

		if ( $force ) {
			return array( 'message' => sprintf( __( 'Permanently deleted %s', 'woocommerce' ), 'product' ) );
		} else {
			$this->server->send_status( '202' );

			return array( 'message' => sprintf( __( 'Deleted %s', 'woocommerce' ), 'product' ) );
		}
	}

	/**
	 * Get the reviews for a product
	 *
	 * @since 2.1
	 * @param int $id the product ID to get reviews for
	 * @param string $fields fields to include in response
	 * @return array
	 */
	public function get_product_reviews( $id, $fields = null ) {

		$id = $this->validate_request( $id, 'product', 'read' );

		if ( is_wp_error( $id ) ) {
			return $id;
		}

		$comments = get_approved_comments( $id );
		$reviews  = array();

		foreach ( $comments as $comment ) {

			$reviews[] = array(
				'id'             => intval( $comment->comment_ID ),
				'created_at'     => $this->server->format_datetime( $comment->comment_date_gmt ),
				'review'         => $comment->comment_content,
				'rating'         => get_comment_meta( $comment->comment_ID, 'rating', true ),
				'reviewer_name'  => $comment->comment_author,
				'reviewer_email' => $comment->comment_author_email,
				'verified'       => wc_review_is_from_verified_owner( $comment->comment_ID ),
			);
		}

		return array( 'product_reviews' => apply_filters( 'woocommerce_api_product_reviews_response', $reviews, $id, $fields, $comments, $this->server ) );
	}

	/**
	 * Get the orders for a product
	 *
	 * @since 2.4.0
	 * @param int $id the product ID to get orders for
	 * @param string fields  fields to retrieve
	 * @param string $filter filters to include in response
	 * @param string $status the order status to retrieve
	 * @param $page  $page   page to retrieve
	 * @return array
	 */
	public function get_product_orders( $id, $fields = null, $filter = array(), $status = null, $page = 1 ) {
		global $wpdb;

		$id = $this->validate_request( $id, 'product', 'read' );

		if ( is_wp_error( $id ) ) {
			return $id;
		}

		$order_ids = $wpdb->get_col( $wpdb->prepare( "
			SELECT order_id
			FROM {$wpdb->prefix}woocommerce_order_items
			WHERE order_item_id IN ( SELECT order_item_id FROM {$wpdb->prefix}woocommerce_order_itemmeta WHERE meta_key = '_product_id' AND meta_value = %d )
			AND order_item_type = 'line_item'
		 ", $id ) );

		if ( empty( $order_ids ) ) {
			return array( 'orders' => array() );
		}

		$filter = array_merge( $filter, array(
			'in' => implode( ',', $order_ids ),
		) );

		$orders = WC()->api->WC_API_Orders->get_orders( $fields, $filter, $status, $page );

		return array( 'orders' => apply_filters( 'woocommerce_api_product_orders_response', $orders['orders'], $id, $filter, $fields, $this->server ) );
	}

	/**
	 * Get a listing of product categories
	 *
	 * @since 2.2
	 * @param string|null $fields fields to limit response to
	 * @return array
	 */
	public function get_product_categories( $fields = null ) {
		try {
			// Permissions check
			if ( ! current_user_can( 'manage_product_terms' ) ) {
				throw new WC_API_Exception( 'woocommerce_api_user_cannot_read_product_categories', __( 'You do not have permission to read product categories', 'woocommerce' ), 401 );
			}

			$product_categories = array();

			$terms = get_terms( 'product_cat', array( 'hide_empty' => false, 'fields' => 'ids' ) );

			foreach ( $terms as $term_id ) {
				$product_categories[] = current( $this->get_product_category( $term_id, $fields ) );
			}

			return array( 'product_categories' => apply_filters( 'woocommerce_api_product_categories_response', $product_categories, $terms, $fields, $this ) );
		} catch ( WC_API_Exception $e ) {
			return new WP_Error( $e->getErrorCode(), $e->getMessage(), array( 'status' => $e->getCode() ) );
		}
	}

	/**
	 * Get the product category for the given ID
	 *
	 * @since 2.2
	 * @param string $id product category term ID
	 * @param string|null $fields fields to limit response to
	 * @return array
	 */
	public function get_product_category( $id, $fields = null ) {
		try {
			$id = absint( $id );

			// Validate ID
			if ( empty( $id ) ) {
				throw new WC_API_Exception( 'woocommerce_api_invalid_product_category_id', __( 'Invalid product category ID', 'woocommerce' ), 400 );
			}

			// Permissions check
			if ( ! current_user_can( 'manage_product_terms' ) ) {
				throw new WC_API_Exception( 'woocommerce_api_user_cannot_read_product_categories', __( 'You do not have permission to read product categories', 'woocommerce' ), 401 );
			}

			$term = get_term( $id, 'product_cat' );

			if ( is_wp_error( $term ) || is_null( $term ) ) {
				throw new WC_API_Exception( 'woocommerce_api_invalid_product_category_id', __( 'A product category with the provided ID could not be found', 'woocommerce' ), 404 );
			}

			$term_id = intval( $term->term_id );

			// Get category display type
			$display_type = get_woocommerce_term_meta( $term_id, 'display_type' );

			// Get category image
			$image = '';
			if ( $image_id = get_woocommerce_term_meta( $term_id, 'thumbnail_id' ) ) {
				$image = wp_get_attachment_url( $image_id );
			}

			$product_category = array(
				'id'          => $term_id,
				'name'        => $term->name,
				'slug'        => $term->slug,
				'parent'      => $term->parent,
				'description' => $term->description,
				'display'     => $display_type ? $display_type : 'default',
				'image'       => $image ? esc_url( $image ) : '',
				'count'       => intval( $term->count ),
			);

			return array( 'product_category' => apply_filters( 'woocommerce_api_product_category_response', $product_category, $id, $fields, $term, $this ) );
		} catch ( WC_API_Exception $e ) {
			return new WP_Error( $e->getErrorCode(), $e->getMessage(), array( 'status' => $e->getCode() ) );
		}
	}

	/**
	 * Create a new product category.
	 *
	 * @since  2.5.0
	 * @param  array          $data Posted data
	 * @return array|WP_Error       Product category if succeed, otherwise WP_Error
	 *                              will be returned
	 */
	public function create_product_category( $data ) {
		global $wpdb;

		try {
			if ( ! isset( $data['product_category'] ) ) {
				throw new WC_API_Exception( 'woocommerce_api_missing_product_category_data', sprintf( __( 'No %1$s data specified to create %1$s', 'woocommerce' ), 'product_category' ), 400 );
			}

			// Check permissions
			if ( ! current_user_can( 'manage_product_terms' ) ) {
				throw new WC_API_Exception( 'woocommerce_api_user_cannot_create_product_category', __( 'You do not have permission to create product categories', 'woocommerce' ), 401 );
			}

			$defaults = array(
				'name'        => '',
				'slug'        => '',
				'description' => '',
				'parent'      => 0,
				'display'     => 'default',
				'image'       => '',
			);

			$data = wp_parse_args( $data['product_category'], $defaults );
			$data = apply_filters( 'woocommerce_api_create_product_category_data', $data, $this );

			// Check parent.
			$data['parent'] = absint( $data['parent'] );
			if ( $data['parent'] ) {
				$parent = get_term_by( 'id', $data['parent'], 'product_cat' );
				if ( ! $parent ) {
					throw new WC_API_Exception( 'woocommerce_api_invalid_product_category_parent', __( 'Product category parent is invalid', 'woocommerce' ), 400 );
				}
			}

			// If value of image is numeric, assume value as image_id.
			$image    = $data['image'];
			$image_id = 0;
			if ( is_numeric( $image ) ) {
				$image_id = absint( $image );
			} elseif ( ! empty( $image ) ) {
				$upload   = $this->upload_product_category_image( esc_url_raw( $image ) );
				$image_id = $this->set_product_category_image_as_attachment( $upload );
			}

			$insert = wp_insert_term( $data['name'], 'product_cat', $data );
			if ( is_wp_error( $insert ) ) {
				throw new WC_API_Exception( 'woocommerce_api_cannot_create_product_category', $insert->get_error_message(), 400 );
			}

			$id = $insert['term_id'];

			update_woocommerce_term_meta( $id, 'display_type', 'default' === $data['display'] ? '' : sanitize_text_field( $data['display'] ) );

			// Check if image_id is a valid image attachment before updating the term meta.
			if ( $image_id && wp_attachment_is_image( $image_id ) ) {
				update_woocommerce_term_meta( $id, 'thumbnail_id', $image_id );
			}

			do_action( 'woocommerce_api_create_product_category', $id, $data );

			$this->server->send_status( 201 );

			return $this->get_product_category( $id );
		} catch ( WC_API_Exception $e ) {
			return new WP_Error( $e->getErrorCode(), $e->getMessage(), array( 'status' => $e->getCode() ) );
		}
	}

	/**
	 * Edit a product category.
	 *
	 * @since  2.5.0
	 * @param  int            $id   Product category term ID
	 * @param  array          $data Posted data
	 * @return array|WP_Error       Product category if succeed, otherwise WP_Error
	 *                              will be returned
	 */
	public function edit_product_category( $id, $data ) {
		global $wpdb;

		try {
			if ( ! isset( $data['product_category'] ) ) {
				throw new WC_API_Exception( 'woocommerce_api_missing_product_category', sprintf( __( 'No %1$s data specified to edit %1$s', 'woocommerce' ), 'product_category' ), 400 );
			}

			$id   = absint( $id );
			$data = $data['product_category'];

			// Check permissions.
			if ( ! current_user_can( 'manage_product_terms' ) ) {
				throw new WC_API_Exception( 'woocommerce_api_user_cannot_edit_product_category', __( 'You do not have permission to edit product categories', 'woocommerce' ), 401 );
			}

			$data     = apply_filters( 'woocommerce_api_edit_product_category_data', $data, $this );
			$category = $this->get_product_category( $id );

			if ( is_wp_error( $category ) ) {
				return $category;
			}

			if ( isset( $data['image'] ) ) {
				$image_id = 0;

				// If value of image is numeric, assume value as image_id.
				$image = $data['image'];
				if ( is_numeric( $image ) ) {
					$image_id = absint( $image );
				} elseif ( ! empty( $image ) ) {
					$upload   = $this->upload_product_category_image( esc_url_raw( $image ) );
					$image_id = $this->set_product_category_image_as_attachment( $upload );
				}

				// In case client supplies invalid image or wants to unset category image.
				if ( ! wp_attachment_is_image( $image_id ) ) {
					$image_id = '';
				}
			}

			$update = wp_update_term( $id, 'product_cat', $data );
			if ( is_wp_error( $update ) ) {
				throw new WC_API_Exception( 'woocommerce_api_cannot_edit_product_catgory', __( 'Could not edit the category', 'woocommerce' ), 400 );
			}

			if ( ! empty( $data['display'] ) ) {
				update_woocommerce_term_meta( $id, 'display_type', 'default' === $data['display'] ? '' : sanitize_text_field( $data['display'] ) );
			}

			if ( isset( $image_id ) ) {
				update_woocommerce_term_meta( $id, 'thumbnail_id', $image_id );
			}

			do_action( 'woocommerce_api_edit_product_category', $id, $data );

			return $this->get_product_category( $id );
		} catch ( WC_API_Exception $e ) {
			return new WP_Error( $e->getErrorCode(), $e->getMessage(), array( 'status' => $e->getCode() ) );
		}
	}

	/**
	 * Delete a product category.
	 *
	 * @since  2.5.0
	 * @param  int            $id Product category term ID
	 * @return array|WP_Error     Success message if succeed, otherwise WP_Error
	 *                            will be returned
	 */
	public function delete_product_category( $id ) {
		global $wpdb;

		try {
			// Check permissions
			if ( ! current_user_can( 'manage_product_terms' ) ) {
				throw new WC_API_Exception( 'woocommerce_api_user_cannot_delete_product_category', __( 'You do not have permission to delete product category', 'woocommerce' ), 401 );
			}

			$id      = absint( $id );
			$deleted = wp_delete_term( $id, 'product_cat' );
			if ( ! $deleted || is_wp_error( $deleted ) ) {
				throw new WC_API_Exception( 'woocommerce_api_cannot_delete_product_category', __( 'Could not delete the category', 'woocommerce' ), 401 );
			}

			// When a term is deleted, delete its meta.
			if ( get_option( 'db_version' ) < 34370 ) {
				$wpdb->delete( $wpdb->woocommerce_termmeta, array( 'woocommerce_term_id' => $id ), array( '%d' ) );
			}

			do_action( 'woocommerce_api_delete_product_category', $id, $this );

			return array( 'message' => sprintf( __( 'Deleted %s', 'woocommerce' ), 'product_category' ) );
		} catch ( WC_API_Exception $e ) {
			return new WP_Error( $e->getErrorCode(), $e->getMessage(), array( 'status' => $e->getCode() ) );
		}
	}

	/**
	 * Get a listing of product tags.
	 *
	 * @since  2.5.0
	 * @param  string|null $fields Fields to limit response to
	 * @return array               Product tags
	 */
	public function get_product_tags( $fields = null ) {
		try {
			// Permissions check
			if ( ! current_user_can( 'manage_product_terms' ) ) {
				throw new WC_API_Exception( 'woocommerce_api_user_cannot_read_product_tags', __( 'You do not have permission to read product tags', 'woocommerce' ), 401 );
			}

			$product_tags = array();

			$terms = get_terms( 'product_tag', array( 'hide_empty' => false, 'fields' => 'ids' ) );

			foreach ( $terms as $term_id ) {
				$product_tags[] = current( $this->get_product_tag( $term_id, $fields ) );
			}

			return array( 'product_tags' => apply_filters( 'woocommerce_api_product_tags_response', $product_tags, $terms, $fields, $this ) );
		} catch ( WC_API_Exception $e ) {
			return new WP_Error( $e->getErrorCode(), $e->getMessage(), array( 'status' => $e->getCode() ) );
		}
	}

	/**
	 * Get the product tag for the given ID.
	 *
	 * @since  2.5.0
	 * @param  string $id          Product tag term ID
	 * @param  string|null $fields Fields to limit response to
	 * @return array               Product tag
	 */
	public function get_product_tag( $id, $fields = null ) {
		try {
			$id = absint( $id );

			// Validate ID
			if ( empty( $id ) ) {
				throw new WC_API_Exception( 'woocommerce_api_invalid_product_tag_id', __( 'Invalid product tag ID', 'woocommerce' ), 400 );
			}

			// Permissions check
			if ( ! current_user_can( 'manage_product_terms' ) ) {
				throw new WC_API_Exception( 'woocommerce_api_user_cannot_read_product_tags', __( 'You do not have permission to read product tags', 'woocommerce' ), 401 );
			}

			$term = get_term( $id, 'product_tag' );

			if ( is_wp_error( $term ) || is_null( $term ) ) {
				throw new WC_API_Exception( 'woocommerce_api_invalid_product_tag_id', __( 'A product tag with the provided ID could not be found', 'woocommerce' ), 404 );
			}

			$term_id = intval( $term->term_id );

			$tag = array(
				'id'          => $term_id,
				'name'        => $term->name,
				'slug'        => $term->slug,
				'description' => $term->description,
				'count'       => intval( $term->count ),
			);

			return array( 'product_tag' => apply_filters( 'woocommerce_api_product_tag_response', $tag, $id, $fields, $term, $this ) );
		} catch ( WC_API_Exception $e ) {
			return new WP_Error( $e->getErrorCode(), $e->getMessage(), array( 'status' => $e->getCode() ) );
		}
	}

	/**
	 * Create a new product tag.
	 *
	 * @since  2.5.0
	 * @param  array          $data Posted data
	 * @return array|WP_Error       Product tag if succeed, otherwise WP_Error
	 *                              will be returned
	 */
	public function create_product_tag( $data ) {
		try {
			if ( ! isset( $data['product_tag'] ) ) {
				throw new WC_API_Exception( 'woocommerce_api_missing_product_tag_data', sprintf( __( 'No %1$s data specified to create %1$s', 'woocommerce' ), 'product_tag' ), 400 );
			}

			// Check permissions
			if ( ! current_user_can( 'manage_product_terms' ) ) {
				throw new WC_API_Exception( 'woocommerce_api_user_cannot_create_product_tag', __( 'You do not have permission to create product tags', 'woocommerce' ), 401 );
			}

			$defaults = array(
				'name'        => '',
				'slug'        => '',
				'description' => '',
			);

			$data = wp_parse_args( $data['product_tag'], $defaults );
			$data = apply_filters( 'woocommerce_api_create_product_tag_data', $data, $this );

			$insert = wp_insert_term( $data['name'], 'product_tag', $data );
			if ( is_wp_error( $insert ) ) {
				throw new WC_API_Exception( 'woocommerce_api_cannot_create_product_tag', $insert->get_error_message(), 400 );
			}
			$id = $insert['term_id'];

			do_action( 'woocommerce_api_create_product_tag', $id, $data );

			$this->server->send_status( 201 );

			return $this->get_product_tag( $id );
		} catch ( WC_API_Exception $e ) {
			return new WP_Error( $e->getErrorCode(), $e->getMessage(), array( 'status' => $e->getCode() ) );
		}
	}

	/**
	 * Edit a product tag.
	 *
	 * @since  2.5.0
	 * @param  int            $id   Product tag term ID
	 * @param  array          $data Posted data
	 * @return array|WP_Error       Product tag if succeed, otherwise WP_Error
	 *                              will be returned
	 */
	public function edit_product_tag( $id, $data ) {
		try {
			if ( ! isset( $data['product_tag'] ) ) {
				throw new WC_API_Exception( 'woocommerce_api_missing_product_tag', sprintf( __( 'No %1$s data specified to edit %1$s', 'woocommerce' ), 'product_tag' ), 400 );
			}

			$id   = absint( $id );
			$data = $data['product_tag'];

			// Check permissions.
			if ( ! current_user_can( 'manage_product_terms' ) ) {
				throw new WC_API_Exception( 'woocommerce_api_user_cannot_edit_product_tag', __( 'You do not have permission to edit product tags', 'woocommerce' ), 401 );
			}

			$data = apply_filters( 'woocommerce_api_edit_product_tag_data', $data, $this );
			$tag  = $this->get_product_tag( $id );

			if ( is_wp_error( $tag ) ) {
				return $tag;
			}

			$update = wp_update_term( $id, 'product_tag', $data );
			if ( is_wp_error( $update ) ) {
				throw new WC_API_Exception( 'woocommerce_api_cannot_edit_product_tag', __( 'Could not edit the tag', 'woocommerce' ), 400 );
			}

			do_action( 'woocommerce_api_edit_product_tag', $id, $data );

			return $this->get_product_tag( $id );
		} catch ( WC_API_Exception $e ) {
			return new WP_Error( $e->getErrorCode(), $e->getMessage(), array( 'status' => $e->getCode() ) );
		}
	}

	/**
	 * Delete a product tag.
	 *
	 * @since  2.5.0
	 * @param  int            $id Product tag term ID
	 * @return array|WP_Error     Success message if succeed, otherwise WP_Error
	 *                            will be returned
	 */
	public function delete_product_tag( $id ) {
		try {
			// Check permissions
			if ( ! current_user_can( 'manage_product_terms' ) ) {
				throw new WC_API_Exception( 'woocommerce_api_user_cannot_delete_product_tag', __( 'You do not have permission to delete product tag', 'woocommerce' ), 401 );
			}

			$id      = absint( $id );
			$deleted = wp_delete_term( $id, 'product_tag' );
			if ( ! $deleted || is_wp_error( $deleted ) ) {
				throw new WC_API_Exception( 'woocommerce_api_cannot_delete_product_tag', __( 'Could not delete the tag', 'woocommerce' ), 401 );
			}

			do_action( 'woocommerce_api_delete_product_tag', $id, $this );

			return array( 'message' => sprintf( __( 'Deleted %s', 'woocommerce' ), 'product_tag' ) );
		} catch ( WC_API_Exception $e ) {
			return new WP_Error( $e->getErrorCode(), $e->getMessage(), array( 'status' => $e->getCode() ) );
		}
	}

	/**
	 * Helper method to get product post objects
	 *
	 * @since 2.1
	 * @param array $args request arguments for filtering query
	 * @return WP_Query
	 */
	private function query_products( $args ) {

		// Set base query arguments
		$query_args = array(
			'fields'      => 'ids',
			'post_type'   => 'product',
			'post_status' => 'publish',
			'meta_query'  => array(),
		);

		// Taxonomy query to filter products by type, category, tag, shipping class, and
		// attribute.
		$tax_query = array();

		// Map between taxonomy name and arg's key.
		$taxonomies_arg_map = array(
			'product_type'           => 'type',
			'product_cat'            => 'category',
			'product_tag'            => 'tag',
			'product_shipping_class' => 'shipping_class',
		);

		// Add attribute taxonomy names into the map.
		foreach ( wc_get_attribute_taxonomy_names() as $attribute_name ) {
			$taxonomies_arg_map[ $attribute_name ] = $attribute_name;
		}

		// Set tax_query for each passed arg.
		foreach ( $taxonomies_arg_map as $tax_name => $arg ) {
			if ( ! empty( $args[ $arg ] ) ) {
				$terms = explode( ',', $args[ $arg ] );

				$tax_query[] = array(
					'taxonomy' => $tax_name,
					'field'    => 'slug',
					'terms'    => $terms,
				);

				unset( $args[ $arg ] );
			}
		}

		if ( ! empty( $tax_query ) ) {
			$query_args['tax_query'] = $tax_query;
		}

		// Filter by specific sku
		if ( ! empty( $args['sku'] ) ) {
			if ( ! is_array( $query_args['meta_query'] ) ) {
				$query_args['meta_query'] = array();
			}

			$query_args['meta_query'][] = array(
				'key'     => '_sku',
				'value'   => $args['sku'],
				'compare' => '=',
			);

			$query_args['post_type'] = array( 'product', 'product_variation' );
		}

		$query_args = $this->merge_query_args( $query_args, $args );

		return new WP_Query( $query_args );
	}

	/**
	 * Get standard product data that applies to every product type
	 *
	 * @since 2.1
	 * @param WC_Product|int $product
	 * @return WC_Product
	 */
	private function get_product_data( $product ) {
		if ( is_numeric( $product ) ) {
			$product = wc_get_product( $product );
		}

		return array(
			'title'              => $product->get_name(),
			'id'                 => $product->get_id(),
			'created_at'         => $this->server->format_datetime( $product->get_date_created(), false, true ),
			'updated_at'         => $this->server->format_datetime( $product->get_date_modified(), false, true ),
			'type'               => $product->get_type(),
			'status'             => $product->get_status(),
			'downloadable'       => $product->is_downloadable(),
			'virtual'            => $product->is_virtual(),
			'permalink'          => $product->get_permalink(),
			'sku'                => $product->get_sku(),
			'price'              => $product->get_price(),
			'regular_price'      => $product->get_regular_price(),
			'sale_price'         => $product->get_sale_price() ? $product->get_sale_price() : null,
			'price_html'         => $product->get_price_html(),
			'taxable'            => $product->is_taxable(),
			'tax_status'         => $product->get_tax_status(),
			'tax_class'          => $product->get_tax_class(),
			'managing_stock'     => $product->managing_stock(),
			'stock_quantity'     => $product->get_stock_quantity(),
			'in_stock'           => $product->is_in_stock(),
			'backorders_allowed' => $product->backorders_allowed(),
			'backordered'        => $product->is_on_backorder(),
			'sold_individually'  => $product->is_sold_individually(),
			'purchaseable'       => $product->is_purchasable(),
			'featured'           => $product->is_featured(),
			'visible'            => $product->is_visible(),
			'catalog_visibility' => $product->get_catalog_visibility(),
			'on_sale'            => $product->is_on_sale(),
			'product_url'        => $product->is_type( 'external' ) ? $product->get_product_url() : '',
			'button_text'        => $product->is_type( 'external' ) ? $product->get_button_text() : '',
			'weight'             => $product->get_weight() ? $product->get_weight() : null,
			'dimensions'         => array(
				'length' => $product->get_length(),
				'width'  => $product->get_width(),
				'height' => $product->get_height(),
				'unit'   => get_option( 'woocommerce_dimension_unit' ),
			),
			'shipping_required'  => $product->needs_shipping(),
			'shipping_taxable'   => $product->is_shipping_taxable(),
			'shipping_class'     => $product->get_shipping_class(),
			'shipping_class_id'  => ( 0 !== $product->get_shipping_class_id() ) ? $product->get_shipping_class_id() : null,
			'description'        => wpautop( do_shortcode( $product->get_description() ) ),
			'short_description'  => apply_filters( 'woocommerce_short_description', $product->get_short_description() ),
			'reviews_allowed'    => $product->get_reviews_allowed(),
			'average_rating'     => wc_format_decimal( $product->get_average_rating(), 2 ),
			'rating_count'       => $product->get_rating_count(),
			'related_ids'        => array_map( 'absint', array_values( wc_get_related_products( $product->get_id() ) ) ),
			'upsell_ids'         => array_map( 'absint', $product->get_upsell_ids() ),
			'cross_sell_ids'     => array_map( 'absint', $product->get_cross_sell_ids() ),
			'parent_id'          => $product->get_parent_id(),
			'categories'         => wc_get_object_terms( $product->get_id(), 'product_cat', 'name' ),
			'tags'               => wc_get_object_terms( $product->get_id(), 'product_tag', 'name' ),
			'images'             => $this->get_images( $product ),
			'featured_src'       => wp_get_attachment_url( get_post_thumbnail_id( $product->get_id() ) ),
			'attributes'         => $this->get_attributes( $product ),
			'downloads'          => $this->get_downloads( $product ),
			'download_limit'     => $product->get_download_limit(),
			'download_expiry'    => $product->get_download_expiry(),
			'download_type'      => 'standard',
			'purchase_note'      => wpautop( do_shortcode( wp_kses_post( $product->get_purchase_note() ) ) ),
			'total_sales'        => $product->get_total_sales(),
			'variations'         => array(),
			'parent'             => array(),
			'grouped_products'   => array(),
			'menu_order'         => $this->get_product_menu_order( $product ),
		);
	}

	/**
	 * Get product menu order.
	 *
	 * @since 2.5.3
	 * @param WC_Product $product
	 * @return int
	 */
	private function get_product_menu_order( $product ) {
		$menu_order = $product->get_menu_order();

		return apply_filters( 'woocommerce_api_product_menu_order', $menu_order, $product );
	}

	/**
	 * Get an individual variation's data.
	 *
	 * @since 2.1
	 * @param WC_Product $product
	 * @return array
	 */
	private function get_variation_data( $product ) {
		$variations = array();

		foreach ( $product->get_children() as $child_id ) {
			$variation = wc_get_product( $child_id );

			if ( ! $variation || ! $variation->exists() ) {
				continue;
			}

			$variations[] = array(
				'id'                 => $variation->get_id(),
				'created_at'         => $this->server->format_datetime( $variation->get_date_created(), false, true ),
				'updated_at'         => $this->server->format_datetime( $variation->get_date_modified(), false, true ),
				'downloadable'       => $variation->is_downloadable(),
				'virtual'            => $variation->is_virtual(),
				'permalink'          => $variation->get_permalink(),
				'sku'                => $variation->get_sku(),
				'price'              => $variation->get_price(),
				'regular_price'      => $variation->get_regular_price(),
				'sale_price'         => $variation->get_sale_price() ? $variation->get_sale_price() : null,
				'taxable'            => $variation->is_taxable(),
				'tax_status'         => $variation->get_tax_status(),
				'tax_class'          => $variation->get_tax_class(),
				'managing_stock'     => $variation->managing_stock(),
				'stock_quantity'     => $variation->get_stock_quantity(),
				'in_stock'           => $variation->is_in_stock(),
				'backorders_allowed' => $variation->backorders_allowed(),
				'backordered'        => $variation->is_on_backorder(),
				'purchaseable'       => $variation->is_purchasable(),
				'visible'            => $variation->variation_is_visible(),
				'on_sale'            => $variation->is_on_sale(),
				'weight'             => $variation->get_weight() ? $variation->get_weight() : null,
				'dimensions'         => array(
					'length' => $variation->get_length(),
					'width'  => $variation->get_width(),
					'height' => $variation->get_height(),
					'unit'   => get_option( 'woocommerce_dimension_unit' ),
				),
				'shipping_class'    => $variation->get_shipping_class(),
				'shipping_class_id' => ( 0 !== $variation->get_shipping_class_id() ) ? $variation->get_shipping_class_id() : null,
				'image'             => $this->get_images( $variation ),
				'attributes'        => $this->get_attributes( $variation ),
				'downloads'         => $this->get_downloads( $variation ),
				'download_limit'    => (int) $product->get_download_limit(),
				'download_expiry'   => (int) $product->get_download_expiry(),
			);
		}

		return $variations;
	}

	/**
	 * Get grouped products data
	 *
	 * @since  2.5.0
	 * @param  WC_Product $product
	 *
	 * @return array
	 */
	private function get_grouped_products_data( $product ) {
		$products = array();

		foreach ( $product->get_children() as $child_id ) {
			$_product = wc_get_product( $child_id );

			if ( ! $_product || ! $_product->exists() ) {
				continue;
			}

			$products[] = $this->get_product_data( $_product );

		}

		return $products;
	}

	/**
	 * Save default attributes.
	 *
	 * @since 3.0.0
	 *
	 * @param WC_Product $product
	 * @param WP_REST_Request $request
	 * @return WC_Product
	 */
	protected function save_default_attributes( $product, $request ) {
		// Update default attributes options setting.
		if ( isset( $request['default_attribute'] ) ) {
			$request['default_attributes'] = $request['default_attribute'];
		}

		if ( isset( $request['default_attributes'] ) && is_array( $request['default_attributes'] ) ) {
			$attributes         = $product->get_attributes();
			$default_attributes = array();

			foreach ( $request['default_attributes'] as $default_attr_key => $default_attr ) {
				if ( ! isset( $default_attr['name'] ) ) {
					continue;
				}

				$taxonomy = sanitize_title( $default_attr['name'] );

				if ( isset( $default_attr['slug'] ) ) {
					$taxonomy = $this->get_attribute_taxonomy_by_slug( $default_attr['slug'] );
				}

				if ( isset( $attributes[ $taxonomy ] ) ) {
					$_attribute = $attributes[ $taxonomy ];

					if ( $_attribute['is_variation'] ) {
						$value = '';

						if ( isset( $default_attr['option'] ) ) {
							if ( $_attribute['is_taxonomy'] ) {
								// Don't use wc_clean as it destroys sanitized characters
								$value = sanitize_title( trim( stripslashes( $default_attr['option'] ) ) );
							} else {
								$value = wc_clean( trim( stripslashes( $default_attr['option'] ) ) );
							}
						}

						if ( $value ) {
							$default_attributes[ $taxonomy ] = $value;
						}
					}
				}
			}

			$product->set_default_attributes( $default_attributes );
		}

		return $product;
	}

	/**
	 * Save product meta.
	 *
	 * @since  2.2
	 * @param  WC_Product $product
	 * @param  array $data
	 * @return WC_Product
	 * @throws WC_API_Exception
	 */
	protected function save_product_meta( $product, $data ) {
		global $wpdb;

		// Virtual.
		if ( isset( $data['virtual'] ) ) {
			$product->set_virtual( $data['virtual'] );
		}

		// Tax status.
		if ( isset( $data['tax_status'] ) ) {
			$product->set_tax_status( wc_clean( $data['tax_status'] ) );
		}

		// Tax Class.
		if ( isset( $data['tax_class'] ) ) {
			$product->set_tax_class( wc_clean( $data['tax_class'] ) );
		}

		// Catalog Visibility.
		if ( isset( $data['catalog_visibility'] ) ) {
			$product->set_catalog_visibility( wc_clean( $data['catalog_visibility'] ) );
		}

		// Purchase Note.
		if ( isset( $data['purchase_note'] ) ) {
			$product->set_purchase_note( wc_clean( $data['purchase_note'] ) );
		}

		// Featured Product.
		if ( isset( $data['featured'] ) ) {
			$product->set_featured( $data['featured'] );
		}

		// Shipping data.
		$product = $this->save_product_shipping_data( $product, $data );

		// SKU.
		if ( isset( $data['sku'] ) ) {
			$sku     = $product->get_sku();
			$new_sku = wc_clean( $data['sku'] );

			if ( '' == $new_sku ) {
				$product->set_sku( '' );
			} elseif ( $new_sku !== $sku ) {
				if ( ! empty( $new_sku ) ) {
					$unique_sku = wc_product_has_unique_sku( $product->get_id(), $new_sku );
					if ( ! $unique_sku ) {
						throw new WC_API_Exception( 'woocommerce_api_product_sku_already_exists', __( 'The SKU already exists on another product.', 'woocommerce' ), 400 );
					} else {
						$product->set_sku( $new_sku );
					}
				} else {
					$product->set_sku( '' );
				}
			}
		}

		// Attributes.
		if ( isset( $data['attributes'] ) ) {
			$attributes = array();

			foreach ( $data['attributes'] as $attribute ) {
				$is_taxonomy = 0;
				$taxonomy    = 0;

				if ( ! isset( $attribute['name'] ) ) {
					continue;
				}

				$attribute_slug = sanitize_title( $attribute['name'] );

				if ( isset( $attribute['slug'] ) ) {
					$taxonomy       = $this->get_attribute_taxonomy_by_slug( $attribute['slug'] );
					$attribute_slug = sanitize_title( $attribute['slug'] );
				}

				if ( $taxonomy ) {
					$is_taxonomy = 1;
				}

				if ( $is_taxonomy ) {

					$attribute_id = wc_attribute_taxonomy_id_by_name( $attribute['name'] );

					if ( isset( $attribute['options'] ) ) {
						$options = $attribute['options'];

						if ( ! is_array( $attribute['options'] ) ) {
							// Text based attributes - Posted values are term names.
							$options = explode( WC_DELIMITER, $options );
						}

						$values = array_map( 'wc_sanitize_term_text_based', $options );
						$values = array_filter( $values, 'strlen' );
					} else {
						$values = array();
					}

					// Update post terms
					if ( taxonomy_exists( $taxonomy ) ) {
						wp_set_object_terms( $product->get_id(), $values, $taxonomy );
					}

					if ( ! empty( $values ) ) {
						// Add attribute to array, but don't set values.
						$attribute_object = new WC_Product_Attribute();
						$attribute_object->set_id( $attribute_id );
						$attribute_object->set_name( $taxonomy );
						$attribute_object->set_options( $values );
						$attribute_object->set_position( isset( $attribute['position'] ) ? absint( $attribute['position'] ) : 0 );
						$attribute_object->set_visible( ( isset( $attribute['visible'] ) && $attribute['visible'] ) ? 1 : 0 );
						$attribute_object->set_variation( ( isset( $attribute['variation'] ) && $attribute['variation'] ) ? 1 : 0 );
						$attributes[] = $attribute_object;
					}
				} elseif ( isset( $attribute['options'] ) ) {
					// Array based.
					if ( is_array( $attribute['options'] ) ) {
						$values = $attribute['options'];

					// Text based, separate by pipe.
					} else {
						$values = array_map( 'wc_clean', explode( WC_DELIMITER, $attribute['options'] ) );
					}

					// Custom attribute - Add attribute to array and set the values.
					$attribute_object = new WC_Product_Attribute();
					$attribute_object->set_name( $attribute['name'] );
					$attribute_object->set_options( $values );
					$attribute_object->set_position( isset( $attribute['position'] ) ? absint( $attribute['position'] ) : 0 );
					$attribute_object->set_visible( ( isset( $attribute['visible'] ) && $attribute['visible'] ) ? 1 : 0 );
					$attribute_object->set_variation( ( isset( $attribute['variation'] ) && $attribute['variation'] ) ? 1 : 0 );
					$attributes[] = $attribute_object;
				}
			}

			uasort( $attributes, 'wc_product_attribute_uasort_comparison' );

			$product->set_attributes( $attributes );
		}

		// Sales and prices.
		if ( in_array( $product->get_type(), array( 'variable', 'grouped' ) ) ) {

			// Variable and grouped products have no prices.
			$product->set_regular_price( '' );
			$product->set_sale_price( '' );
			$product->set_date_on_sale_to( '' );
			$product->set_date_on_sale_from( '' );
			$product->set_price( '' );

		} else {

			// Regular Price
			if ( isset( $data['regular_price'] ) ) {
				$regular_price = ( '' === $data['regular_price'] ) ? '' : $data['regular_price'];
			} else {
				$regular_price = $product->get_regular_price();
			}

			// Sale Price
			if ( isset( $data['sale_price'] ) ) {
				$sale_price = ( '' === $data['sale_price'] ) ? '' : $data['sale_price'];
			} else {
				$sale_price = $product->get_sale_price();
			}

			$product->set_regular_price( $regular_price );
			$product->set_sale_price( $sale_price );

			if ( isset( $data['sale_price_dates_from'] ) ) {
				$date_from = $data['sale_price_dates_from'];
			} else {
				$date_from = $product->get_date_on_sale_from() ? date( 'Y-m-d', $product->get_date_on_sale_from()->getTimestamp() ) : '';
			}

			if ( isset( $data['sale_price_dates_to'] ) ) {
				$date_to = $data['sale_price_dates_to'];
			} else {
				$date_to = $product->get_date_on_sale_to() ? date( 'Y-m-d', $product->get_date_on_sale_to()->getTimestamp() ) : '';
			}

			if ( $date_to && ! $date_from ) {
				$date_from = strtotime( 'NOW', current_time( 'timestamp', true ) );
			}

			$product->set_date_on_sale_to( $date_to );
			$product->set_date_on_sale_from( $date_from );
			if ( $product->is_on_sale() ) {
				$product->set_price( $product->get_sale_price() );
			} else {
				$product->set_price( $product->get_regular_price() );
			}
		}

		// Product parent ID for groups.
		if ( isset( $data['parent_id'] ) ) {
			$product->set_parent_id( absint( $data['parent_id'] ) );
		}

		// Sold Individually.
		if ( isset( $data['sold_individually'] ) ) {
			$product->set_sold_individually( true === $data['sold_individually'] ? 'yes' : '' );
		}

		// Stock status.
		if ( isset( $data['in_stock'] ) ) {
			$stock_status = ( true === $data['in_stock'] ) ? 'instock' : 'outofstock';
		} else {
			$stock_status = $product->get_stock_status();

			if ( '' === $stock_status ) {
				$stock_status = 'instock';
			}
		}

		// Stock Data.
		if ( 'yes' == get_option( 'woocommerce_manage_stock' ) ) {
			// Manage stock.
			if ( isset( $data['managing_stock'] ) ) {
				$managing_stock = ( true === $data['managing_stock'] ) ? 'yes' : 'no';
				$product->set_manage_stock( $managing_stock );
			} else {
				$managing_stock = $product->get_manage_stock() ? 'yes' : 'no';
			}

			// Backorders.
			if ( isset( $data['backorders'] ) ) {
				if ( 'notify' === $data['backorders'] ) {
					$backorders = 'notify';
				} else {
					$backorders = ( true === $data['backorders'] ) ? 'yes' : 'no';
				}

				$product->set_backorders( $backorders );
			} else {
				$backorders = $product->get_backorders();
			}

			if ( $product->is_type( 'grouped' ) ) {
				$product->set_manage_stock( 'no' );
				$product->set_backorders( 'no' );
				$product->set_stock_quantity( '' );
				$product->set_stock_status( $stock_status );
			} elseif ( $product->is_type( 'external' ) ) {
				$product->set_manage_stock( 'no' );
				$product->set_backorders( 'no' );
				$product->set_stock_quantity( '' );
				$product->set_stock_status( 'instock' );
			} elseif ( 'yes' == $managing_stock ) {
				$product->set_backorders( $backorders );

				// Stock status is always determined by children so sync later.
				if ( ! $product->is_type( 'variable' ) ) {
					$product->set_stock_status( $stock_status );
				}

				// Stock quantity.
				if ( isset( $data['stock_quantity'] ) ) {
					$product->set_stock_quantity( wc_stock_amount( $data['stock_quantity'] ) );
				} elseif ( isset( $data['inventory_delta'] ) ) {
					$stock_quantity  = wc_stock_amount( $product->get_stock_quantity() );
					$stock_quantity += wc_stock_amount( $data['inventory_delta'] );
					$product->set_stock_quantity( wc_stock_amount( $stock_quantity ) );
				}
			} else {
				// Don't manage stock.
				$product->set_manage_stock( 'no' );
				$product->set_backorders( $backorders );
				$product->set_stock_quantity( '' );
				$product->set_stock_status( $stock_status );
			}
		} elseif ( ! $product->is_type( 'variable' ) ) {
			$product->set_stock_status( $stock_status );
		}

		// Upsells.
		if ( isset( $data['upsell_ids'] ) ) {
			$upsells = array();
			$ids     = $data['upsell_ids'];

			if ( ! empty( $ids ) ) {
				foreach ( $ids as $id ) {
					if ( $id && $id > 0 ) {
						$upsells[] = $id;
					}
				}

				$product->set_upsell_ids( $upsells );
			} else {
				$product->set_upsell_ids( array() );
			}
		}

		// Cross sells.
		if ( isset( $data['cross_sell_ids'] ) ) {
			$crosssells = array();
			$ids        = $data['cross_sell_ids'];

			if ( ! empty( $ids ) ) {
				foreach ( $ids as $id ) {
					if ( $id && $id > 0 ) {
						$crosssells[] = $id;
					}
				}

				$product->set_cross_sell_ids( $crosssells );
			} else {
				$product->set_cross_sell_ids( array() );
			}
		}

		// Product categories.
		if ( isset( $data['categories'] ) && is_array( $data['categories'] ) ) {
			$product->set_category_ids( $data['categories'] );
		}

		// Product tags.
		if ( isset( $data['tags'] ) && is_array( $data['tags'] ) ) {
			$product->set_tag_ids( $data['tags'] );
		}

		// Downloadable.
		if ( isset( $data['downloadable'] ) ) {
			$is_downloadable = ( true === $data['downloadable'] ) ? 'yes' : 'no';
			$product->set_downloadable( $is_downloadable );
		} else {
			$is_downloadable = $product->get_downloadable() ? 'yes' : 'no';
		}

		// Downloadable options.
		if ( 'yes' == $is_downloadable ) {

			// Downloadable files.
			if ( isset( $data['downloads'] ) && is_array( $data['downloads'] ) ) {
				$product = $this->save_downloadable_files( $product, $data['downloads'] );
			}

			// Download limit.
			if ( isset( $data['download_limit'] ) ) {
				$product->set_download_limit( $data['download_limit'] );
			}

			// Download expiry.
			if ( isset( $data['download_expiry'] ) ) {
				$product->set_download_expiry( $data['download_expiry'] );
			}
		}

		// Product url.
		if ( $product->is_type( 'external' ) ) {
			if ( isset( $data['product_url'] ) ) {
				$product->set_product_url( $data['product_url'] );
			}

			if ( isset( $data['button_text'] ) ) {
				$product->set_button_text( $data['button_text'] );
			}
		}

		// Reviews allowed.
		if ( isset( $data['reviews_allowed'] ) ) {
			$product->set_reviews_allowed( $data['reviews_allowed'] );
		}

		// Save default attributes for variable products.
		if ( $product->is_type( 'variable' ) ) {
			$product = $this->save_default_attributes( $product, $data );
		}

		// Do action for product type
		do_action( 'woocommerce_api_process_product_meta_' . $product->get_type(), $product->get_id(), $data );

		return $product;
	}

	/**
	 * Save variations.
	 *
	 * @since  2.2
	 * @param  WC_Product $product
	 * @param  array $request
	 * @return WC_Product
	 * @throws WC_API_Exception
	 */
	protected function save_variations( $product, $request ) {
		global $wpdb;

		$id         = $product->get_id();
<<<<<<< HEAD
		$variations = $request['variations'];
		$attributes = (array) get_post_meta( $id, '_product_attributes', true );
=======
		$attributes = $product->get_attributes();
>>>>>>> 53dfc031

		foreach ( $variations as $menu_order => $data ) {
			$variation_id = isset( $data['id'] ) ? absint( $data['id'] ) : 0;
			$variation    = new WC_Product_Variation( $variation_id );

			// Create initial name and status.
			if ( ! $variation->get_slug() ) {
				/* translators: 1: variation id 2: product name */
				$variation->set_name( sprintf( __( 'Variation #%1$s of %2$s', 'woocommerce' ), $variation->get_id(), $product->get_name() ) );
				$variation->set_status( isset( $data['visible'] ) && false === $data['visible'] ? 'private' : 'publish' );
			}

			// Parent ID.
			$variation->set_parent_id( $product->get_id() );

			// Menu order.
			$variation->set_menu_order( $menu_order );

			// Status.
			if ( isset( $data['visible'] ) ) {
				$variation->set_status( false === $data['visible'] ? 'private' : 'publish' );
			}

			// SKU.
			if ( isset( $data['sku'] ) ) {
				$variation->set_sku( wc_clean( $data['sku'] ) );
			}

			// Thumbnail.
			if ( isset( $data['image'] ) && is_array( $data['image'] ) ) {
				$image = current( $data['image'] );
				if ( is_array( $image ) ) {
					$image['position'] = 0;
				}

				$variation = $this->save_product_images( $variation, array( $image ) );
			}

			// Virtual variation.
			if ( isset( $data['virtual'] ) ) {
				$variation->set_virtual( $data['virtual'] );
			}

			// Downloadable variation.
			if ( isset( $data['downloadable'] ) ) {
				$is_downloadable = $data['downloadable'];
				$variation->set_downloadable( $is_downloadable );
			} else {
				$is_downloadable = $variation->get_downloadable();
			}

			// Downloads.
			if ( $is_downloadable ) {
				// Downloadable files.
				if ( isset( $data['downloads'] ) && is_array( $data['downloads'] ) ) {
					$variation = $this->save_downloadable_files( $variation, $data['downloads'] );
				}

				// Download limit.
				if ( isset( $data['download_limit'] ) ) {
					$variation->set_download_limit( $data['download_limit'] );
				}

				// Download expiry.
				if ( isset( $data['download_expiry'] ) ) {
					$variation->set_download_expiry( $data['download_expiry'] );
				}
			}

			// Shipping data.
			$variation = $this->save_product_shipping_data( $variation, $data );

			// Stock handling.
			$manage_stock = (bool) $variation->get_manage_stock();
			if ( isset( $data['managing_stock'] ) ) {
				$manage_stock = $data['managing_stock'];
			}
			$variation->set_manage_stock( $manage_stock );

			$stock_status = $variation->get_stock_status();
			if ( isset( $data['in_stock'] ) ) {
				$stock_status = true === $data['in_stock'] ? 'instock' : 'outofstock';
			}
			$variation->set_stock_status( $stock_status );

			$backorders = $variation->get_backorders();
			if ( isset( $data['backorders'] ) ) {
				$backorders = $data['backorders'];
			}
			$variation->set_backorders( $backorders );

			if ( $manage_stock ) {
				if ( isset( $data['stock_quantity'] ) ) {
					$variation->set_stock_quantity( $data['stock_quantity'] );
				} elseif ( isset( $data['inventory_delta'] ) ) {
					$stock_quantity  = wc_stock_amount( $variation->get_stock_quantity() );
					$stock_quantity += wc_stock_amount( $data['inventory_delta'] );
					$variation->set_stock_quantity( $stock_quantity );
				}
			} else {
				$variation->set_backorders( 'no' );
				$variation->set_stock_quantity( '' );
			}

			// Regular Price.
			if ( isset( $data['regular_price'] ) ) {
				$variation->set_regular_price( $data['regular_price'] );
			}

			// Sale Price.
			if ( isset( $data['sale_price'] ) ) {
				$variation->set_sale_price( $data['sale_price'] );
			}

			if ( isset( $data['sale_price_dates_from'] ) ) {
				$variation->set_date_on_sale_from( $data['sale_price_dates_from'] );
			}

			if ( isset( $data['sale_price_dates_to'] ) ) {
				$variation->set_date_on_sale_to( $data['sale_price_dates_to'] );
			}

			// Tax class.
			if ( isset( $data['tax_class'] ) ) {
				$variation->set_tax_class( $data['tax_class'] );
			}

			// Description.
			if ( isset( $data['description'] ) ) {
				$variation->set_description( wp_kses_post( $data['description'] ) );
			}

			// Update taxonomies.
			if ( isset( $data['attributes'] ) ) {
				$_attributes = array();

				foreach ( $data['attributes'] as $attribute_key => $attribute ) {
					if ( ! isset( $attribute['name'] ) ) {
						continue;
					}

					$taxonomy   = 0;
					$_attribute = array();

					if ( isset( $attribute['slug'] ) ) {
						$taxonomy = $this->get_attribute_taxonomy_by_slug( $attribute['slug'] );
					}

					if ( ! $taxonomy ) {
						$taxonomy = sanitize_title( $attribute['name'] );
					}

					if ( isset( $attributes[ $taxonomy ] ) ) {
						$_attribute = $attributes[ $taxonomy ];
					}

					if ( isset( $_attribute['is_variation'] ) && $_attribute['is_variation'] ) {
						$_attribute_key = sanitize_title( $_attribute['name'] );

						if ( isset( $_attribute['is_taxonomy'] ) && $_attribute['is_taxonomy'] ) {
							// Don't use wc_clean as it destroys sanitized characters.
							$_attribute_value = isset( $attribute['option'] ) ? sanitize_title( stripslashes( $attribute['option'] ) ) : '';
						} else {
							$_attribute_value = isset( $attribute['option'] ) ? wc_clean( stripslashes( $attribute['option'] ) ) : '';
						}

						$_attributes[ $_attribute_key ] = $_attribute_value;
					}
				}

				$variation->set_attributes( $_attributes );
			}

			$variation->save();

			do_action( 'woocommerce_api_save_product_variation', $variation_id, $menu_order, $variation );
		}

		return true;
	}

	/**
	 * Save product shipping data
	 *
	 * @since 2.2
	 * @param WC_Product $product
	 * @param array $data
	 * @return WC_Product
	 */
	private function save_product_shipping_data( $product, $data ) {
		if ( isset( $data['weight'] ) ) {
			$product->set_weight( '' === $data['weight'] ? '' : wc_format_decimal( $data['weight'] ) );
		}

		// Product dimensions
		if ( isset( $data['dimensions'] ) ) {
			// Height
			if ( isset( $data['dimensions']['height'] ) ) {
				$product->set_height( '' === $data['dimensions']['height'] ? '' : wc_format_decimal( $data['dimensions']['height'] ) );
			}

			// Width
			if ( isset( $data['dimensions']['width'] ) ) {
				$product->set_width( '' === $data['dimensions']['width'] ? '' : wc_format_decimal( $data['dimensions']['width'] ) );
			}

			// Length
			if ( isset( $data['dimensions']['length'] ) ) {
				$product->set_length( '' === $data['dimensions']['length'] ? '' : wc_format_decimal( $data['dimensions']['length'] ) );
			}
		}

		// Virtual
		if ( isset( $data['virtual'] ) ) {
			$virtual = ( true === $data['virtual'] ) ? 'yes' : 'no';

			if ( 'yes' == $virtual ) {
				$product->set_weight( '' );
				$product->set_height( '' );
				$product->set_length( '' );
				$product->set_width( '' );
			}
		}

		// Shipping class
		if ( isset( $data['shipping_class'] ) ) {
			$data_store         = $product->get_data_store();
			$shipping_class_id  = $data_store->get_shipping_class_id_by_slug( wc_clean( $data['shipping_class'] ) );
			if ( $shipping_class_id ) {
				$product->set_shipping_class_id( $shipping_class_id );
			}
		}

		return $product;
	}

	/**
	 * Save downloadable files
	 *
	 * @since 2.2
	 * @param WC_Product $product
	 * @param array $downloads
	 * @param int $deprecated Deprecated since 3.0.
	 * @return WC_Product
	 */
	private function save_downloadable_files( $product, $downloads, $deprecated = 0 ) {
		if ( $deprecated ) {
			wc_deprecated_argument( 'variation_id', '3.0', 'save_downloadable_files() does not require a variation_id anymore.' );
		}

		$files = array();
		foreach ( $downloads as $key => $file ) {
			if ( isset( $file['url'] ) ) {
				$file['file'] = $file['url'];
			}

			if ( empty( $file['file'] ) ) {
				continue;
			}

			$download = new WC_Product_Download();
			$download->set_id( $key );
			$download->set_name( $file['name'] ? $file['name'] : wc_get_filename_from_url( $file['file'] ) );
			$download->set_file( apply_filters( 'woocommerce_file_download_path', $file['file'], $product, $key ) );
			$files[]  = $download;
		}
		$product->set_downloads( $files );

		return $product;
	}

	/**
	 * Get attribute taxonomy by slug.
	 *
	 * @since 2.2
	 * @param string $slug
	 * @return string|null
	 */
	private function get_attribute_taxonomy_by_slug( $slug ) {
		$taxonomy = null;
		$attribute_taxonomies = wc_get_attribute_taxonomies();

		foreach ( $attribute_taxonomies as $key => $tax ) {
			if ( $slug == $tax->attribute_name ) {
				$taxonomy = 'pa_' . $tax->attribute_name;

				break;
			}
		}

		return $taxonomy;
	}

	/**
	 * Get the images for a product or product variation
	 *
	 * @since 2.1
	 * @param WC_Product|WC_Product_Variation $product
	 * @return array
	 */
	private function get_images( $product ) {
		$images        = $attachment_ids = array();
		$product_image = $product->get_image_id();

		// Add featured image.
		if ( ! empty( $product_image ) ) {
			$attachment_ids[] = $product_image;
		}

		// Add gallery images.
		$attachment_ids = array_merge( $attachment_ids, $product->get_gallery_image_ids() );

		// Build image data.
		foreach ( $attachment_ids as $position => $attachment_id ) {

			$attachment_post = get_post( $attachment_id );

			if ( is_null( $attachment_post ) ) {
				continue;
			}

			$attachment = wp_get_attachment_image_src( $attachment_id, 'full' );

			if ( ! is_array( $attachment ) ) {
				continue;
			}

			$images[] = array(
				'id'         => (int) $attachment_id,
				'created_at' => $this->server->format_datetime( $attachment_post->post_date_gmt ),
				'updated_at' => $this->server->format_datetime( $attachment_post->post_modified_gmt ),
				'src'        => current( $attachment ),
				'title'      => get_the_title( $attachment_id ),
				'alt'        => get_post_meta( $attachment_id, '_wp_attachment_image_alt', true ),
				'position'   => (int) $position,
			);
		}

		// Set a placeholder image if the product has no images set.
		if ( empty( $images ) ) {

			$images[] = array(
				'id'         => 0,
				'created_at' => $this->server->format_datetime( time() ), // Default to now.
				'updated_at' => $this->server->format_datetime( time() ),
				'src'        => wc_placeholder_img_src(),
				'title'      => __( 'Placeholder', 'woocommerce' ),
				'alt'        => __( 'Placeholder', 'woocommerce' ),
				'position'   => 0,
			);
		}

		return $images;
	}

	/**
	 * Save product images.
	 *
	 * @since  2.2
	 * @param  WC_Product $product
	 * @param  array $images
	 * @throws WC_API_Exception
	 * @return WC_Product
	 */
	protected function save_product_images( $product, $images ) {
		if ( is_array( $images ) ) {
			$gallery = array();

			foreach ( $images as $image ) {
				if ( isset( $image['position'] ) && 0 == $image['position'] ) {
					$attachment_id = isset( $image['id'] ) ? absint( $image['id'] ) : 0;

					if ( 0 === $attachment_id && isset( $image['src'] ) ) {
						$upload = $this->upload_product_image( esc_url_raw( $image['src'] ) );

						if ( is_wp_error( $upload ) ) {
							throw new WC_API_Exception( 'woocommerce_api_cannot_upload_product_image', $upload->get_error_message(), 400 );
						}

						$attachment_id = $this->set_product_image_as_attachment( $upload, $product->get_id() );
					}

					$product->set_image_id( $attachment_id );
				} else {
					$attachment_id = isset( $image['id'] ) ? absint( $image['id'] ) : 0;

					if ( 0 === $attachment_id && isset( $image['src'] ) ) {
						$upload = $this->upload_product_image( esc_url_raw( $image['src'] ) );

						if ( is_wp_error( $upload ) ) {
							throw new WC_API_Exception( 'woocommerce_api_cannot_upload_product_image', $upload->get_error_message(), 400 );
						}

						$attachment_id = $this->set_product_image_as_attachment( $upload, $product->get_id() );
					}

					$gallery[] = $attachment_id;
				}

				// Set the image alt if present.
				if ( ! empty( $image['alt'] ) && $attachment_id ) {
					update_post_meta( $attachment_id, '_wp_attachment_image_alt', wc_clean( $image['alt'] ) );
				}

				// Set the image title if present.
				if ( ! empty( $image['title'] ) && $attachment_id ) {
					wp_update_post( array( 'ID' => $attachment_id, 'post_title' => $image['title'] ) );
				}
			}

			if ( ! empty( $gallery ) ) {
				$product->set_gallery_image_ids( $gallery );
			}
		} else {
			$product->set_image_id( '' );
			$product->set_gallery_image_ids( array() );
		}

		return $product;
	}

	/**
	 * Upload image from URL
	 *
	 * @since 2.2
	 * @param string $image_url
	 * @return int|WP_Error attachment id
	 */
	public function upload_product_image( $image_url ) {
		return $this->upload_image_from_url( $image_url, 'product_image' );
	}

	/**
	 * Upload product category image from URL.
	 *
	 * @since 2.5.0
	 * @param string $image_url
	 * @return int|WP_Error attachment id
	 */
	public function upload_product_category_image( $image_url ) {
		return $this->upload_image_from_url( $image_url, 'product_category_image' );
	}

	/**
	 * Upload image from URL.
	 *
	 * @throws WC_API_Exception
	 *
	 * @since 2.5.0
	 * @param string $image_url
	 * @param string $upload_for
	 * @return int|WP_Error Attachment id
	 */
	protected function upload_image_from_url( $image_url, $upload_for = 'product_image' ) {
		$file_name = basename( current( explode( '?', $image_url ) ) );
		$parsed_url = @parse_url( $image_url );

		// Check parsed URL.
		if ( ! $parsed_url || ! is_array( $parsed_url ) ) {
			throw new WC_API_Exception( 'woocommerce_api_invalid_' . $upload_for, sprintf( __( 'Invalid URL %s.', 'woocommerce' ), $image_url ), 400 );
		}

		// Ensure url is valid.
		$image_url = str_replace( ' ', '%20', $image_url );

		// Get the file.
		$response = wp_safe_remote_get( $image_url, array(
			'timeout' => 10,
		) );

		if ( is_wp_error( $response ) ) {
			throw new WC_API_Exception( 'woocommerce_api_invalid_remote_' . $upload_for, sprintf( __( 'Error getting remote image %s.', 'woocommerce' ), $image_url ) . ' ' . sprintf( __( 'Error: %s.', 'woocommerce' ), $response->get_error_message() ), 400 );
		} elseif ( 200 !== wp_remote_retrieve_response_code( $response ) ) {
			throw new WC_API_Exception( 'woocommerce_api_invalid_remote_' . $upload_for, sprintf( __( 'Error getting remote image %s.', 'woocommerce' ), $image_url ), 400 );
		}

		// Ensure we have a file name and type.
		$wp_filetype = wp_check_filetype( $file_name, wc_rest_allowed_image_mime_types() );

		if ( ! $wp_filetype['type'] ) {
			$headers = wp_remote_retrieve_headers( $response );
			if ( isset( $headers['content-disposition'] ) && strstr( $headers['content-disposition'], 'filename=' ) ) {
				$disposition = end( explode( 'filename=', $headers['content-disposition'] ) );
				$disposition = sanitize_file_name( $disposition );
				$file_name   = $disposition;
			} elseif ( isset( $headers['content-type'] ) && strstr( $headers['content-type'], 'image/' ) ) {
				$file_name = 'image.' . str_replace( 'image/', '', $headers['content-type'] );
			}
			unset( $headers );

			// Recheck filetype
			$wp_filetype = wp_check_filetype( $file_name, wc_rest_allowed_image_mime_types() );

			if ( ! $wp_filetype['type'] ) {
				throw new WC_API_Exception( 'woocommerce_api_invalid_' . $upload_for, __( 'Invalid image type.', 'woocommerce' ), 400 );
			}
		}

		// Upload the file.
		$upload = wp_upload_bits( $file_name, '', wp_remote_retrieve_body( $response ) );

		if ( $upload['error'] ) {
			throw new WC_API_Exception( 'woocommerce_api_' . $upload_for . '_upload_error', $upload['error'], 400 );
		}

		// Get filesize.
		$filesize = filesize( $upload['file'] );

		if ( 0 == $filesize ) {
			@unlink( $upload['file'] );
			unset( $upload );
			throw new WC_API_Exception( 'woocommerce_api_' . $upload_for . '_upload_file_error', __( 'Zero size file downloaded.', 'woocommerce' ), 400 );
		}

		unset( $response );

		do_action( 'woocommerce_api_uploaded_image_from_url', $upload, $image_url, $upload_for );

		return $upload;
	}

	/**
	 * Sets product image as attachment and returns the attachment ID.
	 *
	 * @since 2.2
	 * @param array $upload
	 * @param int $id
	 * @return int
	 */
	protected function set_product_image_as_attachment( $upload, $id ) {
		return $this->set_uploaded_image_as_attachment( $upload, $id );
	}

	/**
	 * Sets uploaded category image as attachment and returns the attachment ID.
	 *
	 * @since  2.5.0
	 * @param  integer $upload Upload information from wp_upload_bits
	 * @return int             Attachment ID
	 */
	protected function set_product_category_image_as_attachment( $upload ) {
		return $this->set_uploaded_image_as_attachment( $upload );
	}

	/**
	 * Set uploaded image as attachment.
	 *
	 * @since  2.5.0
	 * @param  array $upload Upload information from wp_upload_bits
	 * @param  int   $id     Post ID. Default to 0.
	 * @return int           Attachment ID
	 */
	protected function set_uploaded_image_as_attachment( $upload, $id = 0 ) {
		$info    = wp_check_filetype( $upload['file'] );
		$title   = '';
		$content = '';

		if ( $image_meta = @wp_read_image_metadata( $upload['file'] ) ) {
			if ( trim( $image_meta['title'] ) && ! is_numeric( sanitize_title( $image_meta['title'] ) ) ) {
				$title = wc_clean( $image_meta['title'] );
			}
			if ( trim( $image_meta['caption'] ) ) {
				$content = wc_clean( $image_meta['caption'] );
			}
		}

		$attachment = array(
			'post_mime_type' => $info['type'],
			'guid'           => $upload['url'],
			'post_parent'    => $id,
			'post_title'     => $title,
			'post_content'   => $content,
		);

		$attachment_id = wp_insert_attachment( $attachment, $upload['file'], $id );
		if ( ! is_wp_error( $attachment_id ) ) {
			wp_update_attachment_metadata( $attachment_id, wp_generate_attachment_metadata( $attachment_id, $upload['file'] ) );
		}

		return $attachment_id;
	}

	/**
	 * Get attribute options.
	 *
	 * @param int $product_id
	 * @param array $attribute
	 * @return array
	 */
	protected function get_attribute_options( $product_id, $attribute ) {
		if ( isset( $attribute['is_taxonomy'] ) && $attribute['is_taxonomy'] ) {
			return wc_get_product_terms( $product_id, $attribute['name'], array( 'fields' => 'names' ) );
		} elseif ( isset( $attribute['value'] ) ) {
			return array_map( 'trim', explode( '|', $attribute['value'] ) );
		}

		return array();
	}

	/**
	 * Get the attributes for a product or product variation
	 *
	 * @since 2.1
	 * @param WC_Product|WC_Product_Variation $product
	 * @return array
	 */
	private function get_attributes( $product ) {

		$attributes = array();

		if ( $product->is_type( 'variation' ) ) {

			// variation attributes
			foreach ( $product->get_variation_attributes() as $attribute_name => $attribute ) {

				// taxonomy-based attributes are prefixed with `pa_`, otherwise simply `attribute_`
				$attributes[] = array(
					'name'   => wc_attribute_label( str_replace( 'attribute_', '', $attribute_name ), $product ),
					'slug'   => str_replace( 'attribute_', '', str_replace( 'pa_', '', $attribute_name ) ),
					'option' => $attribute,
				);
			}
		} else {

			foreach ( $product->get_attributes() as $attribute ) {
				$attributes[] = array(
					'name'      => wc_attribute_label( $attribute['name'], $product ),
					'slug'      => str_replace( 'pa_', '', $attribute['name'] ),
					'position'  => (int) $attribute['position'],
					'visible'   => (bool) $attribute['is_visible'],
					'variation' => (bool) $attribute['is_variation'],
					'options'   => $this->get_attribute_options( $product->get_id(), $attribute ),
				);
			}
		}

		return $attributes;
	}

	/**
	 * Get the downloads for a product or product variation
	 *
	 * @since 2.1
	 * @param WC_Product|WC_Product_Variation $product
	 * @return array
	 */
	private function get_downloads( $product ) {

		$downloads = array();

		if ( $product->is_downloadable() ) {

			foreach ( $product->get_downloads() as $file_id => $file ) {

				$downloads[] = array(
					'id'   => $file_id, // do not cast as int as this is a hash
					'name' => $file['name'],
					'file' => $file['file'],
				);
			}
		}

		return $downloads;
	}

	/**
	 * Get a listing of product attributes
	 *
	 * @since 2.5.0
	 * @param string|null $fields fields to limit response to
	 * @return array
	 */
	public function get_product_attributes( $fields = null ) {
		try {
			// Permissions check.
			if ( ! current_user_can( 'manage_product_terms' ) ) {
				throw new WC_API_Exception( 'woocommerce_api_user_cannot_read_product_attributes', __( 'You do not have permission to read product attributes', 'woocommerce' ), 401 );
			}

			$product_attributes   = array();
			$attribute_taxonomies = wc_get_attribute_taxonomies();

			foreach ( $attribute_taxonomies as $attribute ) {
				$product_attributes[] = array(
					'id'           => intval( $attribute->attribute_id ),
					'name'         => $attribute->attribute_label,
					'slug'         => wc_attribute_taxonomy_name( $attribute->attribute_name ),
					'type'         => $attribute->attribute_type,
					'order_by'     => $attribute->attribute_orderby,
					'has_archives' => (bool) $attribute->attribute_public,
				);
			}

			return array( 'product_attributes' => apply_filters( 'woocommerce_api_product_attributes_response', $product_attributes, $attribute_taxonomies, $fields, $this ) );
		} catch ( WC_API_Exception $e ) {
			return new WP_Error( $e->getErrorCode(), $e->getMessage(), array( 'status' => $e->getCode() ) );
		}
	}

	/**
	 * Get the product attribute for the given ID
	 *
	 * @since 2.5.0
	 * @param string $id product attribute term ID
	 * @param string|null $fields fields to limit response to
	 * @return array
	 */
	public function get_product_attribute( $id, $fields = null ) {
		global $wpdb;

		try {
			$id = absint( $id );

			// Validate ID
			if ( empty( $id ) ) {
				throw new WC_API_Exception( 'woocommerce_api_invalid_product_attribute_id', __( 'Invalid product attribute ID', 'woocommerce' ), 400 );
			}

			// Permissions check
			if ( ! current_user_can( 'manage_product_terms' ) ) {
				throw new WC_API_Exception( 'woocommerce_api_user_cannot_read_product_attributes', __( 'You do not have permission to read product attributes', 'woocommerce' ), 401 );
			}

			$attribute = $wpdb->get_row( $wpdb->prepare( "
				SELECT *
				FROM {$wpdb->prefix}woocommerce_attribute_taxonomies
				WHERE attribute_id = %d
			 ", $id ) );

			if ( is_wp_error( $attribute ) || is_null( $attribute ) ) {
				throw new WC_API_Exception( 'woocommerce_api_invalid_product_attribute_id', __( 'A product attribute with the provided ID could not be found', 'woocommerce' ), 404 );
			}

			$product_attribute = array(
				'id'           => intval( $attribute->attribute_id ),
				'name'         => $attribute->attribute_label,
				'slug'         => wc_attribute_taxonomy_name( $attribute->attribute_name ),
				'type'         => $attribute->attribute_type,
				'order_by'     => $attribute->attribute_orderby,
				'has_archives' => (bool) $attribute->attribute_public,
			);

			return array( 'product_attribute' => apply_filters( 'woocommerce_api_product_attribute_response', $product_attribute, $id, $fields, $attribute, $this ) );
		} catch ( WC_API_Exception $e ) {
			return new WP_Error( $e->getErrorCode(), $e->getMessage(), array( 'status' => $e->getCode() ) );
		}
	}

	/**
	 * Validate attribute data.
	 *
	 * @since  2.5.0
	 * @param  string $name
	 * @param  string $slug
	 * @param  string $type
	 * @param  string $order_by
	 * @param  bool   $new_data
	 * @return bool
	 * @throws WC_API_Exception
	 */
	protected function validate_attribute_data( $name, $slug, $type, $order_by, $new_data = true ) {
		if ( empty( $name ) ) {
			throw new WC_API_Exception( 'woocommerce_api_missing_product_attribute_name', sprintf( __( 'Missing parameter %s', 'woocommerce' ), 'name' ), 400 );
		}

		if ( strlen( $slug ) >= 28 ) {
			throw new WC_API_Exception( 'woocommerce_api_invalid_product_attribute_slug_too_long', sprintf( __( 'Slug "%s" is too long (28 characters max). Shorten it, please.', 'woocommerce' ), $slug ), 400 );
		} elseif ( wc_check_if_attribute_name_is_reserved( $slug ) ) {
			throw new WC_API_Exception( 'woocommerce_api_invalid_product_attribute_slug_reserved_name', sprintf( __( 'Slug "%s" is not allowed because it is a reserved term. Change it, please.', 'woocommerce' ), $slug ), 400 );
		} elseif ( $new_data && taxonomy_exists( wc_attribute_taxonomy_name( $slug ) ) ) {
			throw new WC_API_Exception( 'woocommerce_api_invalid_product_attribute_slug_already_exists', sprintf( __( 'Slug "%s" is already in use. Change it, please.', 'woocommerce' ), $slug ), 400 );
		}

		// Validate the attribute type
		if ( ! in_array( wc_clean( $type ), array_keys( wc_get_attribute_types() ) ) ) {
			throw new WC_API_Exception( 'woocommerce_api_invalid_product_attribute_type', sprintf( __( 'Invalid product attribute type - the product attribute type must be any of these: %s', 'woocommerce' ), implode( ', ', array_keys( wc_get_attribute_types() ) ) ), 400 );
		}

		// Validate the attribute order by
		if ( ! in_array( wc_clean( $order_by ), array( 'menu_order', 'name', 'name_num', 'id' ) ) ) {
			throw new WC_API_Exception( 'woocommerce_api_invalid_product_attribute_order_by', sprintf( __( 'Invalid product attribute order_by type - the product attribute order_by type must be any of these: %s', 'woocommerce' ), implode( ', ', array( 'menu_order', 'name', 'name_num', 'id' ) ) ), 400 );
		}

		return true;
	}

	/**
	 * Create a new product attribute.
	 *
	 * @since 2.5.0
	 * @param array $data Posted data.
	 * @return array
	 */
	public function create_product_attribute( $data ) {
		global $wpdb;

		try {
			if ( ! isset( $data['product_attribute'] ) ) {
				throw new WC_API_Exception( 'woocommerce_api_missing_product_attribute_data', sprintf( __( 'No %1$s data specified to create %1$s', 'woocommerce' ), 'product_attribute' ), 400 );
			}

			$data = $data['product_attribute'];

			// Check permissions.
			if ( ! current_user_can( 'manage_product_terms' ) ) {
				throw new WC_API_Exception( 'woocommerce_api_user_cannot_create_product_attribute', __( 'You do not have permission to create product attributes', 'woocommerce' ), 401 );
			}

			$data = apply_filters( 'woocommerce_api_create_product_attribute_data', $data, $this );

			if ( ! isset( $data['name'] ) ) {
				$data['name'] = '';
			}

			// Set the attribute slug.
			if ( ! isset( $data['slug'] ) ) {
				$data['slug'] = wc_sanitize_taxonomy_name( stripslashes( $data['name'] ) );
			} else {
				$data['slug'] = preg_replace( '/^pa\_/', '', wc_sanitize_taxonomy_name( stripslashes( $data['slug'] ) ) );
			}

			// Set attribute type when not sent.
			if ( ! isset( $data['type'] ) ) {
				$data['type'] = 'select';
			}

			// Set order by when not sent.
			if ( ! isset( $data['order_by'] ) ) {
				$data['order_by'] = 'menu_order';
			}

			// Validate the attribute data.
			$this->validate_attribute_data( $data['name'], $data['slug'], $data['type'], $data['order_by'], true );

			$insert = $wpdb->insert(
				$wpdb->prefix . 'woocommerce_attribute_taxonomies',
				array(
					'attribute_label'   => $data['name'],
					'attribute_name'    => $data['slug'],
					'attribute_type'    => $data['type'],
					'attribute_orderby' => $data['order_by'],
					'attribute_public'  => isset( $data['has_archives'] ) && true === $data['has_archives'] ? 1 : 0,
				),
				array( '%s', '%s', '%s', '%s', '%d' )
			);

			// Checks for an error in the product creation.
			if ( is_wp_error( $insert ) ) {
				throw new WC_API_Exception( 'woocommerce_api_cannot_create_product_attribute', $insert->get_error_message(), 400 );
			}

			$id = $wpdb->insert_id;

			do_action( 'woocommerce_api_create_product_attribute', $id, $data );

			// Clear transients.
			wp_schedule_single_event( time(), 'woocommerce_flush_rewrite_rules' );
			delete_transient( 'wc_attribute_taxonomies' );

			$this->server->send_status( 201 );

			return $this->get_product_attribute( $id );
		} catch ( WC_API_Exception $e ) {
			return new WP_Error( $e->getErrorCode(), $e->getMessage(), array( 'status' => $e->getCode() ) );
		}
	}

	/**
	 * Edit a product attribute.
	 *
	 * @since 2.5.0
	 * @param int $id the attribute ID.
	 * @param array $data
	 * @return array
	 */
	public function edit_product_attribute( $id, $data ) {
		global $wpdb;

		try {
			if ( ! isset( $data['product_attribute'] ) ) {
				throw new WC_API_Exception( 'woocommerce_api_missing_product_attribute_data', sprintf( __( 'No %1$s data specified to edit %1$s', 'woocommerce' ), 'product_attribute' ), 400 );
			}

			$id   = absint( $id );
			$data = $data['product_attribute'];

			// Check permissions.
			if ( ! current_user_can( 'manage_product_terms' ) ) {
				throw new WC_API_Exception( 'woocommerce_api_user_cannot_edit_product_attribute', __( 'You do not have permission to edit product attributes', 'woocommerce' ), 401 );
			}

			$data      = apply_filters( 'woocommerce_api_edit_product_attribute_data', $data, $this );
			$attribute = $this->get_product_attribute( $id );

			if ( is_wp_error( $attribute ) ) {
				return $attribute;
			}

			$attribute_name     = isset( $data['name'] ) ? $data['name'] : $attribute['product_attribute']['name'];
			$attribute_type     = isset( $data['type'] ) ? $data['type'] : $attribute['product_attribute']['type'];
			$attribute_order_by = isset( $data['order_by'] ) ? $data['order_by'] : $attribute['product_attribute']['order_by'];

			if ( isset( $data['slug'] ) ) {
				$attribute_slug = wc_sanitize_taxonomy_name( stripslashes( $data['slug'] ) );
			} else {
				$attribute_slug = $attribute['product_attribute']['slug'];
			}
			$attribute_slug = preg_replace( '/^pa\_/', '', $attribute_slug );

			if ( isset( $data['has_archives'] ) ) {
				$attribute_public = true === $data['has_archives'] ? 1 : 0;
			} else {
				$attribute_public = $attribute['product_attribute']['has_archives'];
			}

			// Validate the attribute data.
			$this->validate_attribute_data( $attribute_name, $attribute_slug, $attribute_type, $attribute_order_by, false );

			$update = $wpdb->update(
				$wpdb->prefix . 'woocommerce_attribute_taxonomies',
				array(
					'attribute_label'   => $attribute_name,
					'attribute_name'    => $attribute_slug,
					'attribute_type'    => $attribute_type,
					'attribute_orderby' => $attribute_order_by,
					'attribute_public'  => $attribute_public,
				),
				array( 'attribute_id' => $id ),
				array( '%s', '%s', '%s', '%s', '%d' ),
				array( '%d' )
			);

			// Checks for an error in the product creation.
			if ( false === $update ) {
				throw new WC_API_Exception( 'woocommerce_api_cannot_edit_product_attribute', __( 'Could not edit the attribute', 'woocommerce' ), 400 );
			}

			do_action( 'woocommerce_api_edit_product_attribute', $id, $data );

			// Clear transients.
			wp_schedule_single_event( time(), 'woocommerce_flush_rewrite_rules' );
			delete_transient( 'wc_attribute_taxonomies' );

			return $this->get_product_attribute( $id );
		} catch ( WC_API_Exception $e ) {
			return new WP_Error( $e->getErrorCode(), $e->getMessage(), array( 'status' => $e->getCode() ) );
		}
	}

	/**
	 * Delete a product attribute.
	 *
	 * @since  2.5.0
	 * @param  int $id the product attribute ID.
	 * @return array
	 */
	public function delete_product_attribute( $id ) {
		global $wpdb;

		try {
			// Check permissions.
			if ( ! current_user_can( 'manage_product_terms' ) ) {
				throw new WC_API_Exception( 'woocommerce_api_user_cannot_delete_product_attribute', __( 'You do not have permission to delete product attributes', 'woocommerce' ), 401 );
			}

			$id = absint( $id );

			$attribute_name = $wpdb->get_var( $wpdb->prepare( "
				SELECT attribute_name
				FROM {$wpdb->prefix}woocommerce_attribute_taxonomies
				WHERE attribute_id = %d
			 ", $id ) );

			if ( is_null( $attribute_name ) ) {
				throw new WC_API_Exception( 'woocommerce_api_invalid_product_attribute_id', __( 'A product attribute with the provided ID could not be found', 'woocommerce' ), 404 );
			}

			$deleted = $wpdb->delete(
				$wpdb->prefix . 'woocommerce_attribute_taxonomies',
				array( 'attribute_id' => $id ),
				array( '%d' )
			);

			if ( false === $deleted ) {
				throw new WC_API_Exception( 'woocommerce_api_cannot_delete_product_attribute', __( 'Could not delete the attribute', 'woocommerce' ), 401 );
			}

			$taxonomy = wc_attribute_taxonomy_name( $attribute_name );

			if ( taxonomy_exists( $taxonomy ) ) {
				$terms = get_terms( $taxonomy, 'orderby=name&hide_empty=0' );
				foreach ( $terms as $term ) {
					wp_delete_term( $term->term_id, $taxonomy );
				}
			}

			do_action( 'woocommerce_attribute_deleted', $id, $attribute_name, $taxonomy );
			do_action( 'woocommerce_api_delete_product_attribute', $id, $this );

			// Clear transients.
			wp_schedule_single_event( time(), 'woocommerce_flush_rewrite_rules' );
			delete_transient( 'wc_attribute_taxonomies' );

			return array( 'message' => sprintf( __( 'Deleted %s', 'woocommerce' ), 'product_attribute' ) );
		} catch ( WC_API_Exception $e ) {
			return new WP_Error( $e->getErrorCode(), $e->getMessage(), array( 'status' => $e->getCode() ) );
		}
	}

	/**
	 * Get a listing of product attribute terms.
	 *
	 * @since 2.5.0
	 * @param int $attribute_id Attribute ID.
	 * @param string|null $fields Fields to limit response to.
	 * @return array
	 */
	public function get_product_attribute_terms( $attribute_id, $fields = null ) {
		try {
			// Permissions check.
			if ( ! current_user_can( 'manage_product_terms' ) ) {
				throw new WC_API_Exception( 'woocommerce_api_user_cannot_read_product_attribute_terms', __( 'You do not have permission to read product attribute terms', 'woocommerce' ), 401 );
			}

			$taxonomy = wc_attribute_taxonomy_name_by_id( $attribute_id );

			if ( ! $taxonomy ) {
				throw new WC_API_Exception( 'woocommerce_api_invalid_product_attribute_id', __( 'A product attribute with the provided ID could not be found', 'woocommerce' ), 404 );
			}

			$args    = array( 'hide_empty' => false );
			$orderby = wc_attribute_orderby( $taxonomy );

			switch ( $orderby ) {
				case 'name' :
					$args['orderby']    = 'name';
					$args['menu_order'] = false;
				break;
				case 'id' :
					$args['orderby']    = 'id';
					$args['order']      = 'ASC';
					$args['menu_order'] = false;
				break;
				case 'menu_order' :
					$args['menu_order'] = 'ASC';
				break;
			}

			$terms = get_terms( $taxonomy, $args );
			$attribute_terms = array();

			foreach ( $terms as $term ) {
				$attribute_terms[] = array(
					'id'    => $term->term_id,
					'slug'  => $term->slug,
					'name'  => $term->name,
					'count' => $term->count,
				);
			}

			return array( 'product_attribute_terms' => apply_filters( 'woocommerce_api_product_attribute_terms_response', $attribute_terms, $terms, $fields, $this ) );
		} catch ( WC_API_Exception $e ) {
			return new WP_Error( $e->getErrorCode(), $e->getMessage(), array( 'status' => $e->getCode() ) );
		}
	}

	/**
	 * Get the product attribute term for the given ID.
	 *
	 * @since 2.5.0
	 * @param int $attribute_id Attribute ID.
	 * @param string $id Product attribute term ID.
	 * @param string|null $fields Fields to limit response to.
	 * @return array
	 */
	public function get_product_attribute_term( $attribute_id, $id, $fields = null ) {
		global $wpdb;

		try {
			$id = absint( $id );

			// Validate ID
			if ( empty( $id ) ) {
				throw new WC_API_Exception( 'woocommerce_api_invalid_product_attribute_term_id', __( 'Invalid product attribute ID', 'woocommerce' ), 400 );
			}

			// Permissions check
			if ( ! current_user_can( 'manage_product_terms' ) ) {
				throw new WC_API_Exception( 'woocommerce_api_user_cannot_read_product_attribute_terms', __( 'You do not have permission to read product attribute terms', 'woocommerce' ), 401 );
			}

			$taxonomy = wc_attribute_taxonomy_name_by_id( $attribute_id );

			if ( ! $taxonomy ) {
				throw new WC_API_Exception( 'woocommerce_api_invalid_product_attribute_id', __( 'A product attribute with the provided ID could not be found', 'woocommerce' ), 404 );
			}

			$term = get_term( $id, $taxonomy );

			if ( is_wp_error( $term ) || is_null( $term ) ) {
				throw new WC_API_Exception( 'woocommerce_api_invalid_product_attribute_term_id', __( 'A product attribute term with the provided ID could not be found', 'woocommerce' ), 404 );
			}

			$attribute_term = array(
				'id'    => $term->term_id,
				'name'  => $term->name,
				'slug'  => $term->slug,
				'count' => $term->count,
			);

			return array( 'product_attribute_term' => apply_filters( 'woocommerce_api_product_attribute_response', $attribute_term, $id, $fields, $term, $this ) );
		} catch ( WC_API_Exception $e ) {
			return new WP_Error( $e->getErrorCode(), $e->getMessage(), array( 'status' => $e->getCode() ) );
		}
	}

	/**
	 * Create a new product attribute term.
	 *
	 * @since 2.5.0
	 * @param int $attribute_id Attribute ID.
	 * @param array $data Posted data.
	 * @return array
	 */
	public function create_product_attribute_term( $attribute_id, $data ) {
		global $wpdb;

		try {
			if ( ! isset( $data['product_attribute_term'] ) ) {
				throw new WC_API_Exception( 'woocommerce_api_missing_product_attribute_term_data', sprintf( __( 'No %1$s data specified to create %1$s', 'woocommerce' ), 'product_attribute_term' ), 400 );
			}

			$data = $data['product_attribute_term'];

			// Check permissions.
			if ( ! current_user_can( 'manage_product_terms' ) ) {
				throw new WC_API_Exception( 'woocommerce_api_user_cannot_create_product_attribute', __( 'You do not have permission to create product attributes', 'woocommerce' ), 401 );
			}

			$taxonomy = wc_attribute_taxonomy_name_by_id( $attribute_id );

			if ( ! $taxonomy ) {
				throw new WC_API_Exception( 'woocommerce_api_invalid_product_attribute_id', __( 'A product attribute with the provided ID could not be found', 'woocommerce' ), 404 );
			}

			$data = apply_filters( 'woocommerce_api_create_product_attribute_term_data', $data, $this );

			// Check if attribute term name is specified.
			if ( ! isset( $data['name'] ) ) {
				throw new WC_API_Exception( 'woocommerce_api_missing_product_attribute_term_name', sprintf( __( 'Missing parameter %s', 'woocommerce' ), 'name' ), 400 );
			}

			$args = array();

			// Set the attribute term slug.
			if ( isset( $data['slug'] ) ) {
				$args['slug'] = sanitize_title( wp_unslash( $data['slug'] ) );
			}

			$term = wp_insert_term( $data['name'], $taxonomy, $args );

			// Checks for an error in the term creation.
			if ( is_wp_error( $term ) ) {
				throw new WC_API_Exception( 'woocommerce_api_cannot_create_product_attribute', $term->get_error_message(), 400 );
			}

			$id = $term['term_id'];

			do_action( 'woocommerce_api_create_product_attribute_term', $id, $data );

			$this->server->send_status( 201 );

			return $this->get_product_attribute_term( $attribute_id, $id );
		} catch ( WC_API_Exception $e ) {
			return new WP_Error( $e->getErrorCode(), $e->getMessage(), array( 'status' => $e->getCode() ) );
		}
	}

	/**
	 * Edit a product attribute term.
	 *
	 * @since 2.5.0
	 * @param int $attribute_id Attribute ID.
	 * @param int $id the attribute ID.
	 * @param array $data
	 * @return array
	 */
	public function edit_product_attribute_term( $attribute_id, $id, $data ) {
		global $wpdb;

		try {
			if ( ! isset( $data['product_attribute_term'] ) ) {
				throw new WC_API_Exception( 'woocommerce_api_missing_product_attribute_term_data', sprintf( __( 'No %1$s data specified to edit %1$s', 'woocommerce' ), 'product_attribute_term' ), 400 );
			}

			$id   = absint( $id );
			$data = $data['product_attribute_term'];

			// Check permissions.
			if ( ! current_user_can( 'manage_product_terms' ) ) {
				throw new WC_API_Exception( 'woocommerce_api_user_cannot_edit_product_attribute', __( 'You do not have permission to edit product attributes', 'woocommerce' ), 401 );
			}

			$taxonomy = wc_attribute_taxonomy_name_by_id( $attribute_id );

			if ( ! $taxonomy ) {
				throw new WC_API_Exception( 'woocommerce_api_invalid_product_attribute_id', __( 'A product attribute with the provided ID could not be found', 'woocommerce' ), 404 );
			}

			$data = apply_filters( 'woocommerce_api_edit_product_attribute_term_data', $data, $this );

			$args = array();

			// Update name.
			if ( isset( $data['name'] ) ) {
				$args['name'] = wc_clean( wp_unslash( $data['name'] ) );
			}

			// Update slug.
			if ( isset( $data['slug'] ) ) {
				$args['slug'] = sanitize_title( wp_unslash( $data['slug'] ) );
			}

			$term = wp_update_term( $id, $taxonomy, $args );

			if ( is_wp_error( $term ) ) {
				throw new WC_API_Exception( 'woocommerce_api_cannot_edit_product_attribute_term', $term->get_error_message(), 400 );
			}

			do_action( 'woocommerce_api_edit_product_attribute_term', $id, $data );

			return $this->get_product_attribute_term( $attribute_id, $id );
		} catch ( WC_API_Exception $e ) {
			return new WP_Error( $e->getErrorCode(), $e->getMessage(), array( 'status' => $e->getCode() ) );
		}
	}

	/**
	 * Delete a product attribute term.
	 *
	 * @since  2.5.0
	 * @param int $attribute_id Attribute ID.
	 * @param int $id the product attribute ID.
	 * @return array
	 */
	public function delete_product_attribute_term( $attribute_id, $id ) {
		global $wpdb;

		try {
			// Check permissions.
			if ( ! current_user_can( 'manage_product_terms' ) ) {
				throw new WC_API_Exception( 'woocommerce_api_user_cannot_delete_product_attribute_term', __( 'You do not have permission to delete product attribute terms', 'woocommerce' ), 401 );
			}

			$taxonomy = wc_attribute_taxonomy_name_by_id( $attribute_id );

			if ( ! $taxonomy ) {
				throw new WC_API_Exception( 'woocommerce_api_invalid_product_attribute_id', __( 'A product attribute with the provided ID could not be found', 'woocommerce' ), 404 );
			}

			$id   = absint( $id );
			$term = wp_delete_term( $id, $taxonomy );

			if ( ! $term ) {
				throw new WC_API_Exception( 'woocommerce_api_cannot_delete_product_attribute_term', sprintf( __( 'This %s cannot be deleted', 'woocommerce' ), 'product_attribute_term' ), 500 );
			} elseif ( is_wp_error( $term ) ) {
				throw new WC_API_Exception( 'woocommerce_api_cannot_delete_product_attribute_term', $term->get_error_message(), 400 );
			}

			do_action( 'woocommerce_api_delete_product_attribute_term', $id, $this );

			return array( 'message' => sprintf( __( 'Deleted %s', 'woocommerce' ), 'product_attribute' ) );
		} catch ( WC_API_Exception $e ) {
			return new WP_Error( $e->getErrorCode(), $e->getMessage(), array( 'status' => $e->getCode() ) );
		}
	}

	/**
	 * Clear product
	 */
	protected function clear_product( $product_id ) {
		if ( ! is_numeric( $product_id ) || 0 >= $product_id ) {
			return;
		}

		// Delete product attachments
		$attachments = get_children( array(
			'post_parent' => $product_id,
			'post_status' => 'any',
			'post_type'   => 'attachment',
		) );

		foreach ( (array) $attachments as $attachment ) {
			wp_delete_attachment( $attachment->ID, true );
		}

		// Delete product
		$product = wc_get_product( $product_id );
		$product->delete( true );
	}

	/**
	 * Bulk update or insert products
	 * Accepts an array with products in the formats supported by
	 * WC_API_Products->create_product() and WC_API_Products->edit_product()
	 *
	 * @since 2.4.0
	 * @param array $data
	 * @return array
	 */
	public function bulk( $data ) {

		try {
			if ( ! isset( $data['products'] ) ) {
				throw new WC_API_Exception( 'woocommerce_api_missing_products_data', sprintf( __( 'No %1$s data specified to create/edit %1$s', 'woocommerce' ), 'products' ), 400 );
			}

			$data  = $data['products'];
			$limit = apply_filters( 'woocommerce_api_bulk_limit', 100, 'products' );

			// Limit bulk operation
			if ( count( $data ) > $limit ) {
				throw new WC_API_Exception( 'woocommerce_api_products_request_entity_too_large', sprintf( __( 'Unable to accept more than %s items for this request.', 'woocommerce' ), $limit ), 413 );
			}

			$products = array();

			foreach ( $data as $_product ) {
				$product_id  = 0;
				$product_sku = '';

				// Try to get the product ID
				if ( isset( $_product['id'] ) ) {
					$product_id = intval( $_product['id'] );
				}

				if ( ! $product_id && isset( $_product['sku'] ) ) {
					$product_sku = wc_clean( $_product['sku'] );
					$product_id  = wc_get_product_id_by_sku( $product_sku );
				}

				if ( $product_id ) {

					// Product exists / edit product
					$edit = $this->edit_product( $product_id, array( 'product' => $_product ) );

					if ( is_wp_error( $edit ) ) {
						$products[] = array(
							'id'    => $product_id,
							'sku'   => $product_sku,
							'error' => array( 'code' => $edit->get_error_code(), 'message' => $edit->get_error_message() ),
						);
					} else {
						$products[] = $edit['product'];
					}
				} else {

					// Product don't exists / create product
					$new = $this->create_product( array( 'product' => $_product ) );

					if ( is_wp_error( $new ) ) {
						$products[] = array(
							'id'    => $product_id,
							'sku'   => $product_sku,
							'error' => array( 'code' => $new->get_error_code(), 'message' => $new->get_error_message() ),
						);
					} else {
						$products[] = $new['product'];
					}
				}
			}

			return array( 'products' => apply_filters( 'woocommerce_api_products_bulk_response', $products, $this ) );
		} catch ( WC_API_Exception $e ) {
			return new WP_Error( $e->getErrorCode(), $e->getMessage(), array( 'status' => $e->getCode() ) );
		}
	}

	/**
	 * Get a listing of product shipping classes.
	 *
	 * @since  2.5.0
	 * @param  string|null    $fields Fields to limit response to
	 * @return array|WP_Error         List of product shipping classes if succeed,
	 *                                otherwise WP_Error will be returned
	 */
	public function get_product_shipping_classes( $fields = null ) {
		try {
			// Permissions check
			if ( ! current_user_can( 'manage_product_terms' ) ) {
				throw new WC_API_Exception( 'woocommerce_api_user_cannot_read_product_shipping_classes', __( 'You do not have permission to read product shipping classes', 'woocommerce' ), 401 );
			}

			$product_shipping_classes = array();

			$terms = get_terms( 'product_shipping_class', array( 'hide_empty' => false, 'fields' => 'ids' ) );

			foreach ( $terms as $term_id ) {
				$product_shipping_classes[] = current( $this->get_product_shipping_class( $term_id, $fields ) );
			}

			return array( 'product_shipping_classes' => apply_filters( 'woocommerce_api_product_shipping_classes_response', $product_shipping_classes, $terms, $fields, $this ) );
		} catch ( WC_API_Exception $e ) {
			return new WP_Error( $e->getErrorCode(), $e->getMessage(), array( 'status' => $e->getCode() ) );
		}
	}

	/**
	 * Get the product shipping class for the given ID.
	 *
	 * @since  2.5.0
	 * @param  string         $id     Product shipping class term ID
	 * @param  string|null    $fields Fields to limit response to
	 * @return array|WP_Error         Product shipping class if succeed, otherwise
	 *                                WP_Error will be returned
	 */
	public function get_product_shipping_class( $id, $fields = null ) {
		try {
			$id = absint( $id );
			if ( ! $id ) {
				throw new WC_API_Exception( 'woocommerce_api_invalid_product_shipping_class_id', __( 'Invalid product shipping class ID', 'woocommerce' ), 400 );
			}

			// Permissions check
			if ( ! current_user_can( 'manage_product_terms' ) ) {
				throw new WC_API_Exception( 'woocommerce_api_user_cannot_read_product_shipping_classes', __( 'You do not have permission to read product shipping classes', 'woocommerce' ), 401 );
			}

			$term = get_term( $id, 'product_shipping_class' );

			if ( is_wp_error( $term ) || is_null( $term ) ) {
				throw new WC_API_Exception( 'woocommerce_api_invalid_product_shipping_class_id', __( 'A product shipping class with the provided ID could not be found', 'woocommerce' ), 404 );
			}

			$term_id = intval( $term->term_id );

			$product_shipping_class = array(
				'id'          => $term_id,
				'name'        => $term->name,
				'slug'        => $term->slug,
				'parent'      => $term->parent,
				'description' => $term->description,
				'count'       => intval( $term->count ),
			);

			return array( 'product_shipping_class' => apply_filters( 'woocommerce_api_product_shipping_class_response', $product_shipping_class, $id, $fields, $term, $this ) );
		} catch ( WC_API_Exception $e ) {
			return new WP_Error( $e->getErrorCode(), $e->getMessage(), array( 'status' => $e->getCode() ) );
		}
	}

	/**
	 * Create a new product shipping class.
	 *
	 * @since  2.5.0
	 * @param  array          $data Posted data
	 * @return array|WP_Error       Product shipping class if succeed, otherwise
	 *                              WP_Error will be returned
	 */
	public function create_product_shipping_class( $data ) {
		global $wpdb;

		try {
			if ( ! isset( $data['product_shipping_class'] ) ) {
				throw new WC_API_Exception( 'woocommerce_api_missing_product_shipping_class_data', sprintf( __( 'No %1$s data specified to create %1$s', 'woocommerce' ), 'product_shipping_class' ), 400 );
			}

			// Check permissions
			if ( ! current_user_can( 'manage_product_terms' ) ) {
				throw new WC_API_Exception( 'woocommerce_api_user_cannot_create_product_shipping_class', __( 'You do not have permission to create product shipping classes', 'woocommerce' ), 401 );
			}

			$defaults = array(
				'name'        => '',
				'slug'        => '',
				'description' => '',
				'parent'      => 0,
			);

			$data = wp_parse_args( $data['product_shipping_class'], $defaults );
			$data = apply_filters( 'woocommerce_api_create_product_shipping_class_data', $data, $this );

			// Check parent.
			$data['parent'] = absint( $data['parent'] );
			if ( $data['parent'] ) {
				$parent = get_term_by( 'id', $data['parent'], 'product_shipping_class' );
				if ( ! $parent ) {
					throw new WC_API_Exception( 'woocommerce_api_invalid_product_shipping_class_parent', __( 'Product shipping class parent is invalid', 'woocommerce' ), 400 );
				}
			}

			$insert = wp_insert_term( $data['name'], 'product_shipping_class', $data );
			if ( is_wp_error( $insert ) ) {
				throw new WC_API_Exception( 'woocommerce_api_cannot_create_product_shipping_class', $insert->get_error_message(), 400 );
			}

			$id = $insert['term_id'];

			do_action( 'woocommerce_api_create_product_shipping_class', $id, $data );

			$this->server->send_status( 201 );

			return $this->get_product_shipping_class( $id );
		} catch ( WC_API_Exception $e ) {
			return new WP_Error( $e->getErrorCode(), $e->getMessage(), array( 'status' => $e->getCode() ) );
		}
	}

	/**
	 * Edit a product shipping class.
	 *
	 * @since  2.5.0
	 * @param  int            $id   Product shipping class term ID
	 * @param  array          $data Posted data
	 * @return array|WP_Error       Product shipping class if succeed, otherwise
	 *                              WP_Error will be returned
	 */
	public function edit_product_shipping_class( $id, $data ) {
		global $wpdb;

		try {
			if ( ! isset( $data['product_shipping_class'] ) ) {
				throw new WC_API_Exception( 'woocommerce_api_missing_product_shipping_class', sprintf( __( 'No %1$s data specified to edit %1$s', 'woocommerce' ), 'product_shipping_class' ), 400 );
			}

			$id   = absint( $id );
			$data = $data['product_shipping_class'];

			// Check permissions
			if ( ! current_user_can( 'manage_product_terms' ) ) {
				throw new WC_API_Exception( 'woocommerce_api_user_cannot_edit_product_shipping_class', __( 'You do not have permission to edit product shipping classes', 'woocommerce' ), 401 );
			}

			$data           = apply_filters( 'woocommerce_api_edit_product_shipping_class_data', $data, $this );
			$shipping_class = $this->get_product_shipping_class( $id );

			if ( is_wp_error( $shipping_class ) ) {
				return $shipping_class;
			}

			$update = wp_update_term( $id, 'product_shipping_class', $data );
			if ( is_wp_error( $update ) ) {
				throw new WC_API_Exception( 'woocommerce_api_cannot_edit_product_shipping_class', __( 'Could not edit the shipping class', 'woocommerce' ), 400 );
			}

			do_action( 'woocommerce_api_edit_product_shipping_class', $id, $data );

			return $this->get_product_shipping_class( $id );
		} catch ( WC_API_Exception $e ) {
			return new WP_Error( $e->getErrorCode(), $e->getMessage(), array( 'status' => $e->getCode() ) );
		}
	}

	/**
	 * Delete a product shipping class.
	 *
	 * @since  2.5.0
	 * @param  int            $id Product shipping class term ID
	 * @return array|WP_Error     Success message if succeed, otherwise WP_Error
	 *                            will be returned
	 */
	public function delete_product_shipping_class( $id ) {
		global $wpdb;

		try {
			// Check permissions
			if ( ! current_user_can( 'manage_product_terms' ) ) {
				throw new WC_API_Exception( 'woocommerce_api_user_cannot_delete_product_shipping_class', __( 'You do not have permission to delete product shipping classes', 'woocommerce' ), 401 );
			}

			$id      = absint( $id );
			$deleted = wp_delete_term( $id, 'product_shipping_class' );
			if ( ! $deleted || is_wp_error( $deleted ) ) {
				throw new WC_API_Exception( 'woocommerce_api_cannot_delete_product_shipping_class', __( 'Could not delete the shipping class', 'woocommerce' ), 401 );
			}

			do_action( 'woocommerce_api_delete_product_shipping_class', $id, $this );

			return array( 'message' => sprintf( __( 'Deleted %s', 'woocommerce' ), 'product_shipping_class' ) );
		} catch ( WC_API_Exception $e ) {
			return new WP_Error( $e->getErrorCode(), $e->getMessage(), array( 'status' => $e->getCode() ) );
		}
	}
}<|MERGE_RESOLUTION|>--- conflicted
+++ resolved
@@ -1751,12 +1751,7 @@
 		global $wpdb;
 
 		$id         = $product->get_id();
-<<<<<<< HEAD
-		$variations = $request['variations'];
-		$attributes = (array) get_post_meta( $id, '_product_attributes', true );
-=======
 		$attributes = $product->get_attributes();
->>>>>>> 53dfc031
 
 		foreach ( $variations as $menu_order => $data ) {
 			$variation_id = isset( $data['id'] ) ? absint( $data['id'] ) : 0;
