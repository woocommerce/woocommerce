--- conflicted
+++ resolved
@@ -23,548 +23,5 @@
 	 *
 	 * @var string
 	 */
-<<<<<<< HEAD
-	protected $namespace = 'wc/v2';
-
-	/**
-	 * Route base.
-	 *
-	 * @var string
-	 */
-	protected $rest_base = 'system_status/tools';
-
-	/**
-	 * Register the routes for /system_status/tools/*.
-	 */
-	public function register_routes() {
-		register_rest_route(
-			$this->namespace, '/' . $this->rest_base, array(
-				array(
-					'methods'             => WP_REST_Server::READABLE,
-					'callback'            => array( $this, 'get_items' ),
-					'permission_callback' => array( $this, 'get_items_permissions_check' ),
-					'args'                => $this->get_collection_params(),
-				),
-				'schema' => array( $this, 'get_public_item_schema' ),
-			)
-		);
-
-		register_rest_route(
-			$this->namespace, '/' . $this->rest_base . '/(?P<id>[\w-]+)', array(
-				'args'   => array(
-					'id' => array(
-						'description' => __( 'Unique identifier for the resource.', 'woocommerce' ),
-						'type'        => 'string',
-					),
-				),
-				array(
-					'methods'             => WP_REST_Server::READABLE,
-					'callback'            => array( $this, 'get_item' ),
-					'permission_callback' => array( $this, 'get_item_permissions_check' ),
-				),
-				array(
-					'methods'             => WP_REST_Server::EDITABLE,
-					'callback'            => array( $this, 'update_item' ),
-					'permission_callback' => array( $this, 'update_item_permissions_check' ),
-					'args'                => $this->get_endpoint_args_for_item_schema( WP_REST_Server::EDITABLE ),
-				),
-				'schema' => array( $this, 'get_public_item_schema' ),
-			)
-		);
-	}
-
-	/**
-	 * Check whether a given request has permission to view system status tools.
-	 *
-	 * @param  WP_REST_Request $request Full details about the request.
-	 * @return WP_Error|boolean
-	 */
-	public function get_items_permissions_check( $request ) {
-		if ( ! wc_rest_check_manager_permissions( 'system_status', 'read' ) ) {
-			return new WP_Error( 'woocommerce_rest_cannot_view', __( 'Sorry, you cannot list resources.', 'woocommerce' ), array( 'status' => rest_authorization_required_code() ) );
-		}
-		return true;
-	}
-
-	/**
-	 * Check whether a given request has permission to view a specific system status tool.
-	 *
-	 * @param  WP_REST_Request $request Full details about the request.
-	 * @return WP_Error|boolean
-	 */
-	public function get_item_permissions_check( $request ) {
-		if ( ! wc_rest_check_manager_permissions( 'system_status', 'read' ) ) {
-			return new WP_Error( 'woocommerce_rest_cannot_view', __( 'Sorry, you cannot view this resource.', 'woocommerce' ), array( 'status' => rest_authorization_required_code() ) );
-		}
-		return true;
-	}
-
-	/**
-	 * Check whether a given request has permission to execute a specific system status tool.
-	 *
-	 * @param  WP_REST_Request $request Full details about the request.
-	 * @return WP_Error|boolean
-	 */
-	public function update_item_permissions_check( $request ) {
-		if ( ! wc_rest_check_manager_permissions( 'system_status', 'edit' ) ) {
-			return new WP_Error( 'woocommerce_rest_cannot_update', __( 'Sorry, you cannot update resource.', 'woocommerce' ), array( 'status' => rest_authorization_required_code() ) );
-		}
-		return true;
-	}
-
-	/**
-	 * A list of available tools for use in the system status section.
-	 * 'button' becomes 'action' in the API.
-	 *
-	 * @return array
-	 */
-	public function get_tools() {
-		$tools = array(
-			'clear_transients'                   => array(
-				'name'   => __( 'WooCommerce transients', 'woocommerce' ),
-				'button' => __( 'Clear transients', 'woocommerce' ),
-				'desc'   => __( 'This tool will clear the product/shop transients cache.', 'woocommerce' ),
-			),
-			'clear_expired_transients'           => array(
-				'name'   => __( 'Expired transients', 'woocommerce' ),
-				'button' => __( 'Clear transients', 'woocommerce' ),
-				'desc'   => __( 'This tool will clear ALL expired transients from WordPress.', 'woocommerce' ),
-			),
-			'delete_orphaned_variations'         => array(
-				'name'   => __( 'Orphaned variations', 'woocommerce' ),
-				'button' => __( 'Delete orphaned variations', 'woocommerce' ),
-				'desc'   => __( 'This tool will delete all variations which have no parent.', 'woocommerce' ),
-			),
-			'clear_expired_download_permissions' => array(
-				'name'   => __( 'Used-up download permissions', 'woocommerce' ),
-				'button' => __( 'Clean up download permissions', 'woocommerce' ),
-				'desc'   => __( 'This tool will delete expired download permissions and permissions with 0 remaining downloads.', 'woocommerce' ),
-			),
-			'add_order_indexes'                  => array(
-				'name'   => __( 'Order address indexes', 'woocommerce' ),
-				'button' => __( 'Index orders', 'woocommerce' ),
-				'desc'   => __( 'This tool will add address indexes to orders that do not have them yet. This improves order search results.', 'woocommerce' ),
-			),
-			'recount_terms'                      => array(
-				'name'   => __( 'Term counts', 'woocommerce' ),
-				'button' => __( 'Recount terms', 'woocommerce' ),
-				'desc'   => __( 'This tool will recount product terms - useful when changing your settings in a way which hides products from the catalog.', 'woocommerce' ),
-			),
-			'reset_roles'                        => array(
-				'name'   => __( 'Capabilities', 'woocommerce' ),
-				'button' => __( 'Reset capabilities', 'woocommerce' ),
-				'desc'   => __( 'This tool will reset the admin, customer and shop_manager roles to default. Use this if your users cannot access all of the WooCommerce admin pages.', 'woocommerce' ),
-			),
-			'clear_sessions'                     => array(
-				'name'   => __( 'Clear customer sessions', 'woocommerce' ),
-				'button' => __( 'Clear', 'woocommerce' ),
-				'desc'   => sprintf(
-					'<strong class="red">%1$s</strong> %2$s',
-					__( 'Note:', 'woocommerce' ),
-					__( 'This tool will delete all customer session data from the database, including current carts and saved carts in the database.', 'woocommerce' )
-				),
-			),
-			'install_pages'                      => array(
-				'name'   => __( 'Create default WooCommerce pages', 'woocommerce' ),
-				'button' => __( 'Create pages', 'woocommerce' ),
-				'desc'   => sprintf(
-					'<strong class="red">%1$s</strong> %2$s',
-					__( 'Note:', 'woocommerce' ),
-					__( 'This tool will install all the missing WooCommerce pages. Pages already defined and set up will not be replaced.', 'woocommerce' )
-				),
-			),
-			'delete_taxes'                       => array(
-				'name'   => __( 'Delete WooCommerce tax rates', 'woocommerce' ),
-				'button' => __( 'Delete tax rates', 'woocommerce' ),
-				'desc'   => sprintf(
-					'<strong class="red">%1$s</strong> %2$s',
-					__( 'Note:', 'woocommerce' ),
-					__( 'This option will delete ALL of your tax rates, use with caution. This action cannot be reversed.', 'woocommerce' )
-				),
-			),
-			'reset_tracking'                     => array(
-				'name'   => __( 'Reset usage tracking', 'woocommerce' ),
-				'button' => __( 'Reset', 'woocommerce' ),
-				'desc'   => __( 'This will reset your usage tracking settings, causing it to show the opt-in banner again and not sending any data.', 'woocommerce' ),
-			),
-			'regenerate_thumbnails'              => array(
-				'name'   => __( 'Regenerate shop thumbnails', 'woocommerce' ),
-				'button' => __( 'Regenerate', 'woocommerce' ),
-				'desc'   => __( 'This will regenerate all shop thumbnails to match your theme and/or image settings.', 'woocommerce' ),
-			),
-		);
-
-		// Jetpack does the image resizing heavy lifting so you don't have to.
-		if ( ( class_exists( 'Jetpack' ) && Jetpack::is_module_active( 'photon' ) ) || ! apply_filters( 'woocommerce_background_image_regeneration', true ) ) {
-			unset( $tools['regenerate_thumbnails'] );
-		}
-
-		return apply_filters( 'woocommerce_debug_tools', $tools );
-	}
-
-	/**
-	 * Get a list of system status tools.
-	 *
-	 * @param WP_REST_Request $request Full details about the request.
-	 * @return WP_Error|WP_REST_Response
-	 */
-	public function get_items( $request ) {
-		$tools = array();
-		foreach ( $this->get_tools() as $id => $tool ) {
-			$tools[] = $this->prepare_response_for_collection(
-				$this->prepare_item_for_response(
-					array(
-						'id'          => $id,
-						'name'        => $tool['name'],
-						'action'      => $tool['button'],
-						'description' => $tool['desc'],
-					), $request
-				)
-			);
-		}
-
-		$response = rest_ensure_response( $tools );
-		return $response;
-	}
-
-	/**
-	 * Return a single tool.
-	 *
-	 * @param  WP_REST_Request $request Request data.
-	 * @return WP_Error|WP_REST_Response
-	 */
-	public function get_item( $request ) {
-		$tools = $this->get_tools();
-		if ( empty( $tools[ $request['id'] ] ) ) {
-			return new WP_Error( 'woocommerce_rest_system_status_tool_invalid_id', __( 'Invalid tool ID.', 'woocommerce' ), array( 'status' => 404 ) );
-		}
-		$tool = $tools[ $request['id'] ];
-		return rest_ensure_response(
-			$this->prepare_item_for_response(
-				array(
-					'id'          => $request['id'],
-					'name'        => $tool['name'],
-					'action'      => $tool['button'],
-					'description' => $tool['desc'],
-				), $request
-			)
-		);
-	}
-
-	/**
-	 * Update (execute) a tool.
-	 *
-	 * @param  WP_REST_Request $request Request data.
-	 * @return WP_Error|WP_REST_Response
-	 */
-	public function update_item( $request ) {
-		$tools = $this->get_tools();
-		if ( empty( $tools[ $request['id'] ] ) ) {
-			return new WP_Error( 'woocommerce_rest_system_status_tool_invalid_id', __( 'Invalid tool ID.', 'woocommerce' ), array( 'status' => 404 ) );
-		}
-
-		$tool = $tools[ $request['id'] ];
-		$tool = array(
-			'id'          => $request['id'],
-			'name'        => $tool['name'],
-			'action'      => $tool['button'],
-			'description' => $tool['desc'],
-		);
-
-		$execute_return = $this->execute_tool( $request['id'] );
-		$tool           = array_merge( $tool, $execute_return );
-
-		/**
-		 * Fires after a WooCommerce REST system status tool has been executed.
-		 *
-		 * @param array           $tool    Details about the tool that has been executed.
-		 * @param WP_REST_Request $request The current WP_REST_Request object.
-		 */
-		do_action( 'woocommerce_rest_insert_system_status_tool', $tool, $request );
-
-		$request->set_param( 'context', 'edit' );
-		$response = $this->prepare_item_for_response( $tool, $request );
-		return rest_ensure_response( $response );
-	}
-
-	/**
-	 * Prepare a tool item for serialization.
-	 *
-	 * @param  array           $item     Object.
-	 * @param  WP_REST_Request $request  Request object.
-	 * @return WP_REST_Response $response Response data.
-	 */
-	public function prepare_item_for_response( $item, $request ) {
-		$context = empty( $request['context'] ) ? 'view' : $request['context'];
-		$data    = $this->add_additional_fields_to_object( $item, $request );
-		$data    = $this->filter_response_by_context( $data, $context );
-
-		$response = rest_ensure_response( $data );
-
-		$response->add_links( $this->prepare_links( $item['id'] ) );
-
-		return $response;
-	}
-
-	/**
-	 * Get the system status tools schema, conforming to JSON Schema.
-	 *
-	 * @return array
-	 */
-	public function get_item_schema() {
-		$schema = array(
-			'$schema'    => 'http://json-schema.org/draft-04/schema#',
-			'title'      => 'system_status_tool',
-			'type'       => 'object',
-			'properties' => array(
-				'id'          => array(
-					'description' => __( 'A unique identifier for the tool.', 'woocommerce' ),
-					'type'        => 'string',
-					'context'     => array( 'view', 'edit' ),
-					'arg_options' => array(
-						'sanitize_callback' => 'sanitize_title',
-					),
-				),
-				'name'        => array(
-					'description' => __( 'Tool name.', 'woocommerce' ),
-					'type'        => 'string',
-					'context'     => array( 'view', 'edit' ),
-					'arg_options' => array(
-						'sanitize_callback' => 'sanitize_text_field',
-					),
-				),
-				'action'      => array(
-					'description' => __( 'What running the tool will do.', 'woocommerce' ),
-					'type'        => 'string',
-					'context'     => array( 'view', 'edit' ),
-					'arg_options' => array(
-						'sanitize_callback' => 'sanitize_text_field',
-					),
-				),
-				'description' => array(
-					'description' => __( 'Tool description.', 'woocommerce' ),
-					'type'        => 'string',
-					'context'     => array( 'view', 'edit' ),
-					'arg_options' => array(
-						'sanitize_callback' => 'sanitize_text_field',
-					),
-				),
-				'success'     => array(
-					'description' => __( 'Did the tool run successfully?', 'woocommerce' ),
-					'type'        => 'boolean',
-					'context'     => array( 'edit' ),
-				),
-				'message'     => array(
-					'description' => __( 'Tool return message.', 'woocommerce' ),
-					'type'        => 'string',
-					'context'     => array( 'edit' ),
-					'arg_options' => array(
-						'sanitize_callback' => 'sanitize_text_field',
-					),
-				),
-			),
-		);
-
-		return $this->add_additional_fields_schema( $schema );
-	}
-
-	/**
-	 * Prepare links for the request.
-	 *
-	 * @param string $id ID.
-	 * @return array
-	 */
-	protected function prepare_links( $id ) {
-		$base  = '/' . $this->namespace . '/' . $this->rest_base;
-		$links = array(
-			'item' => array(
-				'href'       => rest_url( trailingslashit( $base ) . $id ),
-				'embeddable' => true,
-			),
-		);
-
-		return $links;
-	}
-
-	/**
-	 * Get any query params needed.
-	 *
-	 * @return array
-	 */
-	public function get_collection_params() {
-		return array(
-			'context' => $this->get_context_param( array( 'default' => 'view' ) ),
-		);
-	}
-
-	/**
-	 * Actually executes a tool.
-	 *
-	 * @param  string $tool Tool.
-	 * @return array
-	 */
-	public function execute_tool( $tool ) {
-		global $wpdb;
-		$ran = true;
-		switch ( $tool ) {
-			case 'clear_transients':
-				wc_delete_product_transients();
-				wc_delete_shop_order_transients();
-
-				$attribute_taxonomies = wc_get_attribute_taxonomies();
-
-				if ( $attribute_taxonomies ) {
-					foreach ( $attribute_taxonomies as $attribute ) {
-						delete_transient( 'wc_layered_nav_counts_pa_' . $attribute->attribute_name );
-					}
-				}
-
-				WC()->transients->invalidate_group_version( 'shipping' );
-				$message = __( 'Product transients cleared', 'woocommerce' );
-				break;
-
-			case 'clear_expired_transients':
-				/* translators: %d: amount of expired transients */
-				$message = sprintf( __( '%d transients rows cleared', 'woocommerce' ), wc_delete_expired_transients() );
-				break;
-
-			case 'delete_orphaned_variations':
-				// Delete orphans.
-				$result = absint(
-					$wpdb->query(
-						"DELETE products
-					FROM {$wpdb->posts} products
-					LEFT JOIN {$wpdb->posts} wp ON wp.ID = products.post_parent
-					WHERE wp.ID IS NULL AND products.post_type = 'product_variation';"
-					)
-				);
-				/* translators: %d: amount of orphaned variations */
-				$message = sprintf( __( '%d orphaned variations deleted', 'woocommerce' ), $result );
-				break;
-
-			case 'clear_expired_download_permissions':
-				// Delete expired download permissions and ones with 0 downloads remaining.
-				$result = absint(
-					$wpdb->query(
-						$wpdb->prepare(
-							"DELETE FROM {$wpdb->prefix}woocommerce_downloadable_product_permissions
-							WHERE ( downloads_remaining != '' AND downloads_remaining = 0 ) OR ( access_expires IS NOT NULL AND access_expires < %s )",
-							date( 'Y-m-d', current_time( 'timestamp' ) )
-						)
-					)
-				);
-				/* translators: %d: amount of permissions */
-				$message = sprintf( __( '%d permissions deleted', 'woocommerce' ), $result );
-				break;
-
-			case 'add_order_indexes':
-				/*
-				 * Add billing and shipping address indexes containing the customer name for orders
-				 * that don't have address indexes yet.
-				 */
-				$sql   = "INSERT INTO {$wpdb->postmeta}( post_id, meta_key, meta_value )
-					SELECT post_id, '%s', GROUP_CONCAT( meta_value SEPARATOR ' ' )
-					FROM {$wpdb->postmeta}
-					WHERE meta_key IN ( '%s', '%s' )
-					AND post_id IN ( SELECT DISTINCT post_id FROM {$wpdb->postmeta}
-						WHERE post_id NOT IN ( SELECT post_id FROM {$wpdb->postmeta} WHERE meta_key='%s' )
-						AND post_id IN ( SELECT post_id FROM {$wpdb->postmeta} WHERE meta_key='%s' ) )
-					GROUP BY post_id";
-				$rows  = $wpdb->query( $wpdb->prepare( $sql, '_billing_address_index', '_billing_first_name', '_billing_last_name', '_billing_address_index', '_billing_last_name' ) ); // WPCS: unprepared SQL ok.
-				$rows += $wpdb->query( $wpdb->prepare( $sql, '_shipping_address_index', '_shipping_first_name', '_shipping_last_name', '_shipping_address_index', '_shipping_last_name' ) ); // WPCS: unprepared SQL ok.
-
-				/* translators: %d: amount of indexes */
-				$message = sprintf( __( '%d indexes added', 'woocommerce' ), $rows );
-				break;
-
-			case 'reset_roles':
-				// Remove then re-add caps and roles.
-				WC_Install::remove_roles();
-				WC_Install::create_roles();
-				$message = __( 'Roles successfully reset', 'woocommerce' );
-				break;
-
-			case 'recount_terms':
-				$product_cats = get_terms(
-					'product_cat', array(
-						'hide_empty' => false,
-						'fields'     => 'id=>parent',
-					)
-				);
-				_wc_term_recount( $product_cats, get_taxonomy( 'product_cat' ), true, false );
-				$product_tags = get_terms(
-					'product_tag', array(
-						'hide_empty' => false,
-						'fields'     => 'id=>parent',
-					)
-				);
-				_wc_term_recount( $product_tags, get_taxonomy( 'product_tag' ), true, false );
-				$message = __( 'Terms successfully recounted', 'woocommerce' );
-				break;
-
-			case 'clear_sessions':
-				$wpdb->query( "TRUNCATE {$wpdb->prefix}woocommerce_sessions" );
-				$result = absint( $wpdb->query( "DELETE FROM {$wpdb->usermeta} WHERE meta_key='_woocommerce_persistent_cart_" . get_current_blog_id() . "';" ) ); // WPCS: unprepared SQL ok.
-				wp_cache_flush();
-				/* translators: %d: amount of sessions */
-				$message = sprintf( __( 'Deleted all active sessions, and %d saved carts.', 'woocommerce' ), absint( $result ) );
-				break;
-
-			case 'install_pages':
-				WC_Install::create_pages();
-				$message = __( 'All missing WooCommerce pages successfully installed', 'woocommerce' );
-				break;
-
-			case 'delete_taxes':
-				$wpdb->query( "TRUNCATE TABLE {$wpdb->prefix}woocommerce_tax_rates;" );
-				$wpdb->query( "TRUNCATE TABLE {$wpdb->prefix}woocommerce_tax_rate_locations;" );
-				WC_Cache_Helper::incr_cache_prefix( 'taxes' );
-				$message = __( 'Tax rates successfully deleted', 'woocommerce' );
-				break;
-
-			case 'reset_tracking':
-				if ( ! class_exists( 'WC_Tracker' ) ) {
-					include_once WC_ABSPATH . 'includes/class-wc-tracker.php';
-				}
-				WC_Tracker::opt_out_request();
-				delete_option( 'woocommerce_allow_tracking' );
-				WC_Admin_Notices::add_notice( 'tracking' );
-				$message = __( 'Usage tracking settings successfully reset.', 'woocommerce' );
-				break;
-
-			case 'regenerate_thumbnails':
-				WC_Regenerate_Images::queue_image_regeneration();
-				$message = __( 'Thumbnail regeneration has been scheduled to run in the background.', 'woocommerce' );
-				break;
-
-			default:
-				$tools = $this->get_tools();
-				if ( isset( $tools[ $tool ]['callback'] ) ) {
-					$callback = $tools[ $tool ]['callback'];
-					$return   = call_user_func( $callback );
-					if ( is_string( $return ) ) {
-						$message = $return;
-					} elseif ( false === $return ) {
-						$callback_string = is_array( $callback ) ? get_class( $callback[0] ) . '::' . $callback[1] : $callback;
-						$ran             = false;
-						/* translators: %s: callback string */
-						$message = sprintf( __( 'There was an error calling %s', 'woocommerce' ), $callback_string );
-					} else {
-						$message = __( 'Tool ran.', 'woocommerce' );
-					}
-				} else {
-					$ran     = false;
-					$message = __( 'There was an error calling this tool. There is no callback present.', 'woocommerce' );
-				}
-				break;
-		}
-
-		return array(
-			'success' => $ran,
-			'message' => $message,
-		);
-	}
-=======
 	protected $namespace = 'wc/v3';
->>>>>>> ac291658
 }