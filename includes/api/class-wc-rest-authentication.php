<?php
/**
 * REST API Authentication
 *
 * @author   WooThemes
 * @category API
 * @package  WooCommerce/API
 * @since    2.6.0
 */

if ( ! defined( 'ABSPATH' ) ) {
	exit;
}

class WC_REST_Authentication {

	/**
	 * Initialize authentication actions.
	 */
	public function __construct() {
		add_filter( 'determine_current_user', array( $this, 'authenticate' ), 100 );
		add_filter( 'rest_authentication_errors', array( $this, 'check_authentication_error' ) );
		add_filter( 'rest_post_dispatch', array( $this, 'send_unauthorized_headers' ), 50 );
	}

	/**
	 * Check if is request to our REST API.
	 *
	 * @return bool
	 */
	protected function is_request_to_rest_api() {
		if ( empty( $_SERVER['REQUEST_URI'] ) ) {
			return false;
		}

		$rest_prefix = trailingslashit( rest_get_url_prefix() );

		// Check if our endpoint.
		$woocommerce = ( false !== strpos( $_SERVER['REQUEST_URI'], $rest_prefix . 'wc/' ) );

		// Allow third party plugins use our authentication methods.
		$third_party = ( false !== strpos( $_SERVER['REQUEST_URI'], $rest_prefix . 'wc-' ) );

		return apply_filters( 'woocommerce_rest_is_request_to_rest_api', $woocommerce || $third_party );
	}

	/**
	 * Authenticate user.
	 *
	 * @param int|false $user_id User ID if one has been determined, false otherwise.
	 * @return int|false
	 */
	public function authenticate( $user_id ) {
		// Do not authenticate twice and check if is a request to our endpoint in the WP REST API.
		if ( ! empty( $user_id ) || ! $this->is_request_to_rest_api() ) {
			return $user_id;
		}

		if ( is_ssl() ) {
			return $this->perform_basic_authentication();
		} else {
			return $this->perform_oauth_authentication();
		}
	}

	/**
	 * Check for authentication error.
	 *
	 * @param WP_Error|null|bool $error
	 * @return WP_Error|null|bool
	 */
	public function check_authentication_error( $error ) {
		global $wc_rest_authentication_error;

		// Passthrough other errors.
		if ( ! empty( $error ) ) {
			return $error;
		}

		return $wc_rest_authentication_error;
	}

	/**
	 * Basic Authentication.
	 *
	 * SSL-encrypted requests are not subject to sniffing or man-in-the-middle
	 * attacks, so the request can be authenticated by simply looking up the user
	 * associated with the given consumer key and confirming the consumer secret
	 * provided is valid.
	 *
	 * @return int|bool
	 */
	private function perform_basic_authentication() {
		global $wc_rest_authentication_error;

		$consumer_key    = '';
		$consumer_secret = '';

		// If the $_GET parameters are present, use those first.
		if ( ! empty( $_GET['consumer_key'] ) && ! empty( $_GET['consumer_secret'] ) ) {
			$consumer_key    = $_GET['consumer_key'];
			$consumer_secret = $_GET['consumer_secret'];
		}

		// If the above is not present, we will do full basic auth.
		if ( ! $consumer_key && ! empty( $_SERVER['PHP_AUTH_USER'] ) && ! empty( $_SERVER['PHP_AUTH_PW'] ) ) {
			$consumer_key    = $_SERVER['PHP_AUTH_USER'];
			$consumer_secret = $_SERVER['PHP_AUTH_PW'];
		}

		// Stop if don't have any key.
		if ( ! $consumer_key || ! $consumer_secret ) {
			return false;
		}

		// Get user data.
		$user = WC_Auth::get_api_key_data_by_consumer_key( $consumer_key );
		if ( empty( $user ) ) {
			return false;
		}

		// Validate user secret.
		if ( ! hash_equals( $user->consumer_secret, $consumer_secret ) ) {
			$wc_rest_authentication_error = new WP_Error( 'woocommerce_rest_authentication_error', __( 'Consumer secret is invalid.', 'woocommerce' ), array( 'status' => 401 ) );

			return false;
		}

		// Check API Key permissions.
		if ( ! $this->check_permissions( $user->permissions ) ) {
			return false;
		}

		// Update last access.
		$this->update_last_access( $user->key_id );

		return $user->user_id;
	}

	/**
	 * Parse the Authorization header into parameters.
	 *
	 * @since 2.7.0
	 *
	 * @param string $header Authorization header value (not including "Authorization: " prefix).
	 *
	 * @return array Map of parameter values.
	 */
	public function parse_header( $header ) {
		if ( 'OAuth ' !== substr( $header, 0, 6 ) ) {
			return array();
		}

		// From OAuth PHP library, used under MIT license.
		$params = array();
		if ( preg_match_all( '/(oauth_[a-z_-]*)=(:?"([^"]*)"|([^,]*))/', $header, $matches ) ) {
			foreach ( $matches[1] as $i => $h ) {
				$params[ $h ] = urldecode( empty( $matches[3][ $i ] ) ? $matches[4][ $i ] : $matches[3][ $i ] );
			}
			if ( isset( $params['realm'] ) ) {
				unset( $params['realm'] );
			}
		}

		return $params;
	}

	/**
	 * Get the authorization header.
	 *
	 * On certain systems and configurations, the Authorization header will be
	 * stripped out by the server or PHP. Typically this is then used to
	 * generate `PHP_AUTH_USER`/`PHP_AUTH_PASS` but not passed on. We use
	 * `getallheaders` here to try and grab it out instead.
	 *
	 * @since 2.7.0
	 *
	 * @return string Authorization header if set.
	 */
	public function get_authorization_header() {
		if ( ! empty( $_SERVER['HTTP_AUTHORIZATION'] ) ) {
			return wp_unslash( $_SERVER['HTTP_AUTHORIZATION'] );
		}

		if ( function_exists( 'getallheaders' ) ) {
			$headers = getallheaders();
			// Check for the authoization header case-insensitively.
			foreach ( $headers as $key => $value ) {
				if ( 'authorization' === strtolower( $key ) ) {
					return $value;
				}
			}
		}

		return '';
	}

	/**
	 * Get oAuth parameters from $_GET, $_POST or request header.
	 *
	 * @since 2.7.0
	 *
	 * @return array|WP_Error
	 */
	public function get_oauth_parameters() {
		global $wc_rest_authentication_error;

		$params = array_merge( $_GET, $_POST );
		$params = wp_unslash( $params );
		$header = $this->get_authorization_header();

		if ( ! empty( $header ) ) {
			// Trim leading spaces.
			$header = trim( $header );
			$header_params = $this->parse_header( $header );

			if ( ! empty( $header_params ) ) {
				$params = array_merge( $params, $header_params );
			}
		}

		$param_names = array(
			'oauth_consumer_key',
			'oauth_timestamp',
			'oauth_nonce',
			'oauth_signature',
			'oauth_signature_method',
		);

		$errors   = array();
		$have_one = false;

		// Check for required OAuth parameters.
		foreach ( $param_names as $param_name ) {
			if ( empty( $params[ $param_name ] ) ) {
				$errors[] = $param_name;
			} else {
				$have_one = true;
			}
		}

		// All keys are missing, so we're probably not even trying to use OAuth.
		if ( ! $have_one ) {
			return array();
		}

		// If we have at least one supplied piece of data, and we have an error,
		// then it's a failed authentication.
		if ( ! empty( $errors ) ) {
			$message = sprintf(
				_n( 'Missing OAuth parameter %s', 'Missing OAuth parameters %s', count( $errors ), 'woocommerce' ),
				implode( ', ', $errors )
			);

			$wc_rest_authentication_error = new WP_Error( 'woocommerce_rest_authentication_missing_parameter', $message, array( 'status' => 401 ) );

			return array();
		}

		return $params;
	}

	/**
	 * Perform OAuth 1.0a "one-legged" (http://oauthbible.com/#oauth-10a-one-legged) authentication for non-SSL requests.
	 *
	 * This is required so API credentials cannot be sniffed or intercepted when making API requests over plain HTTP.
	 *
	 * This follows the spec for simple OAuth 1.0a authentication (RFC 5849) as closely as possible, with two exceptions:
	 *
	 * 1) There is no token associated with request/responses, only consumer keys/secrets are used.
	 *
	 * 2) The OAuth parameters are included as part of the request query string instead of part of the Authorization header,
	 *    This is because there is no cross-OS function within PHP to get the raw Authorization header.
	 *
	 * @link http://tools.ietf.org/html/rfc5849 for the full spec.
	 *
	 * @return int|bool
	 */
	private function perform_oauth_authentication() {
		global $wc_rest_authentication_error;

		$params = $this->get_oauth_parameters();
		if ( empty( $params ) ) {
			return false;
		}

<<<<<<< HEAD
		// Fetch WP user by consumer key
		$user = WC_Auth::get_api_key_data_by_consumer_key( $_GET['oauth_consumer_key'] );
=======
		// Fetch WP user by consumer key.
		$user = $this->get_user_data_by_consumer_key( $params['oauth_consumer_key'] );
>>>>>>> 8adfe15d

		if ( empty( $user ) ) {
			$wc_rest_authentication_error = new WP_Error( 'woocommerce_rest_authentication_error', __( 'Consumer key is invalid.', 'woocommerce' ), array( 'status' => 401 ) );

			return false;
		}

		// Perform OAuth validation.
		$wc_rest_authentication_error = $this->check_oauth_signature( $user, $params );
		if ( is_wp_error( $wc_rest_authentication_error ) ) {
			return false;
		}

		$wc_rest_authentication_error = $this->check_oauth_timestamp_and_nonce( $user, $params['oauth_timestamp'], $params['oauth_nonce'] );
		if ( is_wp_error( $wc_rest_authentication_error ) ) {
			return false;
		}

		// Check API Key permissions.
		if ( ! $this->check_permissions( $user->permissions ) ) {
			return false;
		}

		// Update last access.
		$this->update_last_access( $user->key_id );

		return $user->user_id;
	}

	/**
	 * Verify that the consumer-provided request signature matches our generated signature,
	 * this ensures the consumer has a valid key/secret.
	 *
	 * @param stdClass $user
	 * @param array $params The request parameters.
	 * @return null|WP_Error
	 */
	private function check_oauth_signature( $user, $params ) {
		$http_method  = strtoupper( $_SERVER['REQUEST_METHOD'] );
		$request_path = parse_url( $_SERVER['REQUEST_URI'], PHP_URL_PATH );
		$wp_base      = get_home_url( null, '/', 'relative' );
		if ( substr( $request_path, 0, strlen( $wp_base ) ) === $wp_base ) {
			$request_path = substr( $request_path, strlen( $wp_base ) );
		}
		$base_request_uri = rawurlencode( get_home_url( null, $request_path ) );

		// Get the signature provided by the consumer and remove it from the parameters prior to checking the signature.
		$consumer_signature = rawurldecode( $params['oauth_signature'] );
		unset( $params['oauth_signature'] );

		// Sort parameters.
		if ( ! uksort( $params, 'strcmp' ) ) {
			return new WP_Error( 'woocommerce_rest_authentication_error', __( 'Invalid signature - failed to sort parameters.', 'woocommerce' ), array( 'status' => 401 ) );
		}

		// Normalize parameter key/values.
		$params           = $this->normalize_parameters( $params );
		$query_parameters = array();
		foreach ( $params as $param_key => $param_value ) {
			if ( is_array( $param_value ) ) {
				foreach ( $param_value as $param_key_inner => $param_value_inner ) {
					$query_parameters[] = $param_key . '%255B' . $param_key_inner . '%255D%3D' . $param_value_inner;
				}
			} else {
				$query_parameters[] = $param_key . '%3D' . $param_value; // Join with equals sign.
			}
		}
		$query_string   = implode( '%26', $query_parameters ); // Join with ampersand.
		$string_to_sign = $http_method . '&' . $base_request_uri . '&' . $query_string;

		if ( 'HMAC-SHA1' !== $params['oauth_signature_method'] && 'HMAC-SHA256' !== $params['oauth_signature_method'] ) {
			return new WP_Error( 'woocommerce_rest_authentication_error', __( 'Invalid signature - signature method is invalid.', 'woocommerce' ), array( 'status' => 401 ) );
		}

		$hash_algorithm = strtolower( str_replace( 'HMAC-', '', $params['oauth_signature_method'] ) );
		$secret         = $user->consumer_secret . '&';
		$signature      = base64_encode( hash_hmac( $hash_algorithm, $string_to_sign, $secret, true ) );

		if ( ! hash_equals( $signature, $consumer_signature ) ) {
			return new WP_Error( 'woocommerce_rest_authentication_error', __( 'Invalid signature - provided signature does not match.', 'woocommerce' ), array( 'status' => 401 ) );
		}

		return true;
	}

	/**
	 * Normalize each parameter by assuming each parameter may have already been
	 * encoded, so attempt to decode, and then re-encode according to RFC 3986.
	 *
	 * Note both the key and value is normalized so a filter param like:
	 *
	 * 'filter[period]' => 'week'
	 *
	 * is encoded to:
	 *
	 * 'filter%5Bperiod%5D' => 'week'
	 *
	 * This conforms to the OAuth 1.0a spec which indicates the entire query string
	 * should be URL encoded.
	 *
	 * @see rawurlencode()
	 * @param array $parameters Un-normalized pararmeters.
	 * @return array Normalized parameters.
	 */
	private function normalize_parameters( $parameters ) {
		$keys       = wc_rest_urlencode_rfc3986( array_keys( $parameters ) );
		$values     = wc_rest_urlencode_rfc3986( array_values( $parameters ) );
		$parameters = array_combine( $keys, $values );

		return $parameters;
	}

	/**
	 * Verify that the timestamp and nonce provided with the request are valid. This prevents replay attacks where
	 * an attacker could attempt to re-send an intercepted request at a later time.
	 *
	 * - A timestamp is valid if it is within 15 minutes of now.
	 * - A nonce is valid if it has not been used within the last 15 minutes.
	 *
	 * @param stdClass $user
	 * @param int $timestamp the unix timestamp for when the request was made
	 * @param string $nonce a unique (for the given user) 32 alphanumeric string, consumer-generated
	 * @return bool|WP_Error
	 */
	private function check_oauth_timestamp_and_nonce( $user, $timestamp, $nonce ) {

		$valid_window = 15 * 60; // 15 minute window.

		if ( ( $timestamp < time() - $valid_window ) || ( $timestamp > time() + $valid_window ) ) {
			return new WP_Error( 'woocommerce_rest_authentication_error', __( 'Invalid timestamp.', 'woocommerce' ), array( 'status' => 401 ) );
		}

		$used_nonces = maybe_unserialize( $user->nonces );

		if ( empty( $used_nonces ) ) {
			$used_nonces = array();
		}

		if ( in_array( $nonce, $used_nonces ) ) {
			return new WP_Error( 'woocommerce_rest_authentication_error', __( 'Invalid nonce - nonce has already been used.', 'woocommerce' ), array( 'status' => 401 ) );
		}

		$used_nonces[ $timestamp ] = $nonce;

		// Remove expired nonces.
		foreach ( $used_nonces as $nonce_timestamp => $nonce ) {
			if ( $nonce_timestamp < ( time() - $valid_window ) ) {
				unset( $used_nonces[ $nonce_timestamp ] );
			}
		}

		WC_Auth::update_api_key( $user->key_id, array( 'nonces' => $used_nonces ) );

		return true;
	}

	/**
	 * Return the user data for the given consumer_key.
	 *
	 * @param string $consumer_key
	 * @return array
	 */
	private function get_user_data_by_consumer_key( $consumer_key ) {
		return WC_Auth::get_api_key_data_by_consumer_key( $consumer_key );
	}

	/**
	 * Check that the API keys provided have the proper key-specific permissions to either read or write API resources.
	 *
	 * @param string $permissions
	 * @return bool
	 */
	private function check_permissions( $permissions ) {
		global $wc_rest_authentication_error;

		$valid = true;

		if ( ! isset( $_SERVER['REQUEST_METHOD'] ) ) {
			return false;
		}

		switch ( $_SERVER['REQUEST_METHOD'] ) {

			case 'HEAD' :
			case 'GET' :
				if ( 'read' !== $permissions && 'read_write' !== $permissions ) {
					$wc_rest_authentication_error = new WP_Error( 'woocommerce_rest_authentication_error', __( 'The API key provided does not have read permissions.', 'woocommerce' ), array( 'status' => 401 ) );
					$valid = false;
				}
				break;

			case 'POST' :
			case 'PUT' :
			case 'PATCH' :
			case 'DELETE' :
				if ( 'write' !== $permissions && 'read_write' !== $permissions ) {
					$wc_rest_authentication_error = new WP_Error( 'woocommerce_rest_authentication_error', __( 'The API key provided does not have write permissions.', 'woocommerce' ), array( 'status' => 401 ) );
					$valid = false;
				}
				break;
		}

		return $valid;
	}

	/**
	 * Updated API Key last access datetime.
	 *
	 * @param int $key_id
	 */
	private function update_last_access( $key_id ) {
		WC_Auth::update_last_access( $key_id );
	}

	/**
	 * If the consumer_key and consumer_secret $_GET parameters are NOT provided
	 * and the Basic auth headers are either not present or the consumer secret does not match the consumer
	 * key provided, then return the correct Basic headers and an error message.
	 *
	 * @param WP_REST_Response $response Current response being served.
	 * @return WP_REST_Response
	 */
	public function send_unauthorized_headers( $response ) {
		global $wc_rest_authentication_error;

		if ( is_wp_error( $wc_rest_authentication_error ) && is_ssl() ) {
			$auth_message = __( 'WooCommerce API. Use a consumer key in the username field and a consumer secret in the password field.', 'woocommerce' );
			$response->header( 'WWW-Authenticate', 'Basic realm="' . $auth_message . '"', true );
		}

		return $response;
	}
}

new WC_REST_Authentication();<|MERGE_RESOLUTION|>--- conflicted
+++ resolved
@@ -284,13 +284,8 @@
 			return false;
 		}
 
-<<<<<<< HEAD
 		// Fetch WP user by consumer key
 		$user = WC_Auth::get_api_key_data_by_consumer_key( $_GET['oauth_consumer_key'] );
-=======
-		// Fetch WP user by consumer key.
-		$user = $this->get_user_data_by_consumer_key( $params['oauth_consumer_key'] );
->>>>>>> 8adfe15d
 
 		if ( empty( $user ) ) {
 			$wc_rest_authentication_error = new WP_Error( 'woocommerce_rest_authentication_error', __( 'Consumer key is invalid.', 'woocommerce' ), array( 'status' => 401 ) );
