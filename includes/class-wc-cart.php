<?php
/**
 * WooCommerce cart
 *
 * The WooCommerce cart class stores cart data and active coupons as well as handling customer sessions and some cart related urls.
 * The cart class also has a price calculation function which calls upon other classes to calculate totals.
 *
 * @class 		WC_Cart
 * @version		2.1.0
 * @package		WooCommerce/Classes
 * @category	Class
 * @author 		WooThemes
 */
class WC_Cart {

	/** @var array Contains an array of cart items. */
	public $cart_contents = array();

	/** @var array Contains an array of coupon codes applied to the cart. */
	public $applied_coupons = array();

	/** @var array Contains an array of coupon code discounts after they have been applied. */
	public $coupon_discount_amounts = array();

	/** @var array Contains an array of coupon code discount taxes. Used for tax incl pricing. */
	public $coupon_discount_tax_amounts = array();

	/** @var array Contains an array of coupon usage counts after they have been applied. */
	public $coupon_applied_count = array();

	/** @var float The total cost of the cart items. */
	public $cart_contents_total;

	/** @var float The total weight of the cart items. */
	public $cart_contents_weight;

	/** @var float The total count of the cart items. */
	public $cart_contents_count;

	/** @var float Cart grand total. */
	public $total;

	/** @var float Cart subtotal. */
	public $subtotal;

	/** @var float Cart subtotal without tax. */
	public $subtotal_ex_tax;

	/** @var float Total cart tax. */
	public $tax_total;

	/** @var array An array of taxes/tax rates for the cart. */
	public $taxes;

	/** @var array An array of taxes/tax rates for the shipping. */
	public $shipping_taxes;

	/** @var float Discounts (before tax) */
	public $discount_cart;

	/** @var float Discounts (before tax) excluding tax. Used predominantly for tax inclusive prices */
	public $discount_cart_tax;

	/** @var float Total for additional fees. */
	public $fee_total;

	/** @var float Shipping cost. */
	public $shipping_total;

	/** @var float Shipping tax. */
	public $shipping_tax_total;

	/** @var array cart_session_data. Array of data the cart calculates and stores in the session with defaults */
	public $cart_session_data = array(
		'cart_contents_total'         => 0,
		'cart_contents_weight'        => 0,
		'cart_contents_count'         => 0,
		'total'                       => 0,
		'subtotal'                    => 0,
		'subtotal_ex_tax'             => 0,
		'tax_total'                   => 0,
		'taxes'                       => array(),
		'shipping_taxes'              => array(),
		'discount_cart'               => 0,
		'shipping_total'              => 0,
		'shipping_tax_total'          => 0,
		'coupon_discount_amounts'     => array(),
		'coupon_discount_tax_amounts' => array(),
		'fee_total'                   => 0,
		'fees'                        => array()
	);

	/** @var array An array of fees. */
	public $fees = array();

	/**
	 * Constructor for the cart class. Loads options and hooks in the init method.
	 */
	public function __construct() {
		$this->prices_include_tax    = wc_prices_include_tax();
		$this->round_at_subtotal     = get_option( 'woocommerce_tax_round_at_subtotal' ) == 'yes';
		$this->tax_display_cart      = get_option( 'woocommerce_tax_display_cart' );
		$this->dp                    = absint( get_option( 'woocommerce_price_num_decimals' ) );
		$this->display_totals_ex_tax = $this->tax_display_cart == 'excl';
		$this->display_cart_ex_tax   = $this->tax_display_cart == 'excl';

		add_action( 'init', array( $this, 'init' ), 5 ); // Get cart on init
		add_action( 'wp', array( $this, 'maybe_set_cart_cookies' ), 99 ); // Set cookies
		add_action( 'shutdown', array( $this, 'maybe_set_cart_cookies' ), 0 ); // Set cookies before shutdown and ob flushing
	}

	/**
	 * Auto-load in-accessible properties on demand.
	 *
	 * @param mixed $key
	 * @return mixed
	 */
	public function __get( $key ) {
		switch( $key ) {
			case 'tax':
				_deprecated_argument( 'WC_Cart->tax', '2.3', 'Use WC_Tax:: directly' );
				$this->tax = new WC_Tax();
				return $this->tax;
		}
	}

	/**
	 * Loads the cart data from the PHP session during WordPress init and hooks in other methods.
	 *
	 * @access public
	 * @return void
	 */
	public function init() {
		$this->get_cart_from_session();

		add_action( 'woocommerce_check_cart_items', array( $this, 'check_cart_items' ), 1 );
		add_action( 'woocommerce_check_cart_items', array( $this, 'check_cart_coupons' ), 1 );
		add_action( 'woocommerce_after_checkout_validation', array( $this, 'check_customer_coupons' ), 1 );
	}

	/**
	 * Will set cart cookies if needed, once, during WP hook
	 *
	 * @access public
	 * @return void
	 */
	public function maybe_set_cart_cookies() {
		if ( ! headers_sent() ) {
			if ( sizeof( $this->cart_contents ) > 0 ) {
				$this->set_cart_cookies( true );
			} elseif ( isset( $_COOKIE['woocommerce_items_in_cart'] ) ) {
				$this->set_cart_cookies( false );
			}
		}
	}

	/**
	 * Set cart hash cookie and items in cart.
	 *
	 * @access private
	 * @param bool $set (default: true)
	 * @return void
	 */
	private function set_cart_cookies( $set = true ) {
		if ( $set ) {
			wc_setcookie( 'woocommerce_items_in_cart', 1 );
			wc_setcookie( 'woocommerce_cart_hash', md5( json_encode( $this->get_cart() ) ) );
		} elseif ( isset( $_COOKIE['woocommerce_items_in_cart'] ) ) {
			wc_setcookie( 'woocommerce_items_in_cart', 0, time() - HOUR_IN_SECONDS );
			wc_setcookie( 'woocommerce_cart_hash', '', time() - HOUR_IN_SECONDS );
		}
		do_action( 'woocommerce_set_cart_cookies', $set );
	}

	/*-----------------------------------------------------------------------------------*/
	/* Cart Session Handling */
	/*-----------------------------------------------------------------------------------*/

		/**
		 * Get the cart data from the PHP session and store it in class variables.
		 *
		 * @access public
		 * @return void
		 */
		public function get_cart_from_session() {

			// Load cart session data from session
			foreach ( $this->cart_session_data as $key => $default ) {
				$this->$key = WC()->session->get( $key, $default );
			}

			// Load coupons
			$this->applied_coupons = array_filter( WC()->session->get( 'applied_coupons', array() ) );

			// Load the cart
			$cart = WC()->session->get( 'cart', array() );

			$update_cart_session = false;

			if ( is_array( $cart ) ) {
				foreach ( $cart as $key => $values ) {
					$_product = wc_get_product( $values['variation_id'] ? $values['variation_id'] : $values['product_id'] );

					if ( ! empty( $_product ) && $_product->exists() && $values['quantity'] > 0 ) {

						if ( ! $_product->is_purchasable() ) {

							// Flag to indicate the stored cart should be update
							$update_cart_session = true;
							wc_add_notice( sprintf( __( '%s has been removed from your cart because it can no longer be purchased. Please contact us if you need assistance.', 'woocommerce' ), $_product->get_title() ), 'error' );

						} else {

							// Put session data into array. Run through filter so other plugins can load their own session data
							$this->cart_contents[ $key ] = apply_filters( 'woocommerce_get_cart_item_from_session', array(
								'product_id'	=> $values['product_id'],
								'variation_id'	=> $values['variation_id'],
								'variation' 	=> $values['variation'],
								'quantity' 		=> $values['quantity'],
								'data'			=> $_product
							), $values, $key );

						}
					}
				}
			}

			if ( $update_cart_session ) {
				WC()->session->cart = $this->get_cart_for_session();
			}

			// Trigger action
			do_action( 'woocommerce_cart_loaded_from_session', $this );

			// Queue re-calc if subtotal is not set
			if ( ( ! $this->subtotal && sizeof( $this->cart_contents ) > 0 ) || $update_cart_session ) {
				$this->calculate_totals();
			}
		}

		/**
		 * Sets the php session data for the cart and coupons.
		 *
		 * @access public
		 * @return void
		 */
		public function set_session() {
			// Set cart and coupon session data
			$cart_session = $this->get_cart_for_session();

			WC()->session->set( 'cart', $cart_session );
			WC()->session->set( 'applied_coupons', $this->applied_coupons );
			WC()->session->set( 'coupon_discount_amounts', $this->coupon_discount_amounts );
			WC()->session->set( 'coupon_discount_tax_amounts', $this->coupon_discount_tax_amounts );

			foreach ( $this->cart_session_data as $key => $default ) {
				WC()->session->set( $key, $this->$key );
			}

			if ( get_current_user_id() ) {
				$this->persistent_cart_update();
			}

			do_action( 'woocommerce_cart_updated' );
		}

		/**
		 * Empties the cart and optionally the persistent cart too.
		 *
		 * @access public
		 * @param bool $clear_persistent_cart (default: true)
		 * @return void
		 */
		public function empty_cart( $clear_persistent_cart = true ) {
			$this->cart_contents = array();
			$this->reset();

			unset( WC()->session->order_awaiting_payment, WC()->session->applied_coupons, WC()->session->coupon_discount_amounts, WC()->session->coupon_discount_tax_amounts, WC()->session->cart );

			if ( $clear_persistent_cart && get_current_user_id() ) {
				$this->persistent_cart_destroy();
			}

			do_action( 'woocommerce_cart_emptied' );
		}

	/*-----------------------------------------------------------------------------------*/
	/* Persistent cart handling */
	/*-----------------------------------------------------------------------------------*/

		/**
		 * Save the persistent cart when the cart is updated.
		 *
		 * @access public
		 * @return void
		 */
		public function persistent_cart_update() {
			update_user_meta( get_current_user_id(), '_woocommerce_persistent_cart', array(
				'cart' => WC()->session->cart,
			) );
		}

		/**
		 * Delete the persistent cart permanently.
		 *
		 * @access public
		 * @return void
		 */
		public function persistent_cart_destroy() {
			delete_user_meta( get_current_user_id(), '_woocommerce_persistent_cart' );
		}

	/*-----------------------------------------------------------------------------------*/
	/* Cart Data Functions */
	/*-----------------------------------------------------------------------------------*/

		/**
		 * Coupons enabled function. Filterable.
		 *
		 * @access public
		 * @return bool
		 */
		public function coupons_enabled() {
			return apply_filters( 'woocommerce_coupons_enabled', get_option( 'woocommerce_enable_coupons' ) == 'yes' );
		}

		/**
		 * Get number of items in the cart.
		 *
		 * @access public
		 * @return int
		 */
		public function get_cart_contents_count() {
			return apply_filters( 'woocommerce_cart_contents_count', $this->cart_contents_count );
		}

		/**
		 * Check all cart items for errors.
		 *
		 * @access public
		 * @return void
		 */
		public function check_cart_items() {

			// Result
			$return = true;

			// Check cart item validity
			$result = $this->check_cart_item_validity();

			if ( is_wp_error( $result ) ) {
				wc_add_notice( $result->get_error_message(), 'error' );
				$return = false;
			}

			// Check item stock
			$result = $this->check_cart_item_stock();

			if ( is_wp_error( $result ) ) {
				wc_add_notice( $result->get_error_message(), 'error' );
				$return = false;
			}

			return $return;

		}

		/**
		 * Check cart coupons for errors.
		 *
		 * @access public
		 * @return void
		 */
		public function check_cart_coupons() {
			foreach ( $this->applied_coupons as $code ) {
				$coupon = new WC_Coupon( $code );

				if ( ! $coupon->is_valid() ) {
					// Error message
					$coupon->add_coupon_message( WC_Coupon::E_WC_COUPON_INVALID_REMOVED );

					// Remove the coupon
					$this->remove_coupon( $code );

					// Flag totals for refresh
					WC()->session->set( 'refresh_totals', true );
				}
			}
		}

		/**
		 * Get cart items quantities - merged so we can do accurate stock checks on items across multiple lines.
		 *
		 * @access public
		 * @return array
		 */
		public function get_cart_item_quantities() {
			$quantities = array();

			foreach ( $this->get_cart() as $cart_item_key => $values ) {
				$_product = $values['data'];

				if ( $_product->is_type( 'variation' ) && true === $_product->managing_stock() ) {
					// Variation has stock levels defined so its handled individually
					$quantities[ $values['variation_id'] ] = isset( $quantities[ $values['variation_id'] ] ) ? $quantities[ $values['variation_id'] ] + $values['quantity'] : $values['quantity'];
				} else {
					$quantities[ $values['product_id'] ] = isset( $quantities[ $values['product_id'] ] ) ? $quantities[ $values['product_id'] ] + $values['quantity'] : $values['quantity'];
				}
			}

			return $quantities;
		}

		/**
		 * Looks through cart items and checks the posts are not trashed or deleted.
		 *
		 * @access public
		 * @return bool|WP_Error
		 */
		public function check_cart_item_validity() {
			foreach ( $this->get_cart() as $cart_item_key => $values ) {

				$_product = $values['data'];

				if ( ! $_product || ! $_product->exists() || $_product->post->post_status == 'trash' ) {
					$this->set_quantity( $cart_item_key, 0 );

					return new WP_Error( 'invalid', __( 'An item which is no longer available was removed from your cart.', 'woocommerce' ) );
				}
			}

			return true;
		}

		/**
		 * Looks through the cart to check each item is in stock. If not, add an error.
		 *
		 * @access public
		 * @return bool|WP_Error
		 */
		public function check_cart_item_stock() {
			global $wpdb;

			$error               = new WP_Error();
			$product_qty_in_cart = $this->get_cart_item_quantities();

			// First stock check loop
			foreach ( $this->get_cart() as $cart_item_key => $values ) {

				$_product = $values['data'];
				$key      = '_product_id';
				$value    = $values['product_id'];
				$in_cart  = $values['quantity'];

				/**
				 * Check stock based on stock-status
				 */
				if ( ! $_product->is_in_stock() ) {
					$error->add( 'out-of-stock', sprintf(__( 'Sorry, "%s" is not in stock. Please edit your cart and try again. We apologise for any inconvenience caused.', 'woocommerce' ), $_product->get_title() ) );
					return $error;
				}

				if ( ! $_product->managing_stock() ) {
					continue;
				}

				$check_qty = $_product->is_type( 'variation' ) && true === $_product->managing_stock() ? $product_qty_in_cart[ $values['variation_id'] ] : $product_qty_in_cart[ $values['product_id'] ];

				/**
				 * Check stock based on all items in the cart
				 */
				if ( ! $_product->has_enough_stock( $check_qty ) ) {
					$error->add( 'out-of-stock', sprintf(__( 'Sorry, we do not have enough "%s" in stock to fulfill your order (%s in stock). Please edit your cart and try again. We apologise for any inconvenience caused.', 'woocommerce' ), $_product->get_title(), $_product->get_stock_quantity() ) );
					return $error;
				}

				/**
				 * Finally consider any held stock, from pending orders
				 */
				if ( get_option( 'woocommerce_hold_stock_minutes' ) > 0 && ! $_product->backorders_allowed() ) {
					$order_id   = isset( WC()->session->order_awaiting_payment ) ? absint( WC()->session->order_awaiting_payment ) : 0;
					$held_stock = $wpdb->get_var(
						$wpdb->prepare( "
							SELECT SUM( order_item_meta.meta_value ) AS held_qty
							FROM {$wpdb->posts} AS posts
							LEFT JOIN {$wpdb->prefix}woocommerce_order_items as order_items ON posts.ID = order_items.order_id
							LEFT JOIN {$wpdb->prefix}woocommerce_order_itemmeta as order_item_meta ON order_items.order_item_id = order_item_meta.order_item_id
							LEFT JOIN {$wpdb->prefix}woocommerce_order_itemmeta as order_item_meta2 ON order_items.order_item_id = order_item_meta2.order_item_id
							WHERE 	order_item_meta.meta_key   = '_qty'
							AND 	order_item_meta2.meta_key  = %s AND order_item_meta2.meta_value  = %d
							AND 	posts.post_type            IN ( '" . implode( "','", wc_get_order_types() ) . "' )
							AND 	posts.post_status          = 'wc-pending'
							AND		posts.ID                   != %d;",
							$_product->is_type( 'variation' ) && true === $_product->managing_stock() ? '_variation_id' : '_product_id',
							$_product->is_type( 'variation' ) && true === $_product->managing_stock() ? $values['variation_id'] : $values['product_id'],
							$order_id
						)
					);

					$not_enough_stock = false;

					if ( $_product->is_type( 'variation' ) && 'parent' === $_product->managing_stock() && $_product->parent->get_stock_quantity() < ( $held_stock + $check_qty ) ) {
						$not_enough_stock = true;
					} elseif ( $_product->get_stock_quantity() < ( $held_stock + $check_qty ) ) {
						$not_enough_stock = true;
					}
					if ( $not_enough_stock ) {
						$error->add( 'out-of-stock', sprintf(__( 'Sorry, we do not have enough "%s" in stock to fulfill your order right now. Please try again in %d minutes or edit your cart and try again. We apologise for any inconvenience caused.', 'woocommerce' ), $_product->get_title(), get_option( 'woocommerce_hold_stock_minutes' ) ) );
						return $error;
					}
				}
			}

			return true;
		}

		/**
		 * Gets and formats a list of cart item data + variations for display on the frontend.
		 *
		 * @access public
		 * @param array $cart_item
		 * @param bool $flat (default: false)
		 * @return string
		 */
		public function get_item_data( $cart_item, $flat = false ) {
			$item_data = array();

			// Variation data
			if ( ! empty( $cart_item['data']->variation_id ) && is_array( $cart_item['variation'] ) ) {

				$variation_list = array();

				foreach ( $cart_item['variation'] as $name => $value ) {

					if ( '' === $value )
						continue;

					$taxonomy = wc_attribute_taxonomy_name( str_replace( 'attribute_pa_', '', urldecode( $name ) ) );

					// If this is a term slug, get the term's nice name
					if ( taxonomy_exists( $taxonomy ) ) {
						$term = get_term_by( 'slug', $value, $taxonomy );
						if ( ! is_wp_error( $term ) && $term && $term->name ) {
							$value = $term->name;
						}
						$label = wc_attribute_label( $taxonomy );

					// If this is a custom option slug, get the options name
					} else {
						$value              = apply_filters( 'woocommerce_variation_option_name', $value );
						$product_attributes = $cart_item['data']->get_attributes();
						if ( isset( $product_attributes[ str_replace( 'attribute_', '', $name ) ] ) ) {
							$label = wc_attribute_label( $product_attributes[ str_replace( 'attribute_', '', $name ) ]['name'] );
						} else {
							$label = $name;
						}
					}

					$item_data[] = array(
						'key'   => $label,
						'value' => $value
					);
				}
			}

			// Other data - returned as array with name/value values
			$other_data = apply_filters( 'woocommerce_get_item_data', array(), $cart_item );

			if ( $other_data && is_array( $other_data ) && sizeof( $other_data ) > 0 ) {

				foreach ( $other_data as $data ) {
					// Set hidden to true to not display meta on cart.
					if ( empty( $data['hidden'] ) ) {
						$display_value = ! empty( $data['display'] ) ? $data['display'] : $data['value'];

						$item_data[] = array(
							'key'   => $data['name'],
							'value' => $display_value
						);
					}
				}
			}

			// Output flat or in list format
			if ( sizeof( $item_data ) > 0 ) {

				ob_start();

				if ( $flat ) {
					foreach ( $item_data as $data ) {
						echo esc_html( $data['key'] ) . ': ' . wp_kses_post( $data['value'] ) . "\n";
					}
				} else {
					wc_get_template( 'cart/cart-item-data.php', array( 'item_data' => $item_data ) );
				}

				return ob_get_clean();
			}

			return '';
		}

		/**
		 * Gets cross sells based on the items in the cart.
		 *
		 * @return array cross_sells (item ids)
		 */
		public function get_cross_sells() {
			$cross_sells = array();
			$in_cart = array();
			if ( sizeof( $this->get_cart() ) > 0 ) {
				foreach ( $this->get_cart() as $cart_item_key => $values ) {
					if ( $values['quantity'] > 0 ) {
						$cross_sells = array_merge( $values['data']->get_cross_sells(), $cross_sells );
						$in_cart[] = $values['product_id'];
					}
				}
			}
			$cross_sells = array_diff( $cross_sells, $in_cart );
			return $cross_sells;
		}

		/**
		 * Gets the url to the cart page.
		 *
		 * @return string url to page
		 */
		public function get_cart_url() {
			$cart_page_id = wc_get_page_id( 'cart' );
			return apply_filters( 'woocommerce_get_cart_url', $cart_page_id ? get_permalink( $cart_page_id ) : '' );
		}

		/**
		 * Gets the url to the checkout page.
		 *
		 * @return string url to page
		 */
		public function get_checkout_url() {
			$checkout_page_id = wc_get_page_id( 'checkout' );
			$checkout_url     = '';
			if ( $checkout_page_id ) {

				// Get the checkout URL
				$checkout_url = get_permalink( $checkout_page_id );

				// Force SSL if needed
				if ( is_ssl() || 'yes' === get_option( 'woocommerce_force_ssl_checkout' ) ) {
					$checkout_url = str_replace( 'http:', 'https:', $checkout_url );
				}
			}

			return apply_filters( 'woocommerce_get_checkout_url', $checkout_url );
		}

		/**
		 * Gets the url to remove an item from the cart.
		 *
		 * @param string	cart_item_key	contains the id of the cart item
		 * @return string url to page
		 */
		public function get_remove_url( $cart_item_key ) {
			$cart_page_id = wc_get_page_id('cart');
			return apply_filters( 'woocommerce_get_remove_url', $cart_page_id ? wp_nonce_url( add_query_arg( 'remove_item', $cart_item_key, get_permalink( $cart_page_id ) ), 'woocommerce-cart' ) : '' );
		}

		/**
		 * Gets the url to re-add an item into the cart.
		 *
		 * @param int product_id
		 * @param int quantity
		 * @param int variation_id
		 * @param object variation
		 * @return string url to page
		 */
		public function get_undo_url( $product_id, $quantity = 1, $variation_id = '', $variation = '' ) {
			$cart_page_id = wc_get_page_id( 'cart' );

			$query_args = array(
				'undo_item'    => $product_id,
				'quantity'     => $quantity,
				'variation'    => $variation,
				'variation_id' => $variation_id
			);

			return apply_filters( 'woocommerce_get_undo_url', $cart_page_id ? wp_nonce_url( add_query_arg( $query_args, get_permalink( $cart_page_id ) ), 'woocommerce-cart' ) : '' );
		}

		/**
		 * Returns the contents of the cart in an array.
		 *
		 * @return array contents of the cart
		 */
		public function get_cart() {
			return array_filter( (array) $this->cart_contents );
		}

		/**
		 * Returns the contents of the cart in an array without the 'data' element.
		 *
		 * @return array contents of the cart
		 */
		private function get_cart_for_session() {

			$cart_session = array();

			if ( $this->get_cart() ) {
				foreach ( $this->get_cart() as $key => $values ) {
					$cart_session[ $key ] = $values;
					unset( $cart_session[ $key ]['data'] ); // Unset product object
				}
			}

			return $cart_session;
		}

		/**
		 * Returns a specific item in the cart
		 *
		 * @return array item data
		 */
		public function get_cart_item( $item_key ) {
			if ( isset( $this->cart_contents[ $item_key ] ) ) {
				return $this->cart_contents[ $item_key ];
			}

			return array();
		}

		/**
		 * Returns the cart and shipping taxes, merged.
		 *
		 * @return array merged taxes
		 */
		public function get_taxes() {
			$taxes = array();

			// Merge
			foreach ( array_keys( $this->taxes + $this->shipping_taxes ) as $key ) {
				$taxes[ $key ] = ( isset( $this->shipping_taxes[ $key ] ) ? $this->shipping_taxes[ $key ] : 0 ) + ( isset( $this->taxes[ $key ] ) ? $this->taxes[ $key ] : 0 );
			}

			return apply_filters( 'woocommerce_cart_get_taxes', $taxes, $this );
		}

		/**
		 * Get taxes, merged by code, formatted ready for output.
		 *
		 * @access public
		 * @return array
		 */
		public function get_tax_totals() {
			$taxes      = $this->get_taxes();
			$tax_totals = array();

			foreach ( $taxes as $key => $tax ) {

				$code = WC_Tax::get_rate_code( $key );

				if ( $code ) {
					if ( ! isset( $tax_totals[ $code ] ) ) {
						$tax_totals[ $code ] = new stdClass();
						$tax_totals[ $code ]->amount = 0;
					}

					$tax_totals[ $code ]->tax_rate_id       = $key;
					$tax_totals[ $code ]->is_compound       = WC_Tax::is_compound( $key );
					$tax_totals[ $code ]->label             = WC_Tax::get_rate_label( $key );
					$tax_totals[ $code ]->amount           += wc_round_tax_total( $tax );
					$tax_totals[ $code ]->formatted_amount  = wc_price( wc_round_tax_total( $tax_totals[ $code ]->amount ) );
				}
			}

			return apply_filters( 'woocommerce_cart_tax_totals', $tax_totals, $this );
		}

		/**
		 * Get all tax classes for items in the cart
		 * @return array
		 */
		public function get_cart_item_tax_classes() {
			$found_tax_classes = array();

			foreach ( WC()->cart->get_cart() as $item ) {
				$found_tax_classes[] = $item['data']->get_tax_class();
			}

			return array_unique( $found_tax_classes );
		}

	/*-----------------------------------------------------------------------------------*/
	/* Add to cart handling */
	/*-----------------------------------------------------------------------------------*/

		/**
		 * Check if product is in the cart and return cart item key.
		 *
		 * Cart item key will be unique based on the item and its properties, such as variations.
		 *
		 * @param mixed id of product to find in the cart
		 * @return string cart item key
		 */
		public function find_product_in_cart( $cart_id = false ) {
			if ( $cart_id !== false ) {
				if ( is_array( $this->cart_contents ) ) {
					foreach ( $this->cart_contents as $cart_item_key => $cart_item ) {
						if ( $cart_item_key == $cart_id ) {
							return $cart_item_key;
						}
					}
				}
			}
			return '';
		}

		/**
		 * Generate a unique ID for the cart item being added.
		 *
		 * @param int $product_id - id of the product the key is being generated for
		 * @param int $variation_id of the product the key is being generated for
		 * @param array $variation data for the cart item
		 * @param array $cart_item_data other cart item data passed which affects this items uniqueness in the cart
		 * @return string cart item key
		 */
		public function generate_cart_id( $product_id, $variation_id = 0, $variation = array(), $cart_item_data = array() ) {
			$id_parts = array( $product_id );

			if ( $variation_id && 0 != $variation_id ) {
				$id_parts[] = $variation_id;
			}

			if ( is_array( $variation ) && ! empty( $variation ) ) {
				$variation_key = '';
				foreach ( $variation as $key => $value ) {
					$variation_key .= trim( $key ) . trim( $value );
				}
				$id_parts[] = $variation_key;
			}

			if ( is_array( $cart_item_data ) && ! empty( $cart_item_data ) ) {
				$cart_item_data_key = '';
				foreach ( $cart_item_data as $key => $value ) {

					if ( is_array( $value ) ) {
						$value = http_build_query( $value );
					}
					$cart_item_data_key .= trim( $key ) . trim( $value );

				}
				$id_parts[] = $cart_item_data_key;
			}

			return md5( implode( '_', $id_parts ) );
		}

		/**
		 * Add a product to the cart.
		 *
		 * @param string $product_id contains the id of the product to add to the cart
		 * @param integer $quantity contains the quantity of the item to add
		 * @param int $variation_id
		 * @param array $variation attribute values
		 * @param array $cart_item_data extra cart item data we want to pass into the item
		 * @return string $cart_item_key
		 */
		public function add_to_cart( $product_id, $quantity = 1, $variation_id = '', $variation = '', $cart_item_data = array() ) {

			if ( $quantity <= 0 ) {
				return false;
			}

			// Load cart item data - may be added by other plugins
			$cart_item_data = (array) apply_filters( 'woocommerce_add_cart_item_data', $cart_item_data, $product_id, $variation_id );

			// Generate a ID based on product ID, variation ID, variation data, and other cart item data
			$cart_id        = $this->generate_cart_id( $product_id, $variation_id, $variation, $cart_item_data );

			// See if this product and its options is already in the cart
			$cart_item_key  = $this->find_product_in_cart( $cart_id );

			// Ensure we don't add a variation to the cart directly by variation ID
			if ( 'product_variation' == get_post_type( $product_id ) ) {
				$variation_id = $product_id;
				$product_id   = wp_get_post_parent_id( $variation_id );
			}

			// Get the product
			$product_data   = wc_get_product( $variation_id ? $variation_id : $product_id );

			if ( ! $product_data ) {
				return false;
			}

			if ( 'trash' == $product_data->post->post_status ) {
				return false;
			}

			// Force quantity to 1 if sold individually
			if ( $product_data->is_sold_individually() ) {
				$quantity = apply_filters( 'woocommerce_add_to_cart_sold_individually_quantity', 1, $quantity, $product_id, $variation_id, $cart_item_data );
			}

			// Check product is_purchasable
			if ( ! $product_data->is_purchasable() ) {
				wc_add_notice( __( 'Sorry, this product cannot be purchased.', 'woocommerce' ), 'error' );
				return false;
			}

			// Stock check - only check if we're managing stock and backorders are not allowed
			if ( ! $product_data->is_in_stock() ) {

				wc_add_notice( sprintf( __( 'You cannot add &quot;%s&quot; to the cart because the product is out of stock.', 'woocommerce' ), $product_data->get_title() ), 'error' );

				return false;
			} elseif ( ! $product_data->has_enough_stock( $quantity ) ) {

				wc_add_notice( sprintf(__( 'You cannot add that amount of &quot;%s&quot; to the cart because there is not enough stock (%s remaining).', 'woocommerce' ), $product_data->get_title(), $product_data->get_stock_quantity() ), 'error' );

				return false;
			}

			// Downloadable/virtual qty check
			if ( $product_data->is_sold_individually() ) {
				$in_cart_quantity = $cart_item_key ? $this->cart_contents[ $cart_item_key ]['quantity'] : 0;

				// If it's greater than 0, it's already in the cart
				if ( $in_cart_quantity > 0 ) {
					wc_add_notice( sprintf(
						'<a href="%s" class="button wc-forward">%s</a> %s',
						$this->get_cart_url(),
						__( 'View Cart', 'woocommerce' ),
						sprintf( __( 'You cannot add another &quot;%s&quot; to your cart.', 'woocommerce' ), $product_data->get_title() )
					), 'error' );
					return false;
				}
			}

			// Stock check - this time accounting for whats already in-cart
			if ( $managing_stock = $product_data->managing_stock() ) {
				$products_qty_in_cart = $this->get_cart_item_quantities();

				if ( $product_data->is_type( 'variation' ) && true === $managing_stock ) {
					$check_qty = isset( $products_qty_in_cart[ $variation_id ] ) ? $products_qty_in_cart[ $variation_id ] : 0;
				} else {
					$check_qty = isset( $products_qty_in_cart[ $product_id ] ) ? $products_qty_in_cart[ $product_id ] : 0;
				}

				/**
				 * Check stock based on all items in the cart
				 */
				if ( ! $product_data->has_enough_stock( $check_qty + $quantity ) ) {
					wc_add_notice( sprintf(
						'<a href="%s" class="button wc-forward">%s</a> %s',
						$this->get_cart_url(),
						__( 'View Cart', 'woocommerce' ),
						sprintf( __( 'You cannot add that amount to the cart &mdash; we have %s in stock and you already have %s in your cart.', 'woocommerce' ), $product_data->get_stock_quantity(), $check_qty )
					), 'error' );
					return false;
				}
			}

			// If cart_item_key is set, the item is already in the cart
			if ( $cart_item_key ) {

				$new_quantity = $quantity + $this->cart_contents[$cart_item_key]['quantity'];

				$this->set_quantity( $cart_item_key, $new_quantity, false );

			} else {

				$cart_item_key = $cart_id;

				// Add item after merging with $cart_item_data - hook to allow plugins to modify cart item
				$this->cart_contents[ $cart_item_key ] = apply_filters( 'woocommerce_add_cart_item', array_merge( $cart_item_data, array(
					'product_id'	=> $product_id,
					'variation_id'	=> $variation_id,
					'variation' 	=> $variation,
					'quantity' 		=> $quantity,
					'data'			=> $product_data
				) ), $cart_item_key );

			}

			if ( did_action( 'wp' ) ) {
				$this->set_cart_cookies( sizeof( $this->cart_contents ) > 0 );
			}

			do_action( 'woocommerce_add_to_cart', $cart_item_key, $product_id, $quantity, $variation_id, $variation, $cart_item_data );

			$this->calculate_totals();

			return $cart_item_key;
		}

		/**
		 * Set the quantity for an item in the cart.
		 *
		 * @param string	cart_item_key	contains the id of the cart item
		 * @param string	quantity		contains the quantity of the item
		 * @param boolean 	$refresh_totals	whether or not to calculate totals after setting the new qty
		 *
		 * @return bool
		 */
		public function set_quantity( $cart_item_key, $quantity = 1, $refresh_totals = true ) {
			if ( $quantity == 0 || $quantity < 0 ) {
				do_action( 'woocommerce_before_cart_item_quantity_zero', $cart_item_key );
				unset( $this->cart_contents[ $cart_item_key ] );
			} else {
				$old_quantity = $this->cart_contents[ $cart_item_key ]['quantity'];
				$this->cart_contents[ $cart_item_key ]['quantity'] = $quantity;
				do_action( 'woocommerce_after_cart_item_quantity_update', $cart_item_key, $quantity, $old_quantity );
			}

			if ( $refresh_totals ) {
				$this->calculate_totals();
			}

			return true;
		}

	/*-----------------------------------------------------------------------------------*/
	/* Cart Calculation Functions */
	/*-----------------------------------------------------------------------------------*/

		/**
		 * Reset cart totals and clear sessions.
		 *
		 * @access private
		 * @return void
		 */
		private function reset() {
			foreach ( $this->cart_session_data as $key => $default ) {
				$this->$key = $default;
				unset( WC()->session->$key );
			}
			do_action( 'woocommerce_cart_reset', $this );
		}

		/**
		 * Calculate totals for the items in the cart.
		 */
		public function calculate_totals() {

			$this->reset();
			$this->coupons = $this->get_coupons();

			do_action( 'woocommerce_before_calculate_totals', $this );

			if ( sizeof( $this->get_cart() ) == 0 ) {
				$this->set_session();
				return;
			}

			$tax_rates      = array();
			$shop_tax_rates = array();

			/**
			 * Calculate subtotals for items. This is done first so that discount logic can use the values.
			 */
			foreach ( $this->get_cart() as $cart_item_key => $values ) {

				$_product = $values['data'];

				// Count items + weight
				$this->cart_contents_weight += $_product->get_weight() * $values['quantity'];
				$this->cart_contents_count  += $values['quantity'];

				// Prices
				$base_price = $_product->get_price();
				$line_price = $_product->get_price() * $values['quantity'];

				$line_subtotal = 0;
				$line_subtotal_tax = 0;

				/**
				 * No tax to calculate
				 */
				if ( ! $_product->is_taxable() ) {

					// Subtotal is the undiscounted price
					$this->subtotal += $line_price;
					$this->subtotal_ex_tax += $line_price;

				/**
				 * Prices include tax
				 *
				 * To prevent rounding issues we need to work with the inclusive price where possible
				 * otherwise we'll see errors such as when working with a 9.99 inc price, 20% VAT which would
				 * be 8.325 leading to totals being 1p off
				 *
				 * Pre tax coupons come off the price the customer thinks they are paying - tax is calculated
				 * afterwards.
				 *
				 * e.g. $100 bike with $10 coupon = customer pays $90 and tax worked backwards from that
				 */
				} elseif ( $this->prices_include_tax ) {

					// Get base tax rates
<<<<<<< HEAD
					if ( empty( $shop_tax_rates[ $_product->tax_class ] ) ) {
						$shop_tax_rates[ $_product->tax_class ] = $this->tax->get_base_tax_rates( $_product->tax_class );
					}

					// Get item tax rates
					if ( empty( $tax_rates[ $_product->get_tax_class() ] ) ) {
						$tax_rates[ $_product->get_tax_class() ] = $this->tax->get_rates( $_product->get_tax_class() );
					}
=======
					if ( empty( $shop_tax_rates[ $_product->tax_class ] ) )
						$shop_tax_rates[ $_product->tax_class ] = WC_Tax::get_base_tax_rates( $_product->tax_class );

					// Get item tax rates
					if ( empty( $tax_rates[ $_product->get_tax_class() ] ) )
						$tax_rates[ $_product->get_tax_class() ] = WC_Tax::get_rates( $_product->get_tax_class() );
>>>>>>> 3c82331a

					$base_tax_rates = $shop_tax_rates[ $_product->tax_class ];
					$item_tax_rates = $tax_rates[ $_product->get_tax_class() ];

					/**
					 * ADJUST TAX - Calculations when base tax is not equal to the item tax
					 */
					if ( $item_tax_rates !== $base_tax_rates ) {

						// Work out a new base price without the shop's base tax
						$taxes                 = WC_Tax::calc_tax( $line_price, $base_tax_rates, true, true );

						// Now we have a new item price (excluding TAX)
						$line_subtotal         = $line_price - array_sum( $taxes );

<<<<<<< HEAD
						// Now add modified taxes
						$tax_result            = $this->tax->calc_tax( $line_subtotal, $item_tax_rates );
=======
						// Now add modifed taxes
						$tax_result            = WC_Tax::calc_tax( $line_subtotal, $item_tax_rates );
>>>>>>> 3c82331a
						$line_subtotal_tax     = array_sum( $tax_result );

					/**
					 * Regular tax calculation (customer inside base and the tax class is unmodified
					 */
					} else {

						// Calc tax normally
						$taxes                 = WC_Tax::calc_tax( $line_price, $item_tax_rates, true );
						$line_subtotal_tax     = array_sum( $taxes );
						$line_subtotal         = $line_price - array_sum( $taxes );
					}

				/**
				 * Prices exclude tax
				 *
				 * This calculation is simpler - work with the base, untaxed price.
				 */
				} else {

					// Get item tax rates
<<<<<<< HEAD
					if ( empty( $tax_rates[ $_product->get_tax_class() ] ) ) {
						$tax_rates[ $_product->get_tax_class() ] = $this->tax->get_rates( $_product->get_tax_class() );
					}
=======
					if ( empty( $tax_rates[ $_product->get_tax_class() ] ) )
						$tax_rates[ $_product->get_tax_class() ] = WC_Tax::get_rates( $_product->get_tax_class() );
>>>>>>> 3c82331a

					$item_tax_rates        = $tax_rates[ $_product->get_tax_class() ];

					// Base tax for line before discount - we will store this in the order data
					$taxes                 = WC_Tax::calc_tax( $line_price, $item_tax_rates );
					$line_subtotal_tax     = array_sum( $taxes );

					$line_subtotal         = $line_price;
				}

				// Add to main subtotal
				$this->subtotal        += $line_subtotal + $line_subtotal_tax;
				$this->subtotal_ex_tax += $line_subtotal;
			}

			/**
			 * Calculate totals for items
			 */
			foreach ( $this->get_cart() as $cart_item_key => $values ) {

				$_product = $values['data'];

				// Prices
				$base_price = $_product->get_price();
				$line_price = $_product->get_price() * $values['quantity'];

				// Tax data
				$taxes = array();
				$discounted_taxes = array();

				/**
				 * No tax to calculate
				 */
				if ( ! $_product->is_taxable() ) {

					// Discounted Price (price with any pre-tax discounts applied)
					$discounted_price      = $this->get_discounted_price( $values, $base_price, true );
					$discounted_tax_amount = 0;
					$tax_amount            = 0;
					$line_subtotal_tax     = 0;
					$line_subtotal         = $line_price;
					$line_tax              = 0;
					$line_total            = WC_Tax::round( $discounted_price * $values['quantity'] );

				/**
				 * Prices include tax
				 */
				} elseif ( $this->prices_include_tax ) {

					$base_tax_rates = $shop_tax_rates[ $_product->tax_class ];
					$item_tax_rates = $tax_rates[ $_product->get_tax_class() ];

					/**
					 * ADJUST TAX - Calculations when base tax is not equal to the item tax
					 */
					if ( $item_tax_rates !== $base_tax_rates ) {

						// Work out a new base price without the shop's base tax
						$taxes             = WC_Tax::calc_tax( $line_price, $base_tax_rates, true, true );

						// Now we have a new item price (excluding TAX)
						$line_subtotal     = round( $line_price - array_sum( $taxes ), WC_ROUNDING_PRECISION );

<<<<<<< HEAD
						// Now add modified taxes
						$taxes             = $this->tax->calc_tax( $line_subtotal, $item_tax_rates );
=======
						// Now add modifed taxes
						$taxes             = WC_Tax::calc_tax( $line_subtotal, $item_tax_rates );
>>>>>>> 3c82331a
						$line_subtotal_tax = array_sum( $taxes );

						// Adjusted price (this is the price including the new tax rate)
						$adjusted_price    = ( $line_subtotal + $line_subtotal_tax ) / $values['quantity'];

						// Apply discounts
						$discounted_price  = $this->get_discounted_price( $values, $adjusted_price, true );
						$discounted_taxes  = WC_Tax::calc_tax( $discounted_price * $values['quantity'], $item_tax_rates, true );
						$line_tax          = array_sum( $discounted_taxes );
						$line_total        = ( $discounted_price * $values['quantity'] ) - $line_tax;

					/**
					 * Regular tax calculation (customer inside base and the tax class is unmodified
					 */
					} else {

						// Work out a new base price without the item tax
						$taxes             = WC_Tax::calc_tax( $line_price, $item_tax_rates, true );

						// Now we have a new item price (excluding TAX)
						$line_subtotal     = $line_price - array_sum( $taxes );
						$line_subtotal_tax = array_sum( $taxes );

						// Calc prices and tax (discounted)
						$discounted_price = $this->get_discounted_price( $values, $base_price, true );
						$discounted_taxes = WC_Tax::calc_tax( $discounted_price * $values['quantity'], $item_tax_rates, true );
						$line_tax         = array_sum( $discounted_taxes );
						$line_total       = ( $discounted_price * $values['quantity'] ) - $line_tax;
					}

					// Tax rows - merge the totals we just got
					foreach ( array_keys( $this->taxes + $discounted_taxes ) as $key ) {
						$this->taxes[ $key ] = ( isset( $discounted_taxes[ $key ] ) ? $discounted_taxes[ $key ] : 0 ) + ( isset( $this->taxes[ $key ] ) ? $this->taxes[ $key ] : 0 );
					}

				/**
				 * Prices exclude tax
				 */
				} else {

					$item_tax_rates        = $tax_rates[ $_product->get_tax_class() ];

					// Work out a new base price without the shop's base tax
					$taxes                 = WC_Tax::calc_tax( $line_price, $item_tax_rates );

					// Now we have the item price (excluding TAX)
					$line_subtotal         = $line_price;
					$line_subtotal_tax     = array_sum( $taxes );

					// Now calc product rates
					$discounted_price      = $this->get_discounted_price( $values, $base_price, true );
					$discounted_taxes      = WC_Tax::calc_tax( $discounted_price * $values['quantity'], $item_tax_rates );
					$discounted_tax_amount = array_sum( $discounted_taxes );
					$line_tax              = $discounted_tax_amount;
					$line_total            = $discounted_price * $values['quantity'];

					// Tax rows - merge the totals we just got
					foreach ( array_keys( $this->taxes + $discounted_taxes ) as $key ) {
						$this->taxes[ $key ] = ( isset( $discounted_taxes[ $key ] ) ? $discounted_taxes[ $key ] : 0 ) + ( isset( $this->taxes[ $key ] ) ? $this->taxes[ $key ] : 0 );
					}
				}

				// Cart contents total is based on discounted prices and is used for the final total calculation
				$this->cart_contents_total += $line_total;

				// Store costs + taxes for lines
				$this->cart_contents[ $cart_item_key ]['line_total']        = $line_total;
				$this->cart_contents[ $cart_item_key ]['line_tax']          = $line_tax;
				$this->cart_contents[ $cart_item_key ]['line_subtotal']     = $line_subtotal;
				$this->cart_contents[ $cart_item_key ]['line_subtotal_tax'] = $line_subtotal_tax;

				// Store rates ID and costs - Since 2.2
				$this->cart_contents[ $cart_item_key ]['line_tax_data']     = array( 'total' => $discounted_taxes, 'subtotal' => $taxes );
			}

			// Only calculate the grand total + shipping if on the cart/checkout
			if ( is_checkout() || is_cart() || defined('WOOCOMMERCE_CHECKOUT') || defined('WOOCOMMERCE_CART') ) {

				// Calculate the Shipping
				$this->calculate_shipping();

				// Trigger the fees API where developers can add fees to the cart
				$this->calculate_fees();

				// Total up/round taxes and shipping taxes
				if ( $this->round_at_subtotal ) {
					$this->tax_total          = WC_Tax::get_tax_total( $this->taxes );
					$this->shipping_tax_total = WC_Tax::get_tax_total( $this->shipping_taxes );
					$this->taxes              = array_map( array( $this->tax, 'round' ), $this->taxes );
					$this->shipping_taxes     = array_map( array( $this->tax, 'round' ), $this->shipping_taxes );
				} else {
					$this->tax_total          = array_sum( $this->taxes );
					$this->shipping_tax_total = array_sum( $this->shipping_taxes );
				}

				// VAT exemption done at this point - so all totals are correct before exemption
				if ( WC()->customer->is_vat_exempt() ) {
					$this->remove_taxes();
				}

				// Allow plugins to hook and alter totals before final total is calculated
				do_action( 'woocommerce_calculate_totals', $this );

				// Grand Total - Discounted product prices, discounted tax, shipping cost + tax, and any discounts to be added after tax (e.g. store credit)
				$this->total = max( 0, apply_filters( 'woocommerce_calculated_total', round( $this->cart_contents_total + $this->tax_total + $this->shipping_tax_total + $this->shipping_total + $this->fee_total, $this->dp ), $this ) );

			} else {

				// Set tax total to sum of all tax rows
				$this->tax_total = WC_Tax::get_tax_total( $this->taxes );

				// VAT exemption done at this point - so all totals are correct before exemption
				if ( WC()->customer->is_vat_exempt() ) {
					$this->remove_taxes();
				}
			}

			do_action( 'woocommerce_after_calculate_totals', $this );

			$this->set_session();
		}

		/**
		 * remove_taxes function.
		 *
		 * @return void
		 */
		public function remove_taxes() {
			$this->shipping_tax_total = $this->tax_total = 0;
			$this->subtotal           = $this->subtotal_ex_tax;

			foreach ( $this->cart_contents as $cart_item_key => $item ) {
				$this->cart_contents[ $cart_item_key ]['line_subtotal_tax'] = $this->cart_contents[ $cart_item_key ]['line_tax'] = 0;
			}

			// If true, zero rate is applied so '0' tax is displayed on the frontend rather than nothing.
			if ( apply_filters( 'woocommerce_cart_remove_taxes_apply_zero_rate', true ) ) {
				$this->taxes = $this->shipping_taxes = array( apply_filters( 'woocommerce_cart_remove_taxes_zero_rate_id', 'zero-rated' ) => 0 );
			} else {
				$this->taxes = $this->shipping_taxes = array();
			}
		}

		/**
		 * looks at the totals to see if payment is actually required.
		 *
		 * @return bool
		 */
		public function needs_payment() {
			return apply_filters( 'woocommerce_cart_needs_payment', $this->total > 0, $this );
		}

	/*-----------------------------------------------------------------------------------*/
	/* Shipping related functions */
	/*-----------------------------------------------------------------------------------*/

		/**
		 * Uses the shipping class to calculate shipping then gets the totals when its finished.
		 *
		 * @access public
		 * @return void
		 */
		public function calculate_shipping() {
			if ( $this->needs_shipping() && $this->show_shipping() ) {
				WC()->shipping->calculate_shipping( $this->get_shipping_packages() );
			} else {
				WC()->shipping->reset_shipping();
			}

			// Get totals for the chosen shipping method
			$this->shipping_total 		= WC()->shipping->shipping_total;	// Shipping Total
			$this->shipping_taxes		= WC()->shipping->shipping_taxes;	// Shipping Taxes
		}

		/**
		 * Get packages to calculate shipping for.
		 *
		 * This lets us calculate costs for carts that are shipped to multiple locations.
		 *
		 * Shipping methods are responsible for looping through these packages.
		 *
		 * By default we pass the cart itself as a package - plugins can change this
		 * through the filter and break it up.
		 *
		 * @since 1.5.4
		 * @access public
		 * @return array of cart items
		 */
		public function get_shipping_packages() {
			// Packages array for storing 'carts'
			$packages = array();

			$packages[0]['contents']                 = $this->get_cart();		// Items in the package
			$packages[0]['contents_cost']            = 0;						// Cost of items in the package, set below
			$packages[0]['applied_coupons']          = $this->applied_coupons;
			$packages[0]['user']['ID']               = get_current_user_id();
			$packages[0]['destination']['country']   = WC()->customer->get_shipping_country();
			$packages[0]['destination']['state']     = WC()->customer->get_shipping_state();
			$packages[0]['destination']['postcode']  = WC()->customer->get_shipping_postcode();
			$packages[0]['destination']['city']      = WC()->customer->get_shipping_city();
			$packages[0]['destination']['address']   = WC()->customer->get_shipping_address();
			$packages[0]['destination']['address_2'] = WC()->customer->get_shipping_address_2();

			foreach ( $this->get_cart() as $item )
				if ( $item['data']->needs_shipping() )
					if ( isset( $item['line_total'] ) )
						$packages[0]['contents_cost'] += $item['line_total'];

			return apply_filters( 'woocommerce_cart_shipping_packages', $packages );
		}

		/**
		 * Looks through the cart to see if shipping is actually required.
		 *
		 * @return bool whether or not the cart needs shipping
		 */
		public function needs_shipping() {
			if ( get_option('woocommerce_calc_shipping') == 'no' )
				return false;

			$needs_shipping = false;

			if ( $this->cart_contents ) {
				foreach ( $this->cart_contents as $cart_item_key => $values ) {
					$_product = $values['data'];
					if ( $_product->needs_shipping() ) {
						$needs_shipping = true;
					}
				}
			}

			return apply_filters( 'woocommerce_cart_needs_shipping', $needs_shipping );
		}

		/**
		 * Should the shipping address form be shown
		 *
		 * @return bool
		 */
		function needs_shipping_address() {

			$needs_shipping_address = false;

			if ( $this->needs_shipping() === true && ! $this->ship_to_billing_address_only() ) {
				$needs_shipping_address = true;
			}

			return apply_filters( 'woocommerce_cart_needs_shipping_address', $needs_shipping_address );
		}

		/**
		 * Sees if the customer has entered enough data to calc the shipping yet.
		 *
		 * @return bool
		 */
		public function show_shipping() {
			if ( get_option('woocommerce_calc_shipping') == 'no' || ! is_array( $this->cart_contents ) )
				return false;

			if ( get_option( 'woocommerce_shipping_cost_requires_address' ) == 'yes' ) {
				if ( ! WC()->customer->has_calculated_shipping() ) {
					if ( ! WC()->customer->get_shipping_country() || ( ! WC()->customer->get_shipping_state() && ! WC()->customer->get_shipping_postcode() ) )
						return false;
				}
			}

			$show_shipping = true;

			return apply_filters( 'woocommerce_cart_ready_to_calc_shipping', $show_shipping );

		}

		/**
		 * Sees if we need a shipping address.
		 *
		 * @return bool
		 */
		public function ship_to_billing_address_only() {
			return wc_ship_to_billing_address_only();
		}

		/**
		 * Gets the shipping total (after calculation).
		 *
		 * @return string price or string for the shipping total
		 */
		public function get_cart_shipping_total() {
			if ( isset( $this->shipping_total ) ) {
				if ( $this->shipping_total > 0 ) {

					// Display varies depending on settings
					if ( $this->tax_display_cart == 'excl' ) {

						$return = wc_price( $this->shipping_total );

						if ( $this->shipping_tax_total > 0 && $this->prices_include_tax ) {
							$return .= ' <small>' . WC()->countries->ex_tax_or_vat() . '</small>';
						}

						return $return;

					} else {

						$return = wc_price( $this->shipping_total + $this->shipping_tax_total );

						if ( $this->shipping_tax_total > 0 && ! $this->prices_include_tax ) {
							$return .= ' <small>' . WC()->countries->inc_tax_or_vat() . '</small>';
						}

						return $return;

					}

				} else {
					return __( 'Free!', 'woocommerce' );
				}
			}

			return '';
		}

	/*-----------------------------------------------------------------------------------*/
	/* Coupons/Discount related functions */
	/*-----------------------------------------------------------------------------------*/

		/**
		 * Check for user coupons (now that we have billing email). If a coupon is invalid, add an error.
		 *
		 * Checks two types of coupons:
		 *  1. Where a list of customer emails are set (limits coupon usage to those defined)
		 *  2. Where a usage_limit_per_user is set (limits coupon usage to a number based on user ID and email)
		 *
		 * @access public
		 * @param array $posted
		 */
		public function check_customer_coupons( $posted ) {
			if ( ! empty( $this->applied_coupons ) ) {
				foreach ( $this->applied_coupons as $code ) {
					$coupon = new WC_Coupon( $code );

					if ( $coupon->is_valid() ) {

						// Limit to defined email addresses
						if ( is_array( $coupon->customer_email ) && sizeof( $coupon->customer_email ) > 0 ) {
							$check_emails           = array();
							$coupon->customer_email = array_map( 'sanitize_email', $coupon->customer_email );

							if ( is_user_logged_in() ) {
								$current_user   = wp_get_current_user();
								$check_emails[] = $current_user->user_email;
							}
							$check_emails[] = $posted['billing_email'];
							$check_emails   = array_map( 'sanitize_email', array_map( 'strtolower', $check_emails ) );

							if ( 0 == sizeof( array_intersect( $check_emails, $coupon->customer_email ) ) ) {
								$coupon->add_coupon_message( WC_Coupon::E_WC_COUPON_NOT_YOURS_REMOVED );

								// Remove the coupon
								$this->remove_coupon( $code );

								// Flag totals for refresh
								WC()->session->set( 'refresh_totals', true );
							}
						}

						// Usage limits per user - check against billing and user email and user ID
						if ( $coupon->usage_limit_per_user > 0 ) {
							$check_emails = array();
							$used_by      = array_filter( (array) get_post_meta( $coupon->id, '_used_by' ) );

							if ( is_user_logged_in() ) {
								$current_user   = wp_get_current_user();
								$check_emails[] = sanitize_email( $current_user->user_email );
								$usage_count    = sizeof( array_keys( $used_by, get_current_user_id() ) );
							} else {
								$check_emails[] = sanitize_email( $posted['billing_email'] );
								$user           = get_user_by( 'email', $posted['billing_email'] );
								if ( $user ) {
									$usage_count = sizeof( array_keys( $used_by, $user->ID ) );
								} else {
									$usage_count = 0;
								}
							}

							foreach ( $check_emails as $check_email ) {
								$usage_count = $usage_count + sizeof( array_keys( $used_by, $check_email ) );
							}

							if ( $usage_count >= $coupon->usage_limit_per_user ) {
								$coupon->add_coupon_message( WC_Coupon::E_WC_COUPON_USAGE_LIMIT_REACHED );

								// Remove the coupon
								$this->remove_coupon( $code );

								// Flag totals for refresh
								WC()->session->set( 'refresh_totals', true );
							}
						}
					}
				}
			}
		}

		/**
		 * Returns whether or not a discount has been applied.
		 *
		 * @return bool
		 */
		public function has_discount( $coupon_code ) {
			return in_array( apply_filters( 'woocommerce_coupon_code', $coupon_code ), $this->applied_coupons );
		}

		/**
		 * Applies a coupon code passed to the method.
		 *
		 * @param string $coupon_code - The code to apply
		 * @return bool	True if the coupon is applied, false if it does not exist or cannot be applied
		 */
		public function add_discount( $coupon_code ) {
			// Coupons are globally disabled
			if ( ! $this->coupons_enabled() ) {
				return false;
			}

			// Sanitize coupon code
			$coupon_code = apply_filters( 'woocommerce_coupon_code', $coupon_code );

			// Get the coupon
			$the_coupon = new WC_Coupon( $coupon_code );

			if ( $the_coupon->id ) {

				// Check it can be used with cart
				if ( ! $the_coupon->is_valid() ) {
					wc_add_notice( $the_coupon->get_error_message(), 'error' );
					return false;
				}

				// Check if applied
				if ( $this->has_discount( $coupon_code ) ) {
					$the_coupon->add_coupon_message( WC_Coupon::E_WC_COUPON_ALREADY_APPLIED );
					return false;
				}

				// If its individual use then remove other coupons
				if ( $the_coupon->individual_use == 'yes' ) {
					$this->applied_coupons = apply_filters( 'woocommerce_apply_individual_use_coupon', array(), $the_coupon, $this->applied_coupons );
				}

				if ( $this->applied_coupons ) {
					foreach ( $this->applied_coupons as $code ) {
						$coupon = new WC_Coupon( $code );

						if ( $coupon->individual_use == 'yes' && false === apply_filters( 'woocommerce_apply_with_individual_use_coupon', false, $the_coupon, $coupon, $this->applied_coupons ) ) {

							// Reject new coupon
							$coupon->add_coupon_message( WC_Coupon::E_WC_COUPON_ALREADY_APPLIED_INDIV_USE_ONLY );

							return false;
						}
					}
				}

				$this->applied_coupons[] = $coupon_code;

				// Choose free shipping
				if ( $the_coupon->enable_free_shipping() ) {
					$packages = WC()->shipping->get_packages();
					$chosen_shipping_methods = WC()->session->get( 'chosen_shipping_methods' );

					foreach ( $packages as $i => $package ) {
						$chosen_shipping_methods[ $i ] = 'free_shipping';
					}

					WC()->session->set( 'chosen_shipping_methods', $chosen_shipping_methods );
				}

				$this->calculate_totals();

				$the_coupon->add_coupon_message( WC_Coupon::WC_COUPON_SUCCESS );

				do_action( 'woocommerce_applied_coupon', $coupon_code );

				return true;

			} else {
				$the_coupon->add_coupon_message( WC_Coupon::E_WC_COUPON_NOT_EXIST );
				return false;
			}
			return false;
		}

		/**
		 * Get array of applied coupon objects and codes.
		 * @return array of applied coupons
		 */
		public function get_coupons( $deprecated = null ) {
			$coupons = array();

			if ( 'order' === $deprecated ) {
				return $coupons;
			}

			foreach ( $this->get_applied_coupons() as $code ) {
				$coupon = new WC_Coupon( $code );
				$coupons[ $code ] = $coupon;
			}

			return $coupons;
		}

		/**
		 * Gets the array of applied coupon codes.
		 *
		 * @return array of applied coupons
		 */
		public function get_applied_coupons() {
			return $this->applied_coupons;
		}

		/**
		 * Get the discount amount for a used coupon
		 * @param  string $code coupon code
		 * @param  bool inc or ex tax
		 * @return float discount amount
		 */
		public function get_coupon_discount_amount( $code, $ex_tax = true ) {
			if ( $ex_tax ) {
				return isset( $this->coupon_discount_amounts[ $code ] ) ? $this->coupon_discount_amounts[ $code ] - $this->get_coupon_discount_tax_amount( $code ) : 0;
			} else {
				return isset( $this->coupon_discount_amounts[ $code ] ) ? $this->coupon_discount_amounts[ $code ] : 0;
			}
		}

		/**
		 * Get the discount tax amount for a used coupon (for tax inclusive prices)
		 * @param  string $code coupon code
		 * @param  bool inc or ex tax
		 * @return float discount amount
		 */
		public function get_coupon_discount_tax_amount( $code ) {
			return isset( $this->coupon_discount_tax_amounts[ $code ] ) ? $this->coupon_discount_tax_amounts[ $code ] : 0;
		}

		/**
		 * Remove coupons from the cart of a defined type. Type 1 is before tax, type 2 is after tax.
		 */
		public function remove_coupons( $deprecated = null ) {
			$this->applied_coupons = $this->coupon_discount_amounts = $this->coupon_discount_tax_amounts = $this->coupon_applied_count = array();
			WC()->session->set( 'applied_coupons', array() );
			WC()->session->set( 'coupon_discount_amounts', array() );
			WC()->session->set( 'coupon_discount_tax_amounts', array() );
		}

		/**
		 * Remove a single coupon by code
		 * @param  string $coupon_code Code of the coupon to remove
		 * @return bool
		 */
		public function remove_coupon( $coupon_code ) {
			// Coupons are globally disabled
			if ( ! $this->coupons_enabled() )
				return false;

			// Get the coupon
			$coupon_code  = apply_filters( 'woocommerce_coupon_code', $coupon_code );
			$position     = array_search( $coupon_code, $this->applied_coupons );

			if ( $position !== false )
				unset( $this->applied_coupons[ $position ] );

			WC()->session->set( 'applied_coupons', $this->applied_coupons );

			return true;
		}

		/**
		 * Function to apply discounts to a product and get the discounted price (before tax is applied).
		 *
		 * @param mixed $values
		 * @param mixed $price
		 * @param bool $add_totals (default: false)
		 * @return float price
		 */
		public function get_discounted_price( $values, $price, $add_totals = false ) {
			if ( ! $price ) {
				return $price;
			}

			if ( ! empty( $this->coupons ) ) {

				$product = $values['data'];

				foreach ( $this->coupons as $code => $coupon ) {
					if ( $coupon->is_valid() && ( $coupon->is_valid_for_product( $product, $values ) || $coupon->is_valid_for_cart() ) ) {
						$discount_amount = $coupon->get_discount_amount( $price, $values, $single = true );
						$price           = max( $price - $discount_amount, 0 );

						// Store the totals for DISPLAY in the cart
						if ( $add_totals ) {
							$total_discount     = $discount_amount * $values['quantity'];
							$total_discount_tax = 0;

							if ( $this->prices_include_tax ) {
								$tax_rates           = WC_Tax::get_rates( $product->get_tax_class() );
								$taxes               = WC_Tax::calc_tax( $discount_amount, $tax_rates, true );
								$total_discount_tax  = WC_Tax::get_tax_total( $taxes ) * $values['quantity'];
							}

							$this->discount_cart     += $total_discount;
							$this->discount_cart_tax += $total_discount_tax;
							$this->increase_coupon_discount_amount( $code, $total_discount, $total_discount_tax );
							$this->increase_coupon_applied_count( $code, $values['quantity'] );
						}
					}
				}
			}

			return apply_filters( 'woocommerce_get_discounted_price', $price, $values, $this );
		}

		/**
		 * Store how much discount each coupon grants.
		 *
		 * @access private
		 * @param string $code
		 * @param double $amount
		 * @param double $tax
		 */
		private function increase_coupon_discount_amount( $code, $amount, $tax ) {
			$this->coupon_discount_amounts[ $code ]     = isset( $this->coupon_discount_amounts[ $code ] ) ? $this->coupon_discount_amounts[ $code ] + $amount : $amount;
			$this->coupon_discount_tax_amounts[ $code ] = isset( $this->coupon_discount_tax_amounts[ $code ] ) ? $this->coupon_discount_tax_amounts[ $code ] + $tax : $tax;
		}

		/**
		 * Store how many times each coupon is applied to cart/items
		 *
		 * @access private
		 * @param string $code
		 * @param integer $count
		 */
		private function increase_coupon_applied_count( $code, $count = 1 ) {
			if ( empty( $this->coupon_applied_count[ $code ] ) ) {
				$this->coupon_applied_count[ $code ] = 0;
			}
			$this->coupon_applied_count[ $code ] += $count;
		}

	/*-----------------------------------------------------------------------------------*/
	/* Fees API to add additional costs to orders */
	/*-----------------------------------------------------------------------------------*/

		/**
		 * add_fee function.
		 *
		 * @param mixed $name
		 * @param mixed $amount
		 * @param bool $taxable (default: false)
		 * @param string $tax_class (default: '')
		 */
		public function add_fee( $name, $amount, $taxable = false, $tax_class = '' ) {

			$new_fee_id = sanitize_title( $name );

			// Only add each fee once
			foreach ( $this->fees as $fee ) {
				if ( $fee->id == $new_fee_id ) {
					return;
				}
			}

			$new_fee            = new stdClass();
			$new_fee->id        = $new_fee_id;
			$new_fee->name      = esc_attr( $name );
			$new_fee->amount    = (float) esc_attr( $amount );
			$new_fee->tax_class = $tax_class;
			$new_fee->taxable   = $taxable ? true : false;
			$new_fee->tax       = 0;
			$new_fee->tax_data  = array();
			$this->fees[]       = $new_fee;
		}

		/**
		 * get_fees function.
		 *
		 * @access public
		 * @return array
		 */
		public function get_fees() {
			return array_filter( (array) $this->fees );
		}

		/**
		 * Calculate fees
		 */
		public function calculate_fees() {
			// Reset fees before calculation
			$this->fee_total = 0;
			$this->fees      = array();

			// Fire an action where developers can add their fees
			do_action( 'woocommerce_cart_calculate_fees', $this );

			// If fees were added, total them and calculate tax
			if ( ! empty( $this->fees ) ) {
				foreach ( $this->fees as $fee_key => $fee ) {
					$this->fee_total += $fee->amount;

					if ( $fee->taxable ) {
						// Get tax rates
						$tax_rates = WC_Tax::get_rates( $fee->tax_class );
						$fee_taxes = WC_Tax::calc_tax( $fee->amount, $tax_rates, false );

						if ( ! empty( $fee_taxes ) ) {
							// Set the tax total for this fee
							$this->fees[ $fee_key ]->tax = array_sum( $fee_taxes );

							// Set tax data - Since 2.2
							$this->fees[ $fee_key ]->tax_data = $fee_taxes;

							// Tax rows - merge the totals we just got
							foreach ( array_keys( $this->taxes + $fee_taxes ) as $key ) {
								$this->taxes[ $key ] = ( isset( $fee_taxes[ $key ] ) ? $fee_taxes[ $key ] : 0 ) + ( isset( $this->taxes[ $key ] ) ? $this->taxes[ $key ] : 0 );
							}
						}
					}
				}
			}
		}

	/*-----------------------------------------------------------------------------------*/
	/* Get Formatted Totals */
	/*-----------------------------------------------------------------------------------*/

		/**
		 * Gets the order total (after calculation).
		 *
		 * @return string formatted price
		 */
		public function get_total() {
			return apply_filters( 'woocommerce_cart_total', wc_price( $this->total ) );
		}

		/**
		 * Gets the total excluding taxes.
		 *
		 * @return string formatted price
		 */
		public function get_total_ex_tax() {
			$total = $this->total - $this->tax_total - $this->shipping_tax_total;
			if ( $total < 0 )
				$total = 0;
			return apply_filters( 'woocommerce_cart_total_ex_tax', wc_price( $total ) );
		}

		/**
		 * Gets the cart contents total (after calculation).
		 *
		 * @return string formatted price
		 */
		public function get_cart_total() {
			if ( ! $this->prices_include_tax ) {
				$cart_contents_total = wc_price( $this->cart_contents_total );
			} else {
				$cart_contents_total = wc_price( $this->cart_contents_total + $this->tax_total );
			}

			return apply_filters( 'woocommerce_cart_contents_total', $cart_contents_total );
		}

		/**
		 * Gets the sub total (after calculation).
		 *
		 * @params bool whether to include compound taxes
		 * @return string formatted price
		 */
		public function get_cart_subtotal( $compound = false ) {

			// If the cart has compound tax, we want to show the subtotal as
			// cart + shipping + non-compound taxes (after discount)
			if ( $compound ) {

				$cart_subtotal = wc_price( $this->cart_contents_total + $this->shipping_total + $this->get_taxes_total( false, false ) );

			// Otherwise we show cart items totals only (before discount)
			} else {

				// Display varies depending on settings
				if ( $this->tax_display_cart == 'excl' ) {

					$cart_subtotal = wc_price( $this->subtotal_ex_tax );

					if ( $this->tax_total > 0 && $this->prices_include_tax ) {
						$cart_subtotal .= ' <small>' . WC()->countries->ex_tax_or_vat() . '</small>';
					}

				} else {

					$cart_subtotal = wc_price( $this->subtotal );

					if ( $this->tax_total > 0 && !$this->prices_include_tax ) {
						$cart_subtotal .= ' <small>' . WC()->countries->inc_tax_or_vat() . '</small>';
					}

				}
			}

			return apply_filters( 'woocommerce_cart_subtotal', $cart_subtotal, $compound, $this );
		}

		/**
		 * Get the product row price per item.
		 *
		 * @param WC_Product $_product
		 * @return string formatted price
		 */
		public function get_product_price( $_product ) {
			if ( $this->tax_display_cart == 'excl' )
				$product_price = $_product->get_price_excluding_tax();
			else
				$product_price = $_product->get_price_including_tax();

			return apply_filters( 'woocommerce_cart_product_price', wc_price( $product_price ), $_product );
		}

		/**
		 * Get the product row subtotal.
		 *
		 * Gets the tax etc to avoid rounding issues.
		 *
		 * When on the checkout (review order), this will get the subtotal based on the customer's tax rate rather than the base rate
		 *
		 * @param WC_Product $_product
		 * @param int quantity
		 * @return string formatted price
		 */
		public function get_product_subtotal( $_product, $quantity ) {

			$price 			= $_product->get_price();
			$taxable 		= $_product->is_taxable();

			// Taxable
			if ( $taxable ) {

				if ( $this->tax_display_cart == 'excl' ) {

					$row_price        = $_product->get_price_excluding_tax( $quantity );
					$product_subtotal = wc_price( $row_price );

					if ( $this->prices_include_tax && $this->tax_total > 0 ) {
						$product_subtotal .= ' <small class="tax_label">' . WC()->countries->ex_tax_or_vat() . '</small>';
					}

				} else {

					$row_price        = $_product->get_price_including_tax( $quantity );
					$product_subtotal = wc_price( $row_price );

					if ( ! $this->prices_include_tax && $this->tax_total > 0 ) {
						$product_subtotal .= ' <small class="tax_label">' . WC()->countries->inc_tax_or_vat() . '</small>';
					}

				}

			// Non-taxable
			} else {

				$row_price        = $price * $quantity;
				$product_subtotal = wc_price( $row_price );

			}

			return apply_filters( 'woocommerce_cart_product_subtotal', $product_subtotal, $_product, $quantity, $this );
		}

		/**
		 * Gets the cart tax (after calculation).
		 *
		 * @return string formatted price
		 */
		public function get_cart_tax() {
			$cart_total_tax = wc_round_tax_total( $this->tax_total + $this->shipping_tax_total );

			return apply_filters( 'woocommerce_get_cart_tax', $cart_total_tax ? wc_price( $cart_total_tax ) : '' );
		}

		/**
		 * Get a tax amount
		 * @param  string $tax_rate_id
		 * @return float amount
		 */
		public function get_tax_amount( $tax_rate_id ) {
			return isset( $this->taxes[ $tax_rate_id ] ) ? $this->taxes[ $tax_rate_id ] : 0;
		}

		/**
		 * Get a tax amount
		 * @param  string $tax_rate_id
		 * @return float amount
		 */
		public function get_shipping_tax_amount( $tax_rate_id ) {
			return isset( $this->shipping_taxes[ $tax_rate_id ] ) ? $this->shipping_taxes[ $tax_rate_id ] : 0;
		}

		/**
		 * Get tax row amounts with or without compound taxes includes.
		 *
		 * @param  boolean $compound True if getting compound taxes
		 * @param  boolean $display  True if getting total to display
		 * @return float price
		 */
		public function get_taxes_total( $compound = true, $display = true ) {
			$total = 0;
			foreach ( $this->taxes as $key => $tax ) {
				if ( ! $compound && WC_Tax::is_compound( $key ) ) continue;
				$total += $tax;
			}
			foreach ( $this->shipping_taxes as $key => $tax ) {
				if ( ! $compound && WC_Tax::is_compound( $key ) ) continue;
				$total += $tax;
			}
			if ( $display ) {
				$total = wc_round_tax_total( $total );
			}
			return apply_filters( 'woocommerce_cart_taxes_total', $total, $compound, $display, $this );
		}

		/**
		 * Get the total of all cart discounts
		 *
		 * @return float
		 */
		public function get_cart_discount_total() {
			return $this->discount_cart;
		}

		/**
		 * Get the total of all cart tax discounts (used for discounts on tax inclusive prices)
		 *
		 * @return float
		 */
		public function get_cart_discount_tax_total() {
			return $this->discount_cart_tax;
		}

		/**
		 * Gets the total discount amount - both kinds.
		 *
		 * @return mixed formatted price or false if there are none
		 */
		public function get_total_discount() {
			if ( $this->discount_cart ) {
				$total_discount = wc_price( $this->discount_cart );
			} else {
				$total_discount = false;
			}
			return apply_filters( 'woocommerce_cart_total_discount', $total_discount, $this );
		}


		/**
		 * Gets the total (product) discount amount - these are applied before tax.
		 *
		 * @deprecated Order discounts (after tax) removed in 2.3 so multiple methods for discounts are no longer required.
		 * @return mixed formatted price or false if there are none
		 */
		public function get_discounts_before_tax() {
			_deprecated_function( 'get_discounts_before_tax', '2.3', 'get_total_discount' );
			if ( $this->discount_cart ) {
				$discounts_before_tax = wc_price( $this->discount_cart );
			} else {
				$discounts_before_tax = false;
			}
			return apply_filters( 'woocommerce_cart_discounts_before_tax', $discounts_before_tax, $this );
		}

		/**
		 * Get the total of all order discounts (after tax discounts).
		 *
		 * @deprecated Order discounts (after tax) removed in 2.3
		 * @return float
		 */
		public function get_order_discount_total() {
			_deprecated_function( 'get_order_discount_total', '2.3' );
			return 0;
		}

		/**
		 * Function to apply cart discounts after tax.
 		 * @deprecated Coupons can not be applied after tax
		 */
		public function apply_cart_discounts_after_tax( $values, $price ) {
			_deprecated_function( 'apply_cart_discounts_after_tax', '2.3' );
		}

		/**
		 * Function to apply product discounts after tax.
		 * @deprecated Coupons can not be applied after tax
		 */
		public function apply_product_discounts_after_tax( $values, $price ) {
			_deprecated_function( 'apply_product_discounts_after_tax', '2.3' );
		}

		/**
		 * Gets the order discount amount - these are applied after tax.
		 * @deprecated Coupons can not be applied after tax
		 */
		public function get_discounts_after_tax() {
			_deprecated_function( 'get_discounts_after_tax', '2.3' );
		}
}<|MERGE_RESOLUTION|>--- conflicted
+++ resolved
@@ -1095,23 +1095,14 @@
 				} elseif ( $this->prices_include_tax ) {
 
 					// Get base tax rates
-<<<<<<< HEAD
 					if ( empty( $shop_tax_rates[ $_product->tax_class ] ) ) {
-						$shop_tax_rates[ $_product->tax_class ] = $this->tax->get_base_tax_rates( $_product->tax_class );
+						$shop_tax_rates[ $_product->tax_class ] = WC_Tax::get_base_tax_rates( $_product->tax_class );
 					}
 
 					// Get item tax rates
 					if ( empty( $tax_rates[ $_product->get_tax_class() ] ) ) {
-						$tax_rates[ $_product->get_tax_class() ] = $this->tax->get_rates( $_product->get_tax_class() );
-					}
-=======
-					if ( empty( $shop_tax_rates[ $_product->tax_class ] ) )
-						$shop_tax_rates[ $_product->tax_class ] = WC_Tax::get_base_tax_rates( $_product->tax_class );
-
-					// Get item tax rates
-					if ( empty( $tax_rates[ $_product->get_tax_class() ] ) )
 						$tax_rates[ $_product->get_tax_class() ] = WC_Tax::get_rates( $_product->get_tax_class() );
->>>>>>> 3c82331a
+					}
 
 					$base_tax_rates = $shop_tax_rates[ $_product->tax_class ];
 					$item_tax_rates = $tax_rates[ $_product->get_tax_class() ];
@@ -1127,13 +1118,8 @@
 						// Now we have a new item price (excluding TAX)
 						$line_subtotal         = $line_price - array_sum( $taxes );
 
-<<<<<<< HEAD
 						// Now add modified taxes
-						$tax_result            = $this->tax->calc_tax( $line_subtotal, $item_tax_rates );
-=======
-						// Now add modifed taxes
 						$tax_result            = WC_Tax::calc_tax( $line_subtotal, $item_tax_rates );
->>>>>>> 3c82331a
 						$line_subtotal_tax     = array_sum( $tax_result );
 
 					/**
@@ -1155,14 +1141,9 @@
 				} else {
 
 					// Get item tax rates
-<<<<<<< HEAD
 					if ( empty( $tax_rates[ $_product->get_tax_class() ] ) ) {
-						$tax_rates[ $_product->get_tax_class() ] = $this->tax->get_rates( $_product->get_tax_class() );
-					}
-=======
-					if ( empty( $tax_rates[ $_product->get_tax_class() ] ) )
 						$tax_rates[ $_product->get_tax_class() ] = WC_Tax::get_rates( $_product->get_tax_class() );
->>>>>>> 3c82331a
+					}
 
 					$item_tax_rates        = $tax_rates[ $_product->get_tax_class() ];
 
@@ -1225,14 +1206,7 @@
 
 						// Now we have a new item price (excluding TAX)
 						$line_subtotal     = round( $line_price - array_sum( $taxes ), WC_ROUNDING_PRECISION );
-
-<<<<<<< HEAD
-						// Now add modified taxes
-						$taxes             = $this->tax->calc_tax( $line_subtotal, $item_tax_rates );
-=======
-						// Now add modifed taxes
 						$taxes             = WC_Tax::calc_tax( $line_subtotal, $item_tax_rates );
->>>>>>> 3c82331a
 						$line_subtotal_tax = array_sum( $taxes );
 
 						// Adjusted price (this is the price including the new tax rate)
