--- conflicted
+++ resolved
@@ -11,7 +11,7 @@
  * @category	Class
  * @author 		WooThemes
  */
-class WC_Cart implements Iterator, Countable {
+class WC_Cart {
 
 	/** @var array Contains an array of cart items. */
 	public $cart_contents = array();
@@ -511,15 +511,11 @@
 		            } else {
 						$value              = apply_filters( 'woocommerce_variation_option_name', $value );
 						$product_attributes = $cart_item['data']->get_attributes();
-<<<<<<< HEAD
-						$label              = wc_attribute_label( $product_attributes[ str_replace( 'attribute_', '', urldecode( $name ) ) ]['name'] );
-=======
 						if ( isset( $product_attributes[ str_replace( 'attribute_', '', urldecode( $name ) ) ] ) ) {
 							$label = wc_attribute_label( $product_attributes[ str_replace( 'attribute_', '', urldecode( $name ) ) ]['name'] );
 						} else {
 							$label = $name;
 						}
->>>>>>> 48ebfae1
 					}
 
 					$item_data[] = array(
@@ -960,7 +956,6 @@
 		 * @access public
 		 */
 		public function calculate_totals() {
-<<<<<<< HEAD
 
 			$this->reset();
 
@@ -1177,204 +1172,11 @@
 					$discounted_tax_amount = array_sum( $discounted_taxes );
 					$line_tax              = $discounted_tax_amount;
 					$line_total            = $discounted_price * $values['quantity'];
-=======
-
-			$this->reset();
-
-			do_action( 'woocommerce_before_calculate_totals', $this );
-
-			if ( sizeof( $this->get_cart() ) == 0 ) {
-				$this->set_session();
-				return;
-			}
-
-			$tax_rates      = array();
-			$shop_tax_rates = array();
-
-			/**
-			 * Calculate subtotals for items. This is done first so that discount logic can use the values.
-			 */
-			foreach ( $this->get_cart() as $cart_item_key => $values ) {
-
-				$_product = $values['data'];
-
-				// Count items + weight
-				$this->cart_contents_weight += $_product->get_weight() * $values['quantity'];
-				$this->cart_contents_count  += $values['quantity'];
-
-				// Prices
-				$base_price = $_product->get_price();
-				$line_price = $_product->get_price() * $values['quantity'];
-				
-				$line_subtotal = 0;
-				$line_subtotal_tax = 0;
-
-				/**
-				 * No tax to calculate
-				 */
-				if ( ! $_product->is_taxable() ) {
-
-					// Subtotal is the undiscounted price
-					$this->subtotal += $line_price;
-					$this->subtotal_ex_tax += $line_price;
-
-				/**
-				 * Prices include tax
-				 *
-				 * To prevent rounding issues we need to work with the inclusive price where possible
-				 * otherwise we'll see errors such as when working with a 9.99 inc price, 20% VAT which would
-				 * be 8.325 leading to totals being 1p off
-				 *
-				 * Pre tax coupons come off the price the customer thinks they are paying - tax is calculated
-				 * afterwards.
-				 *
-				 * e.g. $100 bike with $10 coupon = customer pays $90 and tax worked backwards from that
-				 */
-				} elseif ( $this->prices_include_tax ) {
-
-					// Get base tax rates
-					if ( empty( $shop_tax_rates[ $_product->tax_class ] ) )
-						$shop_tax_rates[ $_product->tax_class ] = $this->tax->get_shop_base_rate( $_product->tax_class );
-
-					// Get item tax rates
-					if ( empty( $tax_rates[ $_product->get_tax_class() ] ) )
-						$tax_rates[ $_product->get_tax_class() ] = $this->tax->get_rates( $_product->get_tax_class() );
-
-					$base_tax_rates = $shop_tax_rates[ $_product->tax_class ];
-					$item_tax_rates = $tax_rates[ $_product->get_tax_class() ];
-
-					/**
-					 * ADJUST TAX - Calculations when base tax is not equal to the item tax
-					 */
-					if ( $item_tax_rates !== $base_tax_rates ) {
-
-						// Work out a new base price without the shop's base tax
-						$taxes                 = $this->tax->calc_tax( $line_price, $base_tax_rates, true, true );
-
-						// Now we have a new item price (excluding TAX)
-						$line_subtotal         = $line_price - array_sum( $taxes );
-
-						// Now add modifed taxes
-						$tax_result            = $this->tax->calc_tax( $line_subtotal, $item_tax_rates );
-						$line_subtotal_tax     = array_sum( $tax_result );
-
-					/**
-					 * Regular tax calculation (customer inside base and the tax class is unmodified
-					 */
-					} else {
-
-						// Calc tax normally
-						$taxes                 = $this->tax->calc_tax( $line_price, $item_tax_rates, true );
-						$line_subtotal_tax     = array_sum( $taxes );
-						$line_subtotal         = $line_price - array_sum( $taxes );
-					}
-
-				/**
-				 * Prices exclude tax
-				 *
-				 * This calculation is simpler - work with the base, untaxed price.
-				 */
-				} else {
-
-					// Get item tax rates
-					if ( empty( $tax_rates[ $_product->get_tax_class() ] ) )
-						$tax_rates[ $_product->get_tax_class() ] = $this->tax->get_rates( $_product->get_tax_class() );
-
-					$item_tax_rates        = $tax_rates[ $_product->get_tax_class() ];
-
-					// Base tax for line before discount - we will store this in the order data
-					$taxes                 = $this->tax->calc_tax( $line_price, $item_tax_rates );
-					$line_subtotal_tax     = array_sum( $taxes );
-					$line_subtotal         = $line_price;
-				}
-
-				// Add to main subtotal
-				$this->subtotal        += $line_subtotal + $line_subtotal_tax;
-				$this->subtotal_ex_tax += $line_subtotal;
-			}
-
-			/**
-			 * Calculate totals for items
-			 */
-			foreach ( $this->get_cart() as $cart_item_key => $values ) {
-
-				$_product = $values['data'];
-
-				// Prices
-				$base_price = $_product->get_price();
-				$line_price = $_product->get_price() * $values['quantity'];
-
-				/**
-				 * No tax to calculate
-				 */
-				if ( ! $_product->is_taxable() ) {
-
-					// Discounted Price (price with any pre-tax discounts applied)
-					$discounted_price      = $this->get_discounted_price( $values, $base_price, true );
-					$discounted_tax_amount = 0;
-					$tax_amount            = 0;
-					$line_subtotal_tax     = 0;
-					$line_subtotal         = $line_price;
-					$line_tax              = 0;
-					$line_total            = $this->tax->round( $discounted_price * $values['quantity'] );
-
-				/**
-				 * Prices include tax
-				 */
-				} elseif ( $this->prices_include_tax ) {
-
-					$base_tax_rates = $shop_tax_rates[ $_product->tax_class ];
-					$item_tax_rates = $tax_rates[ $_product->get_tax_class() ];
-
-					/**
-					 * ADJUST TAX - Calculations when base tax is not equal to the item tax
-					 */
-					if ( $item_tax_rates !== $base_tax_rates ) {
-
-						// Work out a new base price without the shop's base tax
-						$taxes             = $this->tax->calc_tax( $line_price, $base_tax_rates, true, true );
-
-						// Now we have a new item price (excluding TAX)
-						$line_subtotal     = $line_price - array_sum( $taxes );
-
-						// Now add modifed taxes
-						$taxes             = $this->tax->calc_tax( $line_subtotal, $item_tax_rates );
-						$line_subtotal_tax = array_sum( $taxes );
-
-						// Adjusted price (this is the price including the new tax rate)
-						$adjusted_price    = ( $line_subtotal + $line_subtotal_tax ) / $values['quantity'];
-
-						// Apply discounts
-						$discounted_price  = $this->get_discounted_price( $values, $adjusted_price, true );
-						$discounted_taxes  = $this->tax->calc_tax( $discounted_price * $values['quantity'], $item_tax_rates, true );
-						$line_tax          = array_sum( $discounted_taxes );
-						$line_total        = ( $discounted_price * $values['quantity'] ) - $line_tax;
-
-					/**
-					 * Regular tax calculation (customer inside base and the tax class is unmodified
-					 */
-					} else {
-
-						// Work out a new base price without the shop's base tax
-						$taxes             = $this->tax->calc_tax( $line_price, $item_tax_rates, true );
-
-						// Now we have a new item price (excluding TAX)
-						$line_subtotal     = $line_price - array_sum( $taxes );
-						$line_subtotal_tax = array_sum( $taxes );
-
-						// Calc prices and tax (discounted)
-						$discounted_price = $this->get_discounted_price( $values, $base_price, true );
-						$discounted_taxes = $this->tax->calc_tax( $discounted_price * $values['quantity'], $item_tax_rates, true );
-						$line_tax         = array_sum( $discounted_taxes );
-						$line_total       = ( $discounted_price * $values['quantity'] ) - $line_tax;
-					}
->>>>>>> 48ebfae1
 
 					// Tax rows - merge the totals we just got
 					foreach ( array_keys( $this->taxes + $discounted_taxes ) as $key ) {
 					    $this->taxes[ $key ] = ( isset( $discounted_taxes[ $key ] ) ? $discounted_taxes[ $key ] : 0 ) + ( isset( $this->taxes[ $key ] ) ? $this->taxes[ $key ] : 0 );
 					}
-<<<<<<< HEAD
 				}
 
 				// Add any product discounts (after tax)
@@ -1427,68 +1229,6 @@
 
 				// Set tax total to sum of all tax rows
 				$this->tax_total = $this->tax->get_tax_total( $this->taxes );
-=======
-
-				/**
-				 * Prices exclude tax
-				 */
-				} else {
-
-					$item_tax_rates        = $tax_rates[ $_product->get_tax_class() ];
-
-					// Work out a new base price without the shop's base tax
-					$taxes                 = $this->tax->calc_tax( $line_price, $item_tax_rates );
-
-					// Now we have the item price (excluding TAX)
-					$line_subtotal         = $line_price;
-					$line_subtotal_tax     = array_sum( $taxes );
-
-					// Now calc product rates
-					$discounted_price      = $this->get_discounted_price( $values, $base_price, true );
-					$discounted_taxes      = $this->tax->calc_tax( $discounted_price * $values['quantity'], $item_tax_rates );
-					$discounted_tax_amount = array_sum( $discounted_taxes );
-					$line_tax              = $discounted_tax_amount;
-					$line_total            = $discounted_price * $values['quantity'];
-
-					// Tax rows - merge the totals we just got
-					foreach ( array_keys( $this->taxes + $discounted_taxes ) as $key ) {
-					    $this->taxes[ $key ] = ( isset( $discounted_taxes[ $key ] ) ? $discounted_taxes[ $key ] : 0 ) + ( isset( $this->taxes[ $key ] ) ? $this->taxes[ $key ] : 0 );
-					}
-				}
-
-				// Add any product discounts (after tax)
-				$this->apply_product_discounts_after_tax( $values, $line_total + $line_tax );
-
-				// Cart contents total is based on discounted prices and is used for the final total calculation
-				$this->cart_contents_total += $line_total;
-
-				// Store costs + taxes for lines
-				$this->cart_contents[ $cart_item_key ]['line_total'] 		= $line_total;
-				$this->cart_contents[ $cart_item_key ]['line_tax'] 			= $line_tax;
-				$this->cart_contents[ $cart_item_key ]['line_subtotal'] 	= $line_subtotal;
-				$this->cart_contents[ $cart_item_key ]['line_subtotal_tax'] = $line_subtotal_tax;
-			}
-
-			// Only calculate the grand total + shipping if on the cart/checkout
-			if ( is_checkout() || is_cart() || defined('WOOCOMMERCE_CHECKOUT') || defined('WOOCOMMERCE_CART') ) {
-
-				// Calculate the Shipping
-				$this->calculate_shipping();
-
-				// Trigger the fees API where developers can add fees to the cart
-				$this->calculate_fees();
-
-				// Total up/round taxes and shipping taxes
-				if ( $this->round_at_subtotal ) {
-					$this->tax_total          = $this->tax->get_tax_total( $this->taxes );
-					$this->shipping_tax_total = $this->tax->get_tax_total( $this->shipping_taxes );
-					$this->taxes              = array_map( array( $this->tax, 'round' ), $this->taxes );
-					$this->shipping_taxes     = array_map( array( $this->tax, 'round' ), $this->shipping_taxes );
-				} else {
-					$this->tax_total          = array_sum( $this->taxes );
-					$this->shipping_tax_total = array_sum( $this->shipping_taxes );
-				}
->>>>>>> 48ebfae1
 
 				// VAT exemption done at this point - so all totals are correct before exemption
 				if ( WC()->customer->is_vat_exempt() )
@@ -1496,37 +1236,11 @@
 
 				// Cart Discounts (after tax)
 				$this->apply_cart_discounts_after_tax();
-<<<<<<< HEAD
 			}
 
 			$this->set_session();
 		}
 
-=======
-
-				// Allow plugins to hook and alter totals before final total is calculated
-				do_action( 'woocommerce_calculate_totals', $this );
-
-				// Grand Total - Discounted product prices, discounted tax, shipping cost + tax, and any discounts to be added after tax (e.g. store credit)
-				$this->total = max( 0, apply_filters( 'woocommerce_calculated_total', round( $this->cart_contents_total + $this->tax_total + $this->shipping_tax_total + $this->shipping_total - $this->discount_total + $this->fee_total, $this->dp ), $this ) );
-
-			} else {
-
-				// Set tax total to sum of all tax rows
-				$this->tax_total = $this->tax->get_tax_total( $this->taxes );
-
-				// VAT exemption done at this point - so all totals are correct before exemption
-				if ( WC()->customer->is_vat_exempt() )
-					$this->remove_taxes();
-
-				// Cart Discounts (after tax)
-				$this->apply_cart_discounts_after_tax();
-			}
-
-			$this->set_session();
-		}
-
->>>>>>> 48ebfae1
 		/**
 		 * remove_taxes function.
 		 *
@@ -1979,7 +1693,6 @@
 		public function get_discounted_price( $values, $price, $add_totals = false ) {
 			if ( ! $price )
 				return $price;
-<<<<<<< HEAD
 
 			if ( ! empty( $this->applied_coupons ) ) {
 				foreach ( $this->applied_coupons as $code ) {
@@ -2037,14 +1750,10 @@
 		 * @param mixed $price
 		 */
 		public function apply_product_discounts_after_tax( $values, $price ) {
-=======
-
->>>>>>> 48ebfae1
 			if ( ! empty( $this->applied_coupons ) ) {
 				foreach ( $this->applied_coupons as $code ) {
 					$coupon = new WC_Coupon( $code );
 
-<<<<<<< HEAD
 					do_action( 'woocommerce_product_discount_after_tax_' . $coupon->type, $coupon, $values, $price );
 
 					if ( $coupon->is_valid() && ! $coupon->apply_before_tax() && $coupon->is_valid_for_product( $values['data'] ) ) {
@@ -2052,20 +1761,6 @@
 						$this->discount_total += $discount_amount;
 						$this->increase_coupon_discount_amount( $code, $discount_amount );
 						$this->increase_coupon_applied_count( $code, $values['quantity'] );
-=======
-					if ( $coupon->apply_before_tax() && $coupon->is_valid() ) {
-						if ( $coupon->is_valid_for_product( $values['data'] ) || $coupon->is_valid_for_cart() ) {
-
-							$discount_amount       = $coupon->get_discount_amount( $price, $values, $single = true );
-							$price                 = max( $price - $discount_amount, 0 );
-
-							if ( $add_totals ) {
-								$this->discount_cart += $discount_amount * $values['quantity'];
-								$this->increase_coupon_discount_amount( $code, $discount_amount * $values['quantity'] );
-								$this->increase_coupon_applied_count( $code, $values['quantity'] );
-							}
-						}
->>>>>>> 48ebfae1
 					}
 				}
 			}
@@ -2096,86 +1791,6 @@
 			if ( empty( $this->coupon_applied_count[ $code ] ) )
 				$this->coupon_applied_count[ $code ] = 0;
 
-<<<<<<< HEAD
-=======
-			return apply_filters( 'woocommerce_get_discounted_price', $price, $values, $this );
-		}
-
-		/**
-		 * Function to apply cart discounts after tax.
-		 *
-		 * @access public
-		 */
-		public function apply_cart_discounts_after_tax() {
-			$pre_discount_total = round( $this->cart_contents_total + $this->tax_total + $this->shipping_tax_total + $this->shipping_total + $this->fee_total, $this->dp );
-
-			if ( $this->applied_coupons ) {
-				foreach ( $this->applied_coupons as $code ) {
-					$coupon = new WC_Coupon( $code );
-
-					do_action( 'woocommerce_cart_discount_after_tax_' . $coupon->type, $coupon );
-
-					if ( $coupon->is_valid() && ! $coupon->apply_before_tax() && $coupon->is_valid_for_cart() ) {
-						$discount_amount       = $coupon->get_discount_amount( $pre_discount_total );
-						$pre_discount_total    = $pre_discount_total - $discount_amount;
-						$this->discount_total += $discount_amount;
-						$this->increase_coupon_discount_amount( $code, $discount_amount );
-						$this->increase_coupon_applied_count( $code );
-					}
-				}
-			}
-		}
-
-		/**
-		 * Function to apply product discounts after tax.
-		 *
-		 * @access public
-		 * @param mixed $values
-		 * @param mixed $price
-		 */
-		public function apply_product_discounts_after_tax( $values, $price ) {
-			if ( ! empty( $this->applied_coupons ) ) {
-				foreach ( $this->applied_coupons as $code ) {
-					$coupon = new WC_Coupon( $code );
-
-					do_action( 'woocommerce_product_discount_after_tax_' . $coupon->type, $coupon, $values, $price );
-
-					if ( $coupon->is_valid() && ! $coupon->apply_before_tax() && $coupon->is_valid_for_product( $values['data'] ) ) {
-						$discount_amount       = $coupon->get_discount_amount( $price, $values );
-						$this->discount_total += $discount_amount;
-						$this->increase_coupon_discount_amount( $code, $discount_amount );
-						$this->increase_coupon_applied_count( $code, $values['quantity'] );
-					}
-				}
-			}
-		}
-
-		/**
-		 * Store how much discount each coupon grants.
-		 *
-		 * @access private
-		 * @param mixed $code
-		 * @param mixed $amount
-		 */
-		private function increase_coupon_discount_amount( $code, $amount ) {
-			if ( empty( $this->coupon_discount_amounts[ $code ] ) )
-				$this->coupon_discount_amounts[ $code ] = 0;
-
-			$this->coupon_discount_amounts[ $code ] += $amount;
-		}
-
-		/**
-		 * Store how many times each coupon is applied to cart/items
-		 *
-		 * @access private
-		 * @param mixed $code
-		 * @param mixed $amount
-		 */
-		private function increase_coupon_applied_count( $code, $count = 1 ) {
-			if ( empty( $this->coupon_applied_count[ $code ] ) )
-				$this->coupon_applied_count[ $code ] = 0;
-
->>>>>>> 48ebfae1
 			$this->coupon_applied_count[ $code ] += $count;
 		}
 
@@ -2489,64 +2104,4 @@
 			}
 			return apply_filters( 'woocommerce_cart_total_discount', $total_discount, $this );
 		}
-		
-		/**
-		* Current position of the array.
-		*
-		* @link http://php.net/manual/en/iterator.current.php
-		*
-		* @return mixed
-		*/
-		public function current() {
-			return current( $this->cart_contents );
-		}
-		
-		/**
-		* Key of the current element.
-		*
-		* @link http://php.net/manual/en/iterator.key.php
-		*
-		* @return mixed
-		*/
-		public function key() {
-			return key( $this->cart_contents );
-		}
-		
-		/**
-		* Move the internal point of the container array to the next item
-		*
-		* @link http://www.php.net/manual/en/iterator.rewind.php
-		*
-		* @return void
-		*/
-		public function next() {
-			next( $this->cart_contents );
-		}
-		
-		
-		/**
-		*  Rewind the Iterator to the first element
-		*
-		* @link http://php.net/manual/en/iterator.next.php
-		*
-		* @return void
-		*/
-		public function rewind() {
-			reset( $this->cart_contents );
-		}
-		
-		/**
-		* Is the current key valid?
-		*
-		* @link http://php.net/manual/en/iterator.rewind.php
-		*
-		* @return bool
-		*/
-		public function valid() {
-			return isset( $this->cart_contents[ $this->key() ] );
-		}
-		
-		public function count() {
-			return $this->cart_contents;
-		}
 }