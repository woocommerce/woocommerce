--- conflicted
+++ resolved
@@ -252,12 +252,7 @@
 
 		?>
 		<div class="wrap woocommerce">
-<<<<<<< HEAD
 			<h1><?php _e( 'Edit Attribute', 'woocommerce' ) ?></h1>
-=======
-			<div class="icon32 icon32-attributes" id="icon-woocommerce"><br/></div>
-			<h1><?php _e( 'Edit attribute', 'woocommerce' ) ?></h1>
->>>>>>> e18745ca
 
 			<?php
 
