--- conflicted
+++ resolved
@@ -60,20 +60,11 @@
 function wc_create_page( $slug, $option = '', $page_title = '', $page_content = '', $post_parent = 0 ) {
 	global $wpdb;
 
-<<<<<<< HEAD
-	$page_found_trash = false;
-
-	$option_value = get_option( $option );
-
-	if ( $option_value > 0 && ( $page_object = get_post( $option_value ) ) ) {
-		if( 'trash' != $page_object->post_status ) {
-=======
 	$option_value     = get_option( $option );
 	$page_found_trash = false;
 
 	if ( $option_value > 0 && ( $page_object = get_post( $option_value ) ) ) {
 		if ( 'trash' != $page_object->post_status ) {
->>>>>>> 05ca8898
 			return -1;
 		} else {
 			$page_found_trash = true;
@@ -90,10 +81,7 @@
 
 	$page_found = apply_filters( 'woocommerce_create_page_id', $page_found, $slug, $page_content );
 
-<<<<<<< HEAD
-=======
-
->>>>>>> 05ca8898
+
 	if ( $page_found && ! $page_found_trash ) {
 		if ( ! $option_value ) {
 			update_option( $option, $page_found );
@@ -106,11 +94,7 @@
 		$page_found_trash = false;
 	}
 
-<<<<<<< HEAD
-	if( ! $page_found_trash ) {
-=======
 	if ( ! $page_found_trash ) {
->>>>>>> 05ca8898
 		$page_data = array(
 			'post_status'    => 'publish',
 			'post_type'      => 'page',
@@ -127,11 +111,7 @@
 			'ID'             => $page_found,
 			'post_status'    => 'publish',
 		);
-<<<<<<< HEAD
-		$page_id   = wp_update_post( $page_data );
-=======
 		$page_id = wp_update_post( $page_data );
->>>>>>> 05ca8898
 	}
 
 	if ( $option ) {
