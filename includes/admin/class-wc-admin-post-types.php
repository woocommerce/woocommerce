<?php
/**
 * Post Types Admin
 *
 * @author   WooThemes
 * @category Admin
 * @package  WooCommerce/Admin
 * @version  2.4.0
 */

if ( ! defined( 'ABSPATH' ) ) {
	exit; // Exit if accessed directly
}

if ( ! class_exists( 'WC_Admin_Post_Types' ) ) :

/**
 * WC_Admin_Post_Types Class.
 *
 * Handles the edit posts views and some functionality on the edit post screen for WC post types.
 */
class WC_Admin_Post_Types {

	/**
	 * Constructor.
	 */
	public function __construct() {
		add_filter( 'post_updated_messages', array( $this, 'post_updated_messages' ) );
		add_filter( 'bulk_post_updated_messages', array( $this, 'bulk_post_updated_messages' ), 10, 2 );

		// Disable Auto Save
		add_action( 'admin_print_scripts', array( $this, 'disable_autosave' ) );

		// WP List table columns. Defined here so they are always available for events such as inline editing.
		add_filter( 'manage_product_posts_columns', array( $this, 'product_columns' ) );
		add_filter( 'manage_shop_coupon_posts_columns', array( $this, 'shop_coupon_columns' ) );
		add_filter( 'manage_shop_order_posts_columns', array( $this, 'shop_order_columns' ) );

		add_action( 'manage_product_posts_custom_column', array( $this, 'render_product_columns' ), 2 );
		add_action( 'manage_shop_coupon_posts_custom_column', array( $this, 'render_shop_coupon_columns' ), 2 );
		add_action( 'manage_shop_order_posts_custom_column', array( $this, 'render_shop_order_columns' ), 2 );

		add_filter( 'manage_edit-product_sortable_columns', array( $this, 'product_sortable_columns' ) );
		add_filter( 'manage_edit-shop_coupon_sortable_columns', array( $this, 'shop_coupon_sortable_columns' ) );
		add_filter( 'manage_edit-shop_order_sortable_columns', array( $this, 'shop_order_sortable_columns' ) );

		add_filter( 'bulk_actions-edit-shop_order', array( $this, 'shop_order_bulk_actions' ) );

		add_filter( 'list_table_primary_column', array( $this, 'list_table_primary_column' ), 10, 2 );
		add_filter( 'post_row_actions', array( $this, 'row_actions' ), 2, 100 );

		// Views
		add_filter( 'views_edit-product', array( $this, 'product_sorting_link' ) );

		// Bulk / quick edit
		add_action( 'bulk_edit_custom_box', array( $this, 'bulk_edit' ), 10, 2 );
		add_action( 'quick_edit_custom_box',  array( $this, 'quick_edit' ), 10, 2 );
		add_action( 'save_post', array( $this, 'bulk_and_quick_edit_save_post' ), 10, 2 );
		add_action( 'admin_footer', array( $this, 'bulk_admin_footer' ), 10 );
		add_action( 'load-edit.php', array( $this, 'bulk_action' ) );
		add_action( 'admin_notices', array( $this, 'bulk_admin_notices' ) );

		// Order Search
		add_filter( 'get_search_query', array( $this, 'shop_order_search_label' ) );
		add_filter( 'query_vars', array( $this, 'add_custom_query_var' ) );
		add_action( 'parse_query', array( $this, 'shop_order_search_custom_fields' ) );

		// Filters
		add_action( 'restrict_manage_posts', array( $this, 'restrict_manage_posts' ) );
		add_filter( 'request', array( $this, 'request_query' ) );
		add_filter( 'parse_query', array( $this, 'product_filters_query' ) );
		add_filter( 'posts_search', array( $this, 'product_search' ) );

		// Status transitions
		add_action( 'delete_post', array( $this, 'delete_post' ) );
		add_action( 'wp_trash_post', array( $this, 'trash_post' ) );
		add_action( 'untrash_post', array( $this, 'untrash_post' ) );
		add_action( 'before_delete_post', array( $this, 'delete_order_items' ) );
		add_action( 'before_delete_post', array( $this, 'delete_order_downloadable_permissions' ) );

		// Edit post screens
		add_filter( 'enter_title_here', array( $this, 'enter_title_here' ), 1, 2 );
		add_action( 'edit_form_after_title', array( $this, 'edit_form_after_title' ) );
		add_filter( 'media_view_strings', array( $this, 'change_insert_into_post' ) );
		add_filter( 'default_hidden_meta_boxes', array( $this, 'hidden_meta_boxes' ), 10, 2 );
		add_action( 'post_submitbox_misc_actions', array( $this, 'product_data_visibility' ) );

		// Uploads
		add_filter( 'upload_dir', array( $this, 'upload_dir' ) );
		add_action( 'media_upload_downloadable_product', array( $this, 'media_upload_downloadable_product' ) );

		if ( ! function_exists( 'duplicate_post_plugin_activation' ) ) {
			include( 'class-wc-admin-duplicate-product.php' );
		}

		// Meta-Box Class
		include_once( 'class-wc-admin-meta-boxes.php' );

		// Download permissions
		add_action( 'woocommerce_process_product_file_download_paths', array( $this, 'process_product_file_download_paths' ), 10, 3 );

		// Disable DFW feature pointer
		add_action( 'admin_footer', array( $this, 'disable_dfw_feature_pointer' ) );

		// If first time editing, disable columns by default.
		if ( false === get_user_option( 'manageedit-shop_ordercolumnshidden' ) ) {
			$user = wp_get_current_user();
			update_user_option( $user->ID, 'manageedit-shop_ordercolumnshidden', array( 0 => 'billing_address' ), true );
		}
	}

	/**
	 * Change messages when a post type is updated.
	 * @param  array $messages
	 * @return array
	 */
	public function post_updated_messages( $messages ) {
		global $post, $post_ID;

		$messages['product'] = array(
			0 => '', // Unused. Messages start at index 1.
			1 => sprintf( __( 'Product updated. <a href="%s">View Product</a>', 'woocommerce' ), esc_url( get_permalink( $post_ID ) ) ),
			2 => __( 'Custom field updated.', 'woocommerce' ),
			3 => __( 'Custom field deleted.', 'woocommerce' ),
			4 => __( 'Product updated.', 'woocommerce' ),
			5 => isset( $_GET['revision'] ) ? sprintf( __( 'Product restored to revision from %s', 'woocommerce' ), wp_post_revision_title( (int) $_GET['revision'], false ) ) : false,
			6 => sprintf( __( 'Product published. <a href="%s">View Product</a>', 'woocommerce' ), esc_url( get_permalink( $post_ID ) ) ),
			7 => __( 'Product saved.', 'woocommerce' ),
			8 => sprintf( __( 'Product submitted. <a target="_blank" href="%s">Preview Product</a>', 'woocommerce' ), esc_url( add_query_arg( 'preview', 'true', get_permalink( $post_ID ) ) ) ),
			9 => sprintf( __( 'Product scheduled for: <strong>%1$s</strong>. <a target="_blank" href="%2$s">Preview Product</a>', 'woocommerce' ),
			  date_i18n( __( 'M j, Y @ G:i', 'woocommerce' ), strtotime( $post->post_date ) ), esc_url( get_permalink( $post_ID ) ) ),
			10 => sprintf( __( 'Product draft updated. <a target="_blank" href="%s">Preview Product</a>', 'woocommerce' ), esc_url( add_query_arg( 'preview', 'true', get_permalink( $post_ID ) ) ) ),
		);

		$messages['shop_order'] = array(
			0 => '', // Unused. Messages start at index 1.
			1 => __( 'Order updated.', 'woocommerce' ),
			2 => __( 'Custom field updated.', 'woocommerce' ),
			3 => __( 'Custom field deleted.', 'woocommerce' ),
			4 => __( 'Order updated.', 'woocommerce' ),
			5 => isset( $_GET['revision'] ) ? sprintf( __( 'Order restored to revision from %s', 'woocommerce' ), wp_post_revision_title( (int) $_GET['revision'], false ) ) : false,
			6 => __( 'Order updated.', 'woocommerce' ),
			7 => __( 'Order saved.', 'woocommerce' ),
			8 => __( 'Order submitted.', 'woocommerce' ),
			9 => sprintf( __( 'Order scheduled for: <strong>%1$s</strong>.', 'woocommerce' ),
			  date_i18n( __( 'M j, Y @ G:i', 'woocommerce' ), strtotime( $post->post_date ) ) ),
			10 => __( 'Order draft updated.', 'woocommerce' ),
			11 => __( 'Order updated and email sent.', 'woocommerce' )
		);

		$messages['shop_coupon'] = array(
			0 => '', // Unused. Messages start at index 1.
			1 => __( 'Coupon updated.', 'woocommerce' ),
			2 => __( 'Custom field updated.', 'woocommerce' ),
			3 => __( 'Custom field deleted.', 'woocommerce' ),
			4 => __( 'Coupon updated.', 'woocommerce' ),
			5 => isset( $_GET['revision'] ) ? sprintf( __( 'Coupon restored to revision from %s', 'woocommerce' ), wp_post_revision_title( (int) $_GET['revision'], false ) ) : false,
			6 => __( 'Coupon updated.', 'woocommerce' ),
			7 => __( 'Coupon saved.', 'woocommerce' ),
			8 => __( 'Coupon submitted.', 'woocommerce' ),
			9 => sprintf( __( 'Coupon scheduled for: <strong>%1$s</strong>.', 'woocommerce' ),
			  date_i18n( __( 'M j, Y @ G:i', 'woocommerce' ), strtotime( $post->post_date ) ) ),
			10 => __( 'Coupon draft updated.', 'woocommerce' )
		);

		return $messages;
	}

	/**
	 * Specify custom bulk actions messages for different post types.
	 * @param  array $bulk_messages
	 * @param  array $bulk_counts
	 * @return array
	 */
	public function bulk_post_updated_messages( $bulk_messages, $bulk_counts ) {

		$bulk_messages['product'] = array(
			'updated'   => _n( '%s product updated.', '%s products updated.', $bulk_counts['updated'], 'woocommerce' ),
			'locked'    => _n( '%s product not updated, somebody is editing it.', '%s products not updated, somebody is editing them.', $bulk_counts['locked'], 'woocommerce' ),
			'deleted'   => _n( '%s product permanently deleted.', '%s products permanently deleted.', $bulk_counts['deleted'], 'woocommerce' ),
			'trashed'   => _n( '%s product moved to the Trash.', '%s products moved to the Trash.', $bulk_counts['trashed'], 'woocommerce' ),
			'untrashed' => _n( '%s product restored from the Trash.', '%s products restored from the Trash.', $bulk_counts['untrashed'], 'woocommerce' ),
		);

		$bulk_messages['shop_order'] = array(
			'updated'   => _n( '%s order updated.', '%s orders updated.', $bulk_counts['updated'], 'woocommerce' ),
			'locked'    => _n( '%s order not updated, somebody is editing it.', '%s orders not updated, somebody is editing them.', $bulk_counts['locked'], 'woocommerce' ),
			'deleted'   => _n( '%s order permanently deleted.', '%s orders permanently deleted.', $bulk_counts['deleted'], 'woocommerce' ),
			'trashed'   => _n( '%s order moved to the Trash.', '%s orders moved to the Trash.', $bulk_counts['trashed'], 'woocommerce' ),
			'untrashed' => _n( '%s order restored from the Trash.', '%s orders restored from the Trash.', $bulk_counts['untrashed'], 'woocommerce' ),
		);

		$bulk_messages['shop_coupon'] = array(
			'updated'   => _n( '%s coupon updated.', '%s coupons updated.', $bulk_counts['updated'], 'woocommerce' ),
			'locked'    => _n( '%s coupon not updated, somebody is editing it.', '%s coupons not updated, somebody is editing them.', $bulk_counts['locked'], 'woocommerce' ),
			'deleted'   => _n( '%s coupon permanently deleted.', '%s coupons permanently deleted.', $bulk_counts['deleted'], 'woocommerce' ),
			'trashed'   => _n( '%s coupon moved to the Trash.', '%s coupons moved to the Trash.', $bulk_counts['trashed'], 'woocommerce' ),
			'untrashed' => _n( '%s coupon restored from the Trash.', '%s coupons restored from the Trash.', $bulk_counts['untrashed'], 'woocommerce' ),
		);

		return $bulk_messages;
	}

	/**
	 * Define custom columns for products.
	 * @param  array $existing_columns
	 * @return array
	 */
	public function product_columns( $existing_columns ) {
		if ( empty( $existing_columns ) && ! is_array( $existing_columns ) ) {
			$existing_columns = array();
		}

		unset( $existing_columns['title'], $existing_columns['comments'], $existing_columns['date'] );

		$columns          = array();
		$columns['cb']    = '<input type="checkbox" />';
		$columns['thumb'] = '<span class="wc-image tips" data-tip="' . esc_attr__( 'Image', 'woocommerce' ) . '">' . __( 'Image', 'woocommerce' ) . '</span>';
		$columns['name']  = __( 'Name', 'woocommerce' );

		if ( wc_product_sku_enabled() ) {
			$columns['sku'] = __( 'SKU', 'woocommerce' );
		}

		if ( 'yes' == get_option( 'woocommerce_manage_stock' ) ) {
			$columns['is_in_stock'] = __( 'Stock', 'woocommerce' );
		}

		$columns['price']        = __( 'Price', 'woocommerce' );
		$columns['product_cat']  = __( 'Categories', 'woocommerce' );
		$columns['product_tag']  = __( 'Tags', 'woocommerce' );
		$columns['featured']     = '<span class="wc-featured parent-tips" data-tip="' . esc_attr__( 'Featured', 'woocommerce' ) . '">' . __( 'Featured', 'woocommerce' ) . '</span>';
		$columns['product_type'] = '<span class="wc-type parent-tips" data-tip="' . esc_attr__( 'Type', 'woocommerce' ) . '">' . __( 'Type', 'woocommerce' ) . '</span>';
		$columns['date']         = __( 'Date', 'woocommerce' );

		return array_merge( $columns, $existing_columns );

	}

	/**
	 * Define custom columns for coupons.
	 * @param  array $existing_columns
	 * @return array
	 */
	public function shop_coupon_columns( $existing_columns ) {
		$columns                = array();
		$columns['cb']          = $existing_columns['cb'];
		$columns['coupon_code'] = __( 'Code', 'woocommerce' );
		$columns['type']        = __( 'Coupon type', 'woocommerce' );
		$columns['amount']      = __( 'Coupon amount', 'woocommerce' );
		$columns['description'] = __( 'Description', 'woocommerce' );
		$columns['products']    = __( 'Product IDs', 'woocommerce' );
		$columns['usage']       = __( 'Usage / Limit', 'woocommerce' );
		$columns['expiry_date'] = __( 'Expiry date', 'woocommerce' );

		return $columns;
	}

	/**
	 * Define custom columns for orders.
	 * @param  array $existing_columns
	 * @return array
	 */
	public function shop_order_columns( $existing_columns ) {
		$columns                     = array();
		$columns['cb']               = $existing_columns['cb'];
		$columns['order_status']     = '<span class="status_head tips" data-tip="' . esc_attr__( 'Status', 'woocommerce' ) . '">' . esc_attr__( 'Status', 'woocommerce' ) . '</span>';
		$columns['order_title']      = __( 'Order', 'woocommerce' );
		$columns['order_items']      = __( 'Purchased', 'woocommerce' );
		$columns['billing_address']  = __( 'Billing', 'woocommerce' );
		$columns['shipping_address'] = __( 'Ship to', 'woocommerce' );
		$columns['customer_message'] = '<span class="notes_head tips" data-tip="' . esc_attr__( 'Customer Message', 'woocommerce' ) . '">' . esc_attr__( 'Customer Message', 'woocommerce' ) . '</span>';
		$columns['order_notes']      = '<span class="order-notes_head tips" data-tip="' . esc_attr__( 'Order Notes', 'woocommerce' ) . '">' . esc_attr__( 'Order Notes', 'woocommerce' ) . '</span>';
		$columns['order_date']       = __( 'Date', 'woocommerce' );
		$columns['order_total']      = __( 'Total', 'woocommerce' );
		$columns['order_actions']    = __( 'Actions', 'woocommerce' );

		return $columns;
	}

	/**
	 * Ouput custom columns for products.
	 *
	 * @param string $column
	 */
	public function render_product_columns( $column ) {
		global $post, $the_product;

		if ( empty( $the_product ) || $the_product->id != $post->ID ) {
			$the_product = wc_get_product( $post );
		}

		switch ( $column ) {
			case 'thumb' :
				echo '<a href="' . get_edit_post_link( $post->ID ) . '">' . $the_product->get_image( 'post-thumbnail' ) . '</a>';
				break;
			case 'name' :
				$edit_link = get_edit_post_link( $post->ID );
				$title     = _draft_or_post_title();

				echo '<strong><a class="row-title" href="' . esc_url( $edit_link ) . '">' . esc_html( $title ) . '</a>';

				_post_states( $post );

				echo '</strong>';

				if ( $post->post_parent > 0 ) {
					echo '&nbsp;&nbsp;&larr; <a href="'. get_edit_post_link( $post->post_parent ) .'">'. get_the_title( $post->post_parent ) .'</a>';
				}

				// Excerpt view
				if ( isset( $_GET['mode'] ) && 'excerpt' == $_GET['mode'] ) {
					echo apply_filters( 'the_excerpt', $post->post_excerpt );
				}

				$this->_render_product_row_actions( $post, $title );

				get_inline_data( $post );

				/* Custom inline data for woocommerce. */
				echo '
					<div class="hidden" id="woocommerce_inline_' . $post->ID . '">
						<div class="menu_order">' . $post->menu_order . '</div>
						<div class="sku">' . $the_product->sku . '</div>
						<div class="regular_price">' . $the_product->regular_price . '</div>
						<div class="sale_price">' . $the_product->sale_price . '</div>
						<div class="weight">' . $the_product->weight . '</div>
						<div class="length">' . $the_product->length . '</div>
						<div class="width">' . $the_product->width . '</div>
						<div class="height">' . $the_product->height . '</div>
						<div class="shipping_class">' . $the_product->get_shipping_class() . '</div>
						<div class="visibility">' . $the_product->visibility . '</div>
						<div class="stock_status">' . $the_product->stock_status . '</div>
						<div class="stock">' . $the_product->stock . '</div>
						<div class="manage_stock">' . $the_product->manage_stock . '</div>
						<div class="featured">' . $the_product->featured . '</div>
						<div class="product_type">' . $the_product->product_type . '</div>
						<div class="product_is_virtual">' . $the_product->virtual . '</div>
						<div class="tax_status">' . $the_product->tax_status . '</div>
						<div class="tax_class">' . $the_product->tax_class . '</div>
						<div class="backorders">' . $the_product->backorders . '</div>
					</div>
				';

			break;
			case 'sku' :
				echo $the_product->get_sku() ? $the_product->get_sku() : '<span class="na">&ndash;</span>';
				break;
			case 'product_type' :
				if ( 'grouped' == $the_product->product_type ) {
					echo '<span class="product-type tips grouped" data-tip="' . esc_attr__( 'Grouped', 'woocommerce' ) . '"></span>';
				} elseif ( 'external' == $the_product->product_type ) {
					echo '<span class="product-type tips external" data-tip="' . esc_attr__( 'External/Affiliate', 'woocommerce' ) . '"></span>';
				} elseif ( 'simple' == $the_product->product_type ) {

					if ( $the_product->is_virtual() ) {
						echo '<span class="product-type tips virtual" data-tip="' . esc_attr__( 'Virtual', 'woocommerce' ) . '"></span>';
					} elseif ( $the_product->is_downloadable() ) {
						echo '<span class="product-type tips downloadable" data-tip="' . esc_attr__( 'Downloadable', 'woocommerce' ) . '"></span>';
					} else {
						echo '<span class="product-type tips simple" data-tip="' . esc_attr__( 'Simple', 'woocommerce' ) . '"></span>';
					}

				} elseif ( 'variable' == $the_product->product_type ) {
					echo '<span class="product-type tips variable" data-tip="' . esc_attr__( 'Variable', 'woocommerce' ) . '"></span>';
				} else {
					// Assuming that we have other types in future
					echo '<span class="product-type tips ' . $the_product->product_type . '" data-tip="' . ucfirst( $the_product->product_type ) . '"></span>';
				}
				break;
			case 'price' :
				echo $the_product->get_price_html() ? $the_product->get_price_html() : '<span class="na">&ndash;</span>';
				break;
			case 'product_cat' :
			case 'product_tag' :
				if ( ! $terms = get_the_terms( $post->ID, $column ) ) {
					echo '<span class="na">&ndash;</span>';
				} else {
					$termlist = array();
					foreach ( $terms as $term ) {
						$termlist[] = '<a href="' . admin_url( 'edit.php?' . $column . '=' . $term->slug . '&post_type=product' ) . ' ">' . $term->name . '</a>';
					}

					echo implode( ', ', $termlist );
				}
				break;
			case 'featured' :
				$url = wp_nonce_url( admin_url( 'admin-ajax.php?action=woocommerce_feature_product&product_id=' . $post->ID ), 'woocommerce-feature-product' );
				echo '<a href="' . esc_url( $url ) . '" title="'. __( 'Toggle featured', 'woocommerce' ) . '">';
				if ( $the_product->is_featured() ) {
					echo '<span class="wc-featured tips" data-tip="' . esc_attr__( 'Yes', 'woocommerce' ) . '">' . __( 'Yes', 'woocommerce' ) . '</span>';
				} else {
					echo '<span class="wc-featured not-featured tips" data-tip="' . esc_attr__( 'No', 'woocommerce' ) . '">' . __( 'No', 'woocommerce' ) . '</span>';
				}
				echo '</a>';
				break;
			case 'is_in_stock' :

				if ( $the_product->is_in_stock() ) {
					echo '<mark class="instock">' . __( 'In stock', 'woocommerce' ) . '</mark>';
				} else {
					echo '<mark class="outofstock">' . __( 'Out of stock', 'woocommerce' ) . '</mark>';
				}

				if ( $the_product->managing_stock() ) {
					echo ' &times; ' . $the_product->get_total_stock();
				}

				break;

			default :
				break;
		}
	}

	/**
	 * Render product row actions for old version of WordPress.
	 * Since WordPress 4.3 we don't have to build the row actions.
	 *
	 * @param WP_Post $post
	 * @param string $title
	 */
	private function _render_product_row_actions( $post, $title ) {
		global $wp_version;

		if ( version_compare( $wp_version, '4.3-beta', '>=' ) ) {
			return;
		}

		$post_type_object = get_post_type_object( $post->post_type );
		$can_edit_post    = current_user_can( $post_type_object->cap->edit_post, $post->ID );

		// Get actions
		$actions = array();

		$actions['id'] = 'ID: ' . $post->ID;

		if ( $can_edit_post && 'trash' != $post->post_status ) {
			$actions['edit'] = '<a href="' . get_edit_post_link( $post->ID, true ) . '" title="' . esc_attr( __( 'Edit this item', 'woocommerce' ) ) . '">' . __( 'Edit', 'woocommerce' ) . '</a>';
			$actions['inline hide-if-no-js'] = '<a href="#" class="editinline" title="' . esc_attr( __( 'Edit this item inline', 'woocommerce' ) ) . '">' . __( 'Quick&nbsp;Edit', 'woocommerce' ) . '</a>';
		}
		if ( current_user_can( $post_type_object->cap->delete_post, $post->ID ) ) {
			if ( 'trash' == $post->post_status ) {
				$actions['untrash'] = '<a title="' . esc_attr( __( 'Restore this item from the Trash', 'woocommerce' ) ) . '" href="' . wp_nonce_url( admin_url( sprintf( $post_type_object->_edit_link . '&amp;action=untrash', $post->ID ) ), 'untrash-post_' . $post->ID ) . '">' . __( 'Restore', 'woocommerce' ) . '</a>';
			} elseif ( EMPTY_TRASH_DAYS ) {
				$actions['trash'] = '<a class="submitdelete" title="' . esc_attr( __( 'Move this item to the Trash', 'woocommerce' ) ) . '" href="' . get_delete_post_link( $post->ID ) . '">' . __( 'Trash', 'woocommerce' ) . '</a>';
			}

			if ( 'trash' == $post->post_status || ! EMPTY_TRASH_DAYS ) {
				$actions['delete'] = '<a class="submitdelete" title="' . esc_attr( __( 'Delete this item permanently', 'woocommerce' ) ) . '" href="' . get_delete_post_link( $post->ID, '', true ) . '">' . __( 'Delete Permanently', 'woocommerce' ) . '</a>';
			}
		}
		if ( $post_type_object->public ) {
			if ( in_array( $post->post_status, array( 'pending', 'draft', 'future' ) ) ) {
				if ( $can_edit_post )
					$actions['view'] = '<a href="' . esc_url( add_query_arg( 'preview', 'true', get_permalink( $post->ID ) ) ) . '" title="' . esc_attr( sprintf( __( 'Preview &#8220;%s&#8221;', 'woocommerce' ), $title ) ) . '" rel="permalink">' . __( 'Preview', 'woocommerce' ) . '</a>';
			} elseif ( 'trash' != $post->post_status ) {
				$actions['view'] = '<a href="' . get_permalink( $post->ID ) . '" title="' . esc_attr( sprintf( __( 'View &#8220;%s&#8221;', 'woocommerce' ), $title ) ) . '" rel="permalink">' . __( 'View', 'woocommerce' ) . '</a>';
			}
		}

		$actions = apply_filters( 'post_row_actions', $actions, $post );

		echo '<div class="row-actions">';

		$i = 0;
		$action_count = sizeof( $actions );

		foreach ( $actions as $action => $link ) {
			++$i;
			( $i == $action_count ) ? $sep = '' : $sep = ' | ';
			echo '<span class="' . $action . '">' . $link . $sep . '</span>';
		}
		echo '</div>';
	}

	/**
	 * Output custom columns for coupons.
	 *
	 * @param string $column
	 */
	public function render_shop_coupon_columns( $column ) {
		global $post, $woocommerce;

		switch ( $column ) {
			case 'coupon_code' :
				$edit_link = get_edit_post_link( $post->ID );
				$title     = _draft_or_post_title();

				echo '<strong><a class="row-title" href="' . esc_url( $edit_link ) . '">' . esc_html( $title ) . '</a>';

				_post_states( $post );

				echo '</strong>';

				$this->_render_shop_coupon_row_actions( $post, $title );
			break;
			case 'type' :
				echo esc_html( wc_get_coupon_type( get_post_meta( $post->ID, 'discount_type', true ) ) );
			break;
			case 'amount' :
				echo esc_html( get_post_meta( $post->ID, 'coupon_amount', true ) );
			break;
			case 'products' :
				$product_ids = get_post_meta( $post->ID, 'product_ids', true );
				$product_ids = $product_ids ? array_map( 'absint', explode( ',', $product_ids ) ) : array();

				if ( sizeof( $product_ids ) > 0 ) {
					echo esc_html( implode( ', ', $product_ids ) );
				} else {
					echo '&ndash;';
				}
			break;
			case 'usage_limit' :
				$usage_limit = get_post_meta( $post->ID, 'usage_limit', true );

				if ( $usage_limit ) {
					echo esc_html( $usage_limit );
				} else {
					echo '&ndash;';
				}
			break;
			case 'usage' :
				$usage_count = absint( get_post_meta( $post->ID, 'usage_count', true ) );
				$usage_limit = esc_html( get_post_meta( $post->ID, 'usage_limit', true ) );
				$usage_url   = sprintf( '<a href="%s">%s</a>', admin_url( sprintf( 'edit.php?s=%s&post_status=all&post_type=shop_order', esc_html( $post->post_title ) ) ), $usage_count );

				if ( $usage_limit ) {
					printf( __( '%s / %s', 'woocommerce' ), $usage_url, $usage_limit );
				} else {
					printf( __( '%s / &infin;', 'woocommerce' ), $usage_url );
				}
			break;
			case 'expiry_date' :
				$expiry_date = get_post_meta( $post->ID, 'expiry_date', true );

				if ( $expiry_date ) {
					echo esc_html( date_i18n( 'F j, Y', strtotime( $expiry_date ) ) );
				} else {
					echo '&ndash;';
				}
			break;
			case 'description' :
				echo wp_kses_post( $post->post_excerpt );
			break;
		}
	}

	/**
	 * Render shop_coupon row actions for old version of WordPress.
	 * Since WordPress 4.3 we don't have to build the row actions.
	 *
	 * @param WP_Post $post
	 * @param string $title
	 */
	private function _render_shop_coupon_row_actions( $post, $title ) {
		global $wp_version;

		if ( version_compare( $wp_version, '4.3-beta', '>=' ) ) {
			return;
		}

		$post_type_object = get_post_type_object( $post->post_type );

		// Get actions
		$actions = array();

		if ( current_user_can( $post_type_object->cap->edit_post, $post->ID ) ) {
			$actions['edit'] = '<a href="' . admin_url( sprintf( $post_type_object->_edit_link . '&amp;action=edit', $post->ID ) ) . '">' . __( 'Edit', 'woocommerce' ) . '</a>';
		}

		if ( current_user_can( $post_type_object->cap->delete_post, $post->ID ) ) {

			if ( 'trash' == $post->post_status ) {
				$actions['untrash'] = "<a title='" . esc_attr( __( 'Restore this item from the Trash', 'woocommerce' ) ) . "' href='" . wp_nonce_url( admin_url( sprintf( $post_type_object->_edit_link . '&amp;action=untrash', $post->ID ) ), 'untrash-post_' . $post->ID ) . "'>" . __( 'Restore', 'woocommerce' ) . "</a>";
			} elseif ( EMPTY_TRASH_DAYS ) {
				$actions['trash'] = "<a class='submitdelete' title='" . esc_attr( __( 'Move this item to the Trash', 'woocommerce' ) ) . "' href='" . get_delete_post_link( $post->ID ) . "'>" . __( 'Trash', 'woocommerce' ) . "</a>";
			}

			if ( 'trash' == $post->post_status || ! EMPTY_TRASH_DAYS ) {
				$actions['delete'] = "<a class='submitdelete' title='" . esc_attr( __( 'Delete this item permanently', 'woocommerce' ) ) . "' href='" . get_delete_post_link( $post->ID, '', true ) . "'>" . __( 'Delete Permanently', 'woocommerce' ) . "</a>";
			}
		}

		$actions = apply_filters( 'post_row_actions', $actions, $post );

		echo '<div class="row-actions">';

		$i = 0;
		$action_count = sizeof( $actions );

		foreach ( $actions as $action => $link ) {
			++$i;
			( $i == $action_count ) ? $sep = '' : $sep = ' | ';
			echo "<span class='$action'>$link$sep</span>";
		}
		echo '</div>';
	}

	/**
	 * Output custom columns for coupons.
	 * @param  string $column
	 */
	public function render_shop_order_columns( $column ) {
		global $post, $woocommerce, $the_order;

		if ( empty( $the_order ) || $the_order->id != $post->ID ) {
			$the_order = wc_get_order( $post->ID );
		}

		switch ( $column ) {
			case 'order_status' :

				printf( '<mark class="%s tips" data-tip="%s">%s</mark>', sanitize_title( $the_order->get_status() ), wc_get_order_status_name( $the_order->get_status() ), wc_get_order_status_name( $the_order->get_status() ) );

			break;
			case 'order_date' :

				if ( '0000-00-00 00:00:00' == $post->post_date ) {
					$t_time = $h_time = __( 'Unpublished', 'woocommerce' );
				} else {
					$t_time = get_the_time( __( 'Y/m/d g:i:s A', 'woocommerce' ), $post );
					$h_time = get_the_time( __( 'Y/m/d', 'woocommerce' ), $post );
				}

				echo '<abbr title="' . esc_attr( $t_time ) . '">' . esc_html( apply_filters( 'post_date_column_time', $h_time, $post ) ) . '</abbr>';

			break;
			case 'customer_message' :
				if ( $the_order->customer_message ) {
					echo '<span class="note-on tips" data-tip="' . wc_sanitize_tooltip( $the_order->customer_message ) . '">' . __( 'Yes', 'woocommerce' ) . '</span>';
				} else {
					echo '<span class="na">&ndash;</span>';
				}

			break;
			case 'order_items' :

				echo '<a href="#" class="show_order_items">' . apply_filters( 'woocommerce_admin_order_item_count', sprintf( _n( '%d item', '%d items', $the_order->get_item_count(), 'woocommerce' ), $the_order->get_item_count() ), $the_order ) . '</a>';

				if ( sizeof( $the_order->get_items() ) > 0 ) {

					echo '<table class="order_items" cellspacing="0">';

					foreach ( $the_order->get_items() as $item ) {
						$product        = apply_filters( 'woocommerce_order_item_product', $the_order->get_product_from_item( $item ), $item );
						$item_meta      = new WC_Order_Item_Meta( $item, $product );
						$item_meta_html = $item_meta->display( true, true );
						?>
						<tr class="<?php echo apply_filters( 'woocommerce_admin_order_item_class', '', $item ); ?>">
							<td class="qty"><?php echo absint( $item['qty'] ); ?></td>
							<td class="name">
								<?php  if ( $product ) : ?>
									<?php echo ( wc_product_sku_enabled() && $product->get_sku() ) ? $product->get_sku() . ' - ' : ''; ?><a href="<?php echo get_edit_post_link( $product->id ); ?>" title="<?php echo apply_filters( 'woocommerce_order_item_name', $item['name'], $item, false ); ?>"><?php echo apply_filters( 'woocommerce_order_item_name', $item['name'], $item, false ); ?></a>
								<?php else : ?>
									<?php echo apply_filters( 'woocommerce_order_item_name', $item['name'], $item, false ); ?>
								<?php endif; ?>
								<?php if ( ! empty( $item_meta_html ) ) : ?>
									<?php echo wc_help_tip( $item_meta_html ); ?>
								<?php endif; ?>
							</td>
						</tr>
						<?php
					}

					echo '</table>';

				} else echo '&ndash;';
			break;
			case 'billing_address' :

				if ( $address = $the_order->get_formatted_billing_address() ) {
					echo esc_html( preg_replace( '#<br\s*/?>#i', ', ', $address ) );
				} else {
					echo '&ndash;';
				}

				if ( $the_order->billing_phone ) {
					echo '<small class="meta">' . __( 'Tel:', 'woocommerce' ) . ' ' . esc_html( $the_order->billing_phone ) . '</small>';
				}

			break;
			case 'shipping_address' :

				if ( $address = $the_order->get_formatted_shipping_address() ) {
					echo '<a target="_blank" href="' . esc_url( $the_order->get_shipping_address_map_url() ) . '">'. esc_html( preg_replace( '#<br\s*/?>#i', ', ', $address ) ) .'</a>';
				} else {
					echo '&ndash;';
				}

				if ( $the_order->get_shipping_method() ) {
					echo '<small class="meta">' . __( 'Via', 'woocommerce' ) . ' ' . esc_html( $the_order->get_shipping_method() ) . '</small>';
				}

			break;
			case 'order_notes' :

				if ( $post->comment_count ) {

					// check the status of the post
					$status = ( 'trash' !== $post->post_status ) ? '' : 'post-trashed';

					$latest_notes = get_comments( array(
						'post_id'   => $post->ID,
						'number'    => 1,
						'status'    => $status
					) );

					$latest_note = current( $latest_notes );

					if ( $post->comment_count == 1 ) {
						echo '<span class="note-on tips" data-tip="' . wc_sanitize_tooltip( $latest_note->comment_content ) . '">' . __( 'Yes', 'woocommerce' ) . '</span>';
					} elseif ( isset( $latest_note->comment_content ) ) {
						echo '<span class="note-on tips" data-tip="' . wc_sanitize_tooltip( $latest_note->comment_content . '<br/><small style="display:block">' . sprintf( _n( 'plus %d other note', 'plus %d other notes', ( $post->comment_count - 1 ), 'woocommerce' ), $post->comment_count - 1 ) . '</small>' ) . '">' . __( 'Yes', 'woocommerce' ) . '</span>';
					} else {
						echo '<span class="note-on tips" data-tip="' . wc_sanitize_tooltip( sprintf( _n( '%d note', '%d notes', $post->comment_count, 'woocommerce' ), $post->comment_count ) ) . '">' . __( 'Yes', 'woocommerce' ) . '</span>';
					}

				} else {
					echo '<span class="na">&ndash;</span>';
				}

			break;
			case 'order_total' :
				echo $the_order->get_formatted_order_total();

				if ( $the_order->payment_method_title ) {
					echo '<small class="meta">' . __( 'Via', 'woocommerce' ) . ' ' . esc_html( $the_order->payment_method_title ) . '</small>';
				}
			break;
			case 'order_title' :

				if ( $the_order->user_id ) {
					$user_info = get_userdata( $the_order->user_id );
				}

				if ( ! empty( $user_info ) ) {

					$username = '<a href="user-edit.php?user_id=' . absint( $user_info->ID ) . '">';

					if ( $user_info->first_name || $user_info->last_name ) {
						$username .= esc_html( sprintf( _x( '%1$s %2$s', 'full name', 'woocommerce' ), ucfirst( $user_info->first_name ), ucfirst( $user_info->last_name ) ) );
					} else {
						$username .= esc_html( ucfirst( $user_info->display_name ) );
					}

					$username .= '</a>';

				} else {
					if ( $the_order->billing_first_name || $the_order->billing_last_name ) {
						$username = trim( sprintf( _x( '%1$s %2$s', 'full name', 'woocommerce' ), $the_order->billing_first_name, $the_order->billing_last_name ) );
					} else {
						$username = __( 'Guest', 'woocommerce' );
					}
				}

				printf( _x( '%s by %s', 'Order number by X', 'woocommerce' ), '<a href="' . admin_url( 'post.php?post=' . absint( $post->ID ) . '&action=edit' ) . '" class="row-title"><strong>#' . esc_attr( $the_order->get_order_number() ) . '</strong></a>', $username );

				if ( $the_order->billing_email ) {
					echo '<small class="meta email"><a href="' . esc_url( 'mailto:' . $the_order->billing_email ) . '">' . esc_html( $the_order->billing_email ) . '</a></small>';
				}

				echo '<button type="button" class="toggle-row"><span class="screen-reader-text">' . __( 'Show more details', 'woocommerce' ) . '</span></button>';

			break;
			case 'order_actions' :

				?><p>
					<?php
						do_action( 'woocommerce_admin_order_actions_start', $the_order );

						$actions = array();

						if ( $the_order->has_status( array( 'pending', 'on-hold' ) ) ) {
							$actions['processing'] = array(
								'url'       => wp_nonce_url( admin_url( 'admin-ajax.php?action=woocommerce_mark_order_status&status=processing&order_id=' . $post->ID ), 'woocommerce-mark-order-status' ),
								'name'      => __( 'Processing', 'woocommerce' ),
								'action'    => "processing"
							);
						}

						if ( $the_order->has_status( array( 'pending', 'on-hold', 'processing' ) ) ) {
							$actions['complete'] = array(
								'url'       => wp_nonce_url( admin_url( 'admin-ajax.php?action=woocommerce_mark_order_status&status=completed&order_id=' . $post->ID ), 'woocommerce-mark-order-status' ),
								'name'      => __( 'Complete', 'woocommerce' ),
								'action'    => "complete"
							);
						}

						$actions['view'] = array(
							'url'       => admin_url( 'post.php?post=' . $post->ID . '&action=edit' ),
							'name'      => __( 'View', 'woocommerce' ),
							'action'    => "view"
						);

						$actions = apply_filters( 'woocommerce_admin_order_actions', $actions, $the_order );

						foreach ( $actions as $action ) {
							printf( '<a class="button tips %s" href="%s" data-tip="%s">%s</a>', esc_attr( $action['action'] ), esc_url( $action['url'] ), esc_attr( $action['name'] ), esc_attr( $action['name'] ) );
						}

						do_action( 'woocommerce_admin_order_actions_end', $the_order );
					?>
				</p><?php

			break;
		}
	}

	/**
	 * Make columns sortable - https://gist.github.com/906872.
	 *
	 * @param array $columns
	 * @return array
	 */
	public function product_sortable_columns( $columns ) {
		$custom = array(
			'price'    => 'price',
			'featured' => 'featured',
			'sku'      => 'sku',
			'name'     => 'title'
		);
		return wp_parse_args( $custom, $columns );
	}

	/**
	 * Make columns sortable - https://gist.github.com/906872.
	 *
	 * @param array $columns
	 * @return array
	 */
	public function shop_coupon_sortable_columns( $columns ) {
		return $columns;
	}

	/**
	 * Make columns sortable - https://gist.github.com/906872.
	 *
	 * @param array $columns
	 * @return array
	 */
	public function shop_order_sortable_columns( $columns ) {
		$custom = array(
			'order_title' => 'ID',
			'order_total' => 'order_total',
			'order_date'  => 'date'
		);
		unset( $columns['comments'] );

		return wp_parse_args( $custom, $columns );
	}

	/**
	 * Remove edit from the bulk actions.
	 *
	 * @param array $actions
	 * @return array
	 */
	public function shop_order_bulk_actions( $actions ) {

		if ( isset( $actions['edit'] ) ) {
			unset( $actions['edit'] );
		}

		return $actions;
	}

	/**
	 * Set list table primary column for products and orders.
	 * Support for WordPress 4.3.
	 *
	 * @param  string $default
	 * @param  string $screen_id
	 *
	 * @return string
	 */
	public function list_table_primary_column( $default, $screen_id ) {

		if ( 'edit-product' === $screen_id ) {
			return 'name';
		}

		if ( 'edit-shop_order' === $screen_id ) {
			return 'order_title';
		}

		if ( 'edit-shop_coupon' === $screen_id ) {
			return 'coupon_code';
		}

		return $default;
	}

	/**
	 * Set row actions for products and orders.
	 *
	 * @param  array $actions
	 * @param  WP_Post $post
	 *
	 * @return array
	 */
	public function row_actions( $actions, $post ) {
		if ( 'product' === $post->post_type ) {
			return array_merge( array( 'id' => 'ID: ' . $post->ID ), $actions );
		}

		if ( 'shop_order' === $post->post_type ) {
			return array();
		}

		if ( 'shop_coupon' === $post->post_type ) {
			if ( isset( $actions['inline hide-if-no-js'] ) ) {
				unset( $actions['inline hide-if-no-js'] );
			}
		}

		return $actions;
	}

	/**
	 * Product sorting link.
	 *
	 * Based on Simple Page Ordering by 10up (http://wordpress.org/extend/plugins/simple-page-ordering/).
	 *
	 * @param array $views
	 * @return array
	 */
	public function product_sorting_link( $views ) {
		global $post_type, $wp_query;

		if ( ! current_user_can('edit_others_pages') ) {
			return $views;
		}

		$class            = ( isset( $wp_query->query['orderby'] ) && $wp_query->query['orderby'] == 'menu_order title' ) ? 'current' : '';
		$query_string     = remove_query_arg(array( 'orderby', 'order' ));
		$query_string     = add_query_arg( 'orderby', urlencode('menu_order title'), $query_string );
		$query_string     = add_query_arg( 'order', urlencode('ASC'), $query_string );
		$views['byorder'] = '<a href="' . esc_url( $query_string ) . '" class="' . esc_attr( $class ) . '">' . __( 'Sort Products', 'woocommerce' ) . '</a>';

		return $views;
	}

	/**
	 * Custom bulk edit - form.
	 *
	 * @param mixed $column_name
	 * @param mixed $post_type
	 */
	public function bulk_edit( $column_name, $post_type ) {

		if ( 'price' != $column_name || 'product' != $post_type ) {
			return;
		}

		$shipping_class = get_terms( 'product_shipping_class', array(
			'hide_empty' => false,
		) );

		include( WC()->plugin_path() . '/includes/admin/views/html-bulk-edit-product.php' );
	}

	/**
	 * Custom quick edit - form.
	 *
	 * @param mixed $column_name
	 * @param mixed $post_type
	 */
	public function quick_edit( $column_name, $post_type ) {

		if ( 'price' != $column_name || 'product' != $post_type ) {
			return;
		}

		$shipping_class = get_terms( 'product_shipping_class', array(
			'hide_empty' => false,
		) );

		include( WC()->plugin_path() . '/includes/admin/views/html-quick-edit-product.php' );
	}

	/**
	 * Quick and bulk edit saving.
	 *
	 * @param int $post_id
	 * @param WP_Post $post
	 * @return int
	 */
	public function bulk_and_quick_edit_save_post( $post_id, $post ) {

		// If this is an autosave, our form has not been submitted, so we don't want to do anything.
		if ( defined( 'DOING_AUTOSAVE' ) && DOING_AUTOSAVE ) {
			return $post_id;
		}

		// Don't save revisions and autosaves
		if ( wp_is_post_revision( $post_id ) || wp_is_post_autosave( $post_id ) ) {
			return $post_id;
		}

		// Check post type is product
		if ( 'product' != $post->post_type ) {
			return $post_id;
		}

		// Check user permission
		if ( ! current_user_can( 'edit_post', $post_id ) ) {
			return $post_id;
		}

		// Check nonces
		if ( ! isset( $_REQUEST['woocommerce_quick_edit_nonce'] ) && ! isset( $_REQUEST['woocommerce_bulk_edit_nonce'] ) ) {
			return $post_id;
		}
		if ( isset( $_REQUEST['woocommerce_quick_edit_nonce'] ) && ! wp_verify_nonce( $_REQUEST['woocommerce_quick_edit_nonce'], 'woocommerce_quick_edit_nonce' ) ) {
			return $post_id;
		}
		if ( isset( $_REQUEST['woocommerce_bulk_edit_nonce'] ) && ! wp_verify_nonce( $_REQUEST['woocommerce_bulk_edit_nonce'], 'woocommerce_bulk_edit_nonce' ) ) {
			return $post_id;
		}

		// Get the product and save
		$product = wc_get_product( $post );

		if ( ! empty( $_REQUEST['woocommerce_quick_edit'] ) ) {
			$this->quick_edit_save( $post_id, $product );
		} else {
			$this->bulk_edit_save( $post_id, $product );
		}

		// Clear transient
		wc_delete_product_transients( $post_id );

		return $post_id;
	}

	/**
	 * Quick edit.
	 *
	 * @param integer $post_id
	 * @param WC_Product $product
	 */
	private function quick_edit_save( $post_id, $product ) {
		global $wpdb;

		$old_regular_price = $product->regular_price;
		$old_sale_price    = $product->sale_price;

		// Save fields
		if ( isset( $_REQUEST['_sku'] ) ) {
			$sku     = get_post_meta( $post_id, '_sku', true );
			$new_sku = wc_clean( $_REQUEST['_sku'] );

			if ( $new_sku !== $sku ) {
				if ( ! empty( $new_sku ) ) {
					$unique_sku = wc_product_has_unique_sku( $post_id, $new_sku );
					if ( $unique_sku ) {
						update_post_meta( $post_id, '_sku', $new_sku );
					}
				} else {
					update_post_meta( $post_id, '_sku', '' );
				}
			}
		}

		if ( isset( $_REQUEST['_weight'] ) ) {
			update_post_meta( $post_id, '_weight', wc_clean( $_REQUEST['_weight'] ) );
		}

		if ( isset( $_REQUEST['_length'] ) ) {
			update_post_meta( $post_id, '_length', wc_clean( $_REQUEST['_length'] ) );
		}

		if ( isset( $_REQUEST['_width'] ) ) {
			update_post_meta( $post_id, '_width', wc_clean( $_REQUEST['_width'] ) );
		}

		if ( isset( $_REQUEST['_height'] ) ) {
			update_post_meta( $post_id, '_height', wc_clean( $_REQUEST['_height'] ) );
		}

		if ( ! empty( $_REQUEST['_shipping_class'] ) ) {
			$shipping_class = '_no_shipping_class' == $_REQUEST['_shipping_class'] ? '' : wc_clean( $_REQUEST['_shipping_class'] );

			wp_set_object_terms( $post_id, $shipping_class, 'product_shipping_class' );
		}

		if ( isset( $_REQUEST['_visibility'] ) ) {
			if ( update_post_meta( $post_id, '_visibility', wc_clean( $_REQUEST['_visibility'] ) ) ) {
				do_action( 'woocommerce_product_set_visibility', $post_id, wc_clean( $_REQUEST['_visibility'] ) );
			}
		}

		if ( isset( $_REQUEST['_featured'] ) ) {
			if ( update_post_meta( $post_id, '_featured', 'yes' ) ) {
				delete_transient( 'wc_featured_products' );
			}
		} else {
			if ( update_post_meta( $post_id, '_featured', 'no' ) ) {
				delete_transient( 'wc_featured_products' );
			}
		}

		if ( isset( $_REQUEST['_tax_status'] ) ) {
			update_post_meta( $post_id, '_tax_status', wc_clean( $_REQUEST['_tax_status'] ) );
		}

		if ( isset( $_REQUEST['_tax_class'] ) ) {
			update_post_meta( $post_id, '_tax_class', wc_clean( $_REQUEST['_tax_class'] ) );
		}

		if ( $product->is_type('simple') || $product->is_type('external') ) {

			if ( isset( $_REQUEST['_regular_price'] ) ) {
				$new_regular_price = $_REQUEST['_regular_price'] === '' ? '' : wc_format_decimal( $_REQUEST['_regular_price'] );
				update_post_meta( $post_id, '_regular_price', $new_regular_price );
			} else {
				$new_regular_price = null;
			}
			if ( isset( $_REQUEST['_sale_price'] ) ) {
				$new_sale_price = $_REQUEST['_sale_price'] === '' ? '' : wc_format_decimal( $_REQUEST['_sale_price'] );
				update_post_meta( $post_id, '_sale_price', $new_sale_price );
			} else {
				$new_sale_price = null;
			}

			// Handle price - remove dates and set to lowest
			$price_changed = false;

			if ( ! is_null( $new_regular_price ) && $new_regular_price != $old_regular_price ) {
				$price_changed = true;
			} elseif ( ! is_null( $new_sale_price ) && $new_sale_price != $old_sale_price ) {
				$price_changed = true;
			}

			if ( $price_changed ) {
				update_post_meta( $post_id, '_sale_price_dates_from', '' );
				update_post_meta( $post_id, '_sale_price_dates_to', '' );

				if ( ! is_null( $new_sale_price ) && $new_sale_price !== '' ) {
					update_post_meta( $post_id, '_price', $new_sale_price );
				} else {
					update_post_meta( $post_id, '_price', $new_regular_price );
				}
			}
		}

		// Handle stock status
		if ( isset( $_REQUEST['_stock_status'] ) ) {
			$stock_status = wc_clean( $_REQUEST['_stock_status'] );

			if ( $product->is_type( 'variable' ) ) {
				foreach ( $product->get_children() as $child_id ) {
					if ( 'yes' !== get_post_meta( $child_id, '_manage_stock', true ) ) {
						wc_update_product_stock_status( $child_id, $stock_status );
					}
				}

				WC_Product_Variable::sync_stock_status( $post_id );
			} else {
				wc_update_product_stock_status( $post_id, $stock_status );
			}
		}

		// Handle stock
		if ( ! $product->is_type('grouped') ) {
			if ( isset( $_REQUEST['_manage_stock'] ) ) {
				update_post_meta( $post_id, '_manage_stock', 'yes' );
				wc_update_product_stock( $post_id, wc_stock_amount( $_REQUEST['_stock'] ) );
			} else {
				update_post_meta( $post_id, '_manage_stock', 'no' );
				wc_update_product_stock( $post_id, 0 );
			}

			if ( ! empty( $_REQUEST['_backorders'] ) ) {
				update_post_meta( $post_id, '_backorders', wc_clean( $_REQUEST['_backorders'] ) );
			}
		}

		do_action( 'woocommerce_product_quick_edit_save', $product );
	}

	/**
	 * Bulk edit.
	 * @param integer $post_id
	 * @param WC_Product $product
	 */
	public function bulk_edit_save( $post_id, $product ) {

		$old_regular_price = $product->regular_price;
		$old_sale_price    = $product->sale_price;

		// Save fields
		if ( ! empty( $_REQUEST['change_weight'] ) && isset( $_REQUEST['_weight'] ) ) {
			update_post_meta( $post_id, '_weight', wc_clean( stripslashes( $_REQUEST['_weight'] ) ) );
		}

		if ( ! empty( $_REQUEST['change_dimensions'] ) ) {
			if ( isset( $_REQUEST['_length'] ) ) {
				update_post_meta( $post_id, '_length', wc_clean( stripslashes( $_REQUEST['_length'] ) ) );
			}
			if ( isset( $_REQUEST['_width'] ) ) {
				update_post_meta( $post_id, '_width', wc_clean( stripslashes( $_REQUEST['_width'] ) ) );
			}
			if ( isset( $_REQUEST['_height'] ) ) {
				update_post_meta( $post_id, '_height', wc_clean( stripslashes( $_REQUEST['_height'] ) ) );
			}
		}

		if ( ! empty( $_REQUEST['_tax_status'] ) ) {
			update_post_meta( $post_id, '_tax_status', wc_clean( $_REQUEST['_tax_status'] ) );
		}

		if ( ! empty( $_REQUEST['_tax_class'] ) ) {
			$tax_class = wc_clean( $_REQUEST['_tax_class'] );
			if ( 'standard' == $tax_class ) {
				$tax_class = '';
			}
			update_post_meta( $post_id, '_tax_class', $tax_class );
		}

		if ( ! empty( $_REQUEST['_stock_status'] ) ) {
			$stock_status = wc_clean( $_REQUEST['_stock_status'] );

			if ( $product->is_type( 'variable' ) ) {
				foreach ( $product->get_children() as $child_id ) {
					if ( 'yes' !== get_post_meta( $child_id, '_manage_stock', true ) ) {
						wc_update_product_stock_status( $child_id, $stock_status );
					}
				}

				WC_Product_Variable::sync_stock_status( $post_id );
			} else {
				wc_update_product_stock_status( $post_id, $stock_status );
			}
		}

		if ( ! empty( $_REQUEST['_shipping_class'] ) ) {
			$shipping_class = '_no_shipping_class' == $_REQUEST['_shipping_class'] ? '' : wc_clean( $_REQUEST['_shipping_class'] );

			wp_set_object_terms( $post_id, $shipping_class, 'product_shipping_class' );
		}

		if ( ! empty( $_REQUEST['_visibility'] ) ) {
			if ( update_post_meta( $post_id, '_visibility', wc_clean( $_REQUEST['_visibility'] ) ) ) {
				do_action( 'woocommerce_product_set_visibility', $post_id, wc_clean( $_REQUEST['_visibility'] ) );
			}
		}

		if ( ! empty( $_REQUEST['_featured'] ) ) {
			if ( update_post_meta( $post_id, '_featured', stripslashes( $_REQUEST['_featured'] ) ) ) {
				delete_transient( 'wc_featured_products' );
			}
		}

		// Sold Individually
		if ( ! empty( $_REQUEST['_sold_individually'] ) ) {
			if ( $_REQUEST['_sold_individually'] == 'yes' ) {
				update_post_meta( $post_id, '_sold_individually', 'yes' );
			}
			else {
				update_post_meta( $post_id, '_sold_individually', '' );
			}
		}

		// Handle price - remove dates and set to lowest
		$change_price_product_types = apply_filters( 'woocommerce_bulk_edit_save_price_product_types', array( 'simple', 'external' ) );
		$can_product_type_change_price = false;
		foreach ( $change_price_product_types as $product_type ) {
			if ( $product->is_type( $product_type ) ) {
				$can_product_type_change_price = true;
				break;
			}
		}

		if ( $can_product_type_change_price ) {

			$price_changed = false;

			if ( ! empty( $_REQUEST['change_regular_price'] ) ) {

				$change_regular_price = absint( $_REQUEST['change_regular_price'] );
				$regular_price = esc_attr( stripslashes( $_REQUEST['_regular_price'] ) );

				switch ( $change_regular_price ) {
					case 1 :
						$new_price = $regular_price;
						break;
					case 2 :
						if ( strstr( $regular_price, '%' ) ) {
							$percent = str_replace( '%', '', $regular_price ) / 100;
							$new_price = $old_regular_price + ( round( $old_regular_price * $percent, wc_get_price_decimals() ) );
						} else {
							$new_price = $old_regular_price + $regular_price;
						}
						break;
					case 3 :
						if ( strstr( $regular_price, '%' ) ) {
							$percent = str_replace( '%', '', $regular_price ) / 100;
							$new_price = max( 0, $old_regular_price - ( round ( $old_regular_price * $percent, wc_get_price_decimals() ) ) );
						} else {
							$new_price = max( 0, $old_regular_price - $regular_price );
						}
						break;

					default :
						break;
				}

				if ( isset( $new_price ) && $new_price != $old_regular_price ) {
					$price_changed = true;
					$new_price = round( $new_price, wc_get_price_decimals() );
					update_post_meta( $post_id, '_regular_price', $new_price );
					$product->regular_price = $new_price;
				}
			}

			if ( ! empty( $_REQUEST['change_sale_price'] ) ) {

				$change_sale_price = absint( $_REQUEST['change_sale_price'] );
				$sale_price        = esc_attr( stripslashes( $_REQUEST['_sale_price'] ) );

				switch ( $change_sale_price ) {
					case 1 :
						$new_price = $sale_price;
						break;
					case 2 :
						if ( strstr( $sale_price, '%' ) ) {
							$percent = str_replace( '%', '', $sale_price ) / 100;
							$new_price = $old_sale_price + ( $old_sale_price * $percent );
						} else {
							$new_price = $old_sale_price + $sale_price;
						}
						break;
					case 3 :
						if ( strstr( $sale_price, '%' ) ) {
							$percent = str_replace( '%', '', $sale_price ) / 100;
							$new_price = max( 0, $old_sale_price - ( $old_sale_price * $percent ) );
						} else {
							$new_price = max( 0, $old_sale_price - $sale_price );
						}
						break;
					case 4 :
						if ( strstr( $sale_price, '%' ) ) {
							$percent = str_replace( '%', '', $sale_price ) / 100;
							$new_price = max( 0, $product->regular_price - ( $product->regular_price * $percent ) );
						} else {
							$new_price = max( 0, $product->regular_price - $sale_price );
						}
						break;

					default :
						break;
				}

				if ( isset( $new_price ) && $new_price != $old_sale_price ) {
					$price_changed = true;
					$new_price = ! empty( $new_price ) || '0' === $new_price ? round( $new_price, wc_get_price_decimals() ) : '';
					update_post_meta( $post_id, '_sale_price', $new_price );
					$product->sale_price = $new_price;
				}
			}

			if ( $price_changed ) {
				update_post_meta( $post_id, '_sale_price_dates_from', '' );
				update_post_meta( $post_id, '_sale_price_dates_to', '' );

				if ( $product->regular_price < $product->sale_price ) {
					$product->sale_price = '';
					update_post_meta( $post_id, '_sale_price', '' );
				}

				if ( $product->sale_price ) {
					update_post_meta( $post_id, '_price', $product->sale_price );
				} else {
					update_post_meta( $post_id, '_price', $product->regular_price );
				}
			}
		}

		// Handle stock
		if ( ! $product->is_type( 'grouped' ) ) {

			if ( ! empty( $_REQUEST['change_stock'] ) ) {
				update_post_meta( $post_id, '_manage_stock', 'yes' );
				wc_update_product_stock( $post_id, wc_stock_amount( $_REQUEST['_stock'] ) );
			}

			if ( ! empty( $_REQUEST['_manage_stock'] ) ) {

				if ( $_REQUEST['_manage_stock'] == 'yes' ) {
					update_post_meta( $post_id, '_manage_stock', 'yes' );
				} else {
					update_post_meta( $post_id, '_manage_stock', 'no' );
					wc_update_product_stock( $post_id, 0 );
				}
			}

			if ( ! empty( $_REQUEST['_backorders'] ) ) {
				update_post_meta( $post_id, '_backorders', wc_clean( $_REQUEST['_backorders'] ) );
			}

		}

		do_action( 'woocommerce_product_bulk_edit_save', $product );
	}

	/**
	 * Add extra bulk action options to mark orders as complete or processing.
	 *
	 * Using Javascript until WordPress core fixes: http://core.trac.wordpress.org/ticket/16031.
	 */
	public function bulk_admin_footer() {
		global $post_type;

		if ( 'shop_order' == $post_type ) {
			?>
			<script type="text/javascript">
			jQuery(function() {
				jQuery('<option>').val('mark_processing').text('<?php _e( 'Mark processing', 'woocommerce' )?>').appendTo('select[name="action"]');
				jQuery('<option>').val('mark_processing').text('<?php _e( 'Mark processing', 'woocommerce' )?>').appendTo('select[name="action2"]');

				jQuery('<option>').val('mark_on-hold').text('<?php _e( 'Mark on-hold', 'woocommerce' )?>').appendTo('select[name="action"]');
				jQuery('<option>').val('mark_on-hold').text('<?php _e( 'Mark on-hold', 'woocommerce' )?>').appendTo('select[name="action2"]');

				jQuery('<option>').val('mark_completed').text('<?php _e( 'Mark complete', 'woocommerce' )?>').appendTo('select[name="action"]');
				jQuery('<option>').val('mark_completed').text('<?php _e( 'Mark complete', 'woocommerce' )?>').appendTo('select[name="action2"]');
			});
			</script>
			<?php
		}
	}

	/**
	 * Process the new bulk actions for changing order status.
	 */
	public function bulk_action() {
		$wp_list_table = _get_list_table( 'WP_Posts_List_Table' );
		$action        = $wp_list_table->current_action();

		// Bail out if this is not a status-changing action
		if ( strpos( $action, 'mark_' ) === false ) {
			return;
		}

		$order_statuses = wc_get_order_statuses();

		$new_status    = substr( $action, 5 ); // get the status name from action
		$report_action = 'marked_' . $new_status;

		// Sanity check: bail out if this is actually not a status, or is
		// not a registered status
		if ( ! isset( $order_statuses[ 'wc-' . $new_status ] ) ) {
			return;
		}

		$changed = 0;

		$post_ids = array_map( 'absint', (array) $_REQUEST['post'] );

		foreach ( $post_ids as $post_id ) {
			$order = wc_get_order( $post_id );
			$order->update_status( $new_status, __( 'Order status changed by bulk edit:', 'woocommerce' ), true );
			do_action( 'woocommerce_order_edit_status', $post_id, $new_status );
			$changed++;
		}

		$sendback = add_query_arg( array( 'post_type' => 'shop_order', $report_action => true, 'changed' => $changed, 'ids' => join( ',', $post_ids ) ), '' );

		if ( isset( $_GET['post_status'] ) ) {
			$sendback = add_query_arg( 'post_status', sanitize_text_field( $_GET['post_status'] ), $sendback );
		}

		wp_redirect( esc_url_raw( $sendback ) );
		exit();
	}

	/**
	 * Show confirmation message that order status changed for number of orders.
	 */
	public function bulk_admin_notices() {
		global $post_type, $pagenow;

		// Bail out if not on shop order list page
		if ( 'edit.php' !== $pagenow || 'shop_order' !== $post_type ) {
			return;
		}

		$order_statuses = wc_get_order_statuses();

		// Check if any status changes happened
		foreach ( $order_statuses as $slug => $name ) {

			if ( isset( $_REQUEST[ 'marked_' . str_replace( 'wc-', '', $slug ) ] ) ) {

				$number = isset( $_REQUEST['changed'] ) ? absint( $_REQUEST['changed'] ) : 0;
				$message = sprintf( _n( 'Order status changed.', '%s order statuses changed.', $number, 'woocommerce' ), number_format_i18n( $number ) );
				echo '<div class="updated"><p>' . $message . '</p></div>';

				break;
			}
		}
	}

	/**
	 * Search custom fields as well as content.
	 * @param WP_Query $wp
	 */
	public function shop_order_search_custom_fields( $wp ) {
		global $pagenow, $wpdb;

		if ( 'edit.php' != $pagenow || empty( $wp->query_vars['s'] ) || $wp->query_vars['post_type'] != 'shop_order' ) {
			return;
		}

		$search_fields = array_map( 'wc_clean', apply_filters( 'woocommerce_shop_order_search_fields', array(
			'_order_key',
			'_billing_company',
			'_billing_address_1',
			'_billing_address_2',
			'_billing_city',
			'_billing_postcode',
			'_billing_country',
			'_billing_state',
			'_billing_email',
			'_billing_phone',
			'_shipping_address_1',
			'_shipping_address_2',
			'_shipping_city',
			'_shipping_postcode',
			'_shipping_country',
			'_shipping_state'
		) ) );

		$search_order_id = str_replace( 'Order #', '', $_GET['s'] );
		if ( ! is_numeric( $search_order_id ) ) {
			$search_order_id = 0;
		}

		// Search orders
		$post_ids = array_unique( array_merge(
			$wpdb->get_col(
				$wpdb->prepare( "
					SELECT DISTINCT p1.post_id
					FROM {$wpdb->postmeta} p1
					INNER JOIN {$wpdb->postmeta} p2 ON p1.post_id = p2.post_id
					WHERE
						( p1.meta_key = '_billing_first_name' AND p2.meta_key = '_billing_last_name' AND CONCAT(p1.meta_value, ' ', p2.meta_value) LIKE '%%%s%%' )
					OR
						( p1.meta_key = '_shipping_first_name' AND p2.meta_key = '_shipping_last_name' AND CONCAT(p1.meta_value, ' ', p2.meta_value) LIKE '%%%s%%' )
					OR
						( p1.meta_key IN ('" . implode( "','", $search_fields ) . "') AND p1.meta_value LIKE '%%%s%%' )
					",
					esc_attr( $_GET['s'] ), esc_attr( $_GET['s'] ), esc_attr( $_GET['s'] )
				)
			),
			$wpdb->get_col(
				$wpdb->prepare( "
					SELECT order_id
					FROM {$wpdb->prefix}woocommerce_order_items as order_items
					WHERE order_item_name LIKE '%%%s%%'
					",
					esc_attr( $_GET['s'] )
				)
			),
			array( $search_order_id )
		) );

		// Remove s - we don't want to search order name
		unset( $wp->query_vars['s'] );

		// so we know we're doing this
		$wp->query_vars['shop_order_search'] = true;

		// Search by found posts
		$wp->query_vars['post__in'] = $post_ids;
	}

	/**
	 * Change the label when searching orders.
	 *
	 * @param mixed $query
	 * @return string
	 */
	public function shop_order_search_label( $query ) {
		global $pagenow, $typenow;

		if ( 'edit.php' != $pagenow ) {
			return $query;
		}

		if ( $typenow != 'shop_order' ) {
			return $query;
		}

		if ( ! get_query_var( 'shop_order_search' ) ) {
			return $query;
		}

		return wp_unslash( $_GET['s'] );
	}

	/**
	 * Query vars for custom searches.
	 *
	 * @param mixed $public_query_vars
	 * @return array
	 */
	public function add_custom_query_var( $public_query_vars ) {
		$public_query_vars[] = 'sku';
		$public_query_vars[] = 'shop_order_search';

		return $public_query_vars;
	}

	/**
	 * Filters for post types.
	 */
	public function restrict_manage_posts() {
		global $typenow;

		if ( in_array( $typenow, wc_get_order_types( 'order-meta-boxes' ) ) ) {
			$this->shop_order_filters();
		} elseif ( 'product' == $typenow ) {
			$this->product_filters();
		} elseif( 'shop_coupon' == $typenow ) {
			$this->shop_coupon_filters();
		}
	}

	/**
	 * Show a category filter box.
	 */
	public function product_filters() {
		global $wp_query;

		// Category Filtering
		wc_product_dropdown_categories();

		// Type filtering
		$terms   = get_terms( 'product_type' );
		$output  = '<select name="product_type" id="dropdown_product_type">';
		$output .= '<option value="">' . __( 'Show all product types', 'woocommerce' ) . '</option>';

		foreach ( $terms as $term ) {
			$output .= '<option value="' . sanitize_title( $term->name ) . '" ';

			if ( isset( $wp_query->query['product_type'] ) ) {
				$output .= selected( $term->slug, $wp_query->query['product_type'], false );
			}

			$output .= '>';

			switch ( $term->name ) {
				case 'grouped' :
					$output .= __( 'Grouped product', 'woocommerce' );
					break;
				case 'external' :
					$output .= __( 'External/Affiliate product', 'woocommerce' );
					break;
				case 'variable' :
					$output .= __( 'Variable product', 'woocommerce' );
					break;
				case 'simple' :
					$output .= __( 'Simple product', 'woocommerce' );
					break;
				default :
					// Assuming that we have other types in future
					$output .= ucfirst( $term->name );
					break;
			}

			$output .= '</option>';

			if ( 'simple' == $term->name ) {

				$output .= '<option value="downloadable" ';

				if ( isset( $wp_query->query['product_type'] ) ) {
					$output .= selected( 'downloadable', $wp_query->query['product_type'], false );
				}

				$output .= '> &rarr; ' . __( 'Downloadable', 'woocommerce' ) . '</option>';

				$output .= '<option value="virtual" ';

				if ( isset( $wp_query->query['product_type'] ) ) {
					$output .= selected( 'virtual', $wp_query->query['product_type'], false );
				}

				$output .= '> &rarr;  ' . __( 'Virtual', 'woocommerce' ) . '</option>';
			}
		}

		$output .= '</select>';

		echo apply_filters( 'woocommerce_product_filters', $output );
	}

	/**
	 * Show custom filters to filter coupons by type.
	 */
	public function shop_coupon_filters() {
		?>
		<select name="coupon_type" id="dropdown_shop_coupon_type">
			<option value=""><?php _e( 'Show all types', 'woocommerce' ); ?></option>
			<?php
				$types = wc_get_coupon_types();

				foreach ( $types as $name => $type ) {
					echo '<option value="' . esc_attr( $name ) . '"';

					if ( isset( $_GET['coupon_type'] ) )
						selected( $name, $_GET['coupon_type'] );

					echo '>' . esc_html__( $type, 'woocommerce' ) . '</option>';
				}
			?>
		</select>
		<?php
	}

	/**
	 * Show custom filters to filter orders by status/customer.
	 */
	public function shop_order_filters() {
		$user_string = '';
		$user_id     = '';
		if ( ! empty( $_GET['_customer_user'] ) ) {
			$user_id     = absint( $_GET['_customer_user'] );
			$user        = get_user_by( 'id', $user_id );
			$user_string = esc_html( $user->display_name ) . ' (#' . absint( $user->ID ) . ' &ndash; ' . esc_html( $user->user_email ) . ')';
		}
		?>
		<input type="hidden" class="wc-customer-search" name="_customer_user" data-placeholder="<?php esc_attr_e( 'Search for a customer&hellip;', 'woocommerce' ); ?>" data-selected="<?php echo htmlspecialchars( $user_string ); ?>" value="<?php echo $user_id; ?>" data-allow_clear="true" />
		<?php
	}

	/**
	 * Filters and sorting handler.
	 *
	 * @param  array $vars
	 * @return array
	 */
	public function request_query( $vars ) {
		global $typenow, $wp_query, $wp_post_statuses;

		if ( 'product' === $typenow ) {
			// Sorting
			if ( isset( $vars['orderby'] ) ) {
				if ( 'price' == $vars['orderby'] ) {
					$vars = array_merge( $vars, array(
						'meta_key'  => '_price',
						'orderby'   => 'meta_value_num'
					) );
				}
				if ( 'featured' == $vars['orderby'] ) {
					$vars = array_merge( $vars, array(
						'meta_key'  => '_featured',
						'orderby'   => 'meta_value'
					) );
				}
				if ( 'sku' == $vars['orderby'] ) {
					$vars = array_merge( $vars, array(
						'meta_key'  => '_sku',
						'orderby'   => 'meta_value'
					) );
				}
			}

		} elseif ( 'shop_coupon' === $typenow ) {

			if ( ! empty( $_GET['coupon_type'] ) ) {
				$vars['meta_key']   = 'discount_type';
				$vars['meta_value'] = wc_clean( $_GET['coupon_type'] );
			}

		} elseif ( in_array( $typenow, wc_get_order_types( 'order-meta-boxes' ) ) ) {

			// Filter the orders by the posted customer.
			if ( isset( $_GET['_customer_user'] ) && $_GET['_customer_user'] > 0 ) {
				$vars['meta_query'] = array(
					array(
						'key'   => '_customer_user',
						'value' => (int) $_GET['_customer_user'],
						'compare' => '='
					)
				);
			}

			// Sorting
			if ( isset( $vars['orderby'] ) ) {
				if ( 'order_total' == $vars['orderby'] ) {
					$vars = array_merge( $vars, array(
						'meta_key'  => '_order_total',
						'orderby'   => 'meta_value_num'
					) );
				}
			}

			// Status
			if ( ! isset( $vars['post_status'] ) ) {
				$post_statuses = wc_get_order_statuses();

				foreach ( $post_statuses as $status => $value ) {
					if ( isset( $wp_post_statuses[ $status ] ) && false === $wp_post_statuses[ $status ]->show_in_admin_all_list ) {
						unset( $post_statuses[ $status ] );
					}
				}

				$vars['post_status'] = array_keys( $post_statuses );
			}
		}

		return $vars;
	}

	/**
	 * Filter the products in admin based on options.
	 *
	 * @param mixed $query
	 */
	public function product_filters_query( $query ) {
		global $typenow, $wp_query;

		if ( 'product' == $typenow ) {

			if ( isset( $query->query_vars['product_type'] ) ) {
				// Subtypes
				if ( 'downloadable' == $query->query_vars['product_type'] ) {
					$query->query_vars['product_type']  = '';
					$query->is_tax = false;
					$query->query_vars['meta_value']    = 'yes';
					$query->query_vars['meta_key']      = '_downloadable';
				} elseif ( 'virtual' == $query->query_vars['product_type'] ) {
					$query->query_vars['product_type']  = '';
					$query->is_tax = false;
					$query->query_vars['meta_value']    = 'yes';
					$query->query_vars['meta_key']      = '_virtual';
				}
			}

			// Categories
			if ( isset( $_GET['product_cat'] ) && '0' == $_GET['product_cat'] ) {
				$query->query_vars['tax_query'][] = array(
					'taxonomy' => 'product_cat',
					'field'    => 'id',
					'terms'    => get_terms( 'product_cat', array( 'fields' => 'ids' ) ),
					'operator' => 'NOT IN'
				);
			}
		}
	}

	/**
	 * Search by SKU or ID for products.
	 *
	 * @param string $where
	 * @return string
	 */
	public function product_search( $where ) {
		global $pagenow, $wpdb, $wp;

		if ( 'edit.php' != $pagenow || ! is_search() || ! isset( $wp->query_vars['s'] ) || 'product' != $wp->query_vars['post_type'] ) {
			return $where;
		}

		$search_ids = array();
		$terms      = explode( ',', $wp->query_vars['s'] );

		foreach ( $terms as $term ) {
			if ( is_numeric( $term ) ) {
				$search_ids[] = $term;
			}

			// Attempt to get a SKU
			$sku_to_id = $wpdb->get_results( $wpdb->prepare( "SELECT ID, post_parent FROM {$wpdb->posts} LEFT JOIN {$wpdb->postmeta} ON {$wpdb->posts}.ID = {$wpdb->postmeta}.post_id WHERE meta_key='_sku' AND meta_value LIKE %s;", '%' . $wpdb->esc_like( wc_clean( $term ) ) . '%' ) );
			$sku_to_id = array_merge( wp_list_pluck( $sku_to_id, 'ID' ), wp_list_pluck( $sku_to_id, 'post_parent' ) );

			if ( $sku_to_id && sizeof( $sku_to_id ) > 0 ) {
				$search_ids = array_merge( $search_ids, $sku_to_id );
			}
		}

		$search_ids = array_filter( array_unique( array_map( 'absint', $search_ids ) ) );

		if ( sizeof( $search_ids ) > 0 ) {
			$where = str_replace( 'AND (((', "AND ( ({$wpdb->posts}.ID IN (" . implode( ',', $search_ids ) . ")) OR ((", $where );
		}

		return $where;
	}

	/**
	 * Disable the auto-save functionality for Orders.
	 */
	public function disable_autosave() {
		global $post;

		if ( $post && in_array( get_post_type( $post->ID ), wc_get_order_types( 'order-meta-boxes' ) ) ) {
			wp_dequeue_script( 'autosave' );
		}
	}

	/**
	 * Removes variations etc belonging to a deleted post, and clears transients.
	 *
	 * @param mixed $id ID of post being deleted
	 */
	public function delete_post( $id ) {
		global $woocommerce, $wpdb;

		if ( ! current_user_can( 'delete_posts' ) ) {
			return;
		}

		if ( $id > 0 ) {

			$post_type = get_post_type( $id );

			switch ( $post_type ) {
				case 'product' :

					$child_product_variations = get_children( 'post_parent=' . $id . '&post_type=product_variation' );

					if ( ! empty( $child_product_variations ) ) {
						foreach ( $child_product_variations as $child ) {
							wp_delete_post( $child->ID, true );
						}
					}

					$child_products = get_children( 'post_parent=' . $id . '&post_type=product' );

					if ( ! empty( $child_products ) ) {
						foreach ( $child_products as $child ) {
							$child_post                = array();
							$child_post['ID']          = $child->ID;
							$child_post['post_parent'] = 0;
							wp_update_post( $child_post );
						}
					}

					if ( $parent_id = wp_get_post_parent_id( $id ) ) {
						wc_delete_product_transients( $parent_id );
					}

				break;
				case 'product_variation' :
					wc_delete_product_transients( wp_get_post_parent_id( $id ) );
				break;
				case 'shop_order' :
					$refunds = $wpdb->get_results( $wpdb->prepare( "SELECT ID FROM $wpdb->posts WHERE post_type = 'shop_order_refund' AND post_parent = %d", $id ) );

					if ( ! is_null( $refunds ) ) {
						foreach ( $refunds as $refund ) {
							wp_delete_post( $refund->ID, true );
						}
					}
				break;
			}
		}
	}

	/**
	 * woocommerce_trash_post function.
	 *
	 * @param mixed $id
	 */
	public function trash_post( $id ) {
		global $wpdb;

		if ( $id > 0 ) {

			$post_type = get_post_type( $id );

			if ( in_array( $post_type, wc_get_order_types( 'order-count' ) ) ) {

				// Delete count - meta doesn't work on trashed posts
				$user_id = get_post_meta( $id, '_customer_user', true );

				if ( $user_id > 0 ) {
					update_user_meta( $user_id, '_order_count', '' );
					update_user_meta( $user_id, '_money_spent', '' );
				}

				$refunds = $wpdb->get_results( $wpdb->prepare( "SELECT ID FROM $wpdb->posts WHERE post_type = 'shop_order_refund' AND post_parent = %d", $id ) );

				foreach ( $refunds as $refund ) {
					$wpdb->update( $wpdb->posts, array( 'post_status' => 'trash' ), array( 'ID' => $refund->ID ) );
				}

				delete_transient( 'woocommerce_processing_order_count' );
				wc_delete_shop_order_transients( $id );
			}

		}
	}

	/**
	 * woocommerce_untrash_post function.
	 *
	 * @param mixed $id
	 */
	public function untrash_post( $id ) {
		global $wpdb;

		if ( $id > 0 ) {

			$post_type = get_post_type( $id );

			if ( in_array( $post_type, wc_get_order_types( 'order-count' ) ) ) {

				// Delete count - meta doesn't work on trashed posts
				$user_id = get_post_meta( $id, '_customer_user', true );

				if ( $user_id > 0 ) {
					update_user_meta( $user_id, '_order_count', '' );
					update_user_meta( $user_id, '_money_spent', '' );
				}

				$refunds = $wpdb->get_results( $wpdb->prepare( "SELECT ID FROM $wpdb->posts WHERE post_type = 'shop_order_refund' AND post_parent = %d", $id ) );

				foreach ( $refunds as $refund ) {
					$wpdb->update( $wpdb->posts, array( 'post_status' => 'wc-completed' ), array( 'ID' => $refund->ID ) );
				}

				delete_transient( 'woocommerce_processing_order_count' );
				wc_delete_shop_order_transients( $id );
			}
		}
	}

	/**
	 * Remove item meta on permanent deletion.
	 */
	public function delete_order_items( $postid ) {
		global $wpdb;

		if ( in_array( get_post_type( $postid ), wc_get_order_types() ) ) {
			do_action( 'woocommerce_delete_order_items', $postid );

			$wpdb->query( "
				DELETE {$wpdb->prefix}woocommerce_order_items, {$wpdb->prefix}woocommerce_order_itemmeta
				FROM {$wpdb->prefix}woocommerce_order_items
				JOIN {$wpdb->prefix}woocommerce_order_itemmeta ON {$wpdb->prefix}woocommerce_order_items.order_item_id = {$wpdb->prefix}woocommerce_order_itemmeta.order_item_id
				WHERE {$wpdb->prefix}woocommerce_order_items.order_id = '{$postid}';
				" );

			do_action( 'woocommerce_deleted_order_items', $postid );
		}
	}

	/**
	 * Remove downloadable permissions on permanent order deletion.
	 */
	public function delete_order_downloadable_permissions( $postid ) {
		global $wpdb;

		if ( in_array( get_post_type( $postid ), wc_get_order_types() ) ) {
			do_action( 'woocommerce_delete_order_downloadable_permissions', $postid );

			$wpdb->query( $wpdb->prepare( "
				DELETE FROM {$wpdb->prefix}woocommerce_downloadable_product_permissions
				WHERE order_id = %d
			", $postid ) );

			do_action( 'woocommerce_deleted_order_downloadable_permissions', $postid );
		}
	}

	/**
	 * Change title boxes in admin.
	 * @param  string $text
	 * @param  object $post
	 * @return string
	 */
	public function enter_title_here( $text, $post ) {
		switch ( $post->post_type ) {
			case 'product' :
				$text = __( 'Product name', 'woocommerce' );
			break;
			case 'shop_coupon' :
				$text = __( 'Coupon code', 'woocommerce' );
			break;
		}

		return $text;
	}

	/**
	 * Print coupon description textarea field.
	 * @param WP_Post $post
	 */
	public function edit_form_after_title( $post ) {
		if ( 'shop_coupon' === $post->post_type ) {
			?>
<<<<<<< HEAD
			<textarea id="woocommerce-coupon-description" name="excerpt" cols="5" rows="2" placeholder="<?php esc_attr_e( 'Description (optional)', 'woocommerce' ); ?>"><?php esc_html_e( $post->post_excerpt ); ?></textarea>
=======
			<textarea id="woocommerce-coupon-description" name="excerpt" cols="5" rows="2" placeholder="<?php esc_attr_e( 'Description (optional)', 'woocommerce' ); ?>"><?php echo $post->post_excerpt; // This is already escaped in core ?></textarea>
>>>>>>> 4f6c17a6
			<?php
		}
	}

	/**
	 * Change label for insert buttons.
	 * @param  array $strings
	 * @return array
	 */
	public function change_insert_into_post( $strings ) {
		global $post_type;

		if ( in_array( $post_type, array( 'product', 'shop_coupon' ) ) || in_array( $post_type, wc_get_order_types() ) ) {
			$obj = get_post_type_object( $post_type );

			$strings['insertIntoPost']     = sprintf( __( 'Insert into %s', 'woocommerce' ), $obj->labels->singular_name );
			$strings['uploadedToThisPost'] = sprintf( __( 'Uploaded to this %s', 'woocommerce' ), $obj->labels->singular_name );
		}

		return $strings;
	}

	/**
	 * Hidden default Meta-Boxes.
	 * @param  array  $hidden
	 * @param  object $screen
	 * @return array
	 */
	public function hidden_meta_boxes( $hidden, $screen ) {
		if ( 'product' === $screen->post_type && 'post' === $screen->base ) {
			$hidden = array_merge( $hidden, array( 'postcustom' ) );
		}

		return $hidden;
	}

	/**
	 * Output product visibility options.
	 */
	public function product_data_visibility() {
		global $post;

		if ( 'product' != $post->post_type ) {
			return;
		}

		$current_visibility = ( $current_visibility = get_post_meta( $post->ID, '_visibility', true ) ) ? $current_visibility : apply_filters( 'woocommerce_product_visibility_default' , 'visible' );
		$current_featured   = ( $current_featured = get_post_meta( $post->ID, '_featured', true ) ) ? $current_featured : 'no';

		$visibility_options = apply_filters( 'woocommerce_product_visibility_options', array(
			'visible' => __( 'Catalog/search', 'woocommerce' ),
			'catalog' => __( 'Catalog', 'woocommerce' ),
			'search'  => __( 'Search', 'woocommerce' ),
			'hidden'  => __( 'Hidden', 'woocommerce' )
		) );
		?>
		<div class="misc-pub-section" id="catalog-visibility">
			<?php _e( 'Catalog visibility:', 'woocommerce' ); ?> <strong id="catalog-visibility-display"><?php
				echo isset( $visibility_options[ $current_visibility ]  ) ? esc_html( $visibility_options[ $current_visibility ] ) : esc_html( $current_visibility );

				if ( 'yes' == $current_featured ) {
					echo ', ' . __( 'Featured', 'woocommerce' );
				}
			?></strong>

			<a href="#catalog-visibility" class="edit-catalog-visibility hide-if-no-js"><?php _e( 'Edit', 'woocommerce' ); ?></a>

			<div id="catalog-visibility-select" class="hide-if-js">

				<input type="hidden" name="current_visibility" id="current_visibility" value="<?php echo esc_attr( $current_visibility ); ?>" />
				<input type="hidden" name="current_featured" id="current_featured" value="<?php echo esc_attr( $current_featured ); ?>" />

				<?php
					echo '<p>' . __( 'Choose where this product should be displayed in your catalog. The product will always be accessible directly.', 'woocommerce' ) . '</p>';

					foreach ( $visibility_options as $name => $label ) {
						echo '<input type="radio" name="_visibility" id="_visibility_' . esc_attr( $name ) . '" value="' . esc_attr( $name ) . '" ' . checked( $current_visibility, $name, false ) . ' data-label="' . esc_attr( $label ) . '" /> <label for="_visibility_' . esc_attr( $name ) . '" class="selectit">' . esc_html( $label ) . '</label><br />';
					}

					echo '<p>' . __( 'Enable this option to feature this product.', 'woocommerce' ) . '</p>';

					echo '<input type="checkbox" name="_featured" id="_featured" ' . checked( $current_featured, 'yes', false ) . ' /> <label for="_featured">' . __( 'Featured Product', 'woocommerce' ) . '</label><br />';
				?>
				<p>
					<a href="#catalog-visibility" class="save-post-visibility hide-if-no-js button"><?php _e( 'OK', 'woocommerce' ); ?></a>
					<a href="#catalog-visibility" class="cancel-post-visibility hide-if-no-js"><?php _e( 'Cancel', 'woocommerce' ); ?></a>
				</p>
			</div>
		</div>
		<?php
	}

	/**
	 * Filter the directory for uploads.
	 *
	 * @param array $pathdata
	 * @return array
	 */
	public function upload_dir( $pathdata ) {

		// Change upload dir for downloadable files
		if ( isset( $_POST['type'] ) && 'downloadable_product' == $_POST['type'] ) {

			if ( empty( $pathdata['subdir'] ) ) {
				$pathdata['path']   = $pathdata['path'] . '/woocommerce_uploads';
				$pathdata['url']    = $pathdata['url']. '/woocommerce_uploads';
				$pathdata['subdir'] = '/woocommerce_uploads';
			} else {
				$new_subdir = '/woocommerce_uploads' . $pathdata['subdir'];

				$pathdata['path']   = str_replace( $pathdata['subdir'], $new_subdir, $pathdata['path'] );
				$pathdata['url']    = str_replace( $pathdata['subdir'], $new_subdir, $pathdata['url'] );
				$pathdata['subdir'] = str_replace( $pathdata['subdir'], $new_subdir, $pathdata['subdir'] );
			}
		}

		return $pathdata;
	}

	/**
	 * Run a filter when uploading a downloadable product.
	 */
	public function woocommerce_media_upload_downloadable_product() {
		do_action( 'media_upload_file' );
	}

	/**
	 * Grant downloadable file access to any newly added files on any existing.
	 * orders for this product that have previously been granted downloadable file access.
	 *
	 * @param int $product_id product identifier
	 * @param int $variation_id optional product variation identifier
	 * @param array $downloadable_files newly set files
	 */
	public function process_product_file_download_paths( $product_id, $variation_id, $downloadable_files ) {
		global $wpdb;

		if ( $variation_id ) {
			$product_id = $variation_id;
		}

		$product               = wc_get_product( $product_id );
		$existing_download_ids = array_keys( (array) $product->get_files() );
		$updated_download_ids  = array_keys( (array) $downloadable_files );

		$new_download_ids      = array_filter( array_diff( $updated_download_ids, $existing_download_ids ) );
		$removed_download_ids  = array_filter( array_diff( $existing_download_ids, $updated_download_ids ) );

		if ( ! empty( $new_download_ids ) || ! empty( $removed_download_ids ) ) {
			// determine whether downloadable file access has been granted via the typical order completion, or via the admin ajax method
			$existing_permissions = $wpdb->get_results( $wpdb->prepare( "SELECT * from {$wpdb->prefix}woocommerce_downloadable_product_permissions WHERE product_id = %d GROUP BY order_id", $product_id ) );

			foreach ( $existing_permissions as $existing_permission ) {
				$order = wc_get_order( $existing_permission->order_id );

				if ( ! empty( $order->id ) ) {
					// Remove permissions
					if ( ! empty( $removed_download_ids ) ) {
						foreach ( $removed_download_ids as $download_id ) {
							if ( apply_filters( 'woocommerce_process_product_file_download_paths_remove_access_to_old_file', true, $download_id, $product_id, $order ) ) {
								$wpdb->query( $wpdb->prepare( "DELETE FROM {$wpdb->prefix}woocommerce_downloadable_product_permissions WHERE order_id = %d AND product_id = %d AND download_id = %s", $order->id, $product_id, $download_id ) );
							}
						}
					}
					// Add permissions
					if ( ! empty( $new_download_ids ) ) {

						foreach ( $new_download_ids as $download_id ) {

							if ( apply_filters( 'woocommerce_process_product_file_download_paths_grant_access_to_new_file', true, $download_id, $product_id, $order ) ) {
								// grant permission if it doesn't already exist
								if ( ! $wpdb->get_var( $wpdb->prepare( "SELECT 1=1 FROM {$wpdb->prefix}woocommerce_downloadable_product_permissions WHERE order_id = %d AND product_id = %d AND download_id = %s", $order->id, $product_id, $download_id ) ) ) {
									wc_downloadable_file_permission( $download_id, $product_id, $order );
								}
							}
						}
					}
				}
			}
		}
	}


	/**
	 * Disable DFW feature pointer.
	 */
	public function disable_dfw_feature_pointer() {
		$screen = get_current_screen();

		if ( 'product' === $screen->id && 'post' === $screen->base ) {
			remove_action( 'admin_print_footer_scripts', array( 'WP_Internal_Pointers', 'pointer_wp410_dfw' ) );
		}
	}
}

endif;

new WC_Admin_Post_Types();<|MERGE_RESOLUTION|>--- conflicted
+++ resolved
@@ -2094,11 +2094,7 @@
 	public function edit_form_after_title( $post ) {
 		if ( 'shop_coupon' === $post->post_type ) {
 			?>
-<<<<<<< HEAD
-			<textarea id="woocommerce-coupon-description" name="excerpt" cols="5" rows="2" placeholder="<?php esc_attr_e( 'Description (optional)', 'woocommerce' ); ?>"><?php esc_html_e( $post->post_excerpt ); ?></textarea>
-=======
 			<textarea id="woocommerce-coupon-description" name="excerpt" cols="5" rows="2" placeholder="<?php esc_attr_e( 'Description (optional)', 'woocommerce' ); ?>"><?php echo $post->post_excerpt; // This is already escaped in core ?></textarea>
->>>>>>> 4f6c17a6
 			<?php
 		}
 	}
