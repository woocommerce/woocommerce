--- conflicted
+++ resolved
@@ -102,19 +102,10 @@
 		wp_register_script( 'flot-pie', WC()->plugin_url() . '/assets/js/jquery-flot/jquery.flot.pie' . $suffix . '.js', array( 'jquery', 'flot' ), WC_VERSION );
 		wp_register_script( 'flot-stack', WC()->plugin_url() . '/assets/js/jquery-flot/jquery.flot.stack' . $suffix . '.js', array( 'jquery', 'flot' ), WC_VERSION );
 		wp_register_script( 'wc-settings-tax', WC()->plugin_url() . '/assets/js/admin/settings-views-html-settings-tax' . $suffix . '.js', array( 'jquery', 'wp-util', 'underscore', 'backbone', 'jquery-blockui' ), WC_VERSION );
-<<<<<<< HEAD
 		wp_register_script( 'wc-backbone-modal', WC()->plugin_url() . '/assets/js/admin/backbone-modal' . $suffix . '.js', array( 'underscore', 'backbone', 'wp-util' ), WC_VERSION );
 		wp_register_script( 'wc-shipping-zones', WC()->plugin_url() . '/assets/js/admin/wc-shipping-zones' . $suffix . '.js', array( 'jquery', 'wp-util', 'underscore', 'backbone', 'jquery-ui-sortable', 'wc-enhanced-select', 'wc-backbone-modal' ), WC_VERSION );
 		wp_register_script( 'wc-shipping-zone-methods', WC()->plugin_url() . '/assets/js/admin/wc-shipping-zone-methods' . $suffix . '.js', array( 'jquery', 'wp-util', 'underscore', 'backbone', 'jquery-ui-sortable' ), WC_VERSION );
 		wp_register_script( 'wc-shipping-classes', WC()->plugin_url() . '/assets/js/admin/wc-shipping-classes' . $suffix . '.js', array( 'jquery', 'wp-util', 'underscore', 'backbone' ), WC_VERSION );
-
-		// Chosen is @deprecated (2.3) in favour of select2, but is registered for backwards compat
-		wp_register_script( 'ajax-chosen', WC()->plugin_url() . '/assets/js/chosen/ajax-chosen.jquery' . $suffix . '.js', array( 'jquery', 'chosen' ), WC_VERSION );
-		wp_register_script( 'chosen', WC()->plugin_url() . '/assets/js/chosen/chosen.jquery' . $suffix . '.js', array( 'jquery' ), WC_VERSION );
-
-		// Select2 is the replacement for chosen
-=======
->>>>>>> 9252c3f0
 		wp_register_script( 'select2', WC()->plugin_url() . '/assets/js/select2/select2' . $suffix . '.js', array( 'jquery' ), '3.5.4' );
 		wp_register_script( 'wc-enhanced-select', WC()->plugin_url() . '/assets/js/admin/wc-enhanced-select' . $suffix . '.js', array( 'jquery', 'select2' ), WC_VERSION );
 		wp_localize_script( 'wc-enhanced-select', 'wc_enhanced_select_params', array(
