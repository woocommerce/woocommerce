<?php
/**
 * Setup Wizard Class
 *
 * Takes new users through some basic steps to setup their store.
 *
 * @package     WooCommerce\Admin
 * @version     2.6.0
 * @deprecated  4.6.0
 */

use Automattic\Jetpack\Constants;

if ( ! defined( 'ABSPATH' ) ) {
	exit;
}

/**
 * WC_Admin_Setup_Wizard class.
 */
class WC_Admin_Setup_Wizard {

	/**
	 * Current step
	 *
	 * @var string
	 */
	private $step = '';

	/**
	 * Steps for the setup wizard
	 *
	 * @var array
	 */
	private $steps = array();

	/**
	 * Actions to be executed after the HTTP response has completed
	 *
	 * @var array
	 */
	private $deferred_actions = array();

	/**
	 * Tweets user can optionally send after install
	 *
	 * @var array
	 */
	private $tweets = array(
		'Someone give me woo-t, I just set up a new store with #WordPress and @WooCommerce!',
		'Someone give me high five, I just set up a new store with #WordPress and @WooCommerce!',
	);

	/**
	 * The version of WordPress required to run the WooCommerce Admin plugin
	 *
	 * @var string
	 */
	private $wc_admin_plugin_minimum_wordpress_version = '5.3';

	/**
	 * Hook in tabs.
	 *
	 * @deprecated 4.6.0
	 */
	public function __construct() {
		_deprecated_function( __CLASS__ . '::' . __FUNCTION__, '4.6.0', 'Onboarding is maintained in WooCommerce Admin.' );
	}

	/**
	 * Add admin menus/screens.
	 *
	 * @deprecated 4.6.0
	 */
	public function admin_menus() {
		_deprecated_function( __CLASS__ . '::' . __FUNCTION__, '4.6.0', 'Onboarding is maintained in WooCommerce Admin.' );
		add_dashboard_page( '', '', 'manage_options', 'wc-setup', '' );
	}

	/**
	 * The theme "extra" should only be shown if the current user can modify themes
	 * and the store doesn't already have a WooCommerce theme.
	 *
	 * @deprecated 4.6.0
	 * @return boolean
	 */
	protected function should_show_theme() {
		_deprecated_function( __CLASS__ . '::' . __FUNCTION__, '4.6.0', 'Onboarding is maintained in WooCommerce Admin.' );
		$support_woocommerce = current_theme_supports( 'woocommerce' ) && ! wc_is_wp_default_theme_active();

		return (
			current_user_can( 'install_themes' ) &&
			current_user_can( 'switch_themes' ) &&
			! is_multisite() &&
			! $support_woocommerce
		);
	}

	/**
	 * The "automated tax" extra should only be shown if the current user can
	 * install plugins and the store is in a supported country.
	 *
	 * @deprecated 4.6.0
	 */
	protected function should_show_automated_tax() {
		_deprecated_function( __CLASS__ . '::' . __FUNCTION__, '4.6.0', 'Onboarding is maintained in WooCommerce Admin.' );
		if ( ! current_user_can( 'install_plugins' ) ) {
			return false;
		}

		$country_code = WC()->countries->get_base_country();
		// https://developers.taxjar.com/api/reference/#countries .
		$tax_supported_countries = array_merge(
			array( 'US', 'CA', 'AU' ),
			WC()->countries->get_european_union_countries()
		);

		return in_array( $country_code, $tax_supported_countries, true );
	}

	/**
	 * Should we show the MailChimp install option?
	 * True only if the user can install plugins.
	 *
	 * @deprecated 4.6.0
	 * @return boolean
	 */
	protected function should_show_mailchimp() {
		_deprecated_function( __CLASS__ . '::' . __FUNCTION__, '4.6.0', 'Onboarding is maintained in WooCommerce Admin.' );
		return current_user_can( 'install_plugins' );
	}

	/**
	 * Should we show the Facebook install option?
	 * True only if the user can install plugins,
	 * and up until the end date of the recommendation.
	 *
	 * @deprecated 4.6.0
	 * @return boolean
	 */
	protected function should_show_facebook() {
		_deprecated_function( __CLASS__ . '::' . __FUNCTION__, '4.6.0', 'Onboarding is maintained in WooCommerce Admin.' );
		return current_user_can( 'install_plugins' );
	}

	/**
	 * Is the WooCommerce Admin actively included in the WooCommerce core?
	 * Based on presence of a basic WC Admin function.
	 *
	 * @deprecated 4.6.0
	 * @return boolean
	 */
	protected function is_wc_admin_active() {
		_deprecated_function( __CLASS__ . '::' . __FUNCTION__, '4.6.0', 'Onboarding is maintained in WooCommerce Admin.' );
		return function_exists( 'wc_admin_url' );
	}

	/**
	 * Should we show the WooCommerce Admin install option?
	 * True only if the user can install plugins,
	 * and is running the correct version of WordPress.
	 *
	 * @see WC_Admin_Setup_Wizard::$wc_admin_plugin_minimum_wordpress_version
	 *
	 * @deprecated 4.6.0
	 * @return boolean
	 */
	protected function should_show_wc_admin() {
		_deprecated_function( __CLASS__ . '::' . __FUNCTION__, '4.6.0', 'Onboarding is maintained in WooCommerce Admin.' );
		$wordpress_minimum_met = version_compare( get_bloginfo( 'version' ), $this->wc_admin_plugin_minimum_wordpress_version, '>=' );
		return current_user_can( 'install_plugins' ) && $wordpress_minimum_met && ! $this->is_wc_admin_active();
	}

	/**
	 * Should we show the new WooCommerce Admin onboarding experience?
	 *
	 * @deprecated 4.6.0
	 * @return boolean
	 */
	protected function should_show_wc_admin_onboarding() {
		_deprecated_function( __CLASS__ . '::' . __FUNCTION__, '4.6.0', 'Onboarding is maintained in WooCommerce Admin.' );
		// As of WooCommerce 4.1, all new sites should use the latest OBW from wc-admin package.
		// This filter will allow for forcing the old wizard while we migrate e2e tests.
		return ! apply_filters( 'woocommerce_setup_wizard_force_legacy', false );
	}

	/**
	 * Should we display the 'Recommended' step?
	 * True if at least one of the recommendations will be displayed.
	 *
	 * @deprecated 4.6.0
	 * @return boolean
	 */
	protected function should_show_recommended_step() {
		_deprecated_function( __CLASS__ . '::' . __FUNCTION__, '4.6.0', 'Onboarding is maintained in WooCommerce Admin.' );
		return $this->should_show_theme()
			|| $this->should_show_automated_tax()
			|| $this->should_show_mailchimp()
			|| $this->should_show_facebook()
			|| $this->should_show_wc_admin();
	}

	/**
	 * Register/enqueue scripts and styles for the Setup Wizard.
	 *
	 * Hooked onto 'admin_enqueue_scripts'.
	 *
	 * @deprecated 4.6.0
	 */
	public function enqueue_scripts() {
		_deprecated_function( __CLASS__ . '::' . __FUNCTION__, '4.6.0', 'Onboarding is maintained in WooCommerce Admin.' );
	}

	/**
	 * Show the setup wizard.
	 *
	 * @deprecated 4.6.0
	 */
	public function setup_wizard() {
		_deprecated_function( __CLASS__ . '::' . __FUNCTION__, '4.6.0', 'Onboarding is maintained in WooCommerce Admin.' );
		if ( empty( $_GET['page'] ) || 'wc-setup' !== $_GET['page'] ) { // WPCS: CSRF ok, input var ok.
			return;
		}
		$default_steps = array(
			'new_onboarding' => array(
				'name'    => '',
				'view'    => array( $this, 'wc_setup_new_onboarding' ),
				'handler' => array( $this, 'wc_setup_new_onboarding_save' ),
			),
			'store_setup'    => array(
				'name'    => __( 'Store setup', 'woocommerce' ),
				'view'    => array( $this, 'wc_setup_store_setup' ),
				'handler' => array( $this, 'wc_setup_store_setup_save' ),
			),
			'payment'        => array(
				'name'    => __( 'Payment', 'woocommerce' ),
				'view'    => array( $this, 'wc_setup_payment' ),
				'handler' => array( $this, 'wc_setup_payment_save' ),
			),
			'shipping'       => array(
				'name'    => __( 'Shipping', 'woocommerce' ),
				'view'    => array( $this, 'wc_setup_shipping' ),
				'handler' => array( $this, 'wc_setup_shipping_save' ),
			),
			'recommended'    => array(
				'name'    => __( 'Recommended', 'woocommerce' ),
				'view'    => array( $this, 'wc_setup_recommended' ),
				'handler' => array( $this, 'wc_setup_recommended_save' ),
			),
			'activate'       => array(
				'name'    => __( 'Activate', 'woocommerce' ),
				'view'    => array( $this, 'wc_setup_activate' ),
				'handler' => array( $this, 'wc_setup_activate_save' ),
			),
			'next_steps'     => array(
				'name'    => __( 'Ready!', 'woocommerce' ),
				'view'    => array( $this, 'wc_setup_ready' ),
				'handler' => '',
			),
		);

		// Hide the new/improved onboarding experience screen if the user is not part of the a/b test.
		if ( ! $this->should_show_wc_admin_onboarding() ) {
			unset( $default_steps['new_onboarding'] );
		}

		// Hide recommended step if nothing is going to be shown there.
		if ( ! $this->should_show_recommended_step() ) {
			unset( $default_steps['recommended'] );
		}

		// Hide shipping step if the store is selling digital products only.
		if ( 'virtual' === get_option( 'woocommerce_product_type' ) ) {
			unset( $default_steps['shipping'] );
		}

		// Hide activate section when the user does not have capabilities to install plugins, think multiside admins not being a super admin.
		if ( ! current_user_can( 'install_plugins' ) ) {
			unset( $default_steps['activate'] );
		}

		$this->steps = apply_filters( 'woocommerce_setup_wizard_steps', $default_steps );
		$this->step  = isset( $_GET['step'] ) ? sanitize_key( $_GET['step'] ) : current( array_keys( $this->steps ) ); // WPCS: CSRF ok, input var ok.

		// @codingStandardsIgnoreStart
		if ( ! empty( $_POST['save_step'] ) && isset( $this->steps[ $this->step ]['handler'] ) ) {
			call_user_func( $this->steps[ $this->step ]['handler'], $this );
		}
		// @codingStandardsIgnoreEnd

		ob_start();
		$this->setup_wizard_header();
		$this->setup_wizard_steps();
		$this->setup_wizard_content();
		$this->setup_wizard_footer();
		exit;
	}

	/**
	 * Get the URL for the next step's screen.
	 *
	 * @param string $step  slug (default: current step).
	 * @return string       URL for next step if a next step exists.
	 *                      Admin URL if it's the last step.
	 *                      Empty string on failure.
	 *
	 * @deprecated 4.6.0
	 * @since 3.0.0
	 */
	public function get_next_step_link( $step = '' ) {
		_deprecated_function( __CLASS__ . '::' . __FUNCTION__, '4.6.0', 'Onboarding is maintained in WooCommerce Admin.' );
		if ( ! $step ) {
			$step = $this->step;
		}

		$keys = array_keys( $this->steps );
		if ( end( $keys ) === $step ) {
			return admin_url();
		}

		$step_index = array_search( $step, $keys, true );
		if ( false === $step_index ) {
			return '';
		}

		return add_query_arg( 'step', $keys[ $step_index + 1 ], remove_query_arg( 'activate_error' ) );
	}

	/**
	 * Setup Wizard Header.
	 *
	 * @deprecated 4.6.0
	 */
	public function setup_wizard_header() {
		_deprecated_function( __CLASS__ . '::' . __FUNCTION__, '4.6.0', 'Onboarding is maintained in WooCommerce Admin.' );
		// same as default WP from wp-admin/admin-header.php.
		$wp_version_class = 'branch-' . str_replace( array( '.', ',' ), '-', floatval( get_bloginfo( 'version' ) ) );

		set_current_screen();
		?>
		<!DOCTYPE html>
		<html <?php language_attributes(); ?>>
		<head>
			<meta name="viewport" content="width=device-width" />
			<meta http-equiv="Content-Type" content="text/html; charset=utf-8" />
			<title><?php esc_html_e( 'WooCommerce &rsaquo; Setup Wizard', 'woocommerce' ); ?></title>
			<?php do_action( 'admin_enqueue_scripts' ); ?>
			<?php wp_print_scripts( 'wc-setup' ); ?>
			<?php do_action( 'admin_print_styles' ); ?>
			<?php do_action( 'admin_head' ); ?>
		</head>
		<body class="wc-setup wp-core-ui <?php echo esc_attr( 'wc-setup-step__' . $this->step ); ?> <?php echo esc_attr( $wp_version_class ); ?>">
		<h1 class="wc-logo"><a href="https://woocommerce.com/"><img src="<?php echo esc_url( WC()->plugin_url() ); ?>/assets/images/woocommerce_logo.png" alt="<?php esc_attr_e( 'WooCommerce', 'woocommerce' ); ?>" /></a></h1>
		<?php
	}

	/**
	 * Setup Wizard Footer.
	 *
	 * @deprecated 4.6.0
	 */
	public function setup_wizard_footer() {
		_deprecated_function( __CLASS__ . '::' . __FUNCTION__, '4.6.0', 'Onboarding is maintained in WooCommerce Admin.' );
		$current_step = $this->step;
		?>
			<?php if ( 'new_onboarding' === $current_step || 'store-setup' === $current_step ) : ?>
				<a class="wc-setup-footer-links" href="<?php echo esc_url( admin_url() ); ?>"><?php esc_html_e( 'Not right now', 'woocommerce' ); ?></a>
			<?php elseif ( 'recommended' === $current_step || 'activate' === $current_step ) : ?>
				<a class="wc-setup-footer-links" href="<?php echo esc_url( $this->get_next_step_link() ); ?>"><?php esc_html_e( 'Skip this step', 'woocommerce' ); ?></a>
			<?php endif; ?>
			<?php do_action( 'woocommerce_setup_footer' ); ?>
			</body>
		</html>
		<?php
	}

	/**
	 * Output the steps.
	 *
	 * @deprecated 4.6.0
	 */
	public function setup_wizard_steps() {
		_deprecated_function( __CLASS__ . '::' . __FUNCTION__, '4.6.0', 'Onboarding is maintained in WooCommerce Admin.' );
		$output_steps      = $this->steps;
		$selected_features = array_filter( $this->wc_setup_activate_get_feature_list() );

		// Hide the activate step if Jetpack is already active, unless WooCommerce Services
		// features are selected, or unless the Activate step was already taken.
		if ( class_exists( 'Jetpack' ) && Jetpack::is_active() && empty( $selected_features ) && 'yes' !== get_transient( 'wc_setup_activated' ) ) {
			unset( $output_steps['activate'] );
		}

		unset( $output_steps['new_onboarding'] );

		?>
		<ol class="wc-setup-steps">
			<?php
			foreach ( $output_steps as $step_key => $step ) {
				$is_completed = array_search( $this->step, array_keys( $this->steps ), true ) > array_search( $step_key, array_keys( $this->steps ), true );

				if ( $step_key === $this->step ) {
					?>
					<li class="active"><?php echo esc_html( $step['name'] ); ?></li>
					<?php
				} elseif ( $is_completed ) {
					?>
					<li class="done">
						<a href="<?php echo esc_url( add_query_arg( 'step', $step_key, remove_query_arg( 'activate_error' ) ) ); ?>"><?php echo esc_html( $step['name'] ); ?></a>
					</li>
					<?php
				} else {
					?>
					<li><?php echo esc_html( $step['name'] ); ?></li>
					<?php
				}
			}
			?>
		</ol>
		<?php
	}

	/**
	 * Output the content for the current step.
	 *
	 * @deprecated 4.6.0
	 */
	public function setup_wizard_content() {
		_deprecated_function( __CLASS__ . '::' . __FUNCTION__, '4.6.0', 'Onboarding is maintained in WooCommerce Admin.' );
		echo '<div class="wc-setup-content">';
		if ( ! empty( $this->steps[ $this->step ]['view'] ) ) {
			call_user_func( $this->steps[ $this->step ]['view'], $this );
		}
		echo '</div>';
	}

	/**
	 * Display's a prompt for users to try out the new improved WooCommerce onboarding experience in WooCommerce Admin.
	 *
	 * @deprecated 4.6.0
	 */
	public function wc_setup_new_onboarding() {
		_deprecated_function( __CLASS__ . '::' . __FUNCTION__, '4.6.0', 'Onboarding is maintained in WooCommerce Admin.' );
		?>
			<div class="wc-setup-step__new_onboarding-wrapper">
				<p class="wc-setup-step__new_onboarding-welcome"><?php esc_html_e( 'Welcome to', 'woocommerce' ); ?></p>
				<h1 class="wc-logo"><a href="https://woocommerce.com/"><img src="<?php echo esc_url( WC()->plugin_url() ); ?>/assets/images/woocommerce_logo.png" alt="<?php esc_attr_e( 'WooCommerce', 'woocommerce' ); ?>" /></a></h1>
				<p><?php esc_html_e( 'Get your store up and running more quickly with our new and improved setup experience', 'woocommerce' ); ?></p>

				<form method="post" class="activate-new-onboarding">
					<?php wp_nonce_field( 'wc-setup' ); ?>
					<input type="hidden" name="save_step" value="new_onboarding" />
					<p class="wc-setup-actions step">
						<button class="button-primary button button-large" value="<?php esc_attr_e( 'Yes please', 'woocommerce' ); ?>" name="save_step"><?php esc_html_e( 'Yes please', 'woocommerce' ); ?></button>
					</p>
				</form>
				<?php if ( ! $this->is_wc_admin_active() ) : ?>
					<p class="wc-setup-step__new_onboarding-plugin-info"><?php esc_html_e( 'The "WooCommerce Admin" plugin will be installed and activated', 'woocommerce' ); ?></p>
				<?php endif; ?>
			</div>
		<?php
	}

	/**
	 * Installs WooCommerce admin and redirects to the new onboarding experience.
	 *
	 * @deprecated 4.6.0
	 */
	public function wc_setup_new_onboarding_save() {
		_deprecated_function( __CLASS__ . '::' . __FUNCTION__, '4.6.0', 'Onboarding is maintained in WooCommerce Admin.' );
	}

	/**
	 * Initial "store setup" step.
	 * Location, product type, page setup, and tracking opt-in.
	 */
	public function wc_setup_store_setup() {
		_deprecated_function( __CLASS__ . '::' . __FUNCTION__, '4.6.0', 'Onboarding is maintained in WooCommerce Admin.' );
		$address        = WC()->countries->get_base_address();
		$address_2      = WC()->countries->get_base_address_2();
		$city           = WC()->countries->get_base_city();
		$state          = WC()->countries->get_base_state();
		$country        = WC()->countries->get_base_country();
		$postcode       = WC()->countries->get_base_postcode();
		$currency       = get_option( 'woocommerce_currency', 'GBP' );
		$product_type   = get_option( 'woocommerce_product_type', 'both' );
		$sell_in_person = get_option( 'woocommerce_sell_in_person', 'none_selected' );

		if ( empty( $country ) ) {
			$user_location = WC_Geolocation::geolocate_ip();
			$country       = $user_location['country'];
			$state         = $user_location['state'];
		}

		$locale_info         = include WC()->plugin_path() . '/i18n/locale-info.php';
		$currency_by_country = wp_list_pluck( $locale_info, 'currency_code' );
		?>
		<form method="post" class="address-step">
			<input type="hidden" name="save_step" value="store_setup" />
			<?php wp_nonce_field( 'wc-setup' ); ?>
			<p class="store-setup"><?php esc_html_e( 'The following wizard will help you configure your store and get you started quickly.', 'woocommerce' ); ?></p>

			<div class="store-address-container">

				<label for="store_country" class="location-prompt"><?php esc_html_e( 'Where is your store based?', 'woocommerce' ); ?></label>
				<select id="store_country" name="store_country" required data-placeholder="<?php esc_attr_e( 'Choose a country / region&hellip;', 'woocommerce' ); ?>" aria-label="<?php esc_attr_e( 'Country / Region', 'woocommerce' ); ?>" class="location-input wc-enhanced-select dropdown">
					<?php foreach ( WC()->countries->get_countries() as $code => $label ) : ?>
						<option <?php selected( $code, $country ); ?> value="<?php echo esc_attr( $code ); ?>"><?php echo esc_html( $label ); ?></option>
					<?php endforeach; ?>
				</select>

				<label class="location-prompt" for="store_address"><?php esc_html_e( 'Address', 'woocommerce' ); ?></label>
				<input type="text" id="store_address" class="location-input" name="store_address" required value="<?php echo esc_attr( $address ); ?>" />

				<label class="location-prompt" for="store_address_2"><?php esc_html_e( 'Address line 2', 'woocommerce' ); ?></label>
				<input type="text" id="store_address_2" class="location-input" name="store_address_2" value="<?php echo esc_attr( $address_2 ); ?>" />

				<div class="city-and-postcode">
					<div>
						<label class="location-prompt" for="store_city"><?php esc_html_e( 'City', 'woocommerce' ); ?></label>
						<input type="text" id="store_city" class="location-input" name="store_city" required value="<?php echo esc_attr( $city ); ?>" />
					</div>
					<div class="store-state-container hidden">
						<label for="store_state" class="location-prompt">
							<?php esc_html_e( 'State', 'woocommerce' ); ?>
						</label>
						<select id="store_state" name="store_state" data-placeholder="<?php esc_attr_e( 'Choose a state&hellip;', 'woocommerce' ); ?>" aria-label="<?php esc_attr_e( 'State', 'woocommerce' ); ?>" class="location-input wc-enhanced-select dropdown"></select>
					</div>
					<div>
						<label class="location-prompt" for="store_postcode"><?php esc_html_e( 'Postcode / ZIP', 'woocommerce' ); ?></label>
						<input type="text" id="store_postcode" class="location-input" name="store_postcode" required value="<?php echo esc_attr( $postcode ); ?>" />
					</div>
				</div>
			</div>

			<div class="store-currency-container">
			<label class="location-prompt" for="currency_code">
				<?php esc_html_e( 'What currency do you accept payments in?', 'woocommerce' ); ?>
			</label>
			<select
				id="currency_code"
				name="currency_code"
				required
				data-placeholder="<?php esc_attr_e( 'Choose a currency&hellip;', 'woocommerce' ); ?>"
				class="location-input wc-enhanced-select dropdown"
			>
				<option value=""><?php esc_html_e( 'Choose a currency&hellip;', 'woocommerce' ); ?></option>
				<?php foreach ( get_woocommerce_currencies() as $code => $name ) : ?>
					<option value="<?php echo esc_attr( $code ); ?>" <?php selected( $currency, $code ); ?>>
						<?php
						$symbol = get_woocommerce_currency_symbol( $code );

						if ( $symbol === $code ) {
							/* translators: 1: currency name 2: currency code */
							echo esc_html( sprintf( __( '%1$s (%2$s)', 'woocommerce' ), $name, $code ) );
						} else {
							/* translators: 1: currency name 2: currency symbol, 3: currency code */
							echo esc_html( sprintf( __( '%1$s (%2$s %3$s)', 'woocommerce' ), $name, get_woocommerce_currency_symbol( $code ), $code ) );
						}
						?>
					</option>
				<?php endforeach; ?>
			</select>
			<script type="text/javascript">
				var wc_setup_currencies = JSON.parse( decodeURIComponent( '<?php echo rawurlencode( wp_json_encode( $currency_by_country ) ); ?>' ) );
				var wc_base_state       = "<?php echo esc_js( $state ); ?>";
			</script>
			</div>

			<div class="product-type-container">
			<label class="location-prompt" for="product_type">
				<?php esc_html_e( 'What type of products do you plan to sell?', 'woocommerce' ); ?>
			</label>
			<select id="product_type" name="product_type" required class="location-input wc-enhanced-select dropdown">
				<option value="both" <?php selected( $product_type, 'both' ); ?>><?php esc_html_e( 'I plan to sell both physical and digital products', 'woocommerce' ); ?></option>
				<option value="physical" <?php selected( $product_type, 'physical' ); ?>><?php esc_html_e( 'I plan to sell physical products', 'woocommerce' ); ?></option>
				<option value="virtual" <?php selected( $product_type, 'virtual' ); ?>><?php esc_html_e( 'I plan to sell digital products', 'woocommerce' ); ?></option>
			</select>
			</div>

			<div class="sell-in-person-container">
			<input
				type="checkbox"
				id="woocommerce_sell_in_person"
				name="sell_in_person"
				value="yes"
				<?php checked( $sell_in_person, true ); ?>
			/>
			<label class="location-prompt" for="woocommerce_sell_in_person">
				<?php esc_html_e( 'I will also be selling products or services in person.', 'woocommerce' ); ?>
			</label>
			</div>

			<input type="checkbox" id="wc_tracker_checkbox" name="wc_tracker_checkbox" value="yes" <?php checked( 'yes', get_option( 'woocommerce_allow_tracking', 'no' ) ); ?> />

			<?php $this->tracking_modal(); ?>

			<p class="wc-setup-actions step">
				<button class="button-primary button button-large" value="<?php esc_attr_e( "Let's go!", 'woocommerce' ); ?>" name="save_step"><?php esc_html_e( "Let's go!", 'woocommerce' ); ?></button>
			</p>
		</form>
		<?php
	}

	/**
	 * Template for the usage tracking modal.
	 *
	 * @deprecated 4.6.0
	 */
	public function tracking_modal() {
		_deprecated_function( __CLASS__ . '::' . __FUNCTION__, '4.6.0', 'Onboarding is maintained in WooCommerce Admin.' );
		?>
		<script type="text/template" id="tmpl-wc-modal-tracking-setup">
			<div class="wc-backbone-modal woocommerce-tracker">
				<div class="wc-backbone-modal-content">
					<section class="wc-backbone-modal-main" role="main">
						<header class="wc-backbone-modal-header">
							<h1><?php esc_html_e( 'Help improve WooCommerce with usage tracking', 'woocommerce' ); ?></h1>
						</header>
						<article>
							<p>
							<?php
								printf(
									wp_kses(
										/* translators: %1$s: usage tracking help link */
										__( 'Learn more about how usage tracking works, and how you\'ll be helping in our <a href="%1$s" target="_blank">usage tracking documentation</a>.', 'woocommerce' ),
										array(
											'a' => array(
												'href'   => array(),
												'target' => array(),
											),
										)
									),
									'https://woocommerce.com/usage-tracking/'
								);
							?>
							</p>
							<p class="woocommerce-tracker-checkbox">
								<input type="checkbox" id="wc_tracker_checkbox_dialog" name="wc_tracker_checkbox_dialog" value="yes" <?php checked( 'yes', get_option( 'woocommerce_allow_tracking', 'no' ) ); ?> />
								<label for="wc_tracker_checkbox_dialog"><?php esc_html_e( 'Enable usage tracking and help improve WooCommerce', 'woocommerce' ); ?></label>
							</p>
						</article>
						<footer>
							<div class="inner">
								<button class="button button-primary button-large" id="wc_tracker_submit" aria-label="<?php esc_attr_e( 'Continue', 'woocommerce' ); ?>"><?php esc_html_e( 'Continue', 'woocommerce' ); ?></button>
							</div>
						</footer>
					</section>
				</div>
			</div>
			<div class="wc-backbone-modal-backdrop modal-close"></div>
		</script>
		<?php
	}

	/**
	 * Save initial store settings.
	 *
	 * @deprecated 4.6.0
	 */
	public function wc_setup_store_setup_save() {
		_deprecated_function( __CLASS__ . '::' . __FUNCTION__, '4.6.0', 'Onboarding is maintained in WooCommerce Admin.' );
	}

	/**
	 * Finishes replying to the client, but keeps the process running for further (async) code execution.
	 *
	 * @see https://core.trac.wordpress.org/ticket/41358 .
	 */
	protected function close_http_connection() {
		_deprecated_function( __CLASS__ . '::' . __FUNCTION__, '4.6.0', 'Onboarding is maintained in WooCommerce Admin.' );
		// Only 1 PHP process can access a session object at a time, close this so the next request isn't kept waiting.
		// @codingStandardsIgnoreStart
		if ( session_id() ) {
			session_write_close();
		}
		// @codingStandardsIgnoreEnd

		wc_set_time_limit( 0 );

		// fastcgi_finish_request is the cleanest way to send the response and keep the script running, but not every server has it.
		if ( is_callable( 'fastcgi_finish_request' ) ) {
			fastcgi_finish_request();
		} else {
			// Fallback: send headers and flush buffers.
			if ( ! headers_sent() ) {
				header( 'Connection: close' );
			}
			@ob_end_flush(); // @codingStandardsIgnoreLine.
			flush();
		}
	}

	/**
	 * Function called after the HTTP request is finished, so it's executed without the client having to wait for it.
	 *
	 * @see WC_Admin_Setup_Wizard::install_plugin
	 * @see WC_Admin_Setup_Wizard::install_theme
	 *
	 * @deprecated 4.6.0
	 */
	public function run_deferred_actions() {
		_deprecated_function( __CLASS__ . '::' . __FUNCTION__, '4.6.0', 'Onboarding is maintained in WooCommerce Admin.' );
		$this->close_http_connection();
		foreach ( $this->deferred_actions as $action ) {
			$action['func']( ...$action['args'] );

			// Clear the background installation flag if this is a plugin.
			if (
				isset( $action['func'][1] ) &&
				'background_installer' === $action['func'][1] &&
				isset( $action['args'][0] )
			) {
				delete_option( 'woocommerce_setup_background_installing_' . $action['args'][0] );
			}
		}
	}

	/**
	 * Helper method to queue the background install of a plugin.
	 *
	 * @param string $plugin_id  Plugin id used for background install.
	 * @param array  $plugin_info Plugin info array containing name and repo-slug, and optionally file if different from [repo-slug].php.
	 *
	 * @deprecated 4.6.0
	 */
	protected function install_plugin( $plugin_id, $plugin_info ) {
		_deprecated_function( __CLASS__ . '::' . __FUNCTION__, '4.6.0', 'Onboarding is maintained in WooCommerce Admin.' );
		// Make sure we don't trigger multiple simultaneous installs.
		if ( get_option( 'woocommerce_setup_background_installing_' . $plugin_id ) ) {
			return;
		}

		$plugin_file = isset( $plugin_info['file'] ) ? $plugin_info['file'] : $plugin_info['repo-slug'] . '.php';
		if ( is_plugin_active( $plugin_info['repo-slug'] . '/' . $plugin_file ) ) {
			return;
		}

		if ( empty( $this->deferred_actions ) ) {
			add_action( 'shutdown', array( $this, 'run_deferred_actions' ) );
		}

		array_push(
			$this->deferred_actions,
			array(
				'func' => array( 'WC_Install', 'background_installer' ),
				'args' => array( $plugin_id, $plugin_info ),
			)
		);

		// Set the background installation flag for this plugin.
		update_option( 'woocommerce_setup_background_installing_' . $plugin_id, true );
	}


	/**
	 * Helper method to queue the background install of a theme.
	 *
	 * @param string $theme_id  Theme id used for background install.
	 *
	 * @deprecated 4.6.0
	 */
	protected function install_theme( $theme_id ) {
		_deprecated_function( __CLASS__ . '::' . __FUNCTION__, '4.6.0', 'Onboarding is maintained in WooCommerce Admin.' );
		if ( empty( $this->deferred_actions ) ) {
			add_action( 'shutdown', array( $this, 'run_deferred_actions' ) );
		}
		array_push(
			$this->deferred_actions,
			array(
				'func' => array( 'WC_Install', 'theme_background_installer' ),
				'args' => array( $theme_id ),
			)
		);
	}

	/**
	 * Helper method to install Jetpack.
	 *
	 * @deprecated 4.6.0
	 */
	protected function install_jetpack() {
		_deprecated_function( __CLASS__ . '::' . __FUNCTION__, '4.6.0', 'Onboarding is maintained in WooCommerce Admin.' );
		$this->install_plugin(
			'jetpack',
			array(
				'name'      => __( 'Jetpack', 'woocommerce' ),
				'repo-slug' => 'jetpack',
			)
		);
	}

	/**
	 * Helper method to install WooCommerce Services and its Jetpack dependency.
	 *
	 * @deprecated 4.6.0
	 */
	protected function install_woocommerce_services() {
		_deprecated_function( __CLASS__ . '::' . __FUNCTION__, '4.6.0', 'Onboarding is maintained in WooCommerce Admin.' );
		$this->install_jetpack();
		$this->install_plugin(
			'woocommerce-services',
			array(
				'name'      => __( 'WooCommerce Services', 'woocommerce' ),
				'repo-slug' => 'woocommerce-services',
			)
		);
	}

	/**
	 * Retrieve info for missing WooCommerce Services and/or Jetpack plugin.
	 *
	 * @deprecated 4.6.0
	 * @return array
	 */
	protected function get_wcs_requisite_plugins() {
		_deprecated_function( __CLASS__ . '::' . __FUNCTION__, '4.6.0', 'Onboarding is maintained in WooCommerce Admin.' );
		$plugins = array();
		if ( ! is_plugin_active( 'woocommerce-services/woocommerce-services.php' ) && ! get_option( 'woocommerce_setup_background_installing_woocommerce-services' ) ) {
			$plugins[] = array(
				'name' => __( 'WooCommerce Services', 'woocommerce' ),
				'slug' => 'woocommerce-services',
			);
		}
		if ( ! is_plugin_active( 'jetpack/jetpack.php' ) && ! get_option( 'woocommerce_setup_background_installing_jetpack' ) ) {
			$plugins[] = array(
				'name' => __( 'Jetpack', 'woocommerce' ),
				'slug' => 'jetpack',
			);
		}
		return $plugins;
	}

	/**
	 * Plugin install info message markup with heading.
	 *
	 * @deprecated 4.6.0
	 */
	public function plugin_install_info() {
		_deprecated_function( __CLASS__ . '::' . __FUNCTION__, '4.6.0', 'Onboarding is maintained in WooCommerce Admin.' );
		?>
		<span class="plugin-install-info">
			<span class="plugin-install-info-label"><?php esc_html_e( 'The following plugins will be installed and activated for you:', 'woocommerce' ); ?></span>
			<span class="plugin-install-info-list"></span>
		</span>
		<?php
	}

	/**
	 * Get shipping methods based on country code.
	 *
	 * @param string $country_code Country code.
	 * @param string $currency_code Currency code.
	 *
	 * @deprecated 4.6.0
	 * @return array
	 */
	protected function get_wizard_shipping_methods( $country_code, $currency_code ) {
		_deprecated_function( __CLASS__ . '::' . __FUNCTION__, '4.6.0', 'Onboarding is maintained in WooCommerce Admin.' );
		$shipping_methods = array(
			'flat_rate'     => array(
				'name'        => __( 'Flat Rate', 'woocommerce' ),
				'description' => __( 'Set a fixed price to cover shipping costs.', 'woocommerce' ),
				'settings'    => array(
					'cost' => array(
						'type'          => 'text',
						'default_value' => __( 'Cost', 'woocommerce' ),
						'description'   => __( 'What would you like to charge for flat rate shipping?', 'woocommerce' ),
						'required'      => true,
					),
				),
			),
			'free_shipping' => array(
				'name'        => __( 'Free Shipping', 'woocommerce' ),
				'description' => __( "Don't charge for shipping.", 'woocommerce' ),
			),
		);

		return $shipping_methods;
	}

	/**
	 * Render the available shipping methods for a given country code.
	 *
	 * @param string $country_code Country code.
	 * @param string $currency_code Currency code.
	 * @param string $input_prefix Input prefix.
	 *
	 * @deprecated 4.6.0
	 */
	protected function shipping_method_selection_form( $country_code, $currency_code, $input_prefix ) {
		_deprecated_function( __CLASS__ . '::' . __FUNCTION__, '4.6.0', 'Onboarding is maintained in WooCommerce Admin.' );
		$selected         = 'flat_rate';
		$shipping_methods = $this->get_wizard_shipping_methods( $country_code, $currency_code );
		?>
		<div class="wc-wizard-shipping-method-select">
			<div class="wc-wizard-shipping-method-dropdown">
				<select
					id="<?php echo esc_attr( "{$input_prefix}[method]" ); ?>"
					name="<?php echo esc_attr( "{$input_prefix}[method]" ); ?>"
					class="method wc-enhanced-select"
					data-plugins="<?php echo wc_esc_json( wp_json_encode( $this->get_wcs_requisite_plugins() ) ); ?>"
				>
				<?php foreach ( $shipping_methods as $method_id => $method ) : ?>
					<option value="<?php echo esc_attr( $method_id ); ?>" <?php selected( $selected, $method_id ); ?>><?php echo esc_html( $method['name'] ); ?></option>
				<?php endforeach; ?>
				</select>
			</div>
			<div class="shipping-method-descriptions">
				<?php foreach ( $shipping_methods as $method_id => $method ) : ?>
					<p class="shipping-method-description <?php echo esc_attr( $method_id ); ?> <?php echo $method_id !== $selected ? 'hide' : ''; ?>">
						<?php echo esc_html( $method['description'] ); ?>
					</p>
				<?php endforeach; ?>
			</div>
		</div>

		<div class="shipping-method-settings">
		<?php foreach ( $shipping_methods as $method_id => $method ) : ?>
			<?php
			if ( empty( $method['settings'] ) ) {
				continue;
			}
			?>
			<div class="shipping-method-setting <?php echo esc_attr( $method_id ); ?> <?php echo $method_id !== $selected ? 'hide' : ''; ?>">
			<?php foreach ( $method['settings'] as $setting_id => $setting ) : ?>
				<?php $method_setting_id = "{$input_prefix}[{$method_id}][{$setting_id}]"; ?>
				<input
					type="<?php echo esc_attr( $setting['type'] ); ?>"
					placeholder="<?php echo esc_attr( $setting['default_value'] ); ?>"
					id="<?php echo esc_attr( $method_setting_id ); ?>"
					name="<?php echo esc_attr( $method_setting_id ); ?>"
					class="<?php echo esc_attr( $setting['required'] ? 'shipping-method-required-field' : '' ); ?>"
					<?php echo ( $method_id === $selected && $setting['required'] ) ? 'required' : ''; ?>
				/>
				<p class="description">
					<?php echo esc_html( $setting['description'] ); ?>
				</p>
			<?php endforeach; ?>
			</div>
		<?php endforeach; ?>
		</div>
		<?php
	}

	/**
	 * Render a product weight unit dropdown.
	 *
	 * @deprecated 4.6.0
	 * @return string
	 */
	protected function get_product_weight_selection() {
		_deprecated_function( __CLASS__ . '::' . __FUNCTION__, '4.6.0', 'Onboarding is maintained in WooCommerce Admin.' );
		$weight_unit = get_option( 'woocommerce_weight_unit' );
		ob_start();
		?>
		<span class="wc-setup-shipping-unit">
			<select id="weight_unit" name="weight_unit" class="wc-enhanced-select">
				<option value="kg" <?php selected( $weight_unit, 'kg' ); ?>><?php esc_html_e( 'Kilograms', 'woocommerce' ); ?></option>
				<option value="g" <?php selected( $weight_unit, 'g' ); ?>><?php esc_html_e( 'Grams', 'woocommerce' ); ?></option>
				<option value="lbs" <?php selected( $weight_unit, 'lbs' ); ?>><?php esc_html_e( 'Pounds', 'woocommerce' ); ?></option>
				<option value="oz" <?php selected( $weight_unit, 'oz' ); ?>><?php esc_html_e( 'Ounces', 'woocommerce' ); ?></option>
			</select>
		</span>
		<?php

		return ob_get_clean();
	}

	/**
	 * Render a product dimension unit dropdown.
	 *
	 * @deprecated 4.6.0
	 * @return string
	 */
	protected function get_product_dimension_selection() {
		_deprecated_function( __CLASS__ . '::' . __FUNCTION__, '4.6.0', 'Onboarding is maintained in WooCommerce Admin.' );
		$dimension_unit = get_option( 'woocommerce_dimension_unit' );
		ob_start();
		?>
		<span class="wc-setup-shipping-unit">
			<select id="dimension_unit" name="dimension_unit" class="wc-enhanced-select">
				<option value="m" <?php selected( $dimension_unit, 'm' ); ?>><?php esc_html_e( 'Meters', 'woocommerce' ); ?></option>
				<option value="cm" <?php selected( $dimension_unit, 'cm' ); ?>><?php esc_html_e( 'Centimeters', 'woocommerce' ); ?></option>
				<option value="mm" <?php selected( $dimension_unit, 'mm' ); ?>><?php esc_html_e( 'Millimeters', 'woocommerce' ); ?></option>
				<option value="in" <?php selected( $dimension_unit, 'in' ); ?>><?php esc_html_e( 'Inches', 'woocommerce' ); ?></option>
				<option value="yd" <?php selected( $dimension_unit, 'yd' ); ?>><?php esc_html_e( 'Yards', 'woocommerce' ); ?></option>
			</select>
		</span>
		<?php

		return ob_get_clean();
	}

	/**
	 * Shipping.
	 *
	 * @deprecated 4.6.0
	 */
	public function wc_setup_shipping() {
		_deprecated_function( __CLASS__ . '::' . __FUNCTION__, '4.6.0', 'Onboarding is maintained in WooCommerce Admin.' );
		$country_code          = WC()->countries->get_base_country();
		$country_name          = WC()->countries->countries[ $country_code ];
		$prefixed_country_name = WC()->countries->estimated_for_prefix( $country_code ) . $country_name;
		$currency_code         = get_woocommerce_currency();
		$existing_zones        = WC_Shipping_Zones::get_zones();
		$intro_text            = '';

		if ( empty( $existing_zones ) ) {
			$intro_text = sprintf(
				/* translators: %s: country name including the 'the' prefix if needed */
				__( "We've created two Shipping Zones - for %s and for the rest of the world. Below you can set Flat Rate shipping costs for these Zones or offer Free Shipping.", 'woocommerce' ),
				$prefixed_country_name
			);
		}

		$is_wcs_labels_supported  = $this->is_wcs_shipping_labels_supported_country( $country_code );
		$is_shipstation_supported = $this->is_shipstation_supported_country( $country_code );

		?>
		<h1><?php esc_html_e( 'Shipping', 'woocommerce' ); ?></h1>
		<?php if ( $intro_text ) : ?>
			<p><?php echo wp_kses_post( $intro_text ); ?></p>
		<?php endif; ?>
		<form method="post">
			<?php if ( $is_wcs_labels_supported || $is_shipstation_supported ) : ?>
				<ul class="wc-setup-shipping-recommended">
				<?php
				if ( $is_wcs_labels_supported ) :
					$this->display_recommended_item(
						array(
							'type'        => 'woocommerce_services',
							'title'       => __( 'Did you know you can print shipping labels at home?', 'woocommerce' ),
							'description' => __( 'Use WooCommerce Shipping (powered by WooCommerce Services & Jetpack) to save time at the post office by printing your shipping labels at home.', 'woocommerce' ),
							'img_url'     => WC()->plugin_url() . '/assets/images/obw-woocommerce-services-icon.png',
							'img_alt'     => __( 'WooCommerce Services icon', 'woocommerce' ),
							'plugins'     => $this->get_wcs_requisite_plugins(),
						)
					);
				elseif ( $is_shipstation_supported ) :
					$this->display_recommended_item(
						array(
							'type'        => 'shipstation',
							'title'       => __( 'Did you know you can print shipping labels at home?', 'woocommerce' ),
							'description' => __( 'We recommend using ShipStation to save time at the post office by printing your shipping labels at home. Try ShipStation free for 30 days.', 'woocommerce' ),
							'img_url'     => WC()->plugin_url() . '/assets/images/obw-shipstation-icon.png',
							'img_alt'     => __( 'ShipStation icon', 'woocommerce' ),
							'plugins'     => array(
								array(
									'name' => __( 'ShipStation', 'woocommerce' ),
									'slug' => 'woocommerce-shipstation-integration',
								),
							),
						)
					);
				endif;
				?>
				</ul>
			<?php endif; ?>

			<?php if ( empty( $existing_zones ) ) : ?>
				<ul class="wc-wizard-services shipping">
					<li class="wc-wizard-service-item">
						<div class="wc-wizard-service-name">
							<p><?php echo esc_html_e( 'Shipping Zone', 'woocommerce' ); ?></p>
						</div>
						<div class="wc-wizard-service-description">
							<p><?php echo esc_html_e( 'Shipping Method', 'woocommerce' ); ?></p>
						</div>
					</li>
					<li class="wc-wizard-service-item">
						<div class="wc-wizard-service-name">
							<p><?php echo esc_html( $country_name ); ?></p>
						</div>
						<div class="wc-wizard-service-description">
							<?php $this->shipping_method_selection_form( $country_code, $currency_code, 'shipping_zones[domestic]' ); ?>
						</div>
						<div class="wc-wizard-service-enable">
							<span class="wc-wizard-service-toggle">
								<input id="shipping_zones[domestic][enabled]" type="checkbox" name="shipping_zones[domestic][enabled]" value="yes" checked="checked" class="wc-wizard-shipping-method-enable" data-plugins="true" />
								<label for="shipping_zones[domestic][enabled]">
							</span>
						</div>
					</li>
					<li class="wc-wizard-service-item">
						<div class="wc-wizard-service-name">
							<p><?php echo esc_html_e( 'Locations not covered by your other zones', 'woocommerce' ); ?></p>
						</div>
						<div class="wc-wizard-service-description">
							<?php $this->shipping_method_selection_form( $country_code, $currency_code, 'shipping_zones[intl]' ); ?>
						</div>
						<div class="wc-wizard-service-enable">
							<span class="wc-wizard-service-toggle">
								<input id="shipping_zones[intl][enabled]" type="checkbox" name="shipping_zones[intl][enabled]" value="yes" checked="checked" class="wc-wizard-shipping-method-enable" data-plugins="true" />
								<label for="shipping_zones[intl][enabled]">
							</span>
						</div>
					</li>
					<li class="wc-wizard-service-info">
						<p>
						<?php
						printf(
							wp_kses(
								/* translators: %1$s: live rates tooltip text, %2$s: shipping extensions URL */
								__( 'If you\'d like to offer <span class="help_tip" data-tip="%1$s">live rates</span> from a specific carrier (e.g. UPS) you can find a variety of extensions available for WooCommerce <a href="%2$s" target="_blank">here</a>.', 'woocommerce' ),
								array(
									'span' => array(
										'class'    => array(),
										'data-tip' => array(),
									),
									'a'    => array(
										'href'   => array(),
										'target' => array(),
									),
								)
							),
							esc_attr__( 'A live rate is the exact cost to ship an order, quoted directly from the shipping carrier.', 'woocommerce' ),
							'https://woocommerce.com/product-category/woocommerce-extensions/shipping-methods/shipping-carriers/'
						);
						?>
						</p>
					</li>
				</ul>
			<?php endif; ?>

			<div class="wc-setup-shipping-units">
				<p>
					<?php
						echo wp_kses(
							sprintf(
								/* translators: %1$s: weight unit dropdown, %2$s: dimension unit dropdown */
								esc_html__( 'We\'ll use %1$s for product weight and %2$s for product dimensions.', 'woocommerce' ),
								$this->get_product_weight_selection(),
								$this->get_product_dimension_selection()
							),
							array(
								'span'   => array(
									'class' => array(),
								),
								'select' => array(
									'id'    => array(),
									'name'  => array(),
									'class' => array(),
								),
								'option' => array(
									'value'    => array(),
									'selected' => array(),
								),
							)
						);
					?>
				</p>
			</div>

			<p class="wc-setup-actions step">
				<?php $this->plugin_install_info(); ?>
				<button class="button-primary button button-large button-next" value="<?php esc_attr_e( 'Continue', 'woocommerce' ); ?>" name="save_step"><?php esc_html_e( 'Continue', 'woocommerce' ); ?></button>
				<?php wp_nonce_field( 'wc-setup' ); ?>
			</p>
		</form>
		<?php
	}

	/**
	 * Save shipping options.
	 *
	 * @deprecated 4.6.0
	 */
	public function wc_setup_shipping_save() {
<<<<<<< HEAD
		check_admin_referer( 'wc-setup' );

		// @codingStandardsIgnoreStart
		$setup_domestic   = isset( $_POST['shipping_zones']['domestic']['enabled'] ) && ( 'yes' === $_POST['shipping_zones']['domestic']['enabled'] );
		$domestic_method  = isset( $_POST['shipping_zones']['domestic']['method'] ) ? sanitize_text_field( wp_unslash( $_POST['shipping_zones']['domestic']['method'] ) ) : '';
		$setup_intl       = isset( $_POST['shipping_zones']['intl']['enabled'] ) && ( 'yes' === $_POST['shipping_zones']['intl']['enabled'] );
		$intl_method      = isset( $_POST['shipping_zones']['intl']['method'] ) ? sanitize_text_field( wp_unslash( $_POST['shipping_zones']['intl']['method'] ) ) : '';
		$weight_unit      = sanitize_text_field( wp_unslash( $_POST['weight_unit'] ) );
		$dimension_unit   = sanitize_text_field( wp_unslash( $_POST['dimension_unit'] ) );
		$existing_zones   = WC_Shipping_Zones::get_zones();
		// @codingStandardsIgnoreEnd

		update_option( 'woocommerce_ship_to_countries', '' );
		update_option( 'woocommerce_weight_unit', $weight_unit );
		update_option( 'woocommerce_dimension_unit', $dimension_unit );

		$setup_wcs_labels  = isset( $_POST['setup_woocommerce_services'] ) && 'yes' === $_POST['setup_woocommerce_services'];
		$setup_shipstation = isset( $_POST['setup_shipstation'] ) && 'yes' === $_POST['setup_shipstation'];

		update_option( 'woocommerce_setup_shipping_labels', $setup_wcs_labels );

		if ( $setup_wcs_labels ) {
			$this->install_woocommerce_services();
		}

		if ( $setup_shipstation ) {
			$this->install_plugin(
				'woocommerce-shipstation-integration',
				array(
					'name'      => __( 'ShipStation', 'woocommerce' ),
					'repo-slug' => 'woocommerce-shipstation-integration',
					'file'      => 'woocommerce-shipstation.php',
				)
			);
		}

		// For now, limit this setup to the first run.
		if ( ! empty( $existing_zones ) ) {
			wp_safe_redirect( esc_url_raw( $this->get_next_step_link() ) );
			exit;
		}

		/*
		 * If enabled, create a shipping zone containing the country the
		 * store is located in, with the selected method preconfigured.
		 */
		if ( $setup_domestic ) {
			$zone = new WC_Shipping_Zone( null );
			$zone->set_zone_order( 0 );
			$zone->add_location( WC()->countries->get_base_country(), 'country' );
			$zone_id = $zone->save();

			// Save chosen shipping method settings (using REST controller for convenience).
			if ( ! empty( $_POST['shipping_zones']['domestic'][ $domestic_method ] ) ) { // WPCS: input var ok.
				$request = new WP_REST_Request( 'POST', "/wc/v3/shipping/zones/{$zone_id}/methods" );
				$request->add_header( 'Content-Type', 'application/json' );
				$request->set_body(
					wp_json_encode(
						array(
							'method_id' => $domestic_method,
							'settings'  => wc_clean( wp_unslash( $_POST['shipping_zones']['domestic'][ $domestic_method ] ) ),
						)
					)
				);
				rest_do_request( $request );
			}
		}

		// If enabled, set the selected method for the "rest of world" zone.
		if ( $setup_intl ) {
			// Save chosen shipping method settings (using REST controller for convenience).
			if ( ! empty( $_POST['shipping_zones']['intl'][ $intl_method ] ) ) { // WPCS: input var ok.
				$request = new WP_REST_Request( 'POST', '/wc/v3/shipping/zones/0/methods' );
				$request->add_header( 'Content-Type', 'application/json' );
				$request->set_body(
					wp_json_encode(
						array(
							'method_id' => $intl_method,
							'settings'  => wc_clean( wp_unslash( $_POST['shipping_zones']['intl'][ $intl_method ] ) ),
						)
					)
				);
				rest_do_request( $request );
			}
		}

		// Notify the user that no shipping methods are configured.
		if ( ! $setup_domestic && ! $setup_intl ) {
			WC_Admin_Notices::add_notice( 'no_shipping_methods' );
		}

		wp_safe_redirect( esc_url_raw( $this->get_next_step_link() ) );
		exit;
=======
		_deprecated_function( __CLASS__ . '::' . __FUNCTION__, '4.6.0', 'Onboarding is maintained in WooCommerce Admin.' );
>>>>>>> c477644d
	}

	/**
	 * Is Stripe country supported
	 * https://stripe.com/global .
	 *
	 * @param string $country_code Country code.
	 *
	 * @deprecated 4.6.0
	 */
	protected function is_stripe_supported_country( $country_code ) {
		_deprecated_function( __CLASS__ . '::' . __FUNCTION__, '4.6.0', 'Onboarding is maintained in WooCommerce Admin.' );
		$stripe_supported_countries = array(
			'AU',
			'AT',
			'BE',
			'CA',
			'DK',
			'FI',
			'FR',
			'DE',
			'HK',
			'IE',
			'JP',
			'LU',
			'NL',
			'NZ',
			'NO',
			'SG',
			'ES',
			'SE',
			'CH',
			'GB',
			'US',
		);

		return in_array( $country_code, $stripe_supported_countries, true );
	}

	/**
	 * Is PayPal currency supported.
	 *
	 * @param string $currency Currency code.
	 * @return boolean
	 *
	 * @deprecated 4.6.0
	 */
	protected function is_paypal_supported_currency( $currency ) {
		_deprecated_function( __CLASS__ . '::' . __FUNCTION__, '4.6.0', 'Onboarding is maintained in WooCommerce Admin.' );
		$supported_currencies = array(
			'AUD',
			'BRL',
			'CAD',
			'MXN',
			'NZD',
			'HKD',
			'SGD',
			'USD',
			'EUR',
			'JPY',
			'TRY',
			'NOK',
			'CZK',
			'DKK',
			'HUF',
			'ILS',
			'MYR',
			'PHP',
			'PLN',
			'SEK',
			'CHF',
			'TWD',
			'THB',
			'GBP',
			'RMB',
			'RUB',
			'INR',
		);
		return in_array( $currency, $supported_currencies, true );
	}

	/**
	 * Is Klarna Checkout country supported.
	 *
	 * @param string $country_code Country code.
	 *
	 * @deprecated 4.6.0
	 */
	protected function is_klarna_checkout_supported_country( $country_code ) {
		_deprecated_function( __CLASS__ . '::' . __FUNCTION__, '4.6.0', 'Onboarding is maintained in WooCommerce Admin.' );
		$supported_countries = array(
			'SE', // Sweden.
			'FI', // Finland.
			'NO', // Norway.
			'NL', // Netherlands.
		);
		return in_array( $country_code, $supported_countries, true );
	}

	/**
	 * Is Klarna Payments country supported.
	 *
	 * @param string $country_code Country code.
	 *
	 * @deprecated 4.6.0
	 */
	protected function is_klarna_payments_supported_country( $country_code ) {
		_deprecated_function( __CLASS__ . '::' . __FUNCTION__, '4.6.0', 'Onboarding is maintained in WooCommerce Admin.' );
		$supported_countries = array(
			'DK', // Denmark.
			'DE', // Germany.
			'AT', // Austria.
		);
		return in_array( $country_code, $supported_countries, true );
	}

	/**
	 * Is Square country supported
	 *
	 * @param string $country_code Country code.
	 *
	 * @deprecated 4.6.0
	 */
	protected function is_square_supported_country( $country_code ) {
		_deprecated_function( __CLASS__ . '::' . __FUNCTION__, '4.6.0', 'Onboarding is maintained in WooCommerce Admin.' );
		$square_supported_countries = array(
			'US',
			'CA',
			'JP',
			'GB',
			'AU',
		);
		return in_array( $country_code, $square_supported_countries, true );
	}

	/**
	 * Is eWAY Payments country supported
	 *
	 * @param string $country_code Country code.
	 *
	 * @deprecated 4.6.0
	 */
	protected function is_eway_payments_supported_country( $country_code ) {
		_deprecated_function( __CLASS__ . '::' . __FUNCTION__, '4.6.0', 'Onboarding is maintained in WooCommerce Admin.' );
		$supported_countries = array(
			'AU', // Australia.
			'NZ', // New Zealand.
		);
		return in_array( $country_code, $supported_countries, true );
	}

	/**
	 * Is ShipStation country supported
	 *
	 * @param string $country_code Country code.
	 *
	 * @deprecated 4.6.0
	 */
	protected function is_shipstation_supported_country( $country_code ) {
		_deprecated_function( __CLASS__ . '::' . __FUNCTION__, '4.6.0', 'Onboarding is maintained in WooCommerce Admin.' );
		$supported_countries = array(
			'AU', // Australia.
			'CA', // Canada.
			'GB', // United Kingdom.
		);
		return in_array( $country_code, $supported_countries, true );
	}

	/**
	 * Is WooCommerce Services shipping label country supported
	 *
	 * @param string $country_code Country code.
	 *
	 * @deprecated 4.6.0
	 */
	protected function is_wcs_shipping_labels_supported_country( $country_code ) {
		_deprecated_function( __CLASS__ . '::' . __FUNCTION__, '4.6.0', 'Onboarding is maintained in WooCommerce Admin.' );
		$supported_countries = array(
			'US', // United States.
		);
		return in_array( $country_code, $supported_countries, true );
	}

	/**
	 * Helper method to retrieve the current user's email address.
	 *
	 * @deprecated 4.6.0
	 * @return string Email address
	 */
	protected function get_current_user_email() {
		_deprecated_function( __CLASS__ . '::' . __FUNCTION__, '4.6.0', 'Onboarding is maintained in WooCommerce Admin.' );
		$current_user = wp_get_current_user();
		$user_email   = $current_user->user_email;

		return $user_email;
	}

	/**
	 * Array of all possible "in cart" gateways that can be offered.
	 *
	 * @deprecated 4.6.0
	 * @return array
	 */
	protected function get_wizard_available_in_cart_payment_gateways() {
		_deprecated_function( __CLASS__ . '::' . __FUNCTION__, '4.6.0', 'Onboarding is maintained in WooCommerce Admin.' );
		$user_email = $this->get_current_user_email();

		$stripe_description = '<p>' . sprintf(
			/* translators: %s: URL */
			__( 'Accept debit and credit cards in 135+ currencies, methods such as Alipay, and one-touch checkout with Apple Pay. <a href="%s" target="_blank">Learn more</a>.', 'woocommerce' ),
			'https://woocommerce.com/products/stripe/'
		) . '</p>';
		$paypal_checkout_description = '<p>' . sprintf(
			/* translators: %s: URL */
			__( 'Safe and secure payments using credit cards or your customer\'s PayPal account. <a href="%s" target="_blank">Learn more</a>.', 'woocommerce' ),
			'https://woocommerce.com/products/woocommerce-gateway-paypal-checkout/'
		) . '</p>';
		$klarna_checkout_description = '<p>' . sprintf(
			/* translators: %s: URL */
			__( 'Full checkout experience with pay now, pay later and slice it. No credit card numbers, no passwords, no worries. <a href="%s" target="_blank">Learn more about Klarna</a>.', 'woocommerce' ),
			'https://woocommerce.com/products/klarna-checkout/'
		) . '</p>';
		$klarna_payments_description = '<p>' . sprintf(
			/* translators: %s: URL */
			__( 'Choose the payment that you want, pay now, pay later or slice it. No credit card numbers, no passwords, no worries. <a href="%s" target="_blank">Learn more about Klarna</a>.', 'woocommerce' ),
			'https://woocommerce.com/products/klarna-payments/ '
		) . '</p>';
		$square_description = '<p>' . sprintf(
			/* translators: %s: URL */
			__( 'Securely accept credit and debit cards with one low rate, no surprise fees (custom rates available). Sell online and in store and track sales and inventory in one place. <a href="%s" target="_blank">Learn more about Square</a>.', 'woocommerce' ),
			'https://woocommerce.com/products/square/'
		) . '</p>';

		return array(
			'stripe'          => array(
				'name'        => __( 'WooCommerce Stripe Gateway', 'woocommerce' ),
				'image'       => WC()->plugin_url() . '/assets/images/stripe.png',
				'description' => $stripe_description,
				'class'       => 'checked stripe-logo',
				'repo-slug'   => 'woocommerce-gateway-stripe',
				'settings'    => array(
					'create_account' => array(
						'label'       => __( 'Set up Stripe for me using this email:', 'woocommerce' ),
						'type'        => 'checkbox',
						'value'       => 'yes',
						'default'     => 'yes',
						'placeholder' => '',
						'required'    => false,
						'plugins'     => $this->get_wcs_requisite_plugins(),
					),
					'email'          => array(
						'label'       => __( 'Stripe email address:', 'woocommerce' ),
						'type'        => 'email',
						'value'       => $user_email,
						'placeholder' => __( 'Stripe email address', 'woocommerce' ),
						'required'    => true,
					),
				),
			),
			'ppec_paypal'     => array(
				'name'        => __( 'WooCommerce PayPal Checkout Gateway', 'woocommerce' ),
				'image'       => WC()->plugin_url() . '/assets/images/paypal.png',
				'description' => $paypal_checkout_description,
				'enabled'     => false,
				'class'       => 'checked paypal-logo',
				'repo-slug'   => 'woocommerce-gateway-paypal-express-checkout',
				'settings'    => array(
					'reroute_requests' => array(
						'label'       => __( 'Set up PayPal for me using this email:', 'woocommerce' ),
						'type'        => 'checkbox',
						'value'       => 'yes',
						'default'     => 'yes',
						'placeholder' => '',
						'required'    => false,
						'plugins'     => $this->get_wcs_requisite_plugins(),
					),
					'email'            => array(
						'label'       => __( 'Direct payments to email address:', 'woocommerce' ),
						'type'        => 'email',
						'value'       => $user_email,
						'placeholder' => __( 'Email address to receive payments', 'woocommerce' ),
						'required'    => true,
					),
				),
			),
			'paypal'          => array(
				'name'        => __( 'PayPal Standard', 'woocommerce' ),
				'description' => __( 'Accept payments via PayPal using account balance or credit card.', 'woocommerce' ),
				'image'       => '',
				'settings'    => array(
					'email' => array(
						'label'       => __( 'PayPal email address:', 'woocommerce' ),
						'type'        => 'email',
						'value'       => $user_email,
						'placeholder' => __( 'PayPal email address', 'woocommerce' ),
						'required'    => true,
					),
				),
			),
			'klarna_checkout' => array(
				'name'        => __( 'Klarna Checkout for WooCommerce', 'woocommerce' ),
				'description' => $klarna_checkout_description,
				'image'       => WC()->plugin_url() . '/assets/images/klarna-black.png',
				'enabled'     => true,
				'class'       => 'klarna-logo',
				'repo-slug'   => 'klarna-checkout-for-woocommerce',
			),
			'klarna_payments' => array(
				'name'        => __( 'Klarna Payments for WooCommerce', 'woocommerce' ),
				'description' => $klarna_payments_description,
				'image'       => WC()->plugin_url() . '/assets/images/klarna-black.png',
				'enabled'     => true,
				'class'       => 'klarna-logo',
				'repo-slug'   => 'klarna-payments-for-woocommerce',
			),
			'square'          => array(
				'name'        => __( 'WooCommerce Square', 'woocommerce' ),
				'description' => $square_description,
				'image'       => WC()->plugin_url() . '/assets/images/square-black.png',
				'class'       => 'square-logo',
				'enabled'     => false,
				'repo-slug'   => 'woocommerce-square',
			),
			'eway'            => array(
				'name'        => __( 'WooCommerce eWAY Gateway', 'woocommerce' ),
				'description' => __( 'The eWAY extension for WooCommerce allows you to take credit card payments directly on your store without redirecting your customers to a third party site to make payment.', 'woocommerce' ),
				'image'       => WC()->plugin_url() . '/assets/images/eway-logo.jpg',
				'enabled'     => false,
				'class'       => 'eway-logo',
				'repo-slug'   => 'woocommerce-gateway-eway',
			),
			'payfast'         => array(
				'name'        => __( 'WooCommerce PayFast Gateway', 'woocommerce' ),
				'description' => __( 'The PayFast extension for WooCommerce enables you to accept payments by Credit Card and EFT via one of South Africa’s most popular payment gateways. No setup fees or monthly subscription costs.', 'woocommerce' ),
				'image'       => WC()->plugin_url() . '/assets/images/payfast.png',
				'class'       => 'payfast-logo',
				'enabled'     => false,
				'repo-slug'   => 'woocommerce-payfast-gateway',
				'file'        => 'gateway-payfast.php',
			),
		);
	}

	/**
	 * Simple array of "in cart" gateways to show in wizard.
	 *
	 * @deprecated 4.6.0
	 * @return array
	 */
	public function get_wizard_in_cart_payment_gateways() {
		_deprecated_function( __CLASS__ . '::' . __FUNCTION__, '4.6.0', 'Onboarding is maintained in WooCommerce Admin.' );
		$gateways = $this->get_wizard_available_in_cart_payment_gateways();
		$country  = WC()->countries->get_base_country();
		$currency = get_woocommerce_currency();

		$can_stripe  = $this->is_stripe_supported_country( $country );
		$can_eway    = $this->is_eway_payments_supported_country( $country );
		$can_payfast = ( 'ZA' === $country ); // South Africa.
		$can_paypal  = $this->is_paypal_supported_currency( $currency );

		if ( ! current_user_can( 'install_plugins' ) ) {
			return $can_paypal ? array( 'paypal' => $gateways['paypal'] ) : array();
		}

		$klarna_or_square = false;

		if ( $this->is_klarna_checkout_supported_country( $country ) ) {
			$klarna_or_square = 'klarna_checkout';
		} elseif ( $this->is_klarna_payments_supported_country( $country ) ) {
			$klarna_or_square = 'klarna_payments';
		} elseif ( $this->is_square_supported_country( $country ) && get_option( 'woocommerce_sell_in_person' ) ) {
			$klarna_or_square = 'square';
		}

		$offered_gateways = array();

		if ( $can_stripe ) {
			$gateways['stripe']['enabled']  = true;
			$gateways['stripe']['featured'] = true;
			$offered_gateways              += array( 'stripe' => $gateways['stripe'] );
		} elseif ( $can_paypal ) {
			$gateways['ppec_paypal']['enabled'] = true;
		}

		if ( $klarna_or_square ) {
			if ( in_array( $klarna_or_square, array( 'klarna_checkout', 'klarna_payments' ), true ) ) {
				$gateways[ $klarna_or_square ]['enabled']  = true;
				$gateways[ $klarna_or_square ]['featured'] = false;
				$offered_gateways                         += array(
					$klarna_or_square => $gateways[ $klarna_or_square ],
				);
			} else {
				$offered_gateways += array(
					$klarna_or_square => $gateways[ $klarna_or_square ],
				);
			}
		}

		if ( $can_paypal ) {
			$offered_gateways += array( 'ppec_paypal' => $gateways['ppec_paypal'] );
		}

		if ( $can_eway ) {
			$offered_gateways += array( 'eway' => $gateways['eway'] );
		}

		if ( $can_payfast ) {
			$offered_gateways += array( 'payfast' => $gateways['payfast'] );
		}

		return $offered_gateways;
	}

	/**
	 * Simple array of "manual" gateways to show in wizard.
	 *
	 * @deprecated 4.6.0
	 * @return array
	 */
	public function get_wizard_manual_payment_gateways() {
		_deprecated_function( __CLASS__ . '::' . __FUNCTION__, '4.6.0', 'Onboarding is maintained in WooCommerce Admin.' );
		$gateways = array(
			'cheque' => array(
				'name'        => _x( 'Check payments', 'Check payment method', 'woocommerce' ),
				'description' => __( 'A simple offline gateway that lets you accept a check as method of payment.', 'woocommerce' ),
				'image'       => '',
				'class'       => '',
			),
			'bacs'   => array(
				'name'        => __( 'Bank transfer (BACS) payments', 'woocommerce' ),
				'description' => __( 'A simple offline gateway that lets you accept BACS payment.', 'woocommerce' ),
				'image'       => '',
				'class'       => '',
			),
			'cod'    => array(
				'name'        => __( 'Cash on delivery', 'woocommerce' ),
				'description' => __( 'A simple offline gateway that lets you accept cash on delivery.', 'woocommerce' ),
				'image'       => '',
				'class'       => '',
			),
		);

		return $gateways;
	}

	/**
	 * Display service item in list.
	 *
	 * @param int   $item_id Item ID.
	 * @param array $item_info Item info array.
	 *
	 * @deprecated 4.6.0
	 */
	public function display_service_item( $item_id, $item_info ) {
		_deprecated_function( __CLASS__ . '::' . __FUNCTION__, '4.6.0', 'Onboarding is maintained in WooCommerce Admin.' );
		$item_class = 'wc-wizard-service-item';
		if ( isset( $item_info['class'] ) ) {
			$item_class .= ' ' . $item_info['class'];
		}

		$previously_saved_settings = get_option( 'woocommerce_' . $item_id . '_settings' );

		// Show the user-saved state if it was previously saved.
		// Otherwise, rely on the item info.
		if ( is_array( $previously_saved_settings ) ) {
			$should_enable_toggle = ( isset( $previously_saved_settings['enabled'] ) && 'yes' === $previously_saved_settings['enabled'] ) ? true : ( isset( $item_info['enabled'] ) && $item_info['enabled'] );
		} else {
			$should_enable_toggle = isset( $item_info['enabled'] ) && $item_info['enabled'];
		}

		$plugins = null;
		if ( isset( $item_info['repo-slug'] ) ) {
			$plugin  = array(
				'slug' => $item_info['repo-slug'],
				'name' => $item_info['name'],
			);
			$plugins = array( $plugin );
		}

		?>
		<li class="<?php echo esc_attr( $item_class ); ?>">
			<div class="wc-wizard-service-name">
				<?php if ( ! empty( $item_info['image'] ) ) : ?>
					<img src="<?php echo esc_attr( $item_info['image'] ); ?>" alt="<?php echo esc_attr( $item_info['name'] ); ?>" />
				<?php else : ?>
					<p><?php echo esc_html( $item_info['name'] ); ?></p>
				<?php endif; ?>
			</div>
			<div class="wc-wizard-service-enable">
				<span class="wc-wizard-service-toggle <?php echo esc_attr( $should_enable_toggle ? '' : 'disabled' ); ?>" tabindex="0">
					<input
						id="wc-wizard-service-<?php echo esc_attr( $item_id ); ?>"
						type="checkbox"
						name="wc-wizard-service-<?php echo esc_attr( $item_id ); ?>-enabled"
						value="yes" <?php checked( $should_enable_toggle ); ?>
						data-plugins="<?php echo wc_esc_json( wp_json_encode( $plugins ) ); ?>"
					/>
					<label for="wc-wizard-service-<?php echo esc_attr( $item_id ); ?>">
				</span>
			</div>
			<div class="wc-wizard-service-description">
				<?php echo wp_kses_post( wpautop( $item_info['description'] ) ); ?>
				<?php if ( ! empty( $item_info['settings'] ) ) : ?>
					<div class="wc-wizard-service-settings <?php echo $should_enable_toggle ? '' : 'hide'; ?>">
						<?php foreach ( $item_info['settings'] as $setting_id => $setting ) : ?>
							<?php
							$is_checkbox = 'checkbox' === $setting['type'];

							if ( $is_checkbox ) {
								$checked = false;
								if ( isset( $previously_saved_settings[ $setting_id ] ) ) {
									$checked = 'yes' === $previously_saved_settings[ $setting_id ];
								} elseif ( false === $previously_saved_settings && isset( $setting['default'] ) ) {
									$checked = 'yes' === $setting['default'];
								}
							}
							if ( 'email' === $setting['type'] ) {
								$value = empty( $previously_saved_settings[ $setting_id ] )
									? $setting['value']
									: $previously_saved_settings[ $setting_id ];
							}
							?>
							<?php $input_id = $item_id . '_' . $setting_id; ?>
							<div class="<?php echo esc_attr( 'wc-wizard-service-setting-' . $input_id ); ?>">
								<label
									for="<?php echo esc_attr( $input_id ); ?>"
									class="<?php echo esc_attr( $input_id ); ?>"
								>
									<?php echo esc_html( $setting['label'] ); ?>
								</label>
								<input
									type="<?php echo esc_attr( $setting['type'] ); ?>"
									id="<?php echo esc_attr( $input_id ); ?>"
									class="<?php echo esc_attr( 'payment-' . $setting['type'] . '-input' ); ?>"
									name="<?php echo esc_attr( $input_id ); ?>"
									value="<?php echo esc_attr( isset( $value ) ? $value : $setting['value'] ); ?>"
									placeholder="<?php echo esc_attr( $setting['placeholder'] ); ?>"
									<?php echo ( $setting['required'] ) ? 'required' : ''; ?>
									<?php echo $is_checkbox ? checked( isset( $checked ) && $checked, true, false ) : ''; ?>
									data-plugins="<?php echo wc_esc_json( wp_json_encode( isset( $setting['plugins'] ) ? $setting['plugins'] : null ) ); ?>"
								/>
								<?php if ( ! empty( $setting['description'] ) ) : ?>
									<span class="wc-wizard-service-settings-description"><?php echo esc_html( $setting['description'] ); ?></span>
								<?php endif; ?>
							</div>
						<?php endforeach; ?>
					</div>
				<?php endif; ?>
			</div>
		</li>
		<?php
	}

	/**
	 * Is it a featured service?
	 *
	 * @param array $service Service info array.
	 *
	 * @deprecated 4.6.0
	 * @return boolean
	 */
	public function is_featured_service( $service ) {
		_deprecated_function( __CLASS__ . '::' . __FUNCTION__, '4.6.0', 'Onboarding is maintained in WooCommerce Admin.' );
		return ! empty( $service['featured'] );
	}

	/**
	 * Is this a non featured service?
	 *
	 * @param array $service Service info array.
	 *
	 * @deprecated 4.6.0
	 * @return boolean
	 */
	public function is_not_featured_service( $service ) {
		_deprecated_function( __CLASS__ . '::' . __FUNCTION__, '4.6.0', 'Onboarding is maintained in WooCommerce Admin.' );
		return ! $this->is_featured_service( $service );
	}

	/**
	 * Payment Step.
	 *
	 * @deprecated 4.6.0
	 */
	public function wc_setup_payment() {
		_deprecated_function( __CLASS__ . '::' . __FUNCTION__, '4.6.0', 'Onboarding is maintained in WooCommerce Admin.' );
		$featured_gateways = array_filter( $this->get_wizard_in_cart_payment_gateways(), array( $this, 'is_featured_service' ) );
		$in_cart_gateways  = array_filter( $this->get_wizard_in_cart_payment_gateways(), array( $this, 'is_not_featured_service' ) );
		$manual_gateways   = $this->get_wizard_manual_payment_gateways();
		?>
		<h1><?php esc_html_e( 'Payment', 'woocommerce' ); ?></h1>
		<form method="post" class="wc-wizard-payment-gateway-form">
			<p>
				<?php
				printf(
					wp_kses(
						/* translators: %s: Link */
						__( 'WooCommerce can accept both online and offline payments. <a href="%s" target="_blank">Additional payment methods</a> can be installed later.', 'woocommerce' ),
						array(
							'a' => array(
								'href'   => array(),
								'target' => array(),
							),
						)
					),
					esc_url( admin_url( 'admin.php?page=wc-addons&section=payment-gateways' ) )
				);
				?>
			</p>
			<?php if ( $featured_gateways ) : ?>
			<ul class="wc-wizard-services featured">
				<?php
				foreach ( $featured_gateways as $gateway_id => $gateway ) {
					$this->display_service_item( $gateway_id, $gateway );
				}
				?>
			</ul>
			<?php endif; ?>
			<?php if ( $in_cart_gateways ) : ?>
			<ul class="wc-wizard-services in-cart">
				<?php
				foreach ( $in_cart_gateways as $gateway_id => $gateway ) {
					$this->display_service_item( $gateway_id, $gateway );
				}
				?>
			</ul>
			<?php endif; ?>
			<ul class="wc-wizard-services manual">
				<li class="wc-wizard-services-list-toggle closed">
					<div class="wc-wizard-service-name">
						<?php esc_html_e( 'Offline Payments', 'woocommerce' ); ?>
					</div>
					<div class="wc-wizard-service-description">
						<?php esc_html_e( 'Collect payments from customers offline.', 'woocommerce' ); ?>
					</div>
					<div class="wc-wizard-service-enable" tabindex="0">
						<input class="wc-wizard-service-list-toggle" id="wc-wizard-service-list-toggle" type="checkbox">
						<label for="wc-wizard-service-list-toggle"></label>
					</div>
				</li>
				<?php
				foreach ( $manual_gateways as $gateway_id => $gateway ) {
					$this->display_service_item( $gateway_id, $gateway );
				}
				?>
			</ul>
			<p class="wc-setup-actions step">
				<?php $this->plugin_install_info(); ?>
				<button type="submit" class="button-primary button button-large button-next" value="<?php esc_attr_e( 'Continue', 'woocommerce' ); ?>" name="save_step"><?php esc_html_e( 'Continue', 'woocommerce' ); ?></button>
				<?php wp_nonce_field( 'wc-setup' ); ?>
			</p>
		</form>
		<?php
	}

	/**
	 * Payment Step save.
	 *
	 * @deprecated 4.6.0
	 */
	public function wc_setup_payment_save() {
		_deprecated_function( __CLASS__ . '::' . __FUNCTION__, '4.6.0', 'Onboarding is maintained in WooCommerce Admin.' );
	}

	protected function display_recommended_item( $item_info ) {
		_deprecated_function( __CLASS__ . '::' . __FUNCTION__, '4.6.0', 'Onboarding is maintained in WooCommerce Admin.' );
		$type        = $item_info['type'];
		$title       = $item_info['title'];
		$description = $item_info['description'];
		$img_url     = $item_info['img_url'];
		$img_alt     = $item_info['img_alt'];
		?>
		<li class="recommended-item checkbox">
			<input
				id="<?php echo esc_attr( 'wc_recommended_' . $type ); ?>"
				type="checkbox"
				name="<?php echo esc_attr( 'setup_' . $type ); ?>"
				value="yes"
				checked
				data-plugins="<?php echo wc_esc_json( wp_json_encode( isset( $item_info['plugins'] ) ? $item_info['plugins'] : null ) ); ?>"
			/>
			<label for="<?php echo esc_attr( 'wc_recommended_' . $type ); ?>">
				<img
					src="<?php echo esc_url( $img_url ); ?>"
					class="<?php echo esc_attr( 'recommended-item-icon-' . $type ); ?> recommended-item-icon"
					alt="<?php echo esc_attr( $img_alt ); ?>" />
				<div class="recommended-item-description-container">
					<h3><?php echo esc_html( $title ); ?></h3>
					<p><?php echo wp_kses( $description, array(
						'a' => array(
							'href'   => array(),
							'target' => array(),
							'rel'    => array(),
						),
						'em' => array(),
					) ); ?></p>
				</div>
			</label>
		</li>
		<?php
	}

	/**
	 * Recommended step
	 *
	 * @deprecated 4.6.0
	 */
	public function wc_setup_recommended() {
		_deprecated_function( __CLASS__ . '::' . __FUNCTION__, '4.6.0', 'Onboarding is maintained in WooCommerce Admin.' );
		?>
		<h1><?php esc_html_e( 'Recommended for All WooCommerce Stores', 'woocommerce' ); ?></h1>
		<p>
			<?php esc_html_e( 'Enhance your store with these recommended free features.', 'woocommerce' ); ?>
		</p>
		<form method="post">
			<ul class="recommended-step">
				<?php
				if ( $this->should_show_theme() ) :
					$theme      = wp_get_theme();
					$theme_name = $theme['Name'];
					$this->display_recommended_item( array(
						'type'        => 'storefront_theme',
						'title'       => __( 'Storefront Theme', 'woocommerce' ),
						'description' => sprintf( __(
								'Design your store with deep WooCommerce integration. If toggled on, we’ll install <a href="https://woocommerce.com/storefront/" target="_blank" rel="noopener noreferrer">Storefront</a>, and your current theme <em>%s</em> will be deactivated.', 'woocommerce' ),
								$theme_name
						),
						'img_url'     => WC()->plugin_url() . '/assets/images/obw-storefront-icon.svg',
						'img_alt'     => __( 'Storefront icon', 'woocommerce' ),
					) );
				endif;

				if ( $this->should_show_automated_tax() ) :
					$this->display_recommended_item( array(
						'type'        => 'automated_taxes',
						'title'       => __( 'Automated Taxes', 'woocommerce' ),
						'description' => __( 'Save time and errors with automated tax calculation and collection at checkout. Powered by WooCommerce Services and Jetpack.', 'woocommerce' ),
						'img_url'     => WC()->plugin_url() . '/assets/images/obw-taxes-icon.svg',
						'img_alt'     => __( 'automated taxes icon', 'woocommerce' ),
						'plugins'     => $this->get_wcs_requisite_plugins(),
					) );
				endif;

				if ( $this->should_show_wc_admin() ) :
					$this->display_recommended_item( array(
						'type'        => 'wc_admin',
						'title'       => __( 'WooCommerce Admin', 'woocommerce' ),
						'description' => __( 'Manage your store\'s reports and monitor key metrics with a new and improved interface and dashboard.', 'woocommerce' ),
						'img_url'     => WC()->plugin_url() . '/assets/images/obw-woocommerce-admin-icon.svg',
						'img_alt'     => __( 'WooCommerce Admin icon', 'woocommerce' ),
						'plugins'     => array( array( 'name' => __( 'WooCommerce Admin', 'woocommerce' ), 'slug' => 'woocommerce-admin' ) ),
					) );
				endif;

				if ( $this->should_show_mailchimp() ) :
					$this->display_recommended_item( array(
						'type'        => 'mailchimp',
						'title'       => __( 'Mailchimp', 'woocommerce' ),
						'description' => __( 'Join the 16 million customers who use Mailchimp. Sync list and store data to send automated emails, and targeted campaigns.', 'woocommerce' ),
						'img_url'     => WC()->plugin_url() . '/assets/images/obw-mailchimp-icon.svg',
						'img_alt'     => __( 'Mailchimp icon', 'woocommerce' ),
						'plugins'     => array( array( 'name' => __( 'Mailchimp for WooCommerce', 'woocommerce' ), 'slug' => 'mailchimp-for-woocommerce' ) ),
					) );
				endif;

				if ( $this->should_show_facebook() ) :
					$this->display_recommended_item( array(
						'type'        => 'facebook',
						'title'       => __( 'Facebook', 'woocommerce' ),
						'description' => __( 'Enjoy all Facebook products combined in one extension: pixel tracking, catalog sync, messenger chat, shop functionality and Instagram shopping (coming soon)!', 'woocommerce' ),
						'img_url'     => WC()->plugin_url() . '/assets/images/obw-facebook-icon.svg',
						'img_alt'     => __( 'Facebook icon', 'woocommerce' ),
						'plugins'     => array( array( 'name' => __( 'Facebook for WooCommerce', 'woocommerce' ), 'slug' => 'facebook-for-woocommerce' ) ),
					) );
				endif;
			?>
		</ul>
			<p class="wc-setup-actions step">
				<?php $this->plugin_install_info(); ?>
				<button type="submit" class="button-primary button button-large button-next" value="<?php esc_attr_e( 'Continue', 'woocommerce' ); ?>" name="save_step"><?php esc_html_e( 'Continue', 'woocommerce' ); ?></button>
				<?php wp_nonce_field( 'wc-setup' ); ?>
			</p>
		</form>
		<?php
	}

	/**
	 * Recommended step save.
	 *
	 * @deprecated 4.6.0
	 */
	public function wc_setup_recommended_save() {
		_deprecated_function( __CLASS__ . '::' . __FUNCTION__, '4.6.0', 'Onboarding is maintained in WooCommerce Admin.' );
	}

	/**
	 * Go to the next step if Jetpack was connected.
	 */
	protected function wc_setup_activate_actions() {
		_deprecated_function( __CLASS__ . '::' . __FUNCTION__, '4.6.0', 'Onboarding is maintained in WooCommerce Admin.' );
		if (
			isset( $_GET['from'] ) &&
			'wpcom' === $_GET['from'] &&
			class_exists( 'Jetpack' ) &&
			Jetpack::is_active()
		) {
			wp_redirect( esc_url_raw( remove_query_arg( 'from', $this->get_next_step_link() ) ) );
			exit;
		}
	}

	/**
	 *
	 * @deprecated 4.6.0
	 */
	protected function wc_setup_activate_get_feature_list() {
		$features = array();

		$stripe_settings = get_option( 'woocommerce_stripe_settings', false );
		$stripe_enabled  = is_array( $stripe_settings )
			&& isset( $stripe_settings['create_account'] ) && 'yes' === $stripe_settings['create_account']
			&& isset( $stripe_settings['enabled'] ) && 'yes' === $stripe_settings['enabled'];
		$ppec_settings   = get_option( 'woocommerce_ppec_paypal_settings', false );
		$ppec_enabled    = is_array( $ppec_settings )
			&& isset( $ppec_settings['reroute_requests'] ) && 'yes' === $ppec_settings['reroute_requests']
			&& isset( $ppec_settings['enabled'] ) && 'yes' === $ppec_settings['enabled'];

		$features['payment'] = $stripe_enabled || $ppec_enabled;
		$features['taxes']   = (bool) get_option( 'woocommerce_setup_automated_taxes', false );
		$features['labels']  = (bool) get_option( 'woocommerce_setup_shipping_labels', false );

		return $features;
	}

	/**
	 *
	 * @deprecated 4.6.0
	 */
	protected function wc_setup_activate_get_feature_list_str() {
		_deprecated_function( __CLASS__ . '::' . __FUNCTION__, '4.6.0', 'Onboarding is maintained in WooCommerce Admin.' );
		$features = $this->wc_setup_activate_get_feature_list();
		if ( $features['payment'] && $features['taxes'] && $features['labels'] ) {
			return __( 'payment setup, automated taxes and discounted shipping labels', 'woocommerce' );
		} else if ( $features['payment'] && $features['taxes'] ) {
			return __( 'payment setup and automated taxes', 'woocommerce' );
		} else if ( $features['payment'] && $features['labels'] ) {
			return __( 'payment setup and discounted shipping labels', 'woocommerce' );
		} else if ( $features['payment'] ) {
			return __( 'payment setup', 'woocommerce' );
		} else if ( $features['taxes'] && $features['labels'] ) {
			return __( 'automated taxes and discounted shipping labels', 'woocommerce' );
		} else if ( $features['taxes'] ) {
			return __( 'automated taxes', 'woocommerce' );
		} else if ( $features['labels'] ) {
			return __( 'discounted shipping labels', 'woocommerce' );
		}
		return false;
	}

	/**
	 * Activate step.
	 *
	 * @deprecated 4.6.0
	 */
	public function wc_setup_activate() {
		_deprecated_function( __CLASS__ . '::' . __FUNCTION__, '4.6.0', 'Onboarding is maintained in WooCommerce Admin.' );
		$this->wc_setup_activate_actions();

		$jetpack_connected = class_exists( 'Jetpack' ) && Jetpack::is_active();

		$has_jetpack_error = false;
		if ( isset( $_GET['activate_error'] ) ) {
			$has_jetpack_error = true;

			$title = __( "Sorry, we couldn't connect your store to Jetpack", 'woocommerce' );

			$error_message = $this->get_activate_error_message( sanitize_text_field( wp_unslash( $_GET['activate_error'] ) ) );
			$description = $error_message;
		} else {
			$feature_list = $this->wc_setup_activate_get_feature_list_str();

			$description = false;

			if ( $feature_list ) {
				if ( ! $jetpack_connected ) {
					/* translators: %s: list of features, potentially comma separated */
					$description_base = __( 'Your store is almost ready! To activate services like %s, just connect with Jetpack.', 'woocommerce' );
				} else {
					$description_base = __( 'Thanks for using Jetpack! Your store is almost ready: to activate services like %s, just connect your store.', 'woocommerce' );
				}
				$description = sprintf( $description_base, $feature_list );
			}

			if ( ! $jetpack_connected ) {
				$title = $feature_list ?
					__( 'Connect your store to Jetpack', 'woocommerce' ) :
					__( 'Connect your store to Jetpack to enable extra features', 'woocommerce' );
				$button_text = __( 'Continue with Jetpack', 'woocommerce' );
			} elseif ( $feature_list ) {
				$title = __( 'Connect your store to activate WooCommerce Services', 'woocommerce' );
				$button_text = __( 'Continue with WooCommerce Services', 'woocommerce' );
			} else {
				wp_redirect( esc_url_raw( $this->get_next_step_link() ) );
				exit;
			}
		}
		?>
		<h1><?php echo esc_html( $title ); ?></h1>
		<p><?php echo esc_html( $description ); ?></p>

		<?php if ( $jetpack_connected ) : ?>
			<div class="activate-splash">
				<img
					class="jetpack-logo"
					src="<?php echo esc_url( WC()->plugin_url() . '/assets/images/jetpack_horizontal_logo.png' ); ?>"
					alt="<?php esc_attr_e( 'Jetpack logo', 'woocommerce' ); ?>"
				/>
				<img
					class="wcs-notice"
					src="<?php echo esc_url( WC()->plugin_url() . '/assets/images/wcs-notice.png' ); ?>"
				/>
			</div>
		<?php else : ?>
			<img
				class="jetpack-logo"
				src="<?php echo esc_url( WC()->plugin_url() . '/assets/images/jetpack_vertical_logo.png' ); ?>"
				alt="<?php esc_attr_e( 'Jetpack logo', 'woocommerce' ); ?>"
			/>
		<?php endif; ?>

		<?php if ( $has_jetpack_error ) : ?>
			<p class="wc-setup-actions step">
				<a
					href="<?php echo esc_url( $this->get_next_step_link() ); ?>"
					class="button-primary button button-large"
				>
					<?php esc_html_e( 'Finish setting up your store', 'woocommerce' ); ?>
				</a>
			</p>
		<?php else : ?>
			<p class="jetpack-terms">
				<?php
					printf(
						wp_kses_post( __( 'By connecting your site you agree to our fascinating <a href="%1$s" target="_blank">Terms of Service</a> and to <a href="%2$s" target="_blank">share details</a> with WordPress.com', 'woocommerce' ) ),
						'https://wordpress.com/tos',
						'https://jetpack.com/support/what-data-does-jetpack-sync'
					);
				?>
			</p>
			<form method="post" class="activate-jetpack">
				<p class="wc-setup-actions step">
					<button type="submit" class="button-primary button button-large" value="<?php echo esc_attr( $button_text ); ?>"><?php echo esc_html( $button_text ); ?></button>
				</p>
				<input type="hidden" name="save_step" value="activate" />
				<?php wp_nonce_field( 'wc-setup' ); ?>
			</form>
			<?php if ( ! $jetpack_connected ) : ?>
				<h3 class="jetpack-reasons">
					<?php
						echo esc_html( $description ?
							__( "Bonus reasons you'll love Jetpack", 'woocommerce' ) :
							__( "Reasons you'll love Jetpack", 'woocommerce' )
						);
					?>
				</h3>
				<ul class="wc-wizard-features">
					<li class="wc-wizard-feature-item">
						<p class="wc-wizard-feature-name">
							<strong><?php esc_html_e( 'Better security', 'woocommerce' ); ?></strong>
						</p>
						<p class="wc-wizard-feature-description">
							<?php esc_html_e( 'Protect your store from unauthorized access.', 'woocommerce' ); ?>
						</p>
					</li>
					<li class="wc-wizard-feature-item">
						<p class="wc-wizard-feature-name">
							<strong><?php esc_html_e( 'Store stats', 'woocommerce' ); ?></strong>
						</p>
						<p class="wc-wizard-feature-description">
							<?php esc_html_e( 'Get insights on how your store is doing, including total sales, top products, and more.', 'woocommerce' ); ?>
						</p>
					</li>
					<li class="wc-wizard-feature-item">
						<p class="wc-wizard-feature-name">
							<strong><?php esc_html_e( 'Store monitoring', 'woocommerce' ); ?></strong>
						</p>
						<p class="wc-wizard-feature-description">
							<?php esc_html_e( 'Get an alert if your store is down for even a few minutes.', 'woocommerce' ); ?>
						</p>
					</li>
					<li class="wc-wizard-feature-item">
						<p class="wc-wizard-feature-name">
							<strong><?php esc_html_e( 'Product promotion', 'woocommerce' ); ?></strong>
						</p>
						<p class="wc-wizard-feature-description">
							<?php esc_html_e( "Share new items on social media the moment they're live in your store.", 'woocommerce' ); ?>
						</p>
					</li>
				</ul>
			<?php endif; ?>
		<?php endif; ?>
	<?php
	}

	/**
	 *
	 * @deprecated 4.6.0
	 */
	protected function get_all_activate_errors() {
		_deprecated_function( __CLASS__ . '::' . __FUNCTION__, '4.6.0', 'Onboarding is maintained in WooCommerce Admin.' );
		return array(
			'default' => __( "Sorry! We tried, but we couldn't connect Jetpack just now 😭. Please go to the Plugins tab to connect Jetpack, so that you can finish setting up your store.", 'woocommerce' ),
			'jetpack_cant_be_installed' => __( "Sorry! We tried, but we couldn't install Jetpack for you 😭. Please go to the Plugins tab to install it, and finish setting up your store.", 'woocommerce' ),
			'register_http_request_failed' => __( "Sorry! We couldn't contact Jetpack just now 😭. Please make sure that your site is visible over the internet, and that it accepts incoming and outgoing requests via curl. You can also try to connect to Jetpack again, and if you run into any more issues, please contact support.", 'woocommerce' ),
			'siteurl_private_ip_dev' => __( "Your site might be on a private network. Jetpack can only connect to public sites. Please make sure your site is visible over the internet, and then try connecting again 🙏." , 'woocommerce' ),
		);
	}

	/**
	 *
	 * @deprecated 4.6.0
	 */
	protected function get_activate_error_message( $code = '' ) {
		_deprecated_function( __CLASS__ . '::' . __FUNCTION__, '4.6.0', 'Onboarding is maintained in WooCommerce Admin.' );
		$errors = $this->get_all_activate_errors();
		return array_key_exists( $code, $errors ) ? $errors[ $code ] : $errors['default'];
	}

	/**
	 * Activate step save.
	 *
	 * Install, activate, and launch connection flow for Jetpack.
	 *
	 * @deprecated 4.6.0
	 */
	public function wc_setup_activate_save() {
		_deprecated_function( __CLASS__ . '::' . __FUNCTION__, '4.6.0', 'Onboarding is maintained in WooCommerce Admin.' );
	}

	/**
	 * Final step.
	 *
	 * @deprecated 4.6.0
	 */
	public function wc_setup_ready() {
		_deprecated_function( __CLASS__ . '::' . __FUNCTION__, '4.6.0', 'Onboarding is maintained in WooCommerce Admin.' );
		// We've made it! Don't prompt the user to run the wizard again.
		WC_Admin_Notices::remove_notice( 'install', true );

		$user_email   = $this->get_current_user_email();
		$docs_url     = 'https://docs.woocommerce.com/documentation/plugins/woocommerce/getting-started/?utm_source=setupwizard&utm_medium=product&utm_content=docs&utm_campaign=woocommerceplugin';
		$help_text    = sprintf(
			/* translators: %1$s: link to docs */
			__( 'Visit WooCommerce.com to learn more about <a href="%1$s" target="_blank">getting started</a>.', 'woocommerce' ),
			$docs_url
		);
		?>
		<h1><?php esc_html_e( "You're ready to start selling!", 'woocommerce' ); ?></h1>

		<div class="woocommerce-message woocommerce-newsletter">
			<p><?php esc_html_e( "We're here for you — get tips, product updates, and inspiration straight to your mailbox.", 'woocommerce' ); ?></p>
			<form action="//woocommerce.us8.list-manage.com/subscribe/post?u=2c1434dc56f9506bf3c3ecd21&amp;id=13860df971&amp;SIGNUPPAGE=plugin" method="post" target="_blank" novalidate>
				<div class="newsletter-form-container">
					<input
						class="newsletter-form-email"
						type="email"
						value="<?php echo esc_attr( $user_email ); ?>"
						name="EMAIL"
						placeholder="<?php esc_attr_e( 'Email address', 'woocommerce' ); ?>"
						required
					>
					<p class="wc-setup-actions step newsletter-form-button-container">
						<button
							type="submit"
							value="<?php esc_attr_e( 'Yes please!', 'woocommerce' ); ?>"
							name="subscribe"
							id="mc-embedded-subscribe"
							class="button-primary button newsletter-form-button"
						><?php esc_html_e( 'Yes please!', 'woocommerce' ); ?></button>
					</p>
				</div>
			</form>
		</div>

		<ul class="wc-wizard-next-steps">
			<li class="wc-wizard-next-step-item">
				<div class="wc-wizard-next-step-description">
					<p class="next-step-heading"><?php esc_html_e( 'Next step', 'woocommerce' ); ?></p>
					<h3 class="next-step-description"><?php esc_html_e( 'Create some products', 'woocommerce' ); ?></h3>
					<p class="next-step-extra-info"><?php esc_html_e( "You're ready to add products to your store.", 'woocommerce' ); ?></p>
				</div>
				<div class="wc-wizard-next-step-action">
					<p class="wc-setup-actions step">
						<a class="button button-primary button-large" href="<?php echo esc_url( admin_url( 'post-new.php?post_type=product&tutorial=true' ) ); ?>">
							<?php esc_html_e( 'Create a product', 'woocommerce' ); ?>
						</a>
					</p>
				</div>
			</li>
			<li class="wc-wizard-next-step-item">
				<div class="wc-wizard-next-step-description">
					<p class="next-step-heading"><?php esc_html_e( 'Have an existing store?', 'woocommerce' ); ?></p>
					<h3 class="next-step-description"><?php esc_html_e( 'Import products', 'woocommerce' ); ?></h3>
					<p class="next-step-extra-info"><?php esc_html_e( 'Transfer existing products to your new store — just import a CSV file.', 'woocommerce' ); ?></p>
				</div>
				<div class="wc-wizard-next-step-action">
					<p class="wc-setup-actions step">
						<a class="button button-large" href="<?php echo esc_url( admin_url( 'edit.php?post_type=product&page=product_importer' ) ); ?>">
							<?php esc_html_e( 'Import products', 'woocommerce' ); ?>
						</a>
					</p>
				</div>
			</li>
			<li class="wc-wizard-additional-steps">
				<div class="wc-wizard-next-step-description">
					<p class="next-step-heading"><?php esc_html_e( 'You can also:', 'woocommerce' ); ?></p>
				</div>
				<div class="wc-wizard-next-step-action">
					<p class="wc-setup-actions step">
						<a class="button button-large" href="<?php echo esc_url( admin_url() ); ?>">
							<?php esc_html_e( 'Visit Dashboard', 'woocommerce' ); ?>
						</a>
						<a class="button button-large" href="<?php echo esc_url( admin_url( 'admin.php?page=wc-settings' ) ); ?>">
							<?php esc_html_e( 'Review Settings', 'woocommerce' ); ?>
						</a>
						<a class="button button-large" href="<?php echo esc_url( add_query_arg( array( 'autofocus' => array( 'panel' => 'woocommerce' ), 'url' => wc_get_page_permalink( 'shop' ) ), admin_url( 'customize.php' ) ) ); ?>">
							<?php esc_html_e( 'View &amp; Customize', 'woocommerce' ); ?>
						</a>
					</p>
				</div>
			</li>
		</ul>
		<p class="next-steps-help-text"><?php echo wp_kses_post( $help_text ); ?></p>
		<?php
	}
}
<|MERGE_RESOLUTION|>--- conflicted
+++ resolved
@@ -1166,103 +1166,7 @@
 	 * @deprecated 4.6.0
 	 */
 	public function wc_setup_shipping_save() {
-<<<<<<< HEAD
-		check_admin_referer( 'wc-setup' );
-
-		// @codingStandardsIgnoreStart
-		$setup_domestic   = isset( $_POST['shipping_zones']['domestic']['enabled'] ) && ( 'yes' === $_POST['shipping_zones']['domestic']['enabled'] );
-		$domestic_method  = isset( $_POST['shipping_zones']['domestic']['method'] ) ? sanitize_text_field( wp_unslash( $_POST['shipping_zones']['domestic']['method'] ) ) : '';
-		$setup_intl       = isset( $_POST['shipping_zones']['intl']['enabled'] ) && ( 'yes' === $_POST['shipping_zones']['intl']['enabled'] );
-		$intl_method      = isset( $_POST['shipping_zones']['intl']['method'] ) ? sanitize_text_field( wp_unslash( $_POST['shipping_zones']['intl']['method'] ) ) : '';
-		$weight_unit      = sanitize_text_field( wp_unslash( $_POST['weight_unit'] ) );
-		$dimension_unit   = sanitize_text_field( wp_unslash( $_POST['dimension_unit'] ) );
-		$existing_zones   = WC_Shipping_Zones::get_zones();
-		// @codingStandardsIgnoreEnd
-
-		update_option( 'woocommerce_ship_to_countries', '' );
-		update_option( 'woocommerce_weight_unit', $weight_unit );
-		update_option( 'woocommerce_dimension_unit', $dimension_unit );
-
-		$setup_wcs_labels  = isset( $_POST['setup_woocommerce_services'] ) && 'yes' === $_POST['setup_woocommerce_services'];
-		$setup_shipstation = isset( $_POST['setup_shipstation'] ) && 'yes' === $_POST['setup_shipstation'];
-
-		update_option( 'woocommerce_setup_shipping_labels', $setup_wcs_labels );
-
-		if ( $setup_wcs_labels ) {
-			$this->install_woocommerce_services();
-		}
-
-		if ( $setup_shipstation ) {
-			$this->install_plugin(
-				'woocommerce-shipstation-integration',
-				array(
-					'name'      => __( 'ShipStation', 'woocommerce' ),
-					'repo-slug' => 'woocommerce-shipstation-integration',
-					'file'      => 'woocommerce-shipstation.php',
-				)
-			);
-		}
-
-		// For now, limit this setup to the first run.
-		if ( ! empty( $existing_zones ) ) {
-			wp_safe_redirect( esc_url_raw( $this->get_next_step_link() ) );
-			exit;
-		}
-
-		/*
-		 * If enabled, create a shipping zone containing the country the
-		 * store is located in, with the selected method preconfigured.
-		 */
-		if ( $setup_domestic ) {
-			$zone = new WC_Shipping_Zone( null );
-			$zone->set_zone_order( 0 );
-			$zone->add_location( WC()->countries->get_base_country(), 'country' );
-			$zone_id = $zone->save();
-
-			// Save chosen shipping method settings (using REST controller for convenience).
-			if ( ! empty( $_POST['shipping_zones']['domestic'][ $domestic_method ] ) ) { // WPCS: input var ok.
-				$request = new WP_REST_Request( 'POST', "/wc/v3/shipping/zones/{$zone_id}/methods" );
-				$request->add_header( 'Content-Type', 'application/json' );
-				$request->set_body(
-					wp_json_encode(
-						array(
-							'method_id' => $domestic_method,
-							'settings'  => wc_clean( wp_unslash( $_POST['shipping_zones']['domestic'][ $domestic_method ] ) ),
-						)
-					)
-				);
-				rest_do_request( $request );
-			}
-		}
-
-		// If enabled, set the selected method for the "rest of world" zone.
-		if ( $setup_intl ) {
-			// Save chosen shipping method settings (using REST controller for convenience).
-			if ( ! empty( $_POST['shipping_zones']['intl'][ $intl_method ] ) ) { // WPCS: input var ok.
-				$request = new WP_REST_Request( 'POST', '/wc/v3/shipping/zones/0/methods' );
-				$request->add_header( 'Content-Type', 'application/json' );
-				$request->set_body(
-					wp_json_encode(
-						array(
-							'method_id' => $intl_method,
-							'settings'  => wc_clean( wp_unslash( $_POST['shipping_zones']['intl'][ $intl_method ] ) ),
-						)
-					)
-				);
-				rest_do_request( $request );
-			}
-		}
-
-		// Notify the user that no shipping methods are configured.
-		if ( ! $setup_domestic && ! $setup_intl ) {
-			WC_Admin_Notices::add_notice( 'no_shipping_methods' );
-		}
-
-		wp_safe_redirect( esc_url_raw( $this->get_next_step_link() ) );
-		exit;
-=======
-		_deprecated_function( __CLASS__ . '::' . __FUNCTION__, '4.6.0', 'Onboarding is maintained in WooCommerce Admin.' );
->>>>>>> c477644d
+		_deprecated_function( __CLASS__ . '::' . __FUNCTION__, '4.6.0', 'Onboarding is maintained in WooCommerce Admin.' );
 	}
 
 	/**
