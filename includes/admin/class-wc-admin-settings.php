<?php
/**
 * WooCommerce Admin Settings Class
 *
 * @author   WooThemes
 * @category Admin
 * @package  WooCommerce/Admin
 * @version  2.5.0
 */

if ( ! defined( 'ABSPATH' ) ) {
	exit;
}

if ( ! class_exists( 'WC_Admin_Settings', false ) ) :

/**
 * WC_Admin_Settings Class.
 */
class WC_Admin_Settings {

	/**
	 * Setting pages.
	 *
	 * @var array
	 */
	private static $settings = array();

	/**
	 * Error messages.
	 *
	 * @var array
	 */
	private static $errors   = array();

	/**
	 * Update messages.
	 *
	 * @var array
	 */
	private static $messages = array();

	/**
	 * Include the settings page classes.
	 */
	public static function get_settings_pages() {
		if ( empty( self::$settings ) ) {
			$settings = array();

			include_once( dirname( __FILE__ ) . '/settings/class-wc-settings-page.php' );

			$settings[] = include( 'settings/class-wc-settings-general.php' );
			$settings[] = include( 'settings/class-wc-settings-products.php' );
			$settings[] = include( 'settings/class-wc-settings-tax.php' );
			$settings[] = include( 'settings/class-wc-settings-shipping.php' );
			$settings[] = include( 'settings/class-wc-settings-checkout.php' );
			$settings[] = include( 'settings/class-wc-settings-accounts.php' );
			$settings[] = include( 'settings/class-wc-settings-emails.php' );
			$settings[] = include( 'settings/class-wc-settings-integrations.php' );
			$settings[] = include( 'settings/class-wc-settings-api.php' );

			self::$settings = apply_filters( 'woocommerce_get_settings_pages', $settings );
		}

		return self::$settings;
	}

	/**
	 * Save the settings.
	 */
	public static function save() {
		global $current_tab;

		if ( empty( $_REQUEST['_wpnonce'] ) || ! wp_verify_nonce( $_REQUEST['_wpnonce'], 'woocommerce-settings' ) ) {
			die( __( 'Action failed. Please refresh the page and retry.', 'woocommerce' ) );
		}

		// Trigger actions
		do_action( 'woocommerce_settings_save_' . $current_tab );
		do_action( 'woocommerce_update_options_' . $current_tab );
		do_action( 'woocommerce_update_options' );

		self::add_message( __( 'Your settings have been saved.', 'woocommerce' ) );
		self::check_download_folder_protection();

		// Clear any unwanted data and flush rules
		delete_transient( 'woocommerce_cache_excluded_uris' );
		WC()->query->init_query_vars();
		WC()->query->add_endpoints();
		wp_schedule_single_event( time(), 'woocommerce_flush_rewrite_rules' );

		do_action( 'woocommerce_settings_saved' );
	}

	/**
	 * Add a message.
	 * @param string $text
	 */
	public static function add_message( $text ) {
		self::$messages[] = $text;
	}

	/**
	 * Add an error.
	 * @param string $text
	 */
	public static function add_error( $text ) {
		self::$errors[] = $text;
	}

	/**
	 * Output messages + errors.
	 * @return string
	 */
	public static function show_messages() {
		if ( sizeof( self::$errors ) > 0 ) {
			foreach ( self::$errors as $error ) {
				echo '<div id="message" class="error inline"><p><strong>' . esc_html( $error ) . '</strong></p></div>';
			}
		} elseif ( sizeof( self::$messages ) > 0 ) {
			foreach ( self::$messages as $message ) {
				echo '<div id="message" class="updated inline"><p><strong>' . esc_html( $message ) . '</strong></p></div>';
			}
		}
	}

	/**
	 * Settings page.
	 *
	 * Handles the display of the main woocommerce settings page in admin.
	 */
	public static function output() {
		global $current_section, $current_tab;

		$suffix = defined( 'SCRIPT_DEBUG' ) && SCRIPT_DEBUG ? '' : '.min';

		do_action( 'woocommerce_settings_start' );

		wp_enqueue_script( 'woocommerce_settings', WC()->plugin_url() . '/assets/js/admin/settings' . $suffix . '.js', array( 'jquery', 'jquery-ui-datepicker', 'jquery-ui-sortable', 'iris', 'select2' ), WC()->version, true );

		wp_localize_script( 'woocommerce_settings', 'woocommerce_settings_params', array(
			'i18n_nav_warning' => __( 'The changes you made will be lost if you navigate away from this page.', 'woocommerce' ),
		) );

		// Include settings pages
		self::get_settings_pages();

		// Get current tab/section
		$current_tab     = empty( $_GET['tab'] ) ? 'general' : sanitize_title( $_GET['tab'] );
		$current_section = empty( $_REQUEST['section'] ) ? '' : sanitize_title( $_REQUEST['section'] );

		// Save settings if data has been posted
		if ( ! empty( $_POST ) ) {
			self::save();
		}

		// Add any posted messages
		if ( ! empty( $_GET['wc_error'] ) ) {
			self::add_error( stripslashes( $_GET['wc_error'] ) );
		}

		if ( ! empty( $_GET['wc_message'] ) ) {
			self::add_message( stripslashes( $_GET['wc_message'] ) );
		}

		// Get tabs for the settings page
		$tabs = apply_filters( 'woocommerce_settings_tabs_array', array() );

		include( dirname( __FILE__ ) . '/views/html-admin-settings.php' );
	}

	/**
	 * Get a setting from the settings API.
	 *
	 * @param mixed $option_name
	 * @return string
	 */
	public static function get_option( $option_name, $default = '' ) {
		// Array value
		if ( strstr( $option_name, '[' ) ) {

			parse_str( $option_name, $option_array );

			// Option name is first key
			$option_name = current( array_keys( $option_array ) );

			// Get value
			$option_values = get_option( $option_name, '' );

			$key = key( $option_array[ $option_name ] );

			if ( isset( $option_values[ $key ] ) ) {
				$option_value = $option_values[ $key ];
			} else {
				$option_value = null;
			}

		// Single value
		} else {
			$option_value = get_option( $option_name, null );
		}

		if ( is_array( $option_value ) ) {
			$option_value = array_map( 'stripslashes', $option_value );
		} elseif ( ! is_null( $option_value ) ) {
			$option_value = stripslashes( $option_value );
		}

		return ( null === $option_value ) ? $default : $option_value;
	}

	/**
	 * Output admin fields.
	 *
	 * Loops though the woocommerce options array and outputs each field.
	 *
	 * @param array $options Opens array to output
	 */
	public static function output_fields( $options ) {
		foreach ( $options as $value ) {
			if ( ! isset( $value['type'] ) ) {
				continue;
			}
			if ( ! isset( $value['id'] ) ) {
				$value['id'] = '';
			}
			if ( ! isset( $value['title'] ) ) {
				$value['title'] = isset( $value['name'] ) ? $value['name'] : '';
			}
			if ( ! isset( $value['class'] ) ) {
				$value['class'] = '';
			}
			if ( ! isset( $value['css'] ) ) {
				$value['css'] = '';
			}
			if ( ! isset( $value['default'] ) ) {
				$value['default'] = '';
			}
			if ( ! isset( $value['desc'] ) ) {
				$value['desc'] = '';
			}
			if ( ! isset( $value['desc_tip'] ) ) {
				$value['desc_tip'] = false;
			}
			if ( ! isset( $value['placeholder'] ) ) {
				$value['placeholder'] = '';
			}

			// Custom attribute handling
			$custom_attributes = array();

			if ( ! empty( $value['custom_attributes'] ) && is_array( $value['custom_attributes'] ) ) {
				foreach ( $value['custom_attributes'] as $attribute => $attribute_value ) {
					$custom_attributes[] = esc_attr( $attribute ) . '="' . esc_attr( $attribute_value ) . '"';
				}
			}

			// Description handling
			$field_description = self::get_field_description( $value );
			extract( $field_description );

			// Switch based on type
			switch ( $value['type'] ) {

				// Section Titles
				case 'title':
					if ( ! empty( $value['title'] ) ) {
						echo '<h2>' . esc_html( $value['title'] ) . '</h2>';
					}
					if ( ! empty( $value['desc'] ) ) {
						echo wpautop( wptexturize( wp_kses_post( $value['desc'] ) ) );
					}
					echo '<table class="form-table">' . "\n\n";
					if ( ! empty( $value['id'] ) ) {
						do_action( 'woocommerce_settings_' . sanitize_title( $value['id'] ) );
					}
					break;

				// Section Ends
				case 'sectionend':
					if ( ! empty( $value['id'] ) ) {
						do_action( 'woocommerce_settings_' . sanitize_title( $value['id'] ) . '_end' );
					}
					echo '</table>';
					if ( ! empty( $value['id'] ) ) {
						do_action( 'woocommerce_settings_' . sanitize_title( $value['id'] ) . '_after' );
					}
					break;

				// Standard text inputs and subtypes like 'number'
				case 'text':
				case 'email':
				case 'number':
				case 'password' :
					$option_value = self::get_option( $value['id'], $value['default'] );

					?><tr valign="top">
						<th scope="row" class="titledesc">
							<label for="<?php echo esc_attr( $value['id'] ); ?>"><?php echo esc_html( $value['title'] ); ?></label>
							<?php echo $tooltip_html; ?>
						</th>
						<td class="forminp forminp-<?php echo sanitize_title( $value['type'] ) ?>">
<<<<<<< HEAD
							&lrm;
							<?php
							if ( 'color' == $value['type'] ) {
								echo '<span class="colorpickpreview" style="background: ' . esc_attr( $option_value ) . ';"></span>';
							}
							?>
							<input
								name="<?php echo esc_attr( $value['id'] ); ?>"
								id="<?php echo esc_attr( $value['id'] ); ?>"
								type="<?php echo esc_attr( $type ); ?>"
								dir="ltr"
=======
							<input
								name="<?php echo esc_attr( $value['id'] ); ?>"
								id="<?php echo esc_attr( $value['id'] ); ?>"
								type="<?php echo esc_attr( $value['type'] ); ?>"
>>>>>>> 53dfc031
								style="<?php echo esc_attr( $value['css'] ); ?>"
								value="<?php echo esc_attr( $option_value ); ?>"
								class="<?php echo esc_attr( $value['class'] ); ?>"
								placeholder="<?php echo esc_attr( $value['placeholder'] ); ?>"
								<?php echo implode( ' ', $custom_attributes ); ?>
								/>&lrm; <?php echo $description; ?>
						</td>
					</tr><?php
					break;

				// Color picker.
				case 'color' :
					$option_value = self::get_option( $value['id'], $value['default'] );

					?><tr valign="top">
						<th scope="row" class="titledesc">
							<label for="<?php echo esc_attr( $value['id'] ); ?>"><?php echo esc_html( $value['title'] ); ?></label>
							<?php echo $tooltip_html; ?>
						</th>
						<td class="forminp forminp-<?php echo sanitize_title( $value['type'] ) ?>">&lrm;
							<span class="colorpickpreview" style="background: <?php echo esc_attr( $option_value ); ?>"></span>
							<input
								name="<?php echo esc_attr( $value['id'] ); ?>"
								id="<?php echo esc_attr( $value['id'] ); ?>"
								type="text"
								dir="ltr"
								style="<?php echo esc_attr( $value['css'] ); ?>"
								value="<?php echo esc_attr( $option_value ); ?>"
								class="<?php echo esc_attr( $value['class'] ); ?>colorpick"
								placeholder="<?php echo esc_attr( $value['placeholder'] ); ?>"
								<?php echo implode( ' ', $custom_attributes ); ?>
								/>&lrm; <?php echo $description; ?>
								<div id="colorPickerDiv_<?php echo esc_attr( $value['id'] ); ?>" class="colorpickdiv" style="z-index: 100;background:#eee;border:1px solid #ccc;position:absolute;display:none;"></div>
						</td>
					</tr><?php
					break;

				// Textarea
				case 'textarea':

					$option_value = self::get_option( $value['id'], $value['default'] );

					?><tr valign="top">
						<th scope="row" class="titledesc">
							<label for="<?php echo esc_attr( $value['id'] ); ?>"><?php echo esc_html( $value['title'] ); ?></label>
							<?php echo $tooltip_html; ?>
						</th>
						<td class="forminp forminp-<?php echo sanitize_title( $value['type'] ) ?>">
							<?php echo $description; ?>

							<textarea
								name="<?php echo esc_attr( $value['id'] ); ?>"
								id="<?php echo esc_attr( $value['id'] ); ?>"
								style="<?php echo esc_attr( $value['css'] ); ?>"
								class="<?php echo esc_attr( $value['class'] ); ?>"
								placeholder="<?php echo esc_attr( $value['placeholder'] ); ?>"
								<?php echo implode( ' ', $custom_attributes ); ?>
								><?php echo esc_textarea( $option_value );  ?></textarea>
						</td>
					</tr><?php
					break;

				// Select boxes
				case 'select' :
				case 'multiselect' :

					$option_value = self::get_option( $value['id'], $value['default'] );

					?><tr valign="top">
						<th scope="row" class="titledesc">
							<label for="<?php echo esc_attr( $value['id'] ); ?>"><?php echo esc_html( $value['title'] ); ?></label>
							<?php echo $tooltip_html; ?>
						</th>
						<td class="forminp forminp-<?php echo sanitize_title( $value['type'] ) ?>">
							<select
								name="<?php echo esc_attr( $value['id'] ); ?><?php echo ( 'multiselect' === $value['type'] ) ? '[]' : ''; ?>"
								id="<?php echo esc_attr( $value['id'] ); ?>"
								style="<?php echo esc_attr( $value['css'] ); ?>"
								class="<?php echo esc_attr( $value['class'] ); ?>"
								<?php echo implode( ' ', $custom_attributes ); ?>
								<?php echo ( 'multiselect' == $value['type'] ) ? 'multiple="multiple"' : ''; ?>
								>
								<?php
									foreach ( $value['options'] as $key => $val ) {
										?>
										<option value="<?php echo esc_attr( $key ); ?>" <?php

											if ( is_array( $option_value ) ) {
												selected( in_array( $key, $option_value ), true );
											} else {
												selected( $option_value, $key );
											}

										?>><?php echo $val ?></option>
										<?php
									}
								?>
							</select> <?php echo $description; ?>
						</td>
					</tr><?php
					break;

				// Radio inputs
				case 'radio' :

					$option_value = self::get_option( $value['id'], $value['default'] );

					?><tr valign="top">
						<th scope="row" class="titledesc">
							<label for="<?php echo esc_attr( $value['id'] ); ?>"><?php echo esc_html( $value['title'] ); ?></label>
							<?php echo $tooltip_html; ?>
						</th>
						<td class="forminp forminp-<?php echo sanitize_title( $value['type'] ) ?>">
							<fieldset>
								<?php echo $description; ?>
								<ul>
								<?php
									foreach ( $value['options'] as $key => $val ) {
										?>
										<li>
											<label><input
												name="<?php echo esc_attr( $value['id'] ); ?>"
												value="<?php echo $key; ?>"
												type="radio"
												style="<?php echo esc_attr( $value['css'] ); ?>"
												class="<?php echo esc_attr( $value['class'] ); ?>"
												<?php echo implode( ' ', $custom_attributes ); ?>
												<?php checked( $key, $option_value ); ?>
												/> <?php echo $val ?></label>
										</li>
										<?php
									}
								?>
								</ul>
							</fieldset>
						</td>
					</tr><?php
					break;

				// Checkbox input
				case 'checkbox' :

					$option_value    = self::get_option( $value['id'], $value['default'] );
					$visbility_class = array();

					if ( ! isset( $value['hide_if_checked'] ) ) {
						$value['hide_if_checked'] = false;
					}
					if ( ! isset( $value['show_if_checked'] ) ) {
						$value['show_if_checked'] = false;
					}
					if ( 'yes' == $value['hide_if_checked'] || 'yes' == $value['show_if_checked'] ) {
						$visbility_class[] = 'hidden_option';
					}
					if ( 'option' == $value['hide_if_checked'] ) {
						$visbility_class[] = 'hide_options_if_checked';
					}
					if ( 'option' == $value['show_if_checked'] ) {
						$visbility_class[] = 'show_options_if_checked';
					}

					if ( ! isset( $value['checkboxgroup'] ) || 'start' == $value['checkboxgroup'] ) {
						?>
							<tr valign="top" class="<?php echo esc_attr( implode( ' ', $visbility_class ) ); ?>">
								<th scope="row" class="titledesc"><?php echo esc_html( $value['title'] ) ?></th>
								<td class="forminp forminp-checkbox">
									<fieldset>
						<?php
					} else {
						?>
							<fieldset class="<?php echo esc_attr( implode( ' ', $visbility_class ) ); ?>">
						<?php
					}

					if ( ! empty( $value['title'] ) ) {
						?>
							<legend class="screen-reader-text"><span><?php echo esc_html( $value['title'] ) ?></span></legend>
						<?php
					}

					?>
						<label for="<?php echo $value['id'] ?>">
							<input
								name="<?php echo esc_attr( $value['id'] ); ?>"
								id="<?php echo esc_attr( $value['id'] ); ?>"
								type="checkbox"
								class="<?php echo esc_attr( isset( $value['class'] ) ? $value['class'] : '' ); ?>"
								value="1"
								<?php checked( $option_value, 'yes' ); ?>
								<?php echo implode( ' ', $custom_attributes ); ?>
							/> <?php echo $description ?>
						</label> <?php echo $tooltip_html; ?>
					<?php

					if ( ! isset( $value['checkboxgroup'] ) || 'end' == $value['checkboxgroup'] ) {
									?>
									</fieldset>
								</td>
							</tr>
						<?php
					} else {
						?>
							</fieldset>
						<?php
					}
					break;

				// Image width settings
				case 'image_width' :

					$image_size       = str_replace( '_image_size', '', $value['id'] );
					$size             = wc_get_image_size( $image_size );
					$width            = isset( $size['width'] ) ? $size['width'] : $value['default']['width'];
					$height           = isset( $size['height'] ) ? $size['height'] : $value['default']['height'];
					$crop             = isset( $size['crop'] ) ? $size['crop'] : $value['default']['crop'];
					$disabled_attr    = '';
					$disabled_message = '';

					if ( has_filter( 'woocommerce_get_image_size_' . $image_size ) ) {
						$disabled_attr = 'disabled="disabled"';
						$disabled_message = "<p><small>" . __( 'The settings of this image size have been disabled because its values are being overwritten by a filter.', 'woocommerce' ) . "</small></p>";
					}

					?><tr valign="top">
						<th scope="row" class="titledesc"><?php echo esc_html( $value['title'] ) ?> <?php echo $tooltip_html . $disabled_message; ?></th>
						<td class="forminp image_width_settings">

							<input name="<?php echo esc_attr( $value['id'] ); ?>[width]" <?php echo $disabled_attr; ?> id="<?php echo esc_attr( $value['id'] ); ?>-width" type="text" size="3" value="<?php echo $width; ?>" /> &times; <input name="<?php echo esc_attr( $value['id'] ); ?>[height]" <?php echo $disabled_attr; ?> id="<?php echo esc_attr( $value['id'] ); ?>-height" type="text" size="3" value="<?php echo $height; ?>" />px

							<label><input name="<?php echo esc_attr( $value['id'] ); ?>[crop]" <?php echo $disabled_attr; ?> id="<?php echo esc_attr( $value['id'] ); ?>-crop" type="checkbox" value="1" <?php checked( 1, $crop ); ?> /> <?php _e( 'Hard crop?', 'woocommerce' ); ?></label>

							</td>
					</tr><?php
					break;

				// Single page selects
				case 'single_select_page' :

					$args = array(
						'name'             => $value['id'],
						'id'               => $value['id'],
						'sort_column'      => 'menu_order',
						'sort_order'       => 'ASC',
						'show_option_none' => ' ',
						'class'            => $value['class'],
						'echo'             => false,
						'selected'         => absint( self::get_option( $value['id'] ) ),
					);

					if ( isset( $value['args'] ) ) {
						$args = wp_parse_args( $value['args'], $args );
					}

					?><tr valign="top" class="single_select_page">
						<th scope="row" class="titledesc"><?php echo esc_html( $value['title'] ) ?> <?php echo $tooltip_html; ?></th>
						<td class="forminp">
							<?php echo str_replace( ' id=', " data-placeholder='" . esc_attr__( 'Select a page&hellip;', 'woocommerce' ) . "' style='" . $value['css'] . "' class='" . $value['class'] . "' id=", wp_dropdown_pages( $args ) ); ?> <?php echo $description; ?>
						</td>
					</tr><?php
					break;

				// Single country selects
				case 'single_select_country' :
					$country_setting = (string) self::get_option( $value['id'] );

					if ( strstr( $country_setting, ':' ) ) {
						$country_setting = explode( ':', $country_setting );
						$country         = current( $country_setting );
						$state           = end( $country_setting );
					} else {
						$country = $country_setting;
						$state   = '*';
					}
					?><tr valign="top">
						<th scope="row" class="titledesc">
							<label for="<?php echo esc_attr( $value['id'] ); ?>"><?php echo esc_html( $value['title'] ); ?></label>
							<?php echo $tooltip_html; ?>
						</th>
						<td class="forminp"><select name="<?php echo esc_attr( $value['id'] ); ?>" style="<?php echo esc_attr( $value['css'] ); ?>" data-placeholder="<?php esc_attr_e( 'Choose a country&hellip;', 'woocommerce' ); ?>" aria-label="<?php esc_attr_e( 'Country', 'woocommerce' ) ?>" class="wc-enhanced-select">
							<?php WC()->countries->country_dropdown_options( $country, $state ); ?>
						</select> <?php echo $description; ?>
						</td>
					</tr><?php
					break;

				// Country multiselects
				case 'multi_select_countries' :

					$selections = (array) self::get_option( $value['id'] );

					if ( ! empty( $value['options'] ) ) {
						$countries = $value['options'];
					} else {
						$countries = WC()->countries->countries;
					}

					asort( $countries );
					?><tr valign="top">
						<th scope="row" class="titledesc">
							<label for="<?php echo esc_attr( $value['id'] ); ?>"><?php echo esc_html( $value['title'] ); ?></label>
							<?php echo $tooltip_html; ?>
						</th>
						<td class="forminp">
							<select multiple="multiple" name="<?php echo esc_attr( $value['id'] ); ?>[]" style="width:350px" data-placeholder="<?php esc_attr_e( 'Choose countries&hellip;', 'woocommerce' ); ?>" aria-label="<?php esc_attr_e( 'Country', 'woocommerce' ) ?>" class="wc-enhanced-select">
								<?php
									if ( ! empty( $countries ) ) {
										foreach ( $countries as $key => $val ) {
											echo '<option value="' . esc_attr( $key ) . '" ' . selected( in_array( $key, $selections ), true, false ) . '>' . $val . '</option>';
										}
									}
								?>
							</select> <?php echo ( $description ) ? $description : ''; ?> <br /><a class="select_all button" href="#"><?php _e( 'Select all', 'woocommerce' ); ?></a> <a class="select_none button" href="#"><?php _e( 'Select none', 'woocommerce' ); ?></a>
						</td>
					</tr><?php
					break;

				// Default: run an action
				default:
					do_action( 'woocommerce_admin_field_' . $value['type'], $value );
					break;
			}
		}
	}

	/**
	 * Helper function to get the formatted description and tip HTML for a
	 * given form field. Plugins can call this when implementing their own custom
	 * settings types.
	 *
	 * @param  array $value The form field value array
	 * @return array The description and tip as a 2 element array
	 */
	public static function get_field_description( $value ) {
		$description  = '';
		$tooltip_html = '';

		if ( true === $value['desc_tip'] ) {
			$tooltip_html = $value['desc'];
		} elseif ( ! empty( $value['desc_tip'] ) ) {
			$description  = $value['desc'];
			$tooltip_html = $value['desc_tip'];
		} elseif ( ! empty( $value['desc'] ) ) {
			$description  = $value['desc'];
		}

		if ( $description && in_array( $value['type'], array( 'textarea', 'radio' ) ) ) {
			$description = '<p style="margin-top:0">' . wp_kses_post( $description ) . '</p>';
		} elseif ( $description && in_array( $value['type'], array( 'checkbox' ) ) ) {
			$description = wp_kses_post( $description );
		} elseif ( $description ) {
			$description = '<span class="description">' . wp_kses_post( $description ) . '</span>';
		}

		if ( $tooltip_html && in_array( $value['type'], array( 'checkbox' ) ) ) {
			$tooltip_html = '<p class="description">' . $tooltip_html . '</p>';
		} elseif ( $tooltip_html ) {
			$tooltip_html = wc_help_tip( $tooltip_html );
		}

		return array(
			'description'  => $description,
			'tooltip_html' => $tooltip_html,
		);
	}

	/**
	 * Save admin fields.
	 *
	 * Loops though the woocommerce options array and outputs each field.
	 *
	 * @param array $options Options array to output
	 * @param array $data Optional. Data to use for saving. Defaults to $_POST.
	 * @return bool
	 */
	public static function save_fields( $options, $data = null ) {
		if ( is_null( $data ) ) {
			$data = $_POST;
		}
		if ( empty( $data ) ) {
			return false;
		}

		// Options to update will be stored here and saved later.
		$update_options = array();

		// Loop options and get values to save.
		foreach ( $options as $option ) {
			if ( ! isset( $option['id'] ) || ! isset( $option['type'] ) ) {
				continue;
			}

			// Get posted value.
			if ( strstr( $option['id'], '[' ) ) {
				parse_str( $option['id'], $option_name_array );
				$option_name  = current( array_keys( $option_name_array ) );
				$setting_name = key( $option_name_array[ $option_name ] );
				$raw_value    = isset( $data[ $option_name ][ $setting_name ] ) ? wp_unslash( $data[ $option_name ][ $setting_name ] ) : null;
			} else {
				$option_name  = $option['id'];
				$setting_name = '';
				$raw_value    = isset( $data[ $option['id'] ] ) ? wp_unslash( $data[ $option['id'] ] ) : null;
			}

			// Format the value based on option type.
			switch ( $option['type'] ) {
				case 'checkbox' :
					$value = '1' === $raw_value || 'yes' === $raw_value ? 'yes' : 'no';
					break;
				case 'textarea' :
					$value = wp_kses_post( trim( $raw_value ) );
					break;
				case 'multiselect' :
				case 'multi_select_countries' :
					$value = array_filter( array_map( 'wc_clean', (array) $raw_value ) );
					break;
				case 'image_width' :
					$value = array();
					if ( isset( $raw_value['width'] ) ) {
						$value['width']  = wc_clean( $raw_value['width'] );
						$value['height'] = wc_clean( $raw_value['height'] );
						$value['crop']   = isset( $raw_value['crop'] ) ? 1 : 0;
					} else {
						$value['width']  = $option['default']['width'];
						$value['height'] = $option['default']['height'];
						$value['crop']   = $option['default']['crop'];
					}
					break;
				case 'select':
					$allowed_values = empty( $option['options'] ) ? array() : array_keys( $option['options'] );
					if ( empty( $option['default'] ) && empty( $allowed_values ) ) {
						$value = null;
						break;
					}
					$default = ( empty( $option['default'] ) ? $allowed_values[0] : $option['default'] );
					$value   = in_array( $raw_value, $allowed_values ) ? $raw_value : $default;
					break;
				default :
					$value = wc_clean( $raw_value );
					break;
			}

			/**
			 * Fire an action when a certain 'type' of field is being saved.
			 * @deprecated 2.4.0 - doesn't allow manipulation of values!
			 */
			if ( has_action( 'woocommerce_update_option_' . sanitize_title( $option['type'] ) ) ) {
				wc_deprecated_function( 'The woocommerce_update_option_X action', '2.4.0', 'woocommerce_admin_settings_sanitize_option filter' );
				do_action( 'woocommerce_update_option_' . sanitize_title( $option['type'] ), $option );
				continue;
			}

			/**
			 * Sanitize the value of an option.
			 * @since 2.4.0
			 */
			$value = apply_filters( 'woocommerce_admin_settings_sanitize_option', $value, $option, $raw_value );

			/**
			 * Sanitize the value of an option by option name.
			 * @since 2.4.0
			 */
			$value = apply_filters( "woocommerce_admin_settings_sanitize_option_$option_name", $value, $option, $raw_value );

			if ( is_null( $value ) ) {
				continue;
			}

			// Check if option is an array and handle that differently to single values.
			if ( $option_name && $setting_name ) {
				if ( ! isset( $update_options[ $option_name ] ) ) {
					$update_options[ $option_name ] = get_option( $option_name, array() );
				}
				if ( ! is_array( $update_options[ $option_name ] ) ) {
					$update_options[ $option_name ] = array();
				}
				$update_options[ $option_name ][ $setting_name ] = $value;
			} else {
				$update_options[ $option_name ] = $value;
			}

			/**
			 * Fire an action before saved.
			 * @deprecated 2.4.0 - doesn't allow manipulation of values!
			 */
			do_action( 'woocommerce_update_option', $option );
		}

		// Save all options in our array.
		foreach ( $update_options as $name => $value ) {
			update_option( $name, $value );
		}

		return true;
	}

	/**
	 * Checks which method we're using to serve downloads.
	 *
	 * If using force or x-sendfile, this ensures the .htaccess is in place.
	 */
	public static function check_download_folder_protection() {
		$upload_dir      = wp_upload_dir();
		$downloads_url   = $upload_dir['basedir'] . '/woocommerce_uploads';
		$download_method = get_option( 'woocommerce_file_download_method' );

		if ( 'redirect' == $download_method ) {

			// Redirect method - don't protect
			if ( file_exists( $downloads_url . '/.htaccess' ) ) {
				unlink( $downloads_url . '/.htaccess' );
			}
		} else {

			// Force method - protect, add rules to the htaccess file
			if ( ! file_exists( $downloads_url . '/.htaccess' ) ) {
				if ( $file_handle = @fopen( $downloads_url . '/.htaccess', 'w' ) ) {
					fwrite( $file_handle, 'deny from all' );
					fclose( $file_handle );
				}
			}
		}
	}
}

endif;<|MERGE_RESOLUTION|>--- conflicted
+++ resolved
@@ -300,30 +300,16 @@
 							<?php echo $tooltip_html; ?>
 						</th>
 						<td class="forminp forminp-<?php echo sanitize_title( $value['type'] ) ?>">
-<<<<<<< HEAD
-							&lrm;
-							<?php
-							if ( 'color' == $value['type'] ) {
-								echo '<span class="colorpickpreview" style="background: ' . esc_attr( $option_value ) . ';"></span>';
-							}
-							?>
-							<input
-								name="<?php echo esc_attr( $value['id'] ); ?>"
-								id="<?php echo esc_attr( $value['id'] ); ?>"
-								type="<?php echo esc_attr( $type ); ?>"
-								dir="ltr"
-=======
 							<input
 								name="<?php echo esc_attr( $value['id'] ); ?>"
 								id="<?php echo esc_attr( $value['id'] ); ?>"
 								type="<?php echo esc_attr( $value['type'] ); ?>"
->>>>>>> 53dfc031
 								style="<?php echo esc_attr( $value['css'] ); ?>"
 								value="<?php echo esc_attr( $option_value ); ?>"
 								class="<?php echo esc_attr( $value['class'] ); ?>"
 								placeholder="<?php echo esc_attr( $value['placeholder'] ); ?>"
 								<?php echo implode( ' ', $custom_attributes ); ?>
-								/>&lrm; <?php echo $description; ?>
+								/> <?php echo $description; ?>
 						</td>
 					</tr><?php
 					break;
