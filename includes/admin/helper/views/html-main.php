--- conflicted
+++ resolved
@@ -4,22 +4,12 @@
  *
  * @package WooCommerce\Helper
  */
-<<<<<<< HEAD
 
 ?>
 <?php defined( 'ABSPATH' ) || exit(); ?>
 
-<div class="wrap woocommerce wc_addons_wrap wc-helper">
-	<?php require WC_Helper::get_view_filename( 'html-section-nav.php' ); ?>
-	<h1 class="screen-reader-text"><?php esc_html_e( 'WooCommerce Extensions', 'woocommerce' ); ?></h1>
-=======
-
-?>
-<?php defined( 'ABSPATH' ) || exit(); ?>
-
 <div class="wrap woocommerce wc-subscriptions-wrap wc-helper">
 	<h1 class="screen-reader-text"><?php esc_html_e( 'My Subscriptions', 'woocommerce' ); ?></h1>
->>>>>>> aa132f91
 
 	<?php require WC_Helper::get_view_filename( 'html-section-notices.php' ); ?>
 
