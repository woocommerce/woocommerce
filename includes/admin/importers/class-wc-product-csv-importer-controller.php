<?php
if ( ! defined( 'ABSPATH' ) ) {
	exit;
}

if ( ! class_exists( 'WP_Importer' ) ) {
	return;
}

/**
 * Product importer controller - handles file upload and forms in admin.
 *
 * @author      Automattic
 * @category    Admin
 * @package     WooCommerce/Admin/Importers
 * @version     3.1.0
 */
class WC_Product_CSV_Importer_Controller {

	/**
	 * The path to the current file.
	 *
	 * @var string
	 */
	protected $file = '';

	/**
	 * The current import step.
	 *
	 * @var string
	 */
	protected $step = '';

	/**
	 * Progress steps.
	 *
	 * @var array
	 */
	protected $steps = array();

	/**
	 * Errors.
	 *
	 * @var array
	 */
	protected $errors = array();

	/**
	 * The current delimiter for the file being read.
	 *
	 * @var string
	 */
	protected $delimiter = ',';

	/**
	 * Whether to skip existing products.
	 *
	 * @var bool
	 */
	protected $update_existing = false;

	/**
	 * Get importer instance.
	 *
	 * @param  string $file File to import.
	 * @param  array  $args Importer arguments.
	 * @return WC_Product_CSV_Importer
	 */
	public static function get_importer( $file, $args = array() ) {
		$importer_class = apply_filters( 'woocommerce_product_csv_importer_class', 'WC_Product_CSV_Importer' );
		return new $importer_class( $file, $args );
	}

	/**
	 * Constructor.
	 */
	public function __construct() {
		$this->steps = array(
			'upload' => array(
				'name'    => __( 'Upload CSV file', 'woocommerce' ),
				'view'    => array( $this, 'upload_form' ),
				'handler' => array( $this, 'upload_form_handler' ),
			),
			'mapping' => array(
				'name'    => __( 'Column mapping', 'woocommerce' ),
				'view'    => array( $this, 'mapping_form' ),
				'handler' => '',
			),
			'import' => array(
				'name'    => __( 'Import', 'woocommerce' ),
				'view'    => array( $this, 'import' ),
				'handler' => '',
			),
			'done' => array(
				'name'    => __( 'Done!', 'woocommerce' ),
				'view'    => array( $this, 'done' ),
				'handler' => '',
			),
		);
		$this->step = isset( $_REQUEST['step'] ) ? sanitize_key( $_REQUEST['step'] ) : current( array_keys( $this->steps ) );
		$this->file = isset( $_REQUEST['file'] ) ? wc_clean( $_REQUEST['file'] ) : '';
		$this->update_existing = isset( $_REQUEST['update_existing'] ) ? (bool) $_REQUEST['update_existing'] : false;
	}

	/**
	 * Get the URL for the next step's screen.
	 * @param string step   slug (default: current step)
	 * @return string       URL for next step if a next step exists.
	 *                      Admin URL if it's the last step.
	 *                      Empty string on failure.
	 */
	public function get_next_step_link( $step = '' ) {
		if ( ! $step ) {
			$step = $this->step;
		}

		$keys = array_keys( $this->steps );

		if ( end( $keys ) === $step ) {
			return admin_url();
		}

		$step_index = array_search( $step, $keys );

		if ( false === $step_index ) {
			return '';
		}

		$params = array(
			'step'            => $keys[ $step_index + 1 ],
			'file'            => $this->file,
			'delimiter'       => $this->delimiter,
			'update_existing' => $this->update_existing,
			'_wpnonce'        => wp_create_nonce( 'woocommerce-csv-importer' ), // wp_nonce_url() escapes & to &amp; breaking redirects.
		);

		return add_query_arg( $params );
	}

	/**
	 * Output header view.
	 */
	protected function output_header() {
		include( dirname( __FILE__ ) . '/views/html-csv-import-header.php' );
	}

	/**
	 * Output steps view.
	 */
	protected function output_steps() {
		include( dirname( __FILE__ ) . '/views/html-csv-import-steps.php' );
	}

	/**
	 * Output footer view.
	 */
	protected function output_footer() {
		include( dirname( __FILE__ ) . '/views/html-csv-import-footer.php' );
	}

	/**
	 * Add error message.
	 */
	protected function add_error( $error ) {
		$this->errors[] = $error;
	}

	/**
	 * Add error message.
	 */
	protected function output_errors() {
		if ( $this->errors ) {
			foreach ( $this->errors as $error ) {
				echo '<div class="error inline"><p>' . esc_html( $error ) . '</p></div>';
			}
		}
	}

	/**
	 * Dispatch current step and show correct view.
	 */
	public function dispatch() {
		if ( ! empty( $_POST['save_step'] ) && ! empty( $this->steps[ $this->step ]['handler'] ) ) {
			call_user_func( $this->steps[ $this->step ]['handler'], $this );
		}
		$this->output_header();
		$this->output_steps();
		$this->output_errors();
		call_user_func( $this->steps[ $this->step ]['view'], $this );
		$this->output_footer();
	}

	/**
	 * Output information about the uploading process.
	 */
	protected function upload_form() {
		$bytes      = apply_filters( 'import_upload_size_limit', wp_max_upload_size() );
		$size       = size_format( $bytes );
		$upload_dir = wp_upload_dir();

		include( dirname( __FILE__ ) . '/views/html-product-csv-import-form.php' );
	}

	/**
	 * Handle the upload form and store options.
	 */
	public function upload_form_handler() {
		check_admin_referer( 'woocommerce-csv-importer' );

		$file = $this->handle_upload();

		if ( is_wp_error( $file ) ) {
			$this->add_error( $file->get_error_message() );
			return;
		} else {
			$this->file = $file;
		}

		wp_redirect( esc_url_raw( $this->get_next_step_link() ) );
		exit;
	}

	/**
	 * Handles the CSV upload and initial parsing of the file to prepare for
	 * displaying author import options.
	 *
	 * @return string|WP_Error
	 */
	public function handle_upload() {
		if ( empty( $_POST['file_url'] ) ) {
			if ( ! isset( $_FILES['import'] ) ) {
				return new WP_Error( 'woocommerce_product_csv_importer_upload_file_empty', __( 'File is empty. Please upload something more substantial. This error could also be caused by uploads being disabled in your php.ini or by post_max_size being defined as smaller than upload_max_filesize in php.ini.', 'woocommerce' ) );
			}

			$overrides                 = array( 'test_form' => false, 'test_type' => false );
			$_FILES['import']['name'] .= '.txt';
			$upload                    = wp_handle_upload( $_FILES['import'], $overrides );

			if ( isset( $upload['error'] ) ) {
				return new WP_Error( 'woocommerce_product_csv_importer_upload_error', $upload['error'] );
			}

			// Construct the object array.
			$object = array(
				'post_title'     => basename( $upload['file'] ),
				'post_content'   => $upload['url'],
				'post_mime_type' => $upload['type'],
				'guid'           => $upload['url'],
				'context'        => 'import',
				'post_status'    => 'private',
			);

			// Save the data.
			$id = wp_insert_attachment( $object, $upload['file'] );

			/*
			 * Schedule a cleanup for one day from now in case of failed
			 * import or missing wp_import_cleanup() call.
			 */
			wp_schedule_single_event( time() + DAY_IN_SECONDS, 'importer_scheduled_cleanup', array( $id ) );

			return $upload['file'];
		} elseif ( file_exists( ABSPATH . $_POST['file_url'] ) ) {
			return ABSPATH . $_POST['file_url'];
		}

		return new WP_Error( 'woocommerce_product_csv_importer_upload_invalid_file', __( 'Please upload or provide the link to a valid CSV file.', 'woocommerce' ) );
	}

	/**
	 * Mapping step.
	 */
	protected function mapping_form() {
		$importer     = self::get_importer( $this->file, array( 'lines' => 1 ) );
		$headers      = $importer->get_raw_keys();
		$mapped_items = $this->auto_map_columns( $headers );
		$sample       = current( $importer->get_raw_data() );

		if ( empty( $sample ) ) {
			$this->add_error( __( 'The file is empty, please try again with a new file.', 'woocommerce' ) );
			return;
		}

		// Check if all fields matches.
		if ( 0 === count( array_diff( $mapped_items, $this->get_default_fields() ) ) ) {
			wp_redirect( esc_url_raw( add_query_arg( array( 'auto_map' => 1 ), $this->get_next_step_link() ) ) );
			exit;
		}

		include_once( dirname( __FILE__ ) . '/views/html-csv-import-mapping.php' );
	}

	/**
	 * Import the file if it exists and is valid.
	 */
	public function import() {
		if ( ! is_file( $this->file ) ) {
			$this->add_error( __( 'The file does not exist, please try again.', 'woocommerce' ) );
			return;
		}

		if ( ! empty( $_POST['map_to'] ) ) {
			$mapping = wp_unslash( $_POST['map_to'] );
		} elseif ( ! empty( $_GET['auto_map'] ) ) {
			// Auto mapping.
			$importer = self::get_importer( $this->file, array( 'lines' => 1 ) );
			$mapping  = $this->auto_map_columns( $importer->get_raw_keys(), false );
		} else {
			wp_redirect( esc_url_raw( $this->get_next_step_link( 'upload' ) ) );
			exit;
		}

		wp_localize_script( 'wc-product-import', 'wc_product_import_params', array(
			'import_nonce'    => wp_create_nonce( 'wc-product-import' ),
			'mapping'         => $mapping,
			'file'            => $this->file,
			'update_existing' => $this->update_existing,
		) );
		wp_enqueue_script( 'wc-product-import' );

		include_once( dirname( __FILE__ ) . '/views/html-csv-import-progress.php' );
	}

	/**
	 * Done step.
	 */
	protected function done() {
		$imported = isset( $_GET['products-imported'] ) ? absint( $_GET['products-imported'] ) : 0;
		$updated  = isset( $_GET['products-updated'] ) ? absint( $_GET['products-updated'] ) : 0;
		$failed   = isset( $_GET['products-failed'] ) ? absint( $_GET['products-failed'] ) : 0;
		$skipped  = isset( $_GET['products-skipped'] ) ? absint( $_GET['products-skipped'] ) : 0;
		$errors   = array_filter( (array) get_user_option( 'product_import_error_log' ) );

		include_once( dirname( __FILE__ ) . '/views/html-csv-import-done.php' );
	}

	/**
	 * Get default fields.
	 *
	 * @return array
	 */
	protected function get_default_fields() {
		$fields = array(
			'id',
			'type',
			'sku',
			'name',
			'status',
			'featured',
			'catalog_visibility',
			'short_description',
			'description',
			'date_on_sale_from',
			'date_on_sale_to',
			'tax_status',
			'tax_class',
			'stock_status',
			'backorders',
			'sold_individually',
			'weight',
			'length',
			'width',
			'height',
			'reviews_allowed',
			'purchase_note',
			'price',
			'regular_price',
			'manage_stock',
			'stock_quantity',
			'category_ids',
			'tag_ids',
			'shipping_class_id',
			'images',
			'downloads',
			'download_limit',
			'download_expiry',
			'parent_id',
			'grouped_products',
			'upsell_ids',
			'cross_sell_ids',
			'product_url',
			'button_text',
		);

		return apply_filters( 'woocommerce_csv_product_default_fields', $fields );
	}

	/**
	 * Auto map column names.
	 *
	 * @param  array $raw_headers Raw header columns.
	 * @param  bool  $num_indexes If should use numbers or raw header columns as indexes.
	 * @return array
	 */
	protected function auto_map_columns( $raw_headers, $num_indexes = true ) {
		$weight_unit     = get_option( 'woocommerce_weight_unit' );
		$dimension_unit  = get_option( 'woocommerce_dimension_unit' );
<<<<<<< HEAD
		$default_columns = array_flip( apply_filters( 'woocommerce_csv_product_import_mapping_default_columns', array(
			'id'                 => __( 'ID', 'woocommerce' ),
			'type'               => __( 'Type', 'woocommerce' ),
			'sku'                => __( 'SKU', 'woocommerce' ),
			'name'               => __( 'Name', 'woocommerce' ),
			'published'          => __( 'Published', 'woocommerce' ),
			'featured'           => __( 'Is featured?', 'woocommerce' ),
			'catalog_visibility' => __( 'Visibility in catalog', 'woocommerce' ),
			'short_description'  => __( 'Short description', 'woocommerce' ),
			'description'        => __( 'Description', 'woocommerce' ),
			'date_on_sale_from'  => __( 'Date sale price starts', 'woocommerce' ),
			'date_on_sale_to'    => __( 'Date sale price ends', 'woocommerce' ),
			'tax_status'         => __( 'Tax status', 'woocommerce' ),
			'tax_class'          => __( 'Tax class', 'woocommerce' ),
			'stock_status'       => __( 'In stock?', 'woocommerce' ),
			'stock_quantity'     => __( 'Stock', 'woocommerce' ),
			'backorders'         => __( 'Backorders allowed?', 'woocommerce' ),
			'sold_individually'  => __( 'Sold individually?', 'woocommerce' ),
			'weight'             => sprintf( __( 'Weight (%s)', 'woocommerce' ), $weight_unit ),
			'length'             => sprintf( __( 'Length (%s)', 'woocommerce' ), $dimension_unit ),
			'width'              => sprintf( __( 'Width (%s)', 'woocommerce' ), $dimension_unit ),
			'height'             => sprintf( __( 'Height (%s)', 'woocommerce' ), $dimension_unit ),
			'reviews_allowed'    => __( 'Allow customer reviews?', 'woocommerce' ),
			'purchase_note'      => __( 'Purchase note', 'woocommerce' ),
			'sale_price'         => __( 'Sale price', 'woocommerce' ),
			'regular_price'      => __( 'Regular price', 'woocommerce' ),
			'category_ids'       => __( 'Categories', 'woocommerce' ),
			'tag_ids'            => __( 'Tags', 'woocommerce' ),
			'shipping_class_id'  => __( 'Shipping class', 'woocommerce' ),
			'images'             => __( 'Images', 'woocommerce' ),
			'download_limit'     => __( 'Download limit', 'woocommerce' ),
			'download_expiry'    => __( 'Download expiry days', 'woocommerce' ),
			'parent_id'          => __( 'Parent', 'woocommerce' ),
			'upsell_ids'         => __( 'Upsells', 'woocommerce' ),
			'cross_sell_ids'     => __( 'Cross-sells', 'woocommerce' ),
			'product_url'        => __( 'External URL', 'woocommerce' ),
			'button_text'        => __( 'Button text', 'woocommerce' ),
		) ) );
=======

		include( dirname( __FILE__ ) . '/mappings/mappings.php' );

		/**
		* @hooked wc_importer_generic_mappings - 10
		* @hooked wc_importer_wordpress_mappings - 10
		*/
		$default_columns = apply_filters( 'woocommerce_csv_product_import_mapping_default_columns', array(
			__( 'ID', 'woocommerce' )                                      => 'id',
			__( 'Type', 'woocommerce' )                                    => 'type',
			__( 'SKU', 'woocommerce' )                                     => 'sku',
			__( 'Name', 'woocommerce' )                                    => 'name',
			__( 'Published', 'woocommerce' )                               => 'published',
			__( 'Is featured?', 'woocommerce' )                            => 'featured',
			__( 'Visibility in catalog', 'woocommerce' )                   => 'catalog_visibility',
			__( 'Short description', 'woocommerce' )                       => 'short_description',
			__( 'Description', 'woocommerce' )                             => 'description',
			__( 'Date sale price starts', 'woocommerce' )                  => 'date_on_sale_from',
			__( 'Date sale price ends', 'woocommerce' )                    => 'date_on_sale_to',
			__( 'Tax class', 'woocommerce' )                               => 'tax_status',
			__( 'In stock?', 'woocommerce' )                               => 'stock_status',
			__( 'Stock', 'woocommerce' )                                   => 'stock',
			__( 'Backorders allowed?', 'woocommerce' )                     => 'backorders',
			__( 'Sold individually?', 'woocommerce' )                      => 'sold_individually',
			sprintf( __( 'Weight (%s)', 'woocommerce' ), $weight_unit )    => 'weight',
			sprintf( __( 'Length (%s)', 'woocommerce' ), $dimension_unit ) => 'length',
			sprintf( __( 'Width (%s)', 'woocommerce' ), $dimension_unit )  => 'width',
			sprintf( __( 'Height (%s)', 'woocommerce' ), $dimension_unit ) => 'height',
			__( 'Allow customer reviews?', 'woocommerce' )                 => 'reviews_allowed',
			__( 'Purchase note', 'woocommerce' )                           => 'purchase_note',
			__( 'Sale price', 'woocommerce' )                              => 'sale_price',
			__( 'Regular price', 'woocommerce' )                           => 'regular_price',
			__( 'Categories', 'woocommerce' )                              => 'category_ids',
			__( 'Tags', 'woocommerce' )                                    => 'tag_ids',
			__( 'Shipping class', 'woocommerce' )                          => 'shipping_class_id',
			__( 'Images', 'woocommerce' )                                  => 'image_id',
			__( 'Download limit', 'woocommerce' )                          => 'download_limit',
			__( 'Download expiry days', 'woocommerce' )                    => 'download_expiry',
			__( 'Parent', 'woocommerce' )                                  => 'parent_id',
			__( 'Grouped products', 'woocommerce' )                        => 'grouped_products',
			__( 'Upsells', 'woocommerce' )                                 => 'upsell_ids',
			__( 'Cross-sells', 'woocommerce' )                             => 'cross_sell_ids',
			__( 'External URL', 'woocommerce' )                            => 'product_url',
			__( 'Button text', 'woocommerce' )                             => 'button_text',
		) );
>>>>>>> 5a17de40

		$special_columns = array_map(
			array( $this, 'sanitize_special_column_name_regex' ),
			apply_filters( 'woocommerce_csv_product_import_mapping_special_columns',
				array(
					'attributes:name'    => __( 'Attribute %d name', 'woocommerce' ),
					'attributes:value'   => __( 'Attribute %d value(s)', 'woocommerce' ),
					'attributes:visible' => __( 'Attribute %d visible', 'woocommerce' ),
					'attributes:default' => __( 'Attribute %d default', 'woocommerce' ),
					'downloads:name'     => __( 'Download %d name', 'woocommerce' ),
					'downloads:url'      => __( 'Download %d URL', 'woocommerce' ),
					'meta:'              => __( 'Meta: %s', 'woocommerce' ),
				)
			)
		);

		$headers = array();
		foreach ( $raw_headers as $key => $field ) {
			$index             = $num_indexes ? $key : $field;
			$headers[ $index ] = $field;

			if ( isset( $default_columns[ $field ] ) ) {
				$headers[ $index ] = $default_columns[ $field ];
			} else {
				foreach ( $special_columns as $special_key => $regex ) {
					if ( preg_match( $regex, $field, $matches ) ) {
						$headers[ $index ] = $special_key . $matches[1];
						break;
					}
				}
			}
		}

		return apply_filters( 'woocommerce_csv_product_import_mapped_columns', $headers, $raw_headers );
	}

	/**
	 * Sanitize special column name regex.
	 *
	 * @param  string $value Raw special column name.
	 * @return string
	 */
	protected function sanitize_special_column_name_regex( $value ) {
		return '/' . str_replace( array( '%d', '%s' ), '(.*)', quotemeta( $value ) ) . '/';
	}

	/**
	 * Get mapping options.
	 *
	 * @param  string $item Item name
	 * @return array
	 */
	protected function get_mapping_options( $item = '' ) {
		// Get index for special column names.
		$index = $item;

		if ( preg_match( '/\d+$/', $item, $matches ) ) {
			$index = $matches[0];
		}

		// Properly format for meta field.
		$meta = str_replace( 'meta:', '', $item );

		// Available options.
		$weight_unit    = get_option( 'woocommerce_weight_unit' );
		$dimension_unit = get_option( 'woocommerce_dimension_unit' );
		$options        = array(
			'id'                 => __( 'ID', 'woocommerce' ),
			'type'               => __( 'Type', 'woocommerce' ),
			'sku'                => __( 'SKU', 'woocommerce' ),
			'name'               => __( 'Name', 'woocommerce' ),
			'published'          => __( 'Published', 'woocommerce' ),
			'featured'           => __( 'Is featured?', 'woocommerce' ),
			'catalog_visibility' => __( 'Visibility in catalog', 'woocommerce' ),
			'short_description'  => __( 'Short description', 'woocommerce' ),
			'description'        => __( 'Description', 'woocommerce' ),
			'date_on_sale_from'  => __( 'Date sale price starts', 'woocommerce' ),
			'date_on_sale_to'    => __( 'Date sale price ends', 'woocommerce' ),
			'tax_status'         => __( 'Tax status', 'woocommerce' ),
			'tax_class'          => __( 'Tax class', 'woocommerce' ),
			'stock_status'       => __( 'In stock?', 'woocommerce' ),
			'backorders'         => __( 'Backorders allowed?', 'woocommerce' ),
			'sold_individually'  => __( 'Sold individually?', 'woocommerce' ),
			/* translators: %s: weight unit */
			'weight'             => sprintf( __( 'Weight (%s)', 'woocommerce' ), $weight_unit ),
			'dimensions'         => array(
				'name'    => __( 'Dimensions', 'woocommerce' ),
				'options' => array(
					/* translators: %s: dimension unit */
					'length'             => sprintf( __( 'Length (%s)', 'woocommerce' ), $dimension_unit ),
					/* translators: %s: dimension unit */
					'width'              => sprintf( __( 'Width (%s)', 'woocommerce' ), $dimension_unit ),
					/* translators: %s: dimension unit */
					'height'             => sprintf( __( 'Height (%s)', 'woocommerce' ), $dimension_unit ),
				),
			),
			'reviews_allowed'    => __( 'Allow customer reviews?', 'woocommerce' ),
			'purchase_note'      => __( 'Purchase note', 'woocommerce' ),
			'sale_price'         => __( 'Sale price', 'woocommerce' ),
			'regular_price'      => __( 'Regular Price', 'woocommerce' ),
			'stock_quantity'     => __( 'Stock', 'woocommerce' ),
			'category_ids'       => __( 'Categories', 'woocommerce' ),
			'tag_ids'            => __( 'Tags', 'woocommerce' ),
			'shipping_class_id'  => __( 'Shipping class', 'woocommerce' ),
			'images'             => __( 'Images', 'woocommerce' ),
			'parent_id'          => __( 'Parent', 'woocommerce' ),
			'grouped_products'   => __( 'Grouped products', 'woocommerce' ),
			'upsell_ids'         => __( 'Upsells', 'woocommerce' ),
			'cross_sell_ids'     => __( 'Cross-sells', 'woocommerce' ),
			'external'           => array(
				'name'    => __( 'External product', 'woocommerce' ),
				'options' => array(
					'product_url'  => __( 'External URL', 'woocommerce' ),
					'button_text'  => __( 'Button text', 'woocommerce' ),
				),
			),
			'downloads'          => array(
				'name'    => __( 'Downloads', 'woocommerce' ),
				'options' => array(
					'downloads:name' . $index => __( 'Download name', 'woocommerce' ),
					'downloads:url' . $index  => __( 'Download URL', 'woocommerce' ),
					'download_limit'          => __( 'Download limit', 'woocommerce' ),
					'download_expiry'         => __( 'Download expiry days', 'woocommerce' ),
				),
			),
			'attributes'         => array(
				'name'    => __( 'Attributes', 'woocommerce' ),
				'options' => array(
					'attributes:name' . $index    => __( 'Attribute name', 'woocommerce' ),
					'attributes:value' . $index   => __( 'Attribute value(s)', 'woocommerce' ),
					'attributes:visible' . $index => __( 'Attribute visibility', 'woocommerce' ),
					'attributes:default' . $index => __( 'Default attribute', 'woocommerce' ),
				),
			),
			'meta:' . $meta      => __( 'Import as meta', 'woocommerce' ),
		);

		return apply_filters( 'woocommerce_csv_product_import_mapping_options', $options, $item );
	}
}<|MERGE_RESOLUTION|>--- conflicted
+++ resolved
@@ -395,53 +395,13 @@
 	protected function auto_map_columns( $raw_headers, $num_indexes = true ) {
 		$weight_unit     = get_option( 'woocommerce_weight_unit' );
 		$dimension_unit  = get_option( 'woocommerce_dimension_unit' );
-<<<<<<< HEAD
-		$default_columns = array_flip( apply_filters( 'woocommerce_csv_product_import_mapping_default_columns', array(
-			'id'                 => __( 'ID', 'woocommerce' ),
-			'type'               => __( 'Type', 'woocommerce' ),
-			'sku'                => __( 'SKU', 'woocommerce' ),
-			'name'               => __( 'Name', 'woocommerce' ),
-			'published'          => __( 'Published', 'woocommerce' ),
-			'featured'           => __( 'Is featured?', 'woocommerce' ),
-			'catalog_visibility' => __( 'Visibility in catalog', 'woocommerce' ),
-			'short_description'  => __( 'Short description', 'woocommerce' ),
-			'description'        => __( 'Description', 'woocommerce' ),
-			'date_on_sale_from'  => __( 'Date sale price starts', 'woocommerce' ),
-			'date_on_sale_to'    => __( 'Date sale price ends', 'woocommerce' ),
-			'tax_status'         => __( 'Tax status', 'woocommerce' ),
-			'tax_class'          => __( 'Tax class', 'woocommerce' ),
-			'stock_status'       => __( 'In stock?', 'woocommerce' ),
-			'stock_quantity'     => __( 'Stock', 'woocommerce' ),
-			'backorders'         => __( 'Backorders allowed?', 'woocommerce' ),
-			'sold_individually'  => __( 'Sold individually?', 'woocommerce' ),
-			'weight'             => sprintf( __( 'Weight (%s)', 'woocommerce' ), $weight_unit ),
-			'length'             => sprintf( __( 'Length (%s)', 'woocommerce' ), $dimension_unit ),
-			'width'              => sprintf( __( 'Width (%s)', 'woocommerce' ), $dimension_unit ),
-			'height'             => sprintf( __( 'Height (%s)', 'woocommerce' ), $dimension_unit ),
-			'reviews_allowed'    => __( 'Allow customer reviews?', 'woocommerce' ),
-			'purchase_note'      => __( 'Purchase note', 'woocommerce' ),
-			'sale_price'         => __( 'Sale price', 'woocommerce' ),
-			'regular_price'      => __( 'Regular price', 'woocommerce' ),
-			'category_ids'       => __( 'Categories', 'woocommerce' ),
-			'tag_ids'            => __( 'Tags', 'woocommerce' ),
-			'shipping_class_id'  => __( 'Shipping class', 'woocommerce' ),
-			'images'             => __( 'Images', 'woocommerce' ),
-			'download_limit'     => __( 'Download limit', 'woocommerce' ),
-			'download_expiry'    => __( 'Download expiry days', 'woocommerce' ),
-			'parent_id'          => __( 'Parent', 'woocommerce' ),
-			'upsell_ids'         => __( 'Upsells', 'woocommerce' ),
-			'cross_sell_ids'     => __( 'Cross-sells', 'woocommerce' ),
-			'product_url'        => __( 'External URL', 'woocommerce' ),
-			'button_text'        => __( 'Button text', 'woocommerce' ),
-		) ) );
-=======
 
 		include( dirname( __FILE__ ) . '/mappings/mappings.php' );
 
 		/**
-		* @hooked wc_importer_generic_mappings - 10
-		* @hooked wc_importer_wordpress_mappings - 10
-		*/
+		 * @hooked wc_importer_generic_mappings - 10
+		 * @hooked wc_importer_wordpress_mappings - 10
+		 */
 		$default_columns = apply_filters( 'woocommerce_csv_product_import_mapping_default_columns', array(
 			__( 'ID', 'woocommerce' )                                      => 'id',
 			__( 'Type', 'woocommerce' )                                    => 'type',
@@ -454,9 +414,10 @@
 			__( 'Description', 'woocommerce' )                             => 'description',
 			__( 'Date sale price starts', 'woocommerce' )                  => 'date_on_sale_from',
 			__( 'Date sale price ends', 'woocommerce' )                    => 'date_on_sale_to',
-			__( 'Tax class', 'woocommerce' )                               => 'tax_status',
+			__( 'Tax status', 'woocommerce' )                              => 'tax_status',
+			__( 'Tax class', 'woocommerce' )                               => 'tax_class',
 			__( 'In stock?', 'woocommerce' )                               => 'stock_status',
-			__( 'Stock', 'woocommerce' )                                   => 'stock',
+			__( 'Stock', 'woocommerce' )                                   => 'stock_quantity',
 			__( 'Backorders allowed?', 'woocommerce' )                     => 'backorders',
 			__( 'Sold individually?', 'woocommerce' )                      => 'sold_individually',
 			sprintf( __( 'Weight (%s)', 'woocommerce' ), $weight_unit )    => 'weight',
@@ -470,7 +431,7 @@
 			__( 'Categories', 'woocommerce' )                              => 'category_ids',
 			__( 'Tags', 'woocommerce' )                                    => 'tag_ids',
 			__( 'Shipping class', 'woocommerce' )                          => 'shipping_class_id',
-			__( 'Images', 'woocommerce' )                                  => 'image_id',
+			__( 'Images', 'woocommerce' )                                  => 'images',
 			__( 'Download limit', 'woocommerce' )                          => 'download_limit',
 			__( 'Download expiry days', 'woocommerce' )                    => 'download_expiry',
 			__( 'Parent', 'woocommerce' )                                  => 'parent_id',
@@ -480,7 +441,6 @@
 			__( 'External URL', 'woocommerce' )                            => 'product_url',
 			__( 'Button text', 'woocommerce' )                             => 'button_text',
 		) );
->>>>>>> 5a17de40
 
 		$special_columns = array_map(
 			array( $this, 'sanitize_special_column_name_regex' ),
