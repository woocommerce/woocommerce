--- conflicted
+++ resolved
@@ -9,11 +9,6 @@
 
 ?>
 <div id="message" class="updated woocommerce-message wc-connect">
-<<<<<<< HEAD
-	<p><?php _e( '<strong>Welcome to WooCommerce</strong> &#8211; You\'re almost ready to start selling :)', 'woocommerce' ); ?></p>
-	<p class="submit"><a href="<?php echo esc_url( add_query_arg( 'install_woocommerce_pages', 'true', admin_url( 'admin.php?page=wc-settings' ) ) ); ?>" class="button-primary"><?php _e( 'Install WooCommerce Pages', 'woocommerce' ); ?></a> <a class="button-secondary button skip" href="<?php echo esc_url( wp_nonce_url( add_query_arg( 'wc-hide-notice', 'install' ), 'woocommerce_hide_notices_nonce', '_wc_notice_nonce' ) ); ?>"><?php _e( 'Skip setup', 'woocommerce' ); ?></a></p>
-=======
 	<p><?php _e( '<strong>Welcome to WooCommerce</strong> &#8211; You&lsquo;re almost ready to start selling :)', 'woocommerce' ); ?></p>
 	<p class="submit"><a href="<?php echo esc_url( admin_url( 'admin.php?page=wc-setup' ) ); ?>" class="button-primary"><?php _e( 'Run the Setup Wizard', 'woocommerce' ); ?></a> <a class="button-secondary skip" href="<?php echo esc_url( add_query_arg( 'wc-hide-notice', 'install' ) ); ?>"><?php _e( 'Skip Setup', 'woocommerce' ); ?></a></p>
->>>>>>> 12573430
 </div>