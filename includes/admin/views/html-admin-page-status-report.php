<?php
/**
 * Admin View: Page - Status Report.
 *
 * @package WooCommerce
 */

defined( 'ABSPATH' ) || exit;

global $wpdb;

if ( ! class_exists( 'WC_REST_System_Status_Controller', false ) ) {
	wp_die( 'Cannot load the REST API to access WC_REST_System_Status_Controller.' );
}

$system_status    = new WC_REST_System_Status_Controller();
$environment      = $system_status->get_environment_info();
$database         = $system_status->get_database_info();
$post_type_counts = $system_status->get_post_type_counts();
$active_plugins   = $system_status->get_active_plugins();
$theme            = $system_status->get_theme_info();
$security         = $system_status->get_security_info();
$settings         = $system_status->get_settings();
$pages            = $system_status->get_pages();
$plugin_updates   = new WC_Plugin_Updates();
$untested_plugins = $plugin_updates->get_untested_plugins( WC()->version, 'minor' );
?>
<div class="updated woocommerce-message inline">
	<p>
		<?php esc_html_e( 'Please copy and paste this information in your ticket when contacting support:', 'woocommerce' ); ?>
	</p>
	<p class="submit">
		<a href="#" class="button-primary debug-report"><?php esc_html_e( 'Get system report', 'woocommerce' ); ?></a>
		<a class="button-secondary docs" href="https://docs.woocommerce.com/document/understanding-the-woocommerce-system-status-report/" target="_blank">
			<?php esc_html_e( 'Understanding the status report', 'woocommerce' ); ?>
		</a>
	</p>
	<div id="debug-report">
		<textarea readonly="readonly"></textarea>
		<p class="submit">
			<button id="copy-for-support" class="button-primary" href="#" data-tip="<?php esc_attr_e( 'Copied!', 'woocommerce' ); ?>">
				<?php esc_html_e( 'Copy for support', 'woocommerce' ); ?>
			</button>
		</p>
		<p class="copy-error hidden">
			<?php esc_html_e( 'Copying to clipboard failed. Please press Ctrl/Cmd+C to copy.', 'woocommerce' ); ?>
		</p>
	</div>
</div>
<table class="wc_status_table widefat" cellspacing="0" id="status">
	<thead>
		<tr>
			<th colspan="3" data-export-label="WordPress Environment"><h2><?php esc_html_e( 'WordPress environment', 'woocommerce' ); ?></h2></th>
		</tr>
	</thead>
	<tbody>
		<tr>
			<td data-export-label="Home URL"><?php esc_html_e( 'Home URL', 'woocommerce' ); ?>:</td>
			<td class="help"><?php echo wc_help_tip( esc_html__( 'The homepage URL of your site.', 'woocommerce' ) ); /* phpcs:ignore WordPress.XSS.EscapeOutput.OutputNotEscaped */ ?></td>
			<td><?php echo esc_html( $environment['home_url'] ); ?></td>
		</tr>
		<tr>
			<td data-export-label="Site URL"><?php esc_html_e( 'Site URL', 'woocommerce' ); ?>:</td>
			<td class="help"><?php echo wc_help_tip( esc_html__( 'The root URL of your site.', 'woocommerce' ) ); /* phpcs:ignore WordPress.XSS.EscapeOutput.OutputNotEscaped */ ?></td>
			<td><?php echo esc_html( $environment['site_url'] ); ?></td>
		</tr>
		<tr>
			<td data-export-label="WC Version"><?php esc_html_e( 'WooCommerce version', 'woocommerce' ); ?>:</td>
			<td class="help"><?php echo wc_help_tip( esc_html__( 'The version of WooCommerce installed on your site.', 'woocommerce' ) ); /* phpcs:ignore WordPress.XSS.EscapeOutput.OutputNotEscaped */ ?></td>
			<td><?php echo esc_html( $environment['version'] ); ?></td>
		</tr>
		<tr>
			<td data-export-label="Log Directory Writable"><?php esc_html_e( 'Log directory writable', 'woocommerce' ); ?>:</td>
			<td class="help"><?php echo wc_help_tip( esc_html__( 'Several WooCommerce extensions can write logs which makes debugging problems easier. The directory must be writable for this to happen.', 'woocommerce' ) ); /* phpcs:ignore WordPress.XSS.EscapeOutput.OutputNotEscaped */ ?></td>
			<td>
				<?php
				if ( $environment['log_directory_writable'] ) {
					echo '<mark class="yes">' . get_gridicon( 'gridicons-checkmark' ) . ' <code class="private">' . esc_html( $environment['log_directory'] ) . '</code></mark> ';
				} else {
<<<<<<< HEAD
					echo '<mark class="error">' . get_gridicon( 'gridicons-notice' ) . ' ' . sprintf( __( 'To allow logging, make %1$s writable or define a custom %2$s.', 'woocommerce' ), '<code>' . $environment['log_directory'] . '</code>', '<code>WC_LOG_DIR</code>' ) . '</mark>';
=======
					/* Translators: %1$s: Log directory, %2$s: Log directory constant */
					echo '<mark class="error"><span class="dashicons dashicons-warning"></span> ' . sprintf( esc_html__( 'To allow logging, make %1$s writable or define a custom %2$s.', 'woocommerce' ), '<code>' . esc_html( $environment['log_directory'] ) . '</code>', '<code>WC_LOG_DIR</code>' ) . '</mark>';
>>>>>>> ce829e37
				}
				?>
			</td>
		</tr>
		<tr>
			<td data-export-label="WP Version"><?php esc_html_e( 'WordPress version', 'woocommerce' ); ?>:</td>
			<td class="help"><?php echo wc_help_tip( esc_html__( 'The version of WordPress installed on your site.', 'woocommerce' ) ); /* phpcs:ignore WordPress.XSS.EscapeOutput.OutputNotEscaped */ ?></td>
			<td>
				<?php
				$latest_version = get_transient( 'woocommerce_system_status_wp_version_check' );

				if ( false === $latest_version ) {
					$version_check = wp_remote_get( 'https://api.wordpress.org/core/version-check/1.7/' );
					$api_response  = json_decode( wp_remote_retrieve_body( $version_check ), true );

					if ( $api_response && isset( $api_response['offers'], $api_response['offers'][0], $api_response['offers'][0]['version'] ) ) {
						$latest_version = $api_response['offers'][0]['version'];
					} else {
						$latest_version = $environment['wp_version'];
					}
					set_transient( 'woocommerce_system_status_wp_version_check', $latest_version, DAY_IN_SECONDS );
				}

				if ( version_compare( $environment['wp_version'], $latest_version, '<' ) ) {
					/* Translators: %1$s: Current version, %2$s: New version */
					echo '<mark class="error"><span class="dashicons dashicons-warning"></span> ' . sprintf( esc_html__( '%1$s - There is a newer version of WordPress available (%2$s)', 'woocommerce' ), esc_html( $environment['wp_version'] ), esc_html( $latest_version ) ) . '</mark>';
				} else {
					echo '<mark class="yes">' . esc_html( $environment['wp_version'] ) . '</mark>';
				}
				?>
			</td>
		</tr>
		<tr>
<<<<<<< HEAD
			<td data-export-label="WP Multisite"><?php esc_html_e( 'WP multisite', 'woocommerce' ); ?>:</td>
			<td class="help"><?php echo wc_help_tip( __( 'Whether or not you have WordPress Multisite enabled.', 'woocommerce' ) ); /* phpcs:ignore WordPress.XSS.EscapeOutput.OutputNotEscaped */ ?></td>
			<td>
				<?php if ( $environment['wp_multisite'] ): ?>
					<mark class="yes"><?php get_gridicon( 'gridicons-checkmark' ); ?></mark>
				<?php else: ?>
					<mark class="no">&ndash;</mark>
				<?php endif; ?>
			</td>
=======
			<td data-export-label="WP Multisite"><?php esc_html_e( 'WordPress multisite', 'woocommerce' ); ?>:</td>
			<td class="help"><?php echo wc_help_tip( esc_html__( 'Whether or not you have WordPress Multisite enabled.', 'woocommerce' ) ); /* phpcs:ignore WordPress.XSS.EscapeOutput.OutputNotEscaped */ ?></td>
			<td><?php echo ( $environment['wp_multisite'] ) ? '<span class="dashicons dashicons-yes"></span>' : '&ndash;'; ?></td>
>>>>>>> ce829e37
		</tr>
		<tr>
			<td data-export-label="WP Memory Limit"><?php esc_html_e( 'WordPress memory limit', 'woocommerce' ); ?>:</td>
			<td class="help"><?php echo wc_help_tip( esc_html__( 'The maximum amount of memory (RAM) that your site can use at one time.', 'woocommerce' ) ); /* phpcs:ignore WordPress.XSS.EscapeOutput.OutputNotEscaped */ ?></td>
			<td>
				<?php
				if ( $environment['wp_memory_limit'] < 67108864 ) {
<<<<<<< HEAD
					echo '<mark class="error">' . get_gridicon( 'gridicons-notice' ) . ' ' . sprintf( __( '%1$s - We recommend setting memory to at least 64MB. See: %2$s', 'woocommerce' ), size_format( $environment['wp_memory_limit'] ), '<a href="https://codex.wordpress.org/Editing_wp-config.php#Increasing_memory_allocated_to_PHP" target="_blank">' . __( 'Increasing memory allocated to PHP', 'woocommerce' ) . '</a>' ) . '</mark>';
=======
					/* Translators: %1$s: Memory limit, %2$s: Docs link. */
					echo '<mark class="error"><span class="dashicons dashicons-warning"></span> ' . sprintf( esc_html__( '%1$s - We recommend setting memory to at least 64MB. See: %2$s', 'woocommerce' ), esc_html( size_format( $environment['wp_memory_limit'] ) ), '<a href="https://codex.wordpress.org/Editing_wp-config.php#Increasing_memory_allocated_to_PHP" target="_blank">' . esc_html__( 'Increasing memory allocated to PHP', 'woocommerce' ) . '</a>' ) . '</mark>';
>>>>>>> ce829e37
				} else {
					echo '<mark class="yes">' . esc_html( size_format( $environment['wp_memory_limit'] ) ) . '</mark>';
				}
				?>
			</td>
		</tr>
		<tr>
			<td data-export-label="WP Debug Mode"><?php esc_html_e( 'WordPress debug mode', 'woocommerce' ); ?>:</td>
			<td class="help"><?php echo wc_help_tip( esc_html__( 'Displays whether or not WordPress is in Debug Mode.', 'woocommerce' ) ); /* phpcs:ignore WordPress.XSS.EscapeOutput.OutputNotEscaped */ ?></td>
			<td>
				<?php if ( $environment['wp_debug_mode'] ) : ?>
					<mark class="yes"><?php echo get_gridicon( 'gridicons-checkmark' ); ?></mark>
				<?php else : ?>
					<mark class="no">&ndash;</mark>
				<?php endif; ?>
			</td>
		</tr>
		<tr>
			<td data-export-label="WP Cron"><?php esc_html_e( 'WordPress cron', 'woocommerce' ); ?>:</td>
			<td class="help"><?php echo wc_help_tip( esc_html__( 'Displays whether or not WP Cron Jobs are enabled.', 'woocommerce' ) ); /* phpcs:ignore WordPress.XSS.EscapeOutput.OutputNotEscaped */ ?></td>
			<td>
				<?php if ( $environment['wp_cron'] ) : ?>
					<mark class="yes"><?php echo get_gridicon( 'gridicons-checkmark' ); ?></mark>
				<?php else : ?>
					<mark class="no">&ndash;</mark>
				<?php endif; ?>
			</td>
		</tr>
		<tr>
			<td data-export-label="Language"><?php esc_html_e( 'Language', 'woocommerce' ); ?>:</td>
			<td class="help"><?php echo wc_help_tip( esc_html__( 'The current language used by WordPress. Default = English', 'woocommerce' ) ); /* phpcs:ignore WordPress.XSS.EscapeOutput.OutputNotEscaped */ ?></td>
			<td><?php echo esc_html( $environment['language'] ); ?></td>
		</tr>
		<tr>
			<td data-export-label="External object cache"><?php esc_html_e( 'External object cache', 'woocommerce' ); ?>:</td>
			<td class="help"><?php echo wc_help_tip( esc_html__( 'Displays whether or not WordPress is using an external object cache.', 'woocommerce' ) ); ?></td>
			<td>
				<?php if ( $environment['external_object_cache'] ) : ?>
					<mark class="yes"><?php echo get_gridicon( 'gridicons-checkmark' ); ?></mark>
				<?php else : ?>
					<mark class="no">&ndash;</mark>
				<?php endif; ?>
			</td>
		</tr>
	</tbody>
</table>
<table class="wc_status_table widefat" cellspacing="0">
	<thead>
		<tr>
			<th colspan="3" data-export-label="Server Environment"><h2><?php esc_html_e( 'Server environment', 'woocommerce' ); ?></h2></th>
		</tr>
	</thead>
	<tbody>
		<tr>
			<td data-export-label="Server Info"><?php esc_html_e( 'Server info', 'woocommerce' ); ?>:</td>
			<td class="help"><?php echo wc_help_tip( esc_html__( 'Information about the web server that is currently hosting your site.', 'woocommerce' ) ); /* phpcs:ignore WordPress.XSS.EscapeOutput.OutputNotEscaped */ ?></td>
			<td><?php echo esc_html( $environment['server_info'] ); ?></td>
		</tr>
		<tr>
			<td data-export-label="PHP Version"><?php esc_html_e( 'PHP version', 'woocommerce' ); ?>:</td>
			<td class="help"><?php echo wc_help_tip( esc_html__( 'The version of PHP installed on your hosting server.', 'woocommerce' ) ); /* phpcs:ignore WordPress.XSS.EscapeOutput.OutputNotEscaped */ ?></td>
			<td>
				<?php
<<<<<<< HEAD
				if ( version_compare( $environment['php_version'], '5.6', '<' ) ) {
					echo '<mark class="error">' . get_gridicon( 'gridicons-notice' ) . ' ' . sprintf( __( '%1$s - We recommend a minimum PHP version of 5.6. See: %2$s', 'woocommerce' ), esc_html( $environment['php_version'] ), '<a href="https://docs.woocommerce.com/document/how-to-update-your-php-version/" target="_blank">' . __( 'How to update your PHP version', 'woocommerce' ) . '</a>' ) . '</mark>';
				} else {
=======
				if ( version_compare( $environment['php_version'], '7.2', '>=' ) ) {
>>>>>>> ce829e37
					echo '<mark class="yes">' . esc_html( $environment['php_version'] ) . '</mark>';
				} else {
					$update_link = ' <a href="https://docs.woocommerce.com/document/how-to-update-your-php-version/" target="_blank">' . esc_html__( 'How to update your PHP version', 'woocommerce' ) . '</a>';

					if ( version_compare( $environment['php_version'], '5.4', '<' ) ) {
						$notice = __( 'WooCommerce will run under this version of PHP, however, some features such as geolocation are not compatible. Support for this version will be dropped in the next major release. We recommend using PHP version 7.2 or above for greater performance and security.', 'woocommerce' ) . $update_link;
					} elseif ( version_compare( $environment['php_version'], '5.6', '<' ) ) {
						$notice = __( 'WooCommerce will run under this version of PHP, however, it has reached end of life. We recommend using PHP version 7.2 or above for greater performance and security.', 'woocommerce' ) . $update_link;
					} elseif ( version_compare( $environment['php_version'], '7.2', '<' ) ) {
						$notice = __( 'We recommend using PHP version 7.2 or above for greater performance and security.', 'woocommerce' ) . $update_link;
					}

					echo '<mark class="error"><span class="dashicons dashicons-warning"></span> ' . esc_html( $environment['php_version'] ) . ' - ' . wp_kses_post( $notice ) . '</mark>';
				}
				?>
			</td>
		</tr>
		<?php if ( function_exists( 'ini_get' ) ) : ?>
			<tr>
				<td data-export-label="PHP Post Max Size"><?php esc_html_e( 'PHP post max size', 'woocommerce' ); ?>:</td>
				<td class="help"><?php echo wc_help_tip( esc_html__( 'The largest filesize that can be contained in one post.', 'woocommerce' ) ); /* phpcs:ignore WordPress.XSS.EscapeOutput.OutputNotEscaped */ ?></td>
				<td><?php echo esc_html( size_format( $environment['php_post_max_size'] ) ); ?></td>
			</tr>
			<tr>
				<td data-export-label="PHP Time Limit"><?php esc_html_e( 'PHP time limit', 'woocommerce' ); ?>:</td>
				<td class="help"><?php echo wc_help_tip( esc_html__( 'The amount of time (in seconds) that your site will spend on a single operation before timing out (to avoid server lockups)', 'woocommerce' ) ); /* phpcs:ignore WordPress.XSS.EscapeOutput.OutputNotEscaped */ ?></td>
				<td><?php echo esc_html( $environment['php_max_execution_time'] ); ?></td>
			</tr>
			<tr>
				<td data-export-label="PHP Max Input Vars"><?php esc_html_e( 'PHP max input vars', 'woocommerce' ); ?>:</td>
				<td class="help"><?php echo wc_help_tip( esc_html__( 'The maximum number of variables your server can use for a single function to avoid overloads.', 'woocommerce' ) ); /* phpcs:ignore WordPress.XSS.EscapeOutput.OutputNotEscaped */ ?></td>
				<td><?php echo esc_html( $environment['php_max_input_vars'] ); ?></td>
			</tr>
			<tr>
				<td data-export-label="cURL Version"><?php esc_html_e( 'cURL version', 'woocommerce' ); ?>:</td>
				<td class="help"><?php echo wc_help_tip( esc_html__( 'The version of cURL installed on your server.', 'woocommerce' ) ); /* phpcs:ignore WordPress.XSS.EscapeOutput.OutputNotEscaped */ ?></td>
				<td><?php echo esc_html( $environment['curl_version'] ); ?></td>
			</tr>
			<tr>
				<td data-export-label="SUHOSIN Installed"><?php esc_html_e( 'SUHOSIN installed', 'woocommerce' ); ?>:</td>
<<<<<<< HEAD
				<td class="help"><?php echo wc_help_tip( __( 'Suhosin is an advanced protection system for PHP installations. It was designed to protect your servers on the one hand against a number of well known problems in PHP applications and on the other hand against potential unknown vulnerabilities within these applications or the PHP core itself. If enabled on your server, Suhosin may need to be configured to increase its data submission limits.', 'woocommerce' ) ); /* phpcs:ignore WordPress.XSS.EscapeOutput.OutputNotEscaped */ ?></td>
				<td>
					<?php if ( $environment['suhosin_installed'] ): ?>
						<mark class="yes"><?php echo get_gridicon( 'gridicons-checkmark' ); ?></mark>
					<?php else: ?>
						<mark class="no">&ndash;</mark>
					<?php endif; ?>
				</td>
=======
				<td class="help"><?php echo wc_help_tip( esc_html__( 'Suhosin is an advanced protection system for PHP installations. It was designed to protect your servers on the one hand against a number of well known problems in PHP applications and on the other hand against potential unknown vulnerabilities within these applications or the PHP core itself. If enabled on your server, Suhosin may need to be configured to increase its data submission limits.', 'woocommerce' ) ); /* phpcs:ignore WordPress.XSS.EscapeOutput.OutputNotEscaped */ ?></td>
				<td><?php echo $environment['suhosin_installed'] ? '<span class="dashicons dashicons-yes"></span>' : '&ndash;'; ?></td>
>>>>>>> ce829e37
			</tr>
		<?php endif; ?>

		<?php

		if ( ! empty( $wpdb->is_mysql ) ) :
			?>
			<tr>
				<td data-export-label="MySQL Version"><?php esc_html_e( 'MySQL version', 'woocommerce' ); ?>:</td>
				<td class="help"><?php echo wc_help_tip( esc_html__( 'The version of MySQL installed on your hosting server.', 'woocommerce' ) ); /* phpcs:ignore WordPress.XSS.EscapeOutput.OutputNotEscaped */ ?></td>
				<td>
					<?php
					if ( version_compare( $environment['mysql_version'], '5.6', '<' ) ) {
<<<<<<< HEAD
						echo '<mark class="error">' . get_gridicon( 'gridicons-notice' ) . ' ' . sprintf( __( '%1$s - We recommend a minimum MySQL version of 5.6. See: %2$s', 'woocommerce' ), esc_html( $environment['mysql_version'] ), '<a href="https://wordpress.org/about/requirements/" target="_blank">' . __( 'WordPress requirements', 'woocommerce' ) . '</a>' ) . '</mark>';
=======
						/* Translators: %1$s: MySQL version, %2$s: Recommended MySQL version. */
						echo '<mark class="error"><span class="dashicons dashicons-warning"></span> ' . sprintf( esc_html__( '%1$s - We recommend a minimum MySQL version of 5.6. See: %2$s', 'woocommerce' ), esc_html( $environment['mysql_version'] ), '<a href="https://wordpress.org/about/requirements/" target="_blank">' . esc_html__( 'WordPress requirements', 'woocommerce' ) . '</a>' ) . '</mark>';
>>>>>>> ce829e37
					} else {
						echo '<mark class="yes">' . esc_html( $environment['mysql_version'] ) . '</mark>';
					}
					?>
				</td>
			</tr>
		<?php endif; ?>
		<tr>
			<td data-export-label="Max Upload Size"><?php esc_html_e( 'Max upload size', 'woocommerce' ); ?>:</td>
			<td class="help"><?php echo wc_help_tip( esc_html__( 'The largest filesize that can be uploaded to your WordPress installation.', 'woocommerce' ) ); /* phpcs:ignore WordPress.XSS.EscapeOutput.OutputNotEscaped */ ?></td>
			<td><?php echo esc_html( size_format( $environment['max_upload_size'] ) ); ?></td>
		</tr>
		<tr>
			<td data-export-label="Default Timezone is UTC"><?php esc_html_e( 'Default timezone is UTC', 'woocommerce' ); ?>:</td>
			<td class="help"><?php echo wc_help_tip( esc_html__( 'The default timezone for your server.', 'woocommerce' ) ); /* phpcs:ignore WordPress.XSS.EscapeOutput.OutputNotEscaped */ ?></td>
			<td>
				<?php
				if ( 'UTC' !== $environment['default_timezone'] ) {
<<<<<<< HEAD
					echo '<mark class="error">' . get_gridicon( 'gridicons-notice' ) . ' ' . sprintf( __( 'Default timezone is %s - it should be UTC', 'woocommerce' ), $environment['default_timezone'] ) . '</mark>';
=======
					/* Translators: %s: default timezone.. */
					echo '<mark class="error"><span class="dashicons dashicons-warning"></span> ' . sprintf( esc_html__( 'Default timezone is %s - it should be UTC', 'woocommerce' ), esc_html( $environment['default_timezone'] ) ) . '</mark>';
>>>>>>> ce829e37
				} else {
					echo '<mark class="yes">' . get_gridicon( 'gridicons-checkmark' ) . '</mark>';
				}
				?>
			</td>
		</tr>
		<tr>
			<td data-export-label="fsockopen/cURL"><?php esc_html_e( 'fsockopen/cURL', 'woocommerce' ); ?>:</td>
			<td class="help"><?php echo wc_help_tip( esc_html__( 'Payment gateways can use cURL to communicate with remote servers to authorize payments, other plugins may also use it when communicating with remote services.', 'woocommerce' ) ); /* phpcs:ignore WordPress.XSS.EscapeOutput.OutputNotEscaped */ ?></td>
			<td>
				<?php
				if ( $environment['fsockopen_or_curl_enabled'] ) {
					echo '<mark class="yes">' . get_gridicon( 'gridicons-checkmark' ) . '</mark>';
				} else {
<<<<<<< HEAD
					echo '<mark class="error">' . get_gridicon( 'gridicons-notice' ) . ' ' . __( 'Your server does not have fsockopen or cURL enabled - PayPal IPN and other scripts which communicate with other servers will not work. Contact your hosting provider.', 'woocommerce' ) . '</mark>';
=======
					echo '<mark class="error"><span class="dashicons dashicons-warning"></span> ' . esc_html__( 'Your server does not have fsockopen or cURL enabled - PayPal IPN and other scripts which communicate with other servers will not work. Contact your hosting provider.', 'woocommerce' ) . '</mark>';
>>>>>>> ce829e37
				}
				?>
			</td>
		</tr>
		<tr>
			<td data-export-label="SoapClient"><?php esc_html_e( 'SoapClient', 'woocommerce' ); ?>:</td>
			<td class="help"><?php echo wc_help_tip( esc_html__( 'Some webservices like shipping use SOAP to get information from remote servers, for example, live shipping quotes from FedEx require SOAP to be installed.', 'woocommerce' ) ); /* phpcs:ignore WordPress.XSS.EscapeOutput.OutputNotEscaped */ ?></td>
			<td>
				<?php
				if ( $environment['soapclient_enabled'] ) {
					echo '<mark class="yes">' . get_gridicon( 'gridicons-checkmark' ) . '</mark>';
				} else {
<<<<<<< HEAD
					echo '<mark class="error">' . get_gridicon( 'gridicons-notice' ) . ' ' . sprintf( __( 'Your server does not have the %s class enabled - some gateway plugins which use SOAP may not work as expected.', 'woocommerce' ), '<a href="https://php.net/manual/en/class.soapclient.php">SoapClient</a>' ) . '</mark>';
=======
					/* Translators: %s classname and link. */
					echo '<mark class="error"><span class="dashicons dashicons-warning"></span> ' . sprintf( esc_html__( 'Your server does not have the %s class enabled - some gateway plugins which use SOAP may not work as expected.', 'woocommerce' ), '<a href="https://php.net/manual/en/class.soapclient.php">SoapClient</a>' ) . '</mark>';
>>>>>>> ce829e37
				}
				?>
			</td>
		</tr>
		<tr>
			<td data-export-label="DOMDocument"><?php esc_html_e( 'DOMDocument', 'woocommerce' ); ?>:</td>
			<td class="help"><?php echo wc_help_tip( esc_html__( 'HTML/Multipart emails use DOMDocument to generate inline CSS in templates.', 'woocommerce' ) ); /* phpcs:ignore WordPress.XSS.EscapeOutput.OutputNotEscaped */ ?></td>
			<td>
				<?php
				if ( $environment['domdocument_enabled'] ) {
					echo '<mark class="yes">' . get_gridicon( 'gridicons-checkmark' ) . '</mark>';
				} else {
<<<<<<< HEAD
					echo '<mark class="error">' . get_gridicon( 'gridicons-notice' ) . ' ' . sprintf( __( 'Your server does not have the %s class enabled - HTML/Multipart emails, and also some extensions, will not work without DOMDocument.', 'woocommerce' ), '<a href="https://php.net/manual/en/class.domdocument.php">DOMDocument</a>' ) . '</mark>';
=======
					/* Translators: %s: classname and link. */
					echo '<mark class="error"><span class="dashicons dashicons-warning"></span> ' . sprintf( esc_html__( 'Your server does not have the %s class enabled - HTML/Multipart emails, and also some extensions, will not work without DOMDocument.', 'woocommerce' ), '<a href="https://php.net/manual/en/class.domdocument.php">DOMDocument</a>' ) . '</mark>';
>>>>>>> ce829e37
				}
				?>
			</td>
		</tr>
		<tr>
			<td data-export-label="GZip"><?php esc_html_e( 'GZip', 'woocommerce' ); ?>:</td>
			<td class="help"><?php echo wc_help_tip( esc_html__( 'GZip (gzopen) is used to open the GEOIP database from MaxMind.', 'woocommerce' ) ); /* phpcs:ignore WordPress.XSS.EscapeOutput.OutputNotEscaped */ ?></td>
			<td>
				<?php
				if ( $environment['gzip_enabled'] ) {
					echo '<mark class="yes">' . get_gridicon( 'gridicons-checkmark' ) . '</mark>';
				} else {
<<<<<<< HEAD
					echo '<mark class="error">' . get_gridicon( 'gridicons-notice' ) . ' ' . sprintf( __( 'Your server does not support the %s function - this is required to use the GeoIP database from MaxMind.', 'woocommerce' ), '<a href="https://php.net/manual/en/zlib.installation.php">gzopen</a>' ) . '</mark>';
=======
					/* Translators: %s: classname and link. */
					echo '<mark class="error"><span class="dashicons dashicons-warning"></span> ' . sprintf( esc_html__( 'Your server does not support the %s function - this is required to use the GeoIP database from MaxMind.', 'woocommerce' ), '<a href="https://php.net/manual/en/zlib.installation.php">gzopen</a>' ) . '</mark>';
>>>>>>> ce829e37
				}
				?>
			</td>
		</tr>
		<tr>
			<td data-export-label="Multibyte String"><?php esc_html_e( 'Multibyte string', 'woocommerce' ); ?>:</td>
			<td class="help"><?php echo wc_help_tip( esc_html__( 'Multibyte String (mbstring) is used to convert character encoding, like for emails or converting characters to lowercase.', 'woocommerce' ) ); /* phpcs:ignore WordPress.XSS.EscapeOutput.OutputNotEscaped */ ?></td>
			<td>
				<?php
				if ( $environment['mbstring_enabled'] ) {
					echo '<mark class="yes">' . get_gridicon( 'gridicons-checkmark' ) . '</mark>';
				} else {
<<<<<<< HEAD
					echo '<mark class="error">' . get_gridicon( 'gridicons-notice' ) . ' ' . sprintf( __( 'Your server does not support the %s functions - this is required for better character encoding. Some fallbacks will be used instead for it.', 'woocommerce' ), '<a href="https://php.net/manual/en/mbstring.installation.php">mbstring</a>' ) . '</mark>';
=======
					/* Translators: %s: classname and link. */
					echo '<mark class="error"><span class="dashicons dashicons-warning"></span> ' . sprintf( esc_html__( 'Your server does not support the %s functions - this is required for better character encoding. Some fallbacks will be used instead for it.', 'woocommerce' ), '<a href="https://php.net/manual/en/mbstring.installation.php">mbstring</a>' ) . '</mark>';
>>>>>>> ce829e37
				}
				?>
			</td>
		</tr>
		<tr>
			<td data-export-label="Remote Post"><?php esc_html_e( 'Remote post', 'woocommerce' ); ?>:</td>
			<td class="help"><?php echo wc_help_tip( esc_html__( 'PayPal uses this method of communicating when sending back transaction information.', 'woocommerce' ) ); /* phpcs:ignore WordPress.XSS.EscapeOutput.OutputNotEscaped */ ?></td>
			<td>
				<?php
				if ( $environment['remote_post_successful'] ) {
					echo '<mark class="yes">' . get_gridicon( 'gridicons-checkmark' ) . '</mark>';
				} else {
<<<<<<< HEAD
					echo '<mark class="error">' . get_gridicon( 'gridicons-notice' ) . ' ' . sprintf( __( '%s failed. Contact your hosting provider.', 'woocommerce' ), 'wp_remote_post()' ) . ' ' . esc_html( $environment['remote_post_response'] ) . '</mark>';
=======
					/* Translators: %s: function name. */
					echo '<mark class="error"><span class="dashicons dashicons-warning"></span> ' . sprintf( esc_html__( '%s failed. Contact your hosting provider.', 'woocommerce' ), 'wp_remote_post()' ) . ' ' . esc_html( $environment['remote_post_response'] ) . '</mark>';
>>>>>>> ce829e37
				}
				?>
			</td>
		</tr>
		<tr>
			<td data-export-label="Remote Get"><?php esc_html_e( 'Remote get', 'woocommerce' ); ?>:</td>
			<td class="help"><?php echo wc_help_tip( esc_html__( 'WooCommerce plugins may use this method of communication when checking for plugin updates.', 'woocommerce' ) ); /* phpcs:ignore WordPress.XSS.EscapeOutput.OutputNotEscaped */ ?></td>
			<td>
				<?php
				if ( $environment['remote_get_successful'] ) {
					echo '<mark class="yes">' . get_gridicon( 'gridicons-checkmark' ) . '</mark>';
				} else {
<<<<<<< HEAD
					echo '<mark class="error">' . get_gridicon( 'gridicons-notice' ) . ' ' . sprintf( __( '%s failed. Contact your hosting provider.', 'woocommerce' ), 'wp_remote_get()' ) . ' ' . esc_html( $environment['remote_get_response'] ) . '</mark>';
=======
					/* Translators: %s: function name. */
					echo '<mark class="error"><span class="dashicons dashicons-warning"></span> ' . sprintf( esc_html__( '%s failed. Contact your hosting provider.', 'woocommerce' ), 'wp_remote_get()' ) . ' ' . esc_html( $environment['remote_get_response'] ) . '</mark>';
>>>>>>> ce829e37
				}
				?>
			</td>
		</tr>
		<?php
		$rows = apply_filters( 'woocommerce_system_status_environment_rows', array() );
		foreach ( $rows as $row ) {
			if ( ! empty( $row['success'] ) ) {
				$css_class = 'yes';
				$icon      = get_gridicon( 'gridicons-checkmark' );
			} else {
				$css_class = 'error';
				$icon      = get_gridicon( 'gridicons-cross' );
			}
			?>
			<tr>
				<td data-export-label="<?php echo esc_attr( $row['name'] ); ?>"><?php echo esc_html( $row['name'] ); ?>:</td>
				<td class="help"><?php echo esc_html( isset( $row['help'] ) ? $row['help'] : '' ); ?></td>
				<td>
					<mark class="<?php echo esc_attr( $css_class ); ?>">
						<?php echo wp_kses_post( $icon ); ?> <?php echo wp_kses_data( ! empty( $row['note'] ) ? $row['note'] : '' ); ?>
					</mark>
				</td>
			</tr>
			<?php
		}
		?>
	</tbody>
</table>
<table class="wc_status_table widefat" cellspacing="0">
	<thead>
	<tr>
		<th colspan="3" data-export-label="Database"><h2><?php esc_html_e( 'Database', 'woocommerce' ); ?></h2></th>
	</tr>
	</thead>
	<tbody>
		<tr>
			<td data-export-label="WC Database Version"><?php esc_html_e( 'WooCommerce database version', 'woocommerce' ); ?>:</td>
			<td class="help"><?php echo wc_help_tip( esc_html__( 'The version of WooCommerce that the database is formatted for. This should be the same as your WooCommerce version.', 'woocommerce' ) ); /* phpcs:ignore WordPress.XSS.EscapeOutput.OutputNotEscaped */ ?></td>
			<td><?php echo esc_html( $database['wc_database_version'] ); ?></td>
		</tr>
		<tr>
			<td data-export-label="WC Database Prefix"><?php esc_html_e( 'Database prefix', 'woocommerce' ); ?></td>
			<td class="help">&nbsp;</td>
			<td>
				<?php
				if ( strlen( $database['database_prefix'] ) > 20 ) {
<<<<<<< HEAD
					echo '<mark class="error">' . get_gridicon( 'gridicons-notice' ) . ' ' . sprintf( __( '%1$s - We recommend using a prefix with less than 20 characters. See: %2$s', 'woocommerce' ), esc_html( $database['database_prefix'] ), '<a href="https://docs.woocommerce.com/document/completed-order-email-doesnt-contain-download-links/#section-2" target="_blank">' . __( 'How to update your database table prefix', 'woocommerce' ) . '</a>' ) . '</mark>';
=======
					/* Translators: %1$s: Database prefix, %2$s: Docs link. */
					echo '<mark class="error"><span class="dashicons dashicons-warning"></span> ' . sprintf( esc_html__( '%1$s - We recommend using a prefix with less than 20 characters. See: %2$s', 'woocommerce' ), esc_html( $database['database_prefix'] ), '<a href="https://docs.woocommerce.com/document/completed-order-email-doesnt-contain-download-links/#section-2" target="_blank">' . esc_html__( 'How to update your database table prefix', 'woocommerce' ) . '</a>' ) . '</mark>';
>>>>>>> ce829e37
				} else {
					echo '<mark class="yes">' . esc_html( $database['database_prefix'] ) . '</mark>';
				}
				?>
			</td>
		</tr>

		<?php if ( $settings['geolocation_enabled'] ) { ?>
			<tr>
				<td data-export-label="MaxMind GeoIP Database"><?php esc_html_e( 'MaxMind GeoIP database', 'woocommerce' ); ?>:</td>
				<td class="help"><?php echo wc_help_tip( esc_html__( 'The GeoIP database from MaxMind is used to geolocate customers.', 'woocommerce' ) ); /* phpcs:ignore WordPress.XSS.EscapeOutput.OutputNotEscaped */ ?></td>
				<td>
					<?php
<<<<<<< HEAD
					if ( file_exists( $database['maxmind_geoip_database'] ) ) {
						echo '<mark class="yes">' . get_gridicon( 'gridicons-checkmark' ) . ' <code class="private">' . esc_html( $database['maxmind_geoip_database'] ) . '</code></mark> ';
					} else {
						printf( '<mark class="error">' . get_gridicon( 'gridicons-notice' ) . ' ' . sprintf( __( 'The MaxMind GeoIP Database does not exist - Geolocation will not function. You can download and install it manually from %1$s to the path: %2$s. Scroll down to "Downloads" and download the "Binary / gzip" file next to "GeoLite Country". Please remember to uncompress GeoIP.dat.gz and upload the GeoIP.dat file only.', 'woocommerce' ), make_clickable( 'http://dev.maxmind.com/geoip/legacy/geolite/' ), '<code class="private">' . $database['maxmind_geoip_database'] . '</code>' ) . '</mark>', WC_LOG_DIR );
=======
					if ( version_compare( $environment['php_version'], '5.4', '<' ) ) {
						echo '<mark class="error"><span class="dashicons dashicons-warning"></span> ' . wp_kses_post( __( 'MaxMind GeoIP database requires at least PHP 5.4.', 'woocommerce' ) ) . '</mark>';
					} elseif ( file_exists( $database['maxmind_geoip_database'] ) ) {
						echo '<mark class="yes"><span class="dashicons dashicons-yes"></span> <code class="private">' . esc_html( $database['maxmind_geoip_database'] ) . '</code></mark> ';
					} else {
						/* Translators: %1$s: Library url, %2$s: install path. */
						printf( '<mark class="error"><span class="dashicons dashicons-warning"></span> ' . sprintf( esc_html__( 'The MaxMind GeoIP Database does not exist - Geolocation will not function. You can download and install it manually from %1$s to the path: %2$s. Scroll down to "Downloads" and download the "MaxMind DB binary, gzipped" file next to "GeoLite2 Country". Please remember to uncompress GeoLite2-Country_xxxxxxxx.tar.gz and upload the GeoLite2-Country.mmdb file only.', 'woocommerce' ), '<a href="https://dev.maxmind.com/geoip/geoip2/geolite2/">https://dev.maxmind.com/geoip/geoip2/geolite2/</a>', '<code class="private">' . esc_html( $database['maxmind_geoip_database'] ) . '</code>' ) . '</mark>', esc_html( WC_LOG_DIR ) );
>>>>>>> ce829e37
					}
					?>
				</td>
			</tr>
		<?php } ?>

		<tr>
			<td><?php esc_html_e( 'Total Database Size', 'woocommerce' ); ?></td>
			<td class="help">&nbsp;</td>
			<td><?php printf( '%.2fMB', esc_html( $database['database_size']['data'] + $database['database_size']['index'] ) ); ?></td>
		</tr>

		<tr>
			<td><?php esc_html_e( 'Database Data Size', 'woocommerce' ); ?></td>
			<td class="help">&nbsp;</td>
			<td><?php printf( '%.2fMB', esc_html( $database['database_size']['data'] ) ); ?></td>
		</tr>

		<tr>
			<td><?php esc_html_e( 'Database Index Size', 'woocommerce' ); ?></td>
			<td class="help">&nbsp;</td>
			<td><?php printf( '%.2fMB', esc_html( $database['database_size']['index'] ) ); ?></td>
		</tr>

		<?php foreach ( $database['database_tables']['woocommerce'] as $table => $table_data ) { ?>
			<tr>
				<td><?php echo esc_html( $table ); ?></td>
				<td class="help">&nbsp;</td>
				<td>
					<?php
					if ( ! $table_data ) {
<<<<<<< HEAD
						echo '<mark class="error">' . get_gridicon( 'gridicons-notice' ) . ' ' . __( 'Table does not exist', 'woocommerce' ) . '</mark>';
=======
						echo '<mark class="error"><span class="dashicons dashicons-warning"></span> ' . esc_html__( 'Table does not exist', 'woocommerce' ) . '</mark>';
>>>>>>> ce829e37
					} else {
						/* Translators: %1$f: Table size, %2$f: Index size. */
						printf( esc_html__( 'Data: %1$.2fMB + Index: %2$.2fMB', 'woocommerce' ), esc_html( wc_format_decimal( $table_data['data'], 2 ) ), esc_html( wc_format_decimal( $table_data['index'], 2 ) ) );
					}
					?>
				</td>
			</tr>
		<?php } ?>

		<?php foreach ( $database['database_tables']['other'] as $table => $table_data ) { ?>
			<tr>
				<td><?php echo esc_html( $table ); ?></td>
				<td class="help">&nbsp;</td>
				<td>
					<?php
					/* Translators: %1$f: Table size, %2$f: Index size. */
					printf( esc_html__( 'Data: %1$.2fMB + Index: %2$.2fMB', 'woocommerce' ), esc_html( wc_format_decimal( $table_data['data'], 2 ) ), esc_html( wc_format_decimal( $table_data['index'], 2 ) ) );
					?>
				</td>
			</tr>
		<?php } ?>
	</tbody>
</table>
<table class="wc_status_table widefat" cellspacing="0">
	<thead>
	<tr>
		<th colspan="3" data-export-label="Post Type Counts"><h2><?php esc_html_e( 'Post Type Counts', 'woocommerce' ); ?></h2></th>
	</tr>
	</thead>
	<tbody>
		<?php
		foreach ( $post_type_counts as $post_type ) {
			?>
			<tr>
				<td><?php echo esc_html( $post_type->type ); ?></td>
				<td class="help">&nbsp;</td>
				<td><?php echo absint( $post_type->count ); ?></td>
			</tr>
			<?php
		}
		?>
	</tbody>
</table>
<table class="wc_status_table widefat" cellspacing="0">
	<thead>
		<tr>
			<th colspan="3" data-export-label="Security"><h2><?php esc_html_e( 'Security', 'woocommerce' ); ?></h2></th>
		</tr>
	</thead>
	<tbody>
		<tr>
			<td data-export-label="Secure connection (HTTPS)"><?php esc_html_e( 'Secure connection (HTTPS)', 'woocommerce' ); ?>:</td>
			<td class="help"><?php echo wc_help_tip( esc_html__( 'Is the connection to your store secure?', 'woocommerce' ) ); /* phpcs:ignore WordPress.XSS.EscapeOutput.OutputNotEscaped */ ?></td>
			<td>
				<?php if ( $security['secure_connection'] ) : ?>
					<mark class="yes"><?php echo get_gridicon( 'gridicons-checkmark' ); ?></mark>
				<?php else : ?>
<<<<<<< HEAD
					<mark class="error"><?php echo get_gridicon( 'gridicons-notice' ); ?><?php printf( __( 'Your store is not using HTTPS. <a href="%s" target="_blank">Learn more about HTTPS and SSL Certificates</a>.', 'woocommerce' ), 'https://docs.woocommerce.com/document/ssl-and-https/' ); ?></mark>
=======
					<mark class="error"><span class="dashicons dashicons-warning"></span>
					<?php
					/* Translators: %s: docs link. */
					echo wp_kses_post( sprintf( __( 'Your store is not using HTTPS. <a href="%s" target="_blank">Learn more about HTTPS and SSL Certificates</a>.', 'woocommerce' ), 'https://docs.woocommerce.com/document/ssl-and-https/' ) );
					?>
					</mark>
>>>>>>> ce829e37
				<?php endif; ?>
			</td>
		</tr>
		<tr>
			<td data-export-label="Hide errors from visitors"><?php esc_html_e( 'Hide errors from visitors', 'woocommerce' ); ?></td>
			<td class="help"><?php echo wc_help_tip( esc_html__( 'Error messages can contain sensitive information about your store environment. These should be hidden from untrusted visitors.', 'woocommerce' ) ); /* phpcs:ignore WordPress.XSS.EscapeOutput.OutputNotEscaped */ ?></td>
			<td>
				<?php if ( $security['hide_errors'] ) : ?>
					<mark class="yes"><?php echo get_gridicon( 'gridicons-checkmark' ); ?></mark>
				<?php else : ?>
					<mark class="error"><?php echo get_gridicon( 'gridicons-notice' ); ?><?php esc_html_e( 'Error messages should not be shown to visitors.', 'woocommerce' ); ?></mark>
				<?php endif; ?>
			</td>
		</tr>
	</tbody>
</table>
<table class="wc_status_table widefat" cellspacing="0">
	<thead>
		<tr>
			<th colspan="3" data-export-label="Active Plugins (<?php echo count( $active_plugins ); ?>)"><h2><?php esc_html_e( 'Active plugins', 'woocommerce' ); ?> (<?php echo count( $active_plugins ); ?>)</h2></th>
		</tr>
	</thead>
	<tbody>
		<?php
		foreach ( $active_plugins as $plugin ) {
			if ( ! empty( $plugin['name'] ) ) {
				$dirname = dirname( $plugin['plugin'] );

				// Link the plugin name to the plugin url if available.
				$plugin_name = esc_html( $plugin['name'] );
				if ( ! empty( $plugin['url'] ) ) {
					$plugin_name = '<a href="' . esc_url( $plugin['url'] ) . '" aria-label="' . esc_attr__( 'Visit plugin homepage', 'woocommerce' ) . '" target="_blank">' . $plugin_name . '</a>';
				}

				$version_string = '';
				$network_string = '';
				if ( strstr( $plugin['url'], 'woothemes.com' ) || strstr( $plugin['url'], 'woocommerce.com' ) ) {
					if ( ! empty( $plugin['version_latest'] ) && version_compare( $plugin['version_latest'], $plugin['version'], '>' ) ) {
						/* translators: %s: plugin latest version */
						$version_string = ' &ndash; <strong style="color:red;">' . sprintf( esc_html__( '%s is available', 'woocommerce' ), $plugin['version_latest'] ) . '</strong>';
					}

					if ( false !== $plugin['network_activated'] ) {
						$network_string = ' &ndash; <strong style="color:black;">' . esc_html__( 'Network enabled', 'woocommerce' ) . '</strong>';
					}
				}
				$untested_string = '';
				if ( array_key_exists( $plugin['plugin'], $untested_plugins ) ) {
					$untested_string = ' &ndash; <strong style="color:red;">' . esc_html__( 'Not tested with the active version of WooCommerce', 'woocommerce' ) . '</strong>';
				}
				?>
				<tr>
					<td><?php echo wp_kses_post( $plugin_name ); ?></td>
					<td class="help">&nbsp;</td>
					<td>
					<?php
						/* translators: %s: plugin author */
						printf( esc_html__( 'by %s', 'woocommerce' ), esc_html( $plugin['author_name'] ) );
						echo ' &ndash; ' . esc_html( $plugin['version'] ) . $version_string . $untested_string . $network_string; // WPCS: XSS ok.
					?>
					</td>
				</tr>
				<?php
			}
		}
		?>
	</tbody>
</table>
<table class="wc_status_table widefat" cellspacing="0">
	<thead>
		<tr>
			<th colspan="3" data-export-label="Settings"><h2><?php esc_html_e( 'Settings', 'woocommerce' ); ?></h2></th>
		</tr>
	</thead>
	<tbody>
		<tr>
			<td data-export-label="API Enabled"><?php esc_html_e( 'API enabled', 'woocommerce' ); ?>:</td>
<<<<<<< HEAD
			<td class="help"><?php echo wc_help_tip( __( 'Does your site have REST API enabled?', 'woocommerce' ) ); /* phpcs:ignore WordPress.XSS.EscapeOutput.OutputNotEscaped */ ?></td>
			<td><?php echo $settings['api_enabled'] ? '<mark class="yes">' . get_gridicon( 'gridicons-checkmark' ) . '</mark>' : '<mark class="no">&ndash;</mark>'; ?></td>
		</tr>
		<tr>
			<td data-export-label="Force SSL"><?php esc_html_e( 'Force SSL', 'woocommerce' ); ?>:</td>
			<td class="help"><?php echo wc_help_tip( __( 'Does your site force a SSL Certificate for transactions?', 'woocommerce' ) ); /* phpcs:ignore WordPress.XSS.EscapeOutput.OutputNotEscaped */ ?></td>
			<td><?php echo $settings['force_ssl'] ? '<mark class="yes">' . get_gridicon( 'gridicons-checkmark' ) . '</mark>' : '<mark class="no">&ndash;</mark>'; ?></td>
=======
			<td class="help"><?php echo wc_help_tip( esc_html__( 'Does your site have REST API enabled?', 'woocommerce' ) ); /* phpcs:ignore WordPress.XSS.EscapeOutput.OutputNotEscaped */ ?></td>
			<td><?php echo $settings['api_enabled'] ? '<mark class="yes"><span class="dashicons dashicons-yes"></span></mark>' : '<mark class="no">&ndash;</mark>'; ?></td>
		</tr>
		<tr>
			<td data-export-label="Force SSL"><?php esc_html_e( 'Force SSL', 'woocommerce' ); ?>:</td>
			<td class="help"><?php echo wc_help_tip( esc_html__( 'Does your site force a SSL Certificate for transactions?', 'woocommerce' ) ); /* phpcs:ignore WordPress.XSS.EscapeOutput.OutputNotEscaped */ ?></td>
			<td><?php echo $settings['force_ssl'] ? '<mark class="yes"><span class="dashicons dashicons-yes"></span></mark>' : '<mark class="no">&ndash;</mark>'; ?></td>
>>>>>>> ce829e37
		</tr>
		<tr>
			<td data-export-label="Currency"><?php esc_html_e( 'Currency', 'woocommerce' ); ?></td>
			<td class="help"><?php echo wc_help_tip( esc_html__( 'What currency prices are listed at in the catalog and which currency gateways will take payments in.', 'woocommerce' ) ); /* phpcs:ignore WordPress.XSS.EscapeOutput.OutputNotEscaped */ ?></td>
			<td><?php echo esc_html( $settings['currency'] ); ?> (<?php echo esc_html( $settings['currency_symbol'] ); ?>)</td>
		</tr>
		<tr>
			<td data-export-label="Currency Position"><?php esc_html_e( 'Currency position', 'woocommerce' ); ?></td>
			<td class="help"><?php echo wc_help_tip( esc_html__( 'The position of the currency symbol.', 'woocommerce' ) ); /* phpcs:ignore WordPress.XSS.EscapeOutput.OutputNotEscaped */ ?></td>
			<td><?php echo esc_html( $settings['currency_position'] ); ?></td>
		</tr>
		<tr>
			<td data-export-label="Thousand Separator"><?php esc_html_e( 'Thousand separator', 'woocommerce' ); ?></td>
			<td class="help"><?php echo wc_help_tip( esc_html__( 'The thousand separator of displayed prices.', 'woocommerce' ) ); /* phpcs:ignore WordPress.XSS.EscapeOutput.OutputNotEscaped */ ?></td>
			<td><?php echo esc_html( $settings['thousand_separator'] ); ?></td>
		</tr>
		<tr>
			<td data-export-label="Decimal Separator"><?php esc_html_e( 'Decimal separator', 'woocommerce' ); ?></td>
			<td class="help"><?php echo wc_help_tip( esc_html__( 'The decimal separator of displayed prices.', 'woocommerce' ) ); /* phpcs:ignore WordPress.XSS.EscapeOutput.OutputNotEscaped */ ?></td>
			<td><?php echo esc_html( $settings['decimal_separator'] ); ?></td>
		</tr>
		<tr>
			<td data-export-label="Number of Decimals"><?php esc_html_e( 'Number of decimals', 'woocommerce' ); ?></td>
			<td class="help"><?php echo wc_help_tip( esc_html__( 'The number of decimal points shown in displayed prices.', 'woocommerce' ) ); /* phpcs:ignore WordPress.XSS.EscapeOutput.OutputNotEscaped */ ?></td>
			<td><?php echo esc_html( $settings['number_of_decimals'] ); ?></td>
		</tr>
		<tr>
			<td data-export-label="Taxonomies: Product Types"><?php esc_html_e( 'Taxonomies: Product types', 'woocommerce' ); ?></th>
			<td class="help"><?php echo wc_help_tip( esc_html__( 'A list of taxonomy terms that can be used in regard to order/product statuses.', 'woocommerce' ) ); /* phpcs:ignore WordPress.XSS.EscapeOutput.OutputNotEscaped */ ?></td>
			<td>
				<?php
				$display_terms = array();
				foreach ( $settings['taxonomies'] as $slug => $name ) {
					$display_terms[] = strtolower( $name ) . ' (' . $slug . ')';
				}
				echo implode( ', ', array_map( 'esc_html', $display_terms ) );
				?>
			</td>
		</tr>
		<tr>
			<td data-export-label="Taxonomies: Product Visibility"><?php esc_html_e( 'Taxonomies: Product visibility', 'woocommerce' ); ?></th>
			<td class="help"><?php echo wc_help_tip( esc_html__( 'A list of taxonomy terms used for product visibility.', 'woocommerce' ) ); /* phpcs:ignore WordPress.XSS.EscapeOutput.OutputNotEscaped */ ?></td>
			<td>
				<?php
				$display_terms = array();
				foreach ( $settings['product_visibility_terms'] as $slug => $name ) {
					$display_terms[] = strtolower( $name ) . ' (' . $slug . ')';
				}
				echo implode( ', ', array_map( 'esc_html', $display_terms ) );
				?>
			</td>
		</tr>
	</tbody>
</table>
<table class="wc_status_table widefat" cellspacing="0">
	<thead>
		<tr>
			<th colspan="3" data-export-label="WC Pages"><h2><?php esc_html_e( 'WooCommerce pages', 'woocommerce' ); ?></h2></th>
		</tr>
	</thead>
	<tbody>
		<?php
		$alt = 1;
		foreach ( $pages as $page ) {
			$error = false;

			if ( $page['page_id'] ) {
				/* Translators: %s: page name. */
				$page_name = '<a href="' . get_edit_post_link( $page['page_id'] ) . '" aria-label="' . sprintf( esc_html__( 'Edit %s page', 'woocommerce' ), esc_html( $page['page_name'] ) ) . '">' . esc_html( $page['page_name'] ) . '</a>';
			} else {
				$page_name = esc_html( $page['page_name'] );
			}

			echo '<tr><td data-export-label="' . esc_attr( $page_name ) . '">' . wp_kses_post( $page_name ) . ':</td>';
			/* Translators: %s: page name. */
			echo '<td class="help">' . wc_help_tip( sprintf( esc_html__( 'The URL of your %s page (along with the Page ID).', 'woocommerce' ), $page_name ) ) . '</td><td>';

			// Page ID check.
			if ( ! $page['page_set'] ) {
<<<<<<< HEAD
				echo '<mark class="error">' . get_gridicon( 'gridicons-notice' ) . ' ' . __( 'Page not set', 'woocommerce' ) . '</mark>';
				$error = true;
			} elseif ( ! $page['page_exists'] ) {
				echo '<mark class="error">' . get_gridicon( 'gridicons-notice' ) . ' ' . __( 'Page ID is set, but the page does not exist', 'woocommerce' ) . '</mark>';
				$error = true;
			} elseif ( ! $page['page_visible'] ) {
				echo '<mark class="error">' . get_gridicon( 'gridicons-notice' ) . ' ' . sprintf( __( 'Page visibility should be <a href="%s" target="_blank">public</a>', 'woocommerce' ), 'https://codex.wordpress.org/Content_Visibility' ) . '</mark>';
=======
				echo '<mark class="error"><span class="dashicons dashicons-warning"></span> ' . esc_html__( 'Page not set', 'woocommerce' ) . '</mark>';
				$error = true;
			} elseif ( ! $page['page_exists'] ) {
				echo '<mark class="error"><span class="dashicons dashicons-warning"></span> ' . esc_html__( 'Page ID is set, but the page does not exist', 'woocommerce' ) . '</mark>';
				$error = true;
			} elseif ( ! $page['page_visible'] ) {
				/* Translators: %s: docs link. */
				echo '<mark class="error"><span class="dashicons dashicons-warning"></span> ' . wp_kses_post( sprintf( __( 'Page visibility should be <a href="%s" target="_blank">public</a>', 'woocommerce' ), 'https://codex.wordpress.org/Content_Visibility' ) ) . '</mark>';
>>>>>>> ce829e37
				$error = true;
			} else {
				// Shortcode check.
				if ( $page['shortcode_required'] ) {
					if ( ! $page['shortcode_present'] ) {
<<<<<<< HEAD
						echo '<mark class="error">' . get_gridicon( 'gridicons-notice' ) . ' ' . sprintf( __( 'Page does not contain the shortcode.', 'woocommerce' ), $page['shortcode'] ) . '</mark>';
=======
						echo '<mark class="error"><span class="dashicons dashicons-warning"></span> ' . sprintf( esc_html__( 'Page does not contain the shortcode.', 'woocommerce' ), esc_html( $page['shortcode'] ) ) . '</mark>';
>>>>>>> ce829e37
						$error = true;
					}
				}
			}

			if ( ! $error ) {
				echo '<mark class="yes">#' . absint( $page['page_id'] ) . ' - ' . esc_html( str_replace( home_url(), '', get_permalink( $page['page_id'] ) ) ) . '</mark>';
			}

			echo '</td></tr>';
		}
		?>
	</tbody>
</table>
<table class="wc_status_table widefat" cellspacing="0">
	<thead>
		<tr>
			<th colspan="3" data-export-label="Theme"><h2><?php esc_html_e( 'Theme', 'woocommerce' ); ?></h2></th>
		</tr>
	</thead>
	<tbody>
		<tr>
			<td data-export-label="Name"><?php esc_html_e( 'Name', 'woocommerce' ); ?>:</td>
			<td class="help"><?php echo wc_help_tip( esc_html__( 'The name of the current active theme.', 'woocommerce' ) ); /* phpcs:ignore WordPress.XSS.EscapeOutput.OutputNotEscaped */ ?></td>
			<td><?php echo esc_html( $theme['name'] ); ?></td>
		</tr>
		<tr>
			<td data-export-label="Version"><?php esc_html_e( 'Version', 'woocommerce' ); ?>:</td>
			<td class="help"><?php echo wc_help_tip( esc_html__( 'The installed version of the current active theme.', 'woocommerce' ) ); /* phpcs:ignore WordPress.XSS.EscapeOutput.OutputNotEscaped */ ?></td>
			<td>
				<?php
				echo esc_html( $theme['version'] );
				if ( version_compare( $theme['version'], $theme['version_latest'], '<' ) ) {
					/* translators: %s: theme latest version */
					echo ' &ndash; <strong style="color:red;">' . sprintf( esc_html__( '%s is available', 'woocommerce' ), esc_html( $theme['version_latest'] ) ) . '</strong>';
				}
				?>
			</td>
		</tr>
		<tr>
			<td data-export-label="Author URL"><?php esc_html_e( 'Author URL', 'woocommerce' ); ?>:</td>
			<td class="help"><?php echo wc_help_tip( esc_html__( 'The theme developers URL.', 'woocommerce' ) ); /* phpcs:ignore WordPress.XSS.EscapeOutput.OutputNotEscaped */ ?></td>
			<td><?php echo esc_html( $theme['author_url'] ); ?></td>
		</tr>
		<tr>
			<td data-export-label="Child Theme"><?php esc_html_e( 'Child theme', 'woocommerce' ); ?>:</td>
			<td class="help"><?php echo wc_help_tip( esc_html__( 'Displays whether or not the current theme is a child theme.', 'woocommerce' ) ); /* phpcs:ignore WordPress.XSS.EscapeOutput.OutputNotEscaped */ ?></td>
			<td>
<<<<<<< HEAD
				<?php echo $theme['is_child_theme'] ? '<mark class="yes">' . get_gridicon( 'gridicons-checkmark' ) . '</mark>' : get_gridicon( 'gridicons-cross' ) . ' &ndash; ' . sprintf( __( 'If you are modifying WooCommerce on a parent theme that you did not build personally we recommend using a child theme. See: <a href="%s" target="_blank">How to create a child theme</a>', 'woocommerce' ), 'https://codex.wordpress.org/Child_Themes' ); ?>
			</td>
=======
				<?php
				if ( $theme['is_child_theme'] ) {
					echo '<mark class="yes"><span class="dashicons dashicons-yes"></span></mark>';
				} else {
					/* Translators: %s docs link. */
					echo '<span class="dashicons dashicons-no-alt"></span> &ndash; ' . wp_kses_post( sprintf( __( 'If you are modifying WooCommerce on a parent theme that you did not build personally we recommend using a child theme. See: <a href="%s" target="_blank">How to create a child theme</a>', 'woocommerce' ), 'https://codex.wordpress.org/Child_Themes' ) );
				}
				?>
				</td>
>>>>>>> ce829e37
		</tr>
		<?php if ( $theme['is_child_theme'] ) : ?>
			<tr>
				<td data-export-label="Parent Theme Name"><?php esc_html_e( 'Parent theme name', 'woocommerce' ); ?>:</td>
				<td class="help"><?php echo wc_help_tip( esc_html__( 'The name of the parent theme.', 'woocommerce' ) ); /* phpcs:ignore WordPress.XSS.EscapeOutput.OutputNotEscaped */ ?></td>
				<td><?php echo esc_html( $theme['parent_name'] ); ?></td>
			</tr>
			<tr>
				<td data-export-label="Parent Theme Version"><?php esc_html_e( 'Parent theme version', 'woocommerce' ); ?>:</td>
				<td class="help"><?php echo wc_help_tip( esc_html__( 'The installed version of the parent theme.', 'woocommerce' ) ); /* phpcs:ignore WordPress.XSS.EscapeOutput.OutputNotEscaped */ ?></td>
				<td>
					<?php
					echo esc_html( $theme['parent_version'] );
					if ( version_compare( $theme['parent_version'], $theme['parent_version_latest'], '<' ) ) {
						/* translators: %s: parent theme latest version */
						echo ' &ndash; <strong style="color:red;">' . sprintf( esc_html__( '%s is available', 'woocommerce' ), esc_html( $theme['parent_version_latest'] ) ) . '</strong>';
					}
					?>
				</td>
			</tr>
			<tr>
				<td data-export-label="Parent Theme Author URL"><?php esc_html_e( 'Parent theme author URL', 'woocommerce' ); ?>:</td>
				<td class="help"><?php echo wc_help_tip( esc_html__( 'The parent theme developers URL.', 'woocommerce' ) ); /* phpcs:ignore WordPress.XSS.EscapeOutput.OutputNotEscaped */ ?></td>
				<td><?php echo esc_html( $theme['parent_author_url'] ); ?></td>
			</tr>
		<?php endif ?>
		<tr>
			<td data-export-label="WooCommerce Support"><?php esc_html_e( 'WooCommerce support', 'woocommerce' ); ?>:</td>
			<td class="help"><?php echo wc_help_tip( esc_html__( 'Displays whether or not the current active theme declares WooCommerce support.', 'woocommerce' ) ); /* phpcs:ignore WordPress.XSS.EscapeOutput.OutputNotEscaped */ ?></td>
			<td>
				<?php
				if ( ! $theme['has_woocommerce_support'] ) {
<<<<<<< HEAD
					echo '<mark class="error">' . get_gridicon( 'gridicons-notice' ) . ' ' . __( 'Not declared', 'woocommerce' ) . '</mark>';
=======
					echo '<mark class="error"><span class="dashicons dashicons-warning"></span> ' . esc_html__( 'Not declared', 'woocommerce' ) . '</mark>';
>>>>>>> ce829e37
				} else {
					echo '<mark class="yes">' . get_gridicon( 'gridicons-checkmark' ) . '</mark>';
				}
				?>
			</td>
		</tr>
	</tbody>
</table>
<table class="wc_status_table widefat" cellspacing="0">
	<thead>
		<tr>
			<th colspan="3" data-export-label="Templates"><h2><?php esc_html_e( 'Templates', 'woocommerce' ); ?><?php echo wc_help_tip( esc_html__( 'This section shows any files that are overriding the default WooCommerce template pages.', 'woocommerce' ) ); ?></h2></th>
		</tr>
	</thead>
	<tbody>
		<?php if ( $theme['has_woocommerce_file'] ) : ?>
		<tr>
			<td data-export-label="Archive Template"><?php esc_html_e( 'Archive template', 'woocommerce' ); ?>:</td>
			<td class="help">&nbsp;</td>
			<td><?php esc_html_e( 'Your theme has a woocommerce.php file, you will not be able to override the woocommerce/archive-product.php custom template since woocommerce.php has priority over archive-product.php. This is intended to prevent display issues.', 'woocommerce' ); ?></td>
		</tr>
		<?php endif ?>
		<?php if ( ! empty( $theme['overrides'] ) ) : ?>
			<tr>
				<td data-export-label="Overrides"><?php esc_html_e( 'Overrides', 'woocommerce' ); ?></td>
				<td class="help">&nbsp;</td>
				<td>
					<?php
					$total_overrides = count( $theme['overrides'] );
					for ( $i = 0; $i < $total_overrides; $i++ ) {
						$override = $theme['overrides'][ $i ];
						if ( $override['core_version'] && ( empty( $override['version'] ) || version_compare( $override['version'], $override['core_version'], '<' ) ) ) {
							$current_version = $override['version'] ? $override['version'] : '-';
							printf(
								/* Translators: %1$s: Template name, %2$s: Template version, %3$s: Core version. */
								esc_html__( '%1$s version %2$s is out of date. The core version is %3$s', 'woocommerce' ),
								'<code>' . esc_html( $override['file'] ) . '</code>',
								'<strong style="color:red">' . esc_html( $current_version ) . '</strong>',
								esc_html( $override['core_version'] )
							);
						} else {
							echo esc_html( $override['file'] );
						}
						if ( ( count( $theme['overrides'] ) - 1 ) !== $i ) {
							echo ', ';
						}
						echo '<br />';
					}
					?>
				</td>
			</tr>
		<?php else : ?>
			<tr>
				<td data-export-label="Overrides"><?php esc_html_e( 'Overrides', 'woocommerce' ); ?>:</td>
				<td class="help">&nbsp;</td>
				<td>&ndash;</td>
			</tr>
		<?php endif; ?>

		<?php if ( true === $theme['has_outdated_templates'] ) : ?>
			<tr>
				<td data-export-label="Outdated Templates"><?php esc_html_e( 'Outdated templates', 'woocommerce' ); ?>:</td>
				<td class="help">&nbsp;</td>
				<td>
					<mark class="error">
						<?php echo get_gridicon( 'gridicons-notice' ); ?>
					</mark>
					<a href="https://docs.woocommerce.com/document/fix-outdated-templates-woocommerce/" target="_blank">
						<?php esc_html_e( 'Learn how to update', 'woocommerce' ); ?>
					</a>
				</td>
			/tr>
		<?php endif; ?>
	</tbody>
</table>

<?php do_action( 'woocommerce_system_status_report' ); ?><|MERGE_RESOLUTION|>--- conflicted
+++ resolved
@@ -77,12 +77,8 @@
 				if ( $environment['log_directory_writable'] ) {
 					echo '<mark class="yes">' . get_gridicon( 'gridicons-checkmark' ) . ' <code class="private">' . esc_html( $environment['log_directory'] ) . '</code></mark> ';
 				} else {
-<<<<<<< HEAD
-					echo '<mark class="error">' . get_gridicon( 'gridicons-notice' ) . ' ' . sprintf( __( 'To allow logging, make %1$s writable or define a custom %2$s.', 'woocommerce' ), '<code>' . $environment['log_directory'] . '</code>', '<code>WC_LOG_DIR</code>' ) . '</mark>';
-=======
 					/* Translators: %1$s: Log directory, %2$s: Log directory constant */
-					echo '<mark class="error"><span class="dashicons dashicons-warning"></span> ' . sprintf( esc_html__( 'To allow logging, make %1$s writable or define a custom %2$s.', 'woocommerce' ), '<code>' . esc_html( $environment['log_directory'] ) . '</code>', '<code>WC_LOG_DIR</code>' ) . '</mark>';
->>>>>>> ce829e37
+					echo '<mark class="error">' . get_gridicon( 'gridicons-notice' ) . ' ' . sprintf( esc_html__( 'To allow logging, make %1$s writable or define a custom %2$s.', 'woocommerce' ), '<code>' . esc_html( $environment['log_directory'] ) . '</code>', '<code>WC_LOG_DIR</code>' ) . '</mark>';
 				}
 				?>
 			</td>
@@ -108,7 +104,7 @@
 
 				if ( version_compare( $environment['wp_version'], $latest_version, '<' ) ) {
 					/* Translators: %1$s: Current version, %2$s: New version */
-					echo '<mark class="error"><span class="dashicons dashicons-warning"></span> ' . sprintf( esc_html__( '%1$s - There is a newer version of WordPress available (%2$s)', 'woocommerce' ), esc_html( $environment['wp_version'] ), esc_html( $latest_version ) ) . '</mark>';
+					echo '<mark class="error">' . get_gridicon( 'gridicons-notice' ) . ' ' . sprintf( esc_html__( '%1$s - There is a newer version of WordPress available (%2$s)', 'woocommerce' ), esc_html( $environment['wp_version'] ), esc_html( $latest_version ) ) . '</mark>';
 				} else {
 					echo '<mark class="yes">' . esc_html( $environment['wp_version'] ) . '</mark>';
 				}
@@ -116,9 +112,8 @@
 			</td>
 		</tr>
 		<tr>
-<<<<<<< HEAD
-			<td data-export-label="WP Multisite"><?php esc_html_e( 'WP multisite', 'woocommerce' ); ?>:</td>
-			<td class="help"><?php echo wc_help_tip( __( 'Whether or not you have WordPress Multisite enabled.', 'woocommerce' ) ); /* phpcs:ignore WordPress.XSS.EscapeOutput.OutputNotEscaped */ ?></td>
+			<td data-export-label="WP Multisite"><?php esc_html_e( 'WordPress multisite', 'woocommerce' ); ?>:</td>
+			<td class="help"><?php echo wc_help_tip( esc_html__( 'Whether or not you have WordPress Multisite enabled.', 'woocommerce' ) ); /* phpcs:ignore WordPress.XSS.EscapeOutput.OutputNotEscaped */ ?></td>
 			<td>
 				<?php if ( $environment['wp_multisite'] ): ?>
 					<mark class="yes"><?php get_gridicon( 'gridicons-checkmark' ); ?></mark>
@@ -126,11 +121,6 @@
 					<mark class="no">&ndash;</mark>
 				<?php endif; ?>
 			</td>
-=======
-			<td data-export-label="WP Multisite"><?php esc_html_e( 'WordPress multisite', 'woocommerce' ); ?>:</td>
-			<td class="help"><?php echo wc_help_tip( esc_html__( 'Whether or not you have WordPress Multisite enabled.', 'woocommerce' ) ); /* phpcs:ignore WordPress.XSS.EscapeOutput.OutputNotEscaped */ ?></td>
-			<td><?php echo ( $environment['wp_multisite'] ) ? '<span class="dashicons dashicons-yes"></span>' : '&ndash;'; ?></td>
->>>>>>> ce829e37
 		</tr>
 		<tr>
 			<td data-export-label="WP Memory Limit"><?php esc_html_e( 'WordPress memory limit', 'woocommerce' ); ?>:</td>
@@ -138,12 +128,7 @@
 			<td>
 				<?php
 				if ( $environment['wp_memory_limit'] < 67108864 ) {
-<<<<<<< HEAD
-					echo '<mark class="error">' . get_gridicon( 'gridicons-notice' ) . ' ' . sprintf( __( '%1$s - We recommend setting memory to at least 64MB. See: %2$s', 'woocommerce' ), size_format( $environment['wp_memory_limit'] ), '<a href="https://codex.wordpress.org/Editing_wp-config.php#Increasing_memory_allocated_to_PHP" target="_blank">' . __( 'Increasing memory allocated to PHP', 'woocommerce' ) . '</a>' ) . '</mark>';
-=======
-					/* Translators: %1$s: Memory limit, %2$s: Docs link. */
-					echo '<mark class="error"><span class="dashicons dashicons-warning"></span> ' . sprintf( esc_html__( '%1$s - We recommend setting memory to at least 64MB. See: %2$s', 'woocommerce' ), esc_html( size_format( $environment['wp_memory_limit'] ) ), '<a href="https://codex.wordpress.org/Editing_wp-config.php#Increasing_memory_allocated_to_PHP" target="_blank">' . esc_html__( 'Increasing memory allocated to PHP', 'woocommerce' ) . '</a>' ) . '</mark>';
->>>>>>> ce829e37
+					echo '<mark class="error">' . get_gridicon( 'gridicons-notice' ) . ' ' . sprintf( esc_html__( '%1$s - We recommend setting memory to at least 64MB. See: %2$s', 'woocommerce' ), esc_html( size_format( $environment['wp_memory_limit'] ) ), '<a href="https://codex.wordpress.org/Editing_wp-config.php#Increasing_memory_allocated_to_PHP" target="_blank">' . esc_html__( 'Increasing memory allocated to PHP', 'woocommerce' ) . '</a>' ) . '</mark>';
 				} else {
 					echo '<mark class="yes">' . esc_html( size_format( $environment['wp_memory_limit'] ) ) . '</mark>';
 				}
@@ -207,13 +192,7 @@
 			<td class="help"><?php echo wc_help_tip( esc_html__( 'The version of PHP installed on your hosting server.', 'woocommerce' ) ); /* phpcs:ignore WordPress.XSS.EscapeOutput.OutputNotEscaped */ ?></td>
 			<td>
 				<?php
-<<<<<<< HEAD
-				if ( version_compare( $environment['php_version'], '5.6', '<' ) ) {
-					echo '<mark class="error">' . get_gridicon( 'gridicons-notice' ) . ' ' . sprintf( __( '%1$s - We recommend a minimum PHP version of 5.6. See: %2$s', 'woocommerce' ), esc_html( $environment['php_version'] ), '<a href="https://docs.woocommerce.com/document/how-to-update-your-php-version/" target="_blank">' . __( 'How to update your PHP version', 'woocommerce' ) . '</a>' ) . '</mark>';
-				} else {
-=======
 				if ( version_compare( $environment['php_version'], '7.2', '>=' ) ) {
->>>>>>> ce829e37
 					echo '<mark class="yes">' . esc_html( $environment['php_version'] ) . '</mark>';
 				} else {
 					$update_link = ' <a href="https://docs.woocommerce.com/document/how-to-update-your-php-version/" target="_blank">' . esc_html__( 'How to update your PHP version', 'woocommerce' ) . '</a>';
@@ -226,7 +205,7 @@
 						$notice = __( 'We recommend using PHP version 7.2 or above for greater performance and security.', 'woocommerce' ) . $update_link;
 					}
 
-					echo '<mark class="error"><span class="dashicons dashicons-warning"></span> ' . esc_html( $environment['php_version'] ) . ' - ' . wp_kses_post( $notice ) . '</mark>';
+					echo '<mark class="error">' . get_gridicon( 'gridicons-notice' ) . ' ' . esc_html( $environment['php_version'] ) . ' - ' . wp_kses_post( $notice ) . '</mark>';
 				}
 				?>
 			</td>
@@ -254,8 +233,7 @@
 			</tr>
 			<tr>
 				<td data-export-label="SUHOSIN Installed"><?php esc_html_e( 'SUHOSIN installed', 'woocommerce' ); ?>:</td>
-<<<<<<< HEAD
-				<td class="help"><?php echo wc_help_tip( __( 'Suhosin is an advanced protection system for PHP installations. It was designed to protect your servers on the one hand against a number of well known problems in PHP applications and on the other hand against potential unknown vulnerabilities within these applications or the PHP core itself. If enabled on your server, Suhosin may need to be configured to increase its data submission limits.', 'woocommerce' ) ); /* phpcs:ignore WordPress.XSS.EscapeOutput.OutputNotEscaped */ ?></td>
+				<td class="help"><?php echo wc_help_tip( esc_html__( 'Suhosin is an advanced protection system for PHP installations. It was designed to protect your servers on the one hand against a number of well known problems in PHP applications and on the other hand against potential unknown vulnerabilities within these applications or the PHP core itself. If enabled on your server, Suhosin may need to be configured to increase its data submission limits.', 'woocommerce' ) ); /* phpcs:ignore WordPress.XSS.EscapeOutput.OutputNotEscaped */ ?></td>
 				<td>
 					<?php if ( $environment['suhosin_installed'] ): ?>
 						<mark class="yes"><?php echo get_gridicon( 'gridicons-checkmark' ); ?></mark>
@@ -263,10 +241,6 @@
 						<mark class="no">&ndash;</mark>
 					<?php endif; ?>
 				</td>
-=======
-				<td class="help"><?php echo wc_help_tip( esc_html__( 'Suhosin is an advanced protection system for PHP installations. It was designed to protect your servers on the one hand against a number of well known problems in PHP applications and on the other hand against potential unknown vulnerabilities within these applications or the PHP core itself. If enabled on your server, Suhosin may need to be configured to increase its data submission limits.', 'woocommerce' ) ); /* phpcs:ignore WordPress.XSS.EscapeOutput.OutputNotEscaped */ ?></td>
-				<td><?php echo $environment['suhosin_installed'] ? '<span class="dashicons dashicons-yes"></span>' : '&ndash;'; ?></td>
->>>>>>> ce829e37
 			</tr>
 		<?php endif; ?>
 
@@ -280,12 +254,8 @@
 				<td>
 					<?php
 					if ( version_compare( $environment['mysql_version'], '5.6', '<' ) ) {
-<<<<<<< HEAD
-						echo '<mark class="error">' . get_gridicon( 'gridicons-notice' ) . ' ' . sprintf( __( '%1$s - We recommend a minimum MySQL version of 5.6. See: %2$s', 'woocommerce' ), esc_html( $environment['mysql_version'] ), '<a href="https://wordpress.org/about/requirements/" target="_blank">' . __( 'WordPress requirements', 'woocommerce' ) . '</a>' ) . '</mark>';
-=======
 						/* Translators: %1$s: MySQL version, %2$s: Recommended MySQL version. */
-						echo '<mark class="error"><span class="dashicons dashicons-warning"></span> ' . sprintf( esc_html__( '%1$s - We recommend a minimum MySQL version of 5.6. See: %2$s', 'woocommerce' ), esc_html( $environment['mysql_version'] ), '<a href="https://wordpress.org/about/requirements/" target="_blank">' . esc_html__( 'WordPress requirements', 'woocommerce' ) . '</a>' ) . '</mark>';
->>>>>>> ce829e37
+						echo '<mark class="error">' . get_gridicon( 'gridicons-notice' ) . ' ' . sprintf( esc_html__( '%1$s - We recommend a minimum MySQL version of 5.6. See: %2$s', 'woocommerce' ), esc_html( $environment['mysql_version'] ), '<a href="https://wordpress.org/about/requirements/" target="_blank">' . esc_html__( 'WordPress requirements', 'woocommerce' ) . '</a>' ) . '</mark>';
 					} else {
 						echo '<mark class="yes">' . esc_html( $environment['mysql_version'] ) . '</mark>';
 					}
@@ -304,12 +274,8 @@
 			<td>
 				<?php
 				if ( 'UTC' !== $environment['default_timezone'] ) {
-<<<<<<< HEAD
-					echo '<mark class="error">' . get_gridicon( 'gridicons-notice' ) . ' ' . sprintf( __( 'Default timezone is %s - it should be UTC', 'woocommerce' ), $environment['default_timezone'] ) . '</mark>';
-=======
 					/* Translators: %s: default timezone.. */
-					echo '<mark class="error"><span class="dashicons dashicons-warning"></span> ' . sprintf( esc_html__( 'Default timezone is %s - it should be UTC', 'woocommerce' ), esc_html( $environment['default_timezone'] ) ) . '</mark>';
->>>>>>> ce829e37
+					echo '<mark class="error">' . get_gridicon( 'gridicons-notice' ) . ' ' . sprintf( esc_html__( 'Default timezone is %s - it should be UTC', 'woocommerce' ), esc_html( $environment['default_timezone'] ) ) . '</mark>';
 				} else {
 					echo '<mark class="yes">' . get_gridicon( 'gridicons-checkmark' ) . '</mark>';
 				}
@@ -324,11 +290,7 @@
 				if ( $environment['fsockopen_or_curl_enabled'] ) {
 					echo '<mark class="yes">' . get_gridicon( 'gridicons-checkmark' ) . '</mark>';
 				} else {
-<<<<<<< HEAD
-					echo '<mark class="error">' . get_gridicon( 'gridicons-notice' ) . ' ' . __( 'Your server does not have fsockopen or cURL enabled - PayPal IPN and other scripts which communicate with other servers will not work. Contact your hosting provider.', 'woocommerce' ) . '</mark>';
-=======
-					echo '<mark class="error"><span class="dashicons dashicons-warning"></span> ' . esc_html__( 'Your server does not have fsockopen or cURL enabled - PayPal IPN and other scripts which communicate with other servers will not work. Contact your hosting provider.', 'woocommerce' ) . '</mark>';
->>>>>>> ce829e37
+					echo '<mark class="error">' . get_gridicon( 'gridicons-notice' ) . ' ' . esc_html__( 'Your server does not have fsockopen or cURL enabled - PayPal IPN and other scripts which communicate with other servers will not work. Contact your hosting provider.', 'woocommerce' ) . '</mark>';
 				}
 				?>
 			</td>
@@ -341,12 +303,8 @@
 				if ( $environment['soapclient_enabled'] ) {
 					echo '<mark class="yes">' . get_gridicon( 'gridicons-checkmark' ) . '</mark>';
 				} else {
-<<<<<<< HEAD
-					echo '<mark class="error">' . get_gridicon( 'gridicons-notice' ) . ' ' . sprintf( __( 'Your server does not have the %s class enabled - some gateway plugins which use SOAP may not work as expected.', 'woocommerce' ), '<a href="https://php.net/manual/en/class.soapclient.php">SoapClient</a>' ) . '</mark>';
-=======
 					/* Translators: %s classname and link. */
-					echo '<mark class="error"><span class="dashicons dashicons-warning"></span> ' . sprintf( esc_html__( 'Your server does not have the %s class enabled - some gateway plugins which use SOAP may not work as expected.', 'woocommerce' ), '<a href="https://php.net/manual/en/class.soapclient.php">SoapClient</a>' ) . '</mark>';
->>>>>>> ce829e37
+					echo '<mark class="error">' . get_gridicon( 'gridicons-notice' ) . ' ' . sprintf( esc_html__( 'Your server does not have the %s class enabled - some gateway plugins which use SOAP may not work as expected.', 'woocommerce' ), '<a href="https://php.net/manual/en/class.soapclient.php">SoapClient</a>' ) . '</mark>';
 				}
 				?>
 			</td>
@@ -359,12 +317,8 @@
 				if ( $environment['domdocument_enabled'] ) {
 					echo '<mark class="yes">' . get_gridicon( 'gridicons-checkmark' ) . '</mark>';
 				} else {
-<<<<<<< HEAD
-					echo '<mark class="error">' . get_gridicon( 'gridicons-notice' ) . ' ' . sprintf( __( 'Your server does not have the %s class enabled - HTML/Multipart emails, and also some extensions, will not work without DOMDocument.', 'woocommerce' ), '<a href="https://php.net/manual/en/class.domdocument.php">DOMDocument</a>' ) . '</mark>';
-=======
 					/* Translators: %s: classname and link. */
-					echo '<mark class="error"><span class="dashicons dashicons-warning"></span> ' . sprintf( esc_html__( 'Your server does not have the %s class enabled - HTML/Multipart emails, and also some extensions, will not work without DOMDocument.', 'woocommerce' ), '<a href="https://php.net/manual/en/class.domdocument.php">DOMDocument</a>' ) . '</mark>';
->>>>>>> ce829e37
+					echo '<mark class="error">' . get_gridicon( 'gridicons-notice' ) . ' ' . sprintf( esc_html__( 'Your server does not have the %s class enabled - HTML/Multipart emails, and also some extensions, will not work without DOMDocument.', 'woocommerce' ), '<a href="https://php.net/manual/en/class.domdocument.php">DOMDocument</a>' ) . '</mark>';
 				}
 				?>
 			</td>
@@ -377,12 +331,8 @@
 				if ( $environment['gzip_enabled'] ) {
 					echo '<mark class="yes">' . get_gridicon( 'gridicons-checkmark' ) . '</mark>';
 				} else {
-<<<<<<< HEAD
-					echo '<mark class="error">' . get_gridicon( 'gridicons-notice' ) . ' ' . sprintf( __( 'Your server does not support the %s function - this is required to use the GeoIP database from MaxMind.', 'woocommerce' ), '<a href="https://php.net/manual/en/zlib.installation.php">gzopen</a>' ) . '</mark>';
-=======
 					/* Translators: %s: classname and link. */
-					echo '<mark class="error"><span class="dashicons dashicons-warning"></span> ' . sprintf( esc_html__( 'Your server does not support the %s function - this is required to use the GeoIP database from MaxMind.', 'woocommerce' ), '<a href="https://php.net/manual/en/zlib.installation.php">gzopen</a>' ) . '</mark>';
->>>>>>> ce829e37
+					echo '<mark class="error">' . get_gridicon( 'gridicons-notice' ) . ' ' . sprintf( esc_html__( 'Your server does not support the %s function - this is required to use the GeoIP database from MaxMind.', 'woocommerce' ), '<a href="https://php.net/manual/en/zlib.installation.php">gzopen</a>' ) . '</mark>';
 				}
 				?>
 			</td>
@@ -395,12 +345,8 @@
 				if ( $environment['mbstring_enabled'] ) {
 					echo '<mark class="yes">' . get_gridicon( 'gridicons-checkmark' ) . '</mark>';
 				} else {
-<<<<<<< HEAD
-					echo '<mark class="error">' . get_gridicon( 'gridicons-notice' ) . ' ' . sprintf( __( 'Your server does not support the %s functions - this is required for better character encoding. Some fallbacks will be used instead for it.', 'woocommerce' ), '<a href="https://php.net/manual/en/mbstring.installation.php">mbstring</a>' ) . '</mark>';
-=======
 					/* Translators: %s: classname and link. */
-					echo '<mark class="error"><span class="dashicons dashicons-warning"></span> ' . sprintf( esc_html__( 'Your server does not support the %s functions - this is required for better character encoding. Some fallbacks will be used instead for it.', 'woocommerce' ), '<a href="https://php.net/manual/en/mbstring.installation.php">mbstring</a>' ) . '</mark>';
->>>>>>> ce829e37
+					echo '<mark class="error">' . get_gridicon( 'gridicons-notice' ) . ' ' . sprintf( esc_html__( 'Your server does not support the %s functions - this is required for better character encoding. Some fallbacks will be used instead for it.', 'woocommerce' ), '<a href="https://php.net/manual/en/mbstring.installation.php">mbstring</a>' ) . '</mark>';
 				}
 				?>
 			</td>
@@ -413,12 +359,8 @@
 				if ( $environment['remote_post_successful'] ) {
 					echo '<mark class="yes">' . get_gridicon( 'gridicons-checkmark' ) . '</mark>';
 				} else {
-<<<<<<< HEAD
-					echo '<mark class="error">' . get_gridicon( 'gridicons-notice' ) . ' ' . sprintf( __( '%s failed. Contact your hosting provider.', 'woocommerce' ), 'wp_remote_post()' ) . ' ' . esc_html( $environment['remote_post_response'] ) . '</mark>';
-=======
 					/* Translators: %s: function name. */
-					echo '<mark class="error"><span class="dashicons dashicons-warning"></span> ' . sprintf( esc_html__( '%s failed. Contact your hosting provider.', 'woocommerce' ), 'wp_remote_post()' ) . ' ' . esc_html( $environment['remote_post_response'] ) . '</mark>';
->>>>>>> ce829e37
+					echo '<mark class="error">' . get_gridicon( 'gridicons-notice' ) . ' ' . sprintf( esc_html__( '%s failed. Contact your hosting provider.', 'woocommerce' ), 'wp_remote_post()' ) . ' ' . esc_html( $environment['remote_post_response'] ) . '</mark>';
 				}
 				?>
 			</td>
@@ -431,12 +373,8 @@
 				if ( $environment['remote_get_successful'] ) {
 					echo '<mark class="yes">' . get_gridicon( 'gridicons-checkmark' ) . '</mark>';
 				} else {
-<<<<<<< HEAD
-					echo '<mark class="error">' . get_gridicon( 'gridicons-notice' ) . ' ' . sprintf( __( '%s failed. Contact your hosting provider.', 'woocommerce' ), 'wp_remote_get()' ) . ' ' . esc_html( $environment['remote_get_response'] ) . '</mark>';
-=======
 					/* Translators: %s: function name. */
-					echo '<mark class="error"><span class="dashicons dashicons-warning"></span> ' . sprintf( esc_html__( '%s failed. Contact your hosting provider.', 'woocommerce' ), 'wp_remote_get()' ) . ' ' . esc_html( $environment['remote_get_response'] ) . '</mark>';
->>>>>>> ce829e37
+					echo '<mark class="error">' . get_gridicon( 'gridicons-notice' ) . ' ' . sprintf( esc_html__( '%s failed. Contact your hosting provider.', 'woocommerce' ), 'wp_remote_get()' ) . ' ' . esc_html( $environment['remote_get_response'] ) . '</mark>';
 				}
 				?>
 			</td>
@@ -484,12 +422,8 @@
 			<td>
 				<?php
 				if ( strlen( $database['database_prefix'] ) > 20 ) {
-<<<<<<< HEAD
-					echo '<mark class="error">' . get_gridicon( 'gridicons-notice' ) . ' ' . sprintf( __( '%1$s - We recommend using a prefix with less than 20 characters. See: %2$s', 'woocommerce' ), esc_html( $database['database_prefix'] ), '<a href="https://docs.woocommerce.com/document/completed-order-email-doesnt-contain-download-links/#section-2" target="_blank">' . __( 'How to update your database table prefix', 'woocommerce' ) . '</a>' ) . '</mark>';
-=======
 					/* Translators: %1$s: Database prefix, %2$s: Docs link. */
-					echo '<mark class="error"><span class="dashicons dashicons-warning"></span> ' . sprintf( esc_html__( '%1$s - We recommend using a prefix with less than 20 characters. See: %2$s', 'woocommerce' ), esc_html( $database['database_prefix'] ), '<a href="https://docs.woocommerce.com/document/completed-order-email-doesnt-contain-download-links/#section-2" target="_blank">' . esc_html__( 'How to update your database table prefix', 'woocommerce' ) . '</a>' ) . '</mark>';
->>>>>>> ce829e37
+					echo '<mark class="error">' . get_gridicon( 'gridicons-notice' ) . ' ' . sprintf( esc_html__( '%1$s - We recommend using a prefix with less than 20 characters. See: %2$s', 'woocommerce' ), esc_html( $database['database_prefix'] ), '<a href="https://docs.woocommerce.com/document/completed-order-email-doesnt-contain-download-links/#section-2" target="_blank">' . esc_html__( 'How to update your database table prefix', 'woocommerce' ) . '</a>' ) . '</mark>';
 				} else {
 					echo '<mark class="yes">' . esc_html( $database['database_prefix'] ) . '</mark>';
 				}
@@ -503,20 +437,13 @@
 				<td class="help"><?php echo wc_help_tip( esc_html__( 'The GeoIP database from MaxMind is used to geolocate customers.', 'woocommerce' ) ); /* phpcs:ignore WordPress.XSS.EscapeOutput.OutputNotEscaped */ ?></td>
 				<td>
 					<?php
-<<<<<<< HEAD
-					if ( file_exists( $database['maxmind_geoip_database'] ) ) {
+					if ( version_compare( $environment['php_version'], '5.4', '<' ) ) {
+						echo '<mark class="error">' . get_gridicon( 'gridicons-notice' ) . ' ' . wp_kses_post( __( 'MaxMind GeoIP database requires at least PHP 5.4.', 'woocommerce' ) ) . '</mark>';
+					} elseif ( file_exists( $database['maxmind_geoip_database'] ) ) {
 						echo '<mark class="yes">' . get_gridicon( 'gridicons-checkmark' ) . ' <code class="private">' . esc_html( $database['maxmind_geoip_database'] ) . '</code></mark> ';
 					} else {
-						printf( '<mark class="error">' . get_gridicon( 'gridicons-notice' ) . ' ' . sprintf( __( 'The MaxMind GeoIP Database does not exist - Geolocation will not function. You can download and install it manually from %1$s to the path: %2$s. Scroll down to "Downloads" and download the "Binary / gzip" file next to "GeoLite Country". Please remember to uncompress GeoIP.dat.gz and upload the GeoIP.dat file only.', 'woocommerce' ), make_clickable( 'http://dev.maxmind.com/geoip/legacy/geolite/' ), '<code class="private">' . $database['maxmind_geoip_database'] . '</code>' ) . '</mark>', WC_LOG_DIR );
-=======
-					if ( version_compare( $environment['php_version'], '5.4', '<' ) ) {
-						echo '<mark class="error"><span class="dashicons dashicons-warning"></span> ' . wp_kses_post( __( 'MaxMind GeoIP database requires at least PHP 5.4.', 'woocommerce' ) ) . '</mark>';
-					} elseif ( file_exists( $database['maxmind_geoip_database'] ) ) {
-						echo '<mark class="yes"><span class="dashicons dashicons-yes"></span> <code class="private">' . esc_html( $database['maxmind_geoip_database'] ) . '</code></mark> ';
-					} else {
 						/* Translators: %1$s: Library url, %2$s: install path. */
-						printf( '<mark class="error"><span class="dashicons dashicons-warning"></span> ' . sprintf( esc_html__( 'The MaxMind GeoIP Database does not exist - Geolocation will not function. You can download and install it manually from %1$s to the path: %2$s. Scroll down to "Downloads" and download the "MaxMind DB binary, gzipped" file next to "GeoLite2 Country". Please remember to uncompress GeoLite2-Country_xxxxxxxx.tar.gz and upload the GeoLite2-Country.mmdb file only.', 'woocommerce' ), '<a href="https://dev.maxmind.com/geoip/geoip2/geolite2/">https://dev.maxmind.com/geoip/geoip2/geolite2/</a>', '<code class="private">' . esc_html( $database['maxmind_geoip_database'] ) . '</code>' ) . '</mark>', esc_html( WC_LOG_DIR ) );
->>>>>>> ce829e37
+						printf( '<mark class="error">' . get_gridicon( 'gridicons-notice' ) . ' ' . sprintf( esc_html__( 'The MaxMind GeoIP Database does not exist - Geolocation will not function. You can download and install it manually from %1$s to the path: %2$s. Scroll down to "Downloads" and download the "MaxMind DB binary, gzipped" file next to "GeoLite2 Country". Please remember to uncompress GeoLite2-Country_xxxxxxxx.tar.gz and upload the GeoLite2-Country.mmdb file only.', 'woocommerce' ), '<a href="https://dev.maxmind.com/geoip/geoip2/geolite2/">https://dev.maxmind.com/geoip/geoip2/geolite2/</a>', '<code class="private">' . esc_html( $database['maxmind_geoip_database'] ) . '</code>' ) . '</mark>', esc_html( WC_LOG_DIR ) );
 					}
 					?>
 				</td>
@@ -548,11 +475,7 @@
 				<td>
 					<?php
 					if ( ! $table_data ) {
-<<<<<<< HEAD
-						echo '<mark class="error">' . get_gridicon( 'gridicons-notice' ) . ' ' . __( 'Table does not exist', 'woocommerce' ) . '</mark>';
-=======
-						echo '<mark class="error"><span class="dashicons dashicons-warning"></span> ' . esc_html__( 'Table does not exist', 'woocommerce' ) . '</mark>';
->>>>>>> ce829e37
+						echo '<mark class="error">' . get_gridicon( 'gridicons-notice' ) . ' ' . esc_html__( 'Table does not exist', 'woocommerce' ) . '</mark>';
 					} else {
 						/* Translators: %1$f: Table size, %2$f: Index size. */
 						printf( esc_html__( 'Data: %1$.2fMB + Index: %2$.2fMB', 'woocommerce' ), esc_html( wc_format_decimal( $table_data['data'], 2 ) ), esc_html( wc_format_decimal( $table_data['index'], 2 ) ) );
@@ -610,16 +533,12 @@
 				<?php if ( $security['secure_connection'] ) : ?>
 					<mark class="yes"><?php echo get_gridicon( 'gridicons-checkmark' ); ?></mark>
 				<?php else : ?>
-<<<<<<< HEAD
-					<mark class="error"><?php echo get_gridicon( 'gridicons-notice' ); ?><?php printf( __( 'Your store is not using HTTPS. <a href="%s" target="_blank">Learn more about HTTPS and SSL Certificates</a>.', 'woocommerce' ), 'https://docs.woocommerce.com/document/ssl-and-https/' ); ?></mark>
-=======
-					<mark class="error"><span class="dashicons dashicons-warning"></span>
+					<mark class="error"><?php echo get_gridicon( 'gridicons-notice' ); ?>
 					<?php
 					/* Translators: %s: docs link. */
 					echo wp_kses_post( sprintf( __( 'Your store is not using HTTPS. <a href="%s" target="_blank">Learn more about HTTPS and SSL Certificates</a>.', 'woocommerce' ), 'https://docs.woocommerce.com/document/ssl-and-https/' ) );
 					?>
 					</mark>
->>>>>>> ce829e37
 				<?php endif; ?>
 			</td>
 		</tr>
@@ -697,23 +616,13 @@
 	<tbody>
 		<tr>
 			<td data-export-label="API Enabled"><?php esc_html_e( 'API enabled', 'woocommerce' ); ?>:</td>
-<<<<<<< HEAD
-			<td class="help"><?php echo wc_help_tip( __( 'Does your site have REST API enabled?', 'woocommerce' ) ); /* phpcs:ignore WordPress.XSS.EscapeOutput.OutputNotEscaped */ ?></td>
+			<td class="help"><?php echo wc_help_tip( esc_html__( 'Does your site have REST API enabled?', 'woocommerce' ) ); /* phpcs:ignore WordPress.XSS.EscapeOutput.OutputNotEscaped */ ?></td>
 			<td><?php echo $settings['api_enabled'] ? '<mark class="yes">' . get_gridicon( 'gridicons-checkmark' ) . '</mark>' : '<mark class="no">&ndash;</mark>'; ?></td>
-		</tr>
-		<tr>
-			<td data-export-label="Force SSL"><?php esc_html_e( 'Force SSL', 'woocommerce' ); ?>:</td>
-			<td class="help"><?php echo wc_help_tip( __( 'Does your site force a SSL Certificate for transactions?', 'woocommerce' ) ); /* phpcs:ignore WordPress.XSS.EscapeOutput.OutputNotEscaped */ ?></td>
-			<td><?php echo $settings['force_ssl'] ? '<mark class="yes">' . get_gridicon( 'gridicons-checkmark' ) . '</mark>' : '<mark class="no">&ndash;</mark>'; ?></td>
-=======
-			<td class="help"><?php echo wc_help_tip( esc_html__( 'Does your site have REST API enabled?', 'woocommerce' ) ); /* phpcs:ignore WordPress.XSS.EscapeOutput.OutputNotEscaped */ ?></td>
-			<td><?php echo $settings['api_enabled'] ? '<mark class="yes"><span class="dashicons dashicons-yes"></span></mark>' : '<mark class="no">&ndash;</mark>'; ?></td>
 		</tr>
 		<tr>
 			<td data-export-label="Force SSL"><?php esc_html_e( 'Force SSL', 'woocommerce' ); ?>:</td>
 			<td class="help"><?php echo wc_help_tip( esc_html__( 'Does your site force a SSL Certificate for transactions?', 'woocommerce' ) ); /* phpcs:ignore WordPress.XSS.EscapeOutput.OutputNotEscaped */ ?></td>
-			<td><?php echo $settings['force_ssl'] ? '<mark class="yes"><span class="dashicons dashicons-yes"></span></mark>' : '<mark class="no">&ndash;</mark>'; ?></td>
->>>>>>> ce829e37
+			<td><?php echo $settings['force_ssl'] ? '<mark class="yes">' . get_gridicon( 'gridicons-checkmark' ) . '</mark>' : '<mark class="no">&ndash;</mark>'; ?></td>
 		</tr>
 		<tr>
 			<td data-export-label="Currency"><?php esc_html_e( 'Currency', 'woocommerce' ); ?></td>
@@ -793,34 +702,20 @@
 
 			// Page ID check.
 			if ( ! $page['page_set'] ) {
-<<<<<<< HEAD
-				echo '<mark class="error">' . get_gridicon( 'gridicons-notice' ) . ' ' . __( 'Page not set', 'woocommerce' ) . '</mark>';
+				echo '<mark class="error">' . get_gridicon( 'gridicons-notice' ) . ' ' . esc_html__( 'Page not set', 'woocommerce' ) . '</mark>';
 				$error = true;
 			} elseif ( ! $page['page_exists'] ) {
-				echo '<mark class="error">' . get_gridicon( 'gridicons-notice' ) . ' ' . __( 'Page ID is set, but the page does not exist', 'woocommerce' ) . '</mark>';
-				$error = true;
-			} elseif ( ! $page['page_visible'] ) {
-				echo '<mark class="error">' . get_gridicon( 'gridicons-notice' ) . ' ' . sprintf( __( 'Page visibility should be <a href="%s" target="_blank">public</a>', 'woocommerce' ), 'https://codex.wordpress.org/Content_Visibility' ) . '</mark>';
-=======
-				echo '<mark class="error"><span class="dashicons dashicons-warning"></span> ' . esc_html__( 'Page not set', 'woocommerce' ) . '</mark>';
-				$error = true;
-			} elseif ( ! $page['page_exists'] ) {
-				echo '<mark class="error"><span class="dashicons dashicons-warning"></span> ' . esc_html__( 'Page ID is set, but the page does not exist', 'woocommerce' ) . '</mark>';
+				echo '<mark class="error">' . get_gridicon( 'gridicons-notice' ) . ' ' . esc_html__( 'Page ID is set, but the page does not exist', 'woocommerce' ) . '</mark>';
 				$error = true;
 			} elseif ( ! $page['page_visible'] ) {
 				/* Translators: %s: docs link. */
-				echo '<mark class="error"><span class="dashicons dashicons-warning"></span> ' . wp_kses_post( sprintf( __( 'Page visibility should be <a href="%s" target="_blank">public</a>', 'woocommerce' ), 'https://codex.wordpress.org/Content_Visibility' ) ) . '</mark>';
->>>>>>> ce829e37
+				echo '<mark class="error">' . get_gridicon( 'gridicons-notice' ) . ' ' . wp_kses_post( sprintf( __( 'Page visibility should be <a href="%s" target="_blank">public</a>', 'woocommerce' ), 'https://codex.wordpress.org/Content_Visibility' ) ) . '</mark>';
 				$error = true;
 			} else {
 				// Shortcode check.
 				if ( $page['shortcode_required'] ) {
 					if ( ! $page['shortcode_present'] ) {
-<<<<<<< HEAD
-						echo '<mark class="error">' . get_gridicon( 'gridicons-notice' ) . ' ' . sprintf( __( 'Page does not contain the shortcode.', 'woocommerce' ), $page['shortcode'] ) . '</mark>';
-=======
-						echo '<mark class="error"><span class="dashicons dashicons-warning"></span> ' . sprintf( esc_html__( 'Page does not contain the shortcode.', 'woocommerce' ), esc_html( $page['shortcode'] ) ) . '</mark>';
->>>>>>> ce829e37
+						echo '<mark class="error">' . get_gridicon( 'gridicons-notice' ) . ' ' . sprintf( esc_html__( 'Page does not contain the shortcode.', 'woocommerce' ), esc_html( $page['shortcode'] ) ) . '</mark>';
 						$error = true;
 					}
 				}
@@ -869,20 +764,15 @@
 			<td data-export-label="Child Theme"><?php esc_html_e( 'Child theme', 'woocommerce' ); ?>:</td>
 			<td class="help"><?php echo wc_help_tip( esc_html__( 'Displays whether or not the current theme is a child theme.', 'woocommerce' ) ); /* phpcs:ignore WordPress.XSS.EscapeOutput.OutputNotEscaped */ ?></td>
 			<td>
-<<<<<<< HEAD
-				<?php echo $theme['is_child_theme'] ? '<mark class="yes">' . get_gridicon( 'gridicons-checkmark' ) . '</mark>' : get_gridicon( 'gridicons-cross' ) . ' &ndash; ' . sprintf( __( 'If you are modifying WooCommerce on a parent theme that you did not build personally we recommend using a child theme. See: <a href="%s" target="_blank">How to create a child theme</a>', 'woocommerce' ), 'https://codex.wordpress.org/Child_Themes' ); ?>
-			</td>
-=======
 				<?php
 				if ( $theme['is_child_theme'] ) {
-					echo '<mark class="yes"><span class="dashicons dashicons-yes"></span></mark>';
+					echo '<mark class="yes">' . get_gridicon( 'gridicons-checkmark' ) . '</mark>';
 				} else {
 					/* Translators: %s docs link. */
-					echo '<span class="dashicons dashicons-no-alt"></span> &ndash; ' . wp_kses_post( sprintf( __( 'If you are modifying WooCommerce on a parent theme that you did not build personally we recommend using a child theme. See: <a href="%s" target="_blank">How to create a child theme</a>', 'woocommerce' ), 'https://codex.wordpress.org/Child_Themes' ) );
-				}
-				?>
-				</td>
->>>>>>> ce829e37
+					echo get_gridicon( 'gridicons-cross' ) . ' &ndash; ' . wp_kses_post( sprintf( __( 'If you are modifying WooCommerce on a parent theme that you did not build personally we recommend using a child theme. See: <a href="%s" target="_blank">How to create a child theme</a>', 'woocommerce' ), 'https://codex.wordpress.org/Child_Themes' ) );
+				}
+				?>
+				</td>
 		</tr>
 		<?php if ( $theme['is_child_theme'] ) : ?>
 			<tr>
@@ -915,11 +805,7 @@
 			<td>
 				<?php
 				if ( ! $theme['has_woocommerce_support'] ) {
-<<<<<<< HEAD
-					echo '<mark class="error">' . get_gridicon( 'gridicons-notice' ) . ' ' . __( 'Not declared', 'woocommerce' ) . '</mark>';
-=======
-					echo '<mark class="error"><span class="dashicons dashicons-warning"></span> ' . esc_html__( 'Not declared', 'woocommerce' ) . '</mark>';
->>>>>>> ce829e37
+					echo '<mark class="error">' . get_gridicon( 'gridicons-notice' ) . ' ' . esc_html__( 'Not declared', 'woocommerce' ) . '</mark>';
 				} else {
 					echo '<mark class="yes">' . get_gridicon( 'gridicons-checkmark' ) . '</mark>';
 				}
