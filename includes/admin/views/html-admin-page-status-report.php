<?php
/**
 * Admin View: Page - Status Report.
 *
 * @package WooCommerce
 */

defined( 'ABSPATH' ) || exit;

global $wpdb;

<<<<<<< HEAD
$report             = wc()->api->get_endpoint_data( '/wc/v3/system_status' );
$environment        = $report['environment'];
$database           = $report['database'];
=======
if ( ! defined( 'WC_SSR_PLUGIN_UPDATE_RELEASE_VERSION_TYPE' ) ) {
	// Define if we're checking against major or minor versions.
	// Since 5.0 all versions are backwards compatible, so there's no more check.
	define( 'WC_SSR_PLUGIN_UPDATE_RELEASE_VERSION_TYPE', 'none' );
}

$report             = wc()->api->get_endpoint_data( '/wc/v3/system_status' );
$environment        = $report['environment'];
$database           = $report['database'];
$post_type_counts   = isset( $report['post_type_counts'] ) ? $report['post_type_counts'] : array();
>>>>>>> c477644d
$active_plugins     = $report['active_plugins'];
$inactive_plugins   = $report['inactive_plugins'];
$dropins_mu_plugins = $report['dropins_mu_plugins'];
$theme              = $report['theme'];
$security           = $report['security'];
$settings           = $report['settings'];
$wp_pages           = $report['pages'];
$plugin_updates     = new WC_Plugin_Updates();
$untested_plugins   = $plugin_updates->get_untested_plugins( WC()->version, WC_SSR_PLUGIN_UPDATE_RELEASE_VERSION_TYPE );
?>
<div class="updated woocommerce-message inline">
	<p>
		<?php esc_html_e( 'Please copy and paste this information in your ticket when contacting support:', 'woocommerce' ); ?>
	</p>
	<p class="submit">
		<a href="#" class="button-primary debug-report"><?php esc_html_e( 'Get system report', 'woocommerce' ); ?></a>
		<a class="button-secondary docs" href="https://docs.woocommerce.com/document/understanding-the-woocommerce-system-status-report/" target="_blank">
			<?php esc_html_e( 'Understanding the status report', 'woocommerce' ); ?>
		</a>
	</p>
	<div id="debug-report">
		<textarea readonly="readonly"></textarea>
		<p class="submit">
			<button id="copy-for-support" class="button-primary" href="#" data-tip="<?php esc_attr_e( 'Copied!', 'woocommerce' ); ?>">
				<?php esc_html_e( 'Copy for support', 'woocommerce' ); ?>
			</button>
		</p>
		<p class="copy-error hidden">
			<?php esc_html_e( 'Copying to clipboard failed. Please press Ctrl/Cmd+C to copy.', 'woocommerce' ); ?>
		</p>
	</div>
</div>
<table class="wc_status_table widefat" cellspacing="0" id="status">
	<thead>
		<tr>
			<th colspan="3" data-export-label="WordPress Environment"><h2><?php esc_html_e( 'WordPress environment', 'woocommerce' ); ?></h2></th>
		</tr>
	</thead>
	<tbody>
		<tr>
			<td data-export-label="WordPress address (URL)"><?php esc_html_e( 'WordPress address (URL)', 'woocommerce' ); ?>:</td>
			<td class="help"><?php echo wc_help_tip( esc_html__( 'The root URL of your site.', 'woocommerce' ) ); /* phpcs:ignore WordPress.XSS.EscapeOutput.OutputNotEscaped */ ?></td>
			<td><?php echo esc_html( $environment['site_url'] ); ?></td>
		</tr>
		<tr>
			<td data-export-label="Site address (URL)"><?php esc_html_e( 'Site address (URL)', 'woocommerce' ); ?>:</td>
			<td class="help"><?php echo wc_help_tip( esc_html__( 'The homepage URL of your site.', 'woocommerce' ) ); /* phpcs:ignore WordPress.XSS.EscapeOutput.OutputNotEscaped */ ?></td>
			<td><?php echo esc_html( $environment['home_url'] ); ?></td>
		</tr>
		<tr>
			<td data-export-label="WC Version"><?php esc_html_e( 'WooCommerce version', 'woocommerce' ); ?>:</td>
			<td class="help"><?php echo wc_help_tip( esc_html__( 'The version of WooCommerce installed on your site.', 'woocommerce' ) ); /* phpcs:ignore WordPress.XSS.EscapeOutput.OutputNotEscaped */ ?></td>
			<td><?php echo esc_html( $environment['version'] ); ?></td>
		</tr>
		<tr>
<<<<<<< HEAD
			<td data-export-label="WC Version"><?php esc_html_e( 'WooCommerce REST API package', 'woocommerce' ); ?>:</td>
			<td class="help"><?php echo wc_help_tip( esc_html__( 'The WooCommerce REST API package version running on your site.', 'woocommerce' ) ); ?></td>
			<td>
				<?php
				$package = wc()->api->get_latest_rest_api_package();

				echo esc_html( $package->version );
				echo '<code class="private">' . esc_html( $package->path ) . '</code>';
=======
			<td data-export-label="REST API Version"><?php esc_html_e( 'WooCommerce REST API package', 'woocommerce' ); ?>:</td>
			<td class="help"><?php echo wc_help_tip( esc_html__( 'The WooCommerce REST API package running on your site.', 'woocommerce' ) ); ?></td>
			<td>
				<?php
				$version = wc()->api->get_rest_api_package_version();

				if ( ! is_null( $version ) ) {
					echo '<mark class="yes"><span class="dashicons dashicons-yes"></span> ' . esc_html( $version ) . ' <code class="private">' . esc_html( wc()->api->get_rest_api_package_path() ) . '</code></mark> ';
				} else {
					echo '<mark class="error"><span class="dashicons dashicons-warning"></span> ' . esc_html__( 'Unable to detect the REST API package.', 'woocommerce' ) . '</mark>';
				}
				?>
			</td>
		</tr>
		<tr>
			<td data-export-label="WC Blocks Version"><?php esc_html_e( 'WooCommerce Blocks package', 'woocommerce' ); ?>:</td>
			<td class="help"><?php echo wc_help_tip( esc_html__( 'The WooCommerce Blocks package running on your site.', 'woocommerce' ) ); ?></td>
			<td>
				<?php
				if ( class_exists( '\Automattic\WooCommerce\Blocks\Package' ) ) {
					$version = \Automattic\WooCommerce\Blocks\Package::get_version();
					$path    = \Automattic\WooCommerce\Blocks\Package::get_path(); // phpcs:ignore WordPress.WP.GlobalVariablesOverride.Prohibited
				} else {
					$version = null;
				}

				if ( ! is_null( $version ) ) {
					echo '<mark class="yes"><span class="dashicons dashicons-yes"></span> ' . esc_html( $version ) . ' <code class="private">' . esc_html( $path ) . '</code></mark> ';
				} else {
					echo '<mark class="error"><span class="dashicons dashicons-warning"></span> ' . esc_html__( 'Unable to detect the Blocks package.', 'woocommerce' ) . '</mark>';
				}
				?>
			</td>
		</tr>
		<tr>
			<td data-export-label="Action Scheduler Version"><?php esc_html_e( 'Action Scheduler package', 'woocommerce' ); ?>:</td>
			<td class="help"><?php echo wc_help_tip( esc_html__( 'Action Scheduler package running on your site.', 'woocommerce' ) ); ?></td>
			<td>
				<?php
				if ( class_exists( 'ActionScheduler_Versions' ) && class_exists( 'ActionScheduler' ) ) {
					$version = ActionScheduler_Versions::instance()->latest_version();
					$path    = ActionScheduler::plugin_path( '' ); // phpcs:ignore WordPress.WP.GlobalVariablesOverride.Prohibited
				} else {
					$version = null;
				}

				if ( ! is_null( $version ) ) {
					echo '<mark class="yes"><span class="dashicons dashicons-yes"></span> ' . esc_html( $version ) . ' <code class="private">' . esc_html( $path ) . '</code></mark> ';
				} else {
					echo '<mark class="error"><span class="dashicons dashicons-warning"></span> ' . esc_html__( 'Unable to detect the Action Scheduler package.', 'woocommerce' ) . '</mark>';
				}
				?>
			</td>
		</tr>
		<tr>
			<td data-export-label="WC Admin Version"><?php esc_html_e( 'WooCommerce Admin package', 'woocommerce' ); ?>:</td>
			<td class="help"><?php echo wc_help_tip( esc_html__( 'The WooCommerce Admin package running on your site.', 'woocommerce' ) ); ?></td>
			<td>
				<?php
				$wc_admin_path = null;
				if ( defined( 'WC_ADMIN_VERSION_NUMBER' ) ) {
					// Plugin version of WC Admin.
					$version        = WC_ADMIN_VERSION_NUMBER;
					$package_active = false;
				} elseif ( class_exists( '\Automattic\WooCommerce\Admin\Composer\Package' ) ) {
					if ( WC()->is_wc_admin_active() ) {
						// Fully active package version of WC Admin.
						$version        = \Automattic\WooCommerce\Admin\Composer\Package::get_active_version();
						$package_active = \Automattic\WooCommerce\Admin\Composer\Package::is_package_active();
					} else {
						// with WP version < 5.3, package is present, but inactive.
						$version = sprintf(
							/* translators: %s: Version number of wc-admin package */
							__( 'Inactive %s', 'woocommerce' ),
							\Automattic\WooCommerce\Admin\Composer\Package::VERSION
						);
						$package_active = false;
					}
					$wc_admin_path = \Automattic\WooCommerce\Admin\Composer\Package::get_path();
				} else {
					$version = null;
				}

				if ( ! is_null( $version ) ) {
					if ( ! isset( $wc_admin_path ) ) {
						if ( defined( 'WC_ADMIN_PLUGIN_FILE' ) ) {
							$wc_admin_path = dirname( WC_ADMIN_PLUGIN_FILE );
						} else {
							$wc_admin_path = __( 'Active Plugin', 'woocommerce' );
						}
					}
					if ( WC()->is_wc_admin_active() ) {
						echo '<mark class="yes"><span class="dashicons dashicons-yes"></span> ' . esc_html( $version ) . ' <code class="private">' . esc_html( $wc_admin_path ) . '</code></mark> ';
					} else {
						echo '<span class="dashicons dashicons-no-alt"></span> ' . esc_html( $version ) . ' <code class="private">' . esc_html( $wc_admin_path ) . '</code> ';
					}
				} else {
					echo '<mark class="error"><span class="dashicons dashicons-warning"></span> ' . esc_html__( 'Unable to detect the WC Admin package.', 'woocommerce' ) . '</mark>';
				}
>>>>>>> c477644d
				?>
			</td>
		</tr>
		<tr>
			<td data-export-label="Log Directory Writable"><?php esc_html_e( 'Log directory writable', 'woocommerce' ); ?>:</td>
			<td class="help"><?php echo wc_help_tip( esc_html__( 'Several WooCommerce extensions can write logs which makes debugging problems easier. The directory must be writable for this to happen.', 'woocommerce' ) ); /* phpcs:ignore WordPress.XSS.EscapeOutput.OutputNotEscaped */ ?></td>
			<td>
				<?php
				if ( $environment['log_directory_writable'] ) {
					echo '<mark class="yes"><span class="dashicons dashicons-yes"></span> <code class="private">' . esc_html( $environment['log_directory'] ) . '</code></mark> ';
				} else {
					/* Translators: %1$s: Log directory, %2$s: Log directory constant */
					echo '<mark class="error"><span class="dashicons dashicons-warning"></span> ' . sprintf( esc_html__( 'To allow logging, make %1$s writable or define a custom %2$s.', 'woocommerce' ), '<code>' . esc_html( $environment['log_directory'] ) . '</code>', '<code>WC_LOG_DIR</code>' ) . '</mark>';
				}
				?>
			</td>
		</tr>
		<tr>
			<td data-export-label="WP Version"><?php esc_html_e( 'WordPress version', 'woocommerce' ); ?>:</td>
			<td class="help"><?php echo wc_help_tip( esc_html__( 'The version of WordPress installed on your site.', 'woocommerce' ) ); /* phpcs:ignore WordPress.XSS.EscapeOutput.OutputNotEscaped */ ?></td>
			<td>
				<?php
				$latest_version = get_transient( 'woocommerce_system_status_wp_version_check' );

				if ( false === $latest_version ) {
					$version_check = wp_remote_get( 'https://api.wordpress.org/core/version-check/1.7/' );
					$api_response  = json_decode( wp_remote_retrieve_body( $version_check ), true );

					if ( $api_response && isset( $api_response['offers'], $api_response['offers'][0], $api_response['offers'][0]['version'] ) ) {
						$latest_version = $api_response['offers'][0]['version'];
					} else {
						$latest_version = $environment['wp_version'];
					}
					set_transient( 'woocommerce_system_status_wp_version_check', $latest_version, DAY_IN_SECONDS );
				}

				if ( version_compare( $environment['wp_version'], $latest_version, '<' ) ) {
					/* Translators: %1$s: Current version, %2$s: New version */
					echo '<mark class="error"><span class="dashicons dashicons-warning"></span> ' . sprintf( esc_html__( '%1$s - There is a newer version of WordPress available (%2$s)', 'woocommerce' ), esc_html( $environment['wp_version'] ), esc_html( $latest_version ) ) . '</mark>';
				} else {
					echo '<mark class="yes">' . esc_html( $environment['wp_version'] ) . '</mark>';
				}
				?>
			</td>
		</tr>
		<tr>
			<td data-export-label="WP Multisite"><?php esc_html_e( 'WordPress multisite', 'woocommerce' ); ?>:</td>
			<td class="help"><?php echo wc_help_tip( esc_html__( 'Whether or not you have WordPress Multisite enabled.', 'woocommerce' ) ); /* phpcs:ignore WordPress.XSS.EscapeOutput.OutputNotEscaped */ ?></td>
			<td><?php echo ( $environment['wp_multisite'] ) ? '<span class="dashicons dashicons-yes"></span>' : '&ndash;'; ?></td>
		</tr>
		<tr>
			<td data-export-label="WP Memory Limit"><?php esc_html_e( 'WordPress memory limit', 'woocommerce' ); ?>:</td>
			<td class="help"><?php echo wc_help_tip( esc_html__( 'The maximum amount of memory (RAM) that your site can use at one time.', 'woocommerce' ) ); /* phpcs:ignore WordPress.XSS.EscapeOutput.OutputNotEscaped */ ?></td>
			<td>
				<?php
				if ( $environment['wp_memory_limit'] < 67108864 ) {
					/* Translators: %1$s: Memory limit, %2$s: Docs link. */
					echo '<mark class="error"><span class="dashicons dashicons-warning"></span> ' . sprintf( esc_html__( '%1$s - We recommend setting memory to at least 64MB. See: %2$s', 'woocommerce' ), esc_html( size_format( $environment['wp_memory_limit'] ) ), '<a href="https://wordpress.org/support/article/editing-wp-config-php/#increasing-memory-allocated-to-php" target="_blank">' . esc_html__( 'Increasing memory allocated to PHP', 'woocommerce' ) . '</a>' ) . '</mark>';
				} else {
					echo '<mark class="yes">' . esc_html( size_format( $environment['wp_memory_limit'] ) ) . '</mark>';
				}
				?>
			</td>
		</tr>
		<tr>
			<td data-export-label="WP Debug Mode"><?php esc_html_e( 'WordPress debug mode', 'woocommerce' ); ?>:</td>
			<td class="help"><?php echo wc_help_tip( esc_html__( 'Displays whether or not WordPress is in Debug Mode.', 'woocommerce' ) ); /* phpcs:ignore WordPress.XSS.EscapeOutput.OutputNotEscaped */ ?></td>
			<td>
				<?php if ( $environment['wp_debug_mode'] ) : ?>
					<mark class="yes"><span class="dashicons dashicons-yes"></span></mark>
				<?php else : ?>
					<mark class="no">&ndash;</mark>
				<?php endif; ?>
			</td>
		</tr>
		<tr>
			<td data-export-label="WP Cron"><?php esc_html_e( 'WordPress cron', 'woocommerce' ); ?>:</td>
			<td class="help"><?php echo wc_help_tip( esc_html__( 'Displays whether or not WP Cron Jobs are enabled.', 'woocommerce' ) ); /* phpcs:ignore WordPress.XSS.EscapeOutput.OutputNotEscaped */ ?></td>
			<td>
				<?php if ( $environment['wp_cron'] ) : ?>
					<mark class="yes"><span class="dashicons dashicons-yes"></span></mark>
				<?php else : ?>
					<mark class="no">&ndash;</mark>
				<?php endif; ?>
			</td>
		</tr>
		<tr>
			<td data-export-label="Language"><?php esc_html_e( 'Language', 'woocommerce' ); ?>:</td>
			<td class="help"><?php echo wc_help_tip( esc_html__( 'The current language used by WordPress. Default = English', 'woocommerce' ) ); /* phpcs:ignore WordPress.XSS.EscapeOutput.OutputNotEscaped */ ?></td>
			<td><?php echo esc_html( $environment['language'] ); ?></td>
		</tr>
		<tr>
			<td data-export-label="External object cache"><?php esc_html_e( 'External object cache', 'woocommerce' ); ?>:</td>
			<td class="help"><?php echo wc_help_tip( esc_html__( 'Displays whether or not WordPress is using an external object cache.', 'woocommerce' ) ); ?></td>
			<td>
				<?php if ( $environment['external_object_cache'] ) : ?>
					<mark class="yes"><span class="dashicons dashicons-yes"></span></mark>
				<?php else : ?>
					<mark class="no">&ndash;</mark>
				<?php endif; ?>
			</td>
		</tr>
	</tbody>
</table>
<table class="wc_status_table widefat" cellspacing="0">
	<thead>
		<tr>
			<th colspan="3" data-export-label="Server Environment"><h2><?php esc_html_e( 'Server environment', 'woocommerce' ); ?></h2></th>
		</tr>
	</thead>
	<tbody>
		<tr>
			<td data-export-label="Server Info"><?php esc_html_e( 'Server info', 'woocommerce' ); ?>:</td>
			<td class="help"><?php echo wc_help_tip( esc_html__( 'Information about the web server that is currently hosting your site.', 'woocommerce' ) ); /* phpcs:ignore WordPress.XSS.EscapeOutput.OutputNotEscaped */ ?></td>
			<td><?php echo esc_html( $environment['server_info'] ); ?></td>
		</tr>
		<tr>
			<td data-export-label="PHP Version"><?php esc_html_e( 'PHP version', 'woocommerce' ); ?>:</td>
			<td class="help"><?php echo wc_help_tip( esc_html__( 'The version of PHP installed on your hosting server.', 'woocommerce' ) ); /* phpcs:ignore WordPress.XSS.EscapeOutput.OutputNotEscaped */ ?></td>
			<td>
				<?php
				if ( version_compare( $environment['php_version'], '7.2', '>=' ) ) {
					echo '<mark class="yes">' . esc_html( $environment['php_version'] ) . '</mark>';
				} else {
					$update_link = ' <a href="https://docs.woocommerce.com/document/how-to-update-your-php-version/" target="_blank">' . esc_html__( 'How to update your PHP version', 'woocommerce' ) . '</a>';
					$class       = 'error';

					if ( version_compare( $environment['php_version'], '5.4', '<' ) ) {
						$notice = '<span class="dashicons dashicons-warning"></span> ' . __( 'WooCommerce will run under this version of PHP, however, some features such as geolocation are not compatible. Support for this version will be dropped in the next major release. We recommend using PHP version 7.2 or above for greater performance and security.', 'woocommerce' ) . $update_link;
					} elseif ( version_compare( $environment['php_version'], '5.6', '<' ) ) {
						$notice = '<span class="dashicons dashicons-warning"></span> ' . __( 'WooCommerce will run under this version of PHP, however, it has reached end of life. We recommend using PHP version 7.2 or above for greater performance and security.', 'woocommerce' ) . $update_link;
					} elseif ( version_compare( $environment['php_version'], '7.2', '<' ) ) {
						$notice = __( 'We recommend using PHP version 7.2 or above for greater performance and security.', 'woocommerce' ) . $update_link;
						$class  = 'recommendation';
					}

					echo '<mark class="' . esc_attr( $class ) . '">' . esc_html( $environment['php_version'] ) . ' - ' . wp_kses_post( $notice ) . '</mark>';
				}
				?>
			</td>
		</tr>
		<?php if ( function_exists( 'ini_get' ) ) : ?>
			<tr>
				<td data-export-label="PHP Post Max Size"><?php esc_html_e( 'PHP post max size', 'woocommerce' ); ?>:</td>
				<td class="help"><?php echo wc_help_tip( esc_html__( 'The largest filesize that can be contained in one post.', 'woocommerce' ) ); /* phpcs:ignore WordPress.XSS.EscapeOutput.OutputNotEscaped */ ?></td>
				<td><?php echo esc_html( size_format( $environment['php_post_max_size'] ) ); ?></td>
			</tr>
			<tr>
				<td data-export-label="PHP Time Limit"><?php esc_html_e( 'PHP time limit', 'woocommerce' ); ?>:</td>
				<td class="help"><?php echo wc_help_tip( esc_html__( 'The amount of time (in seconds) that your site will spend on a single operation before timing out (to avoid server lockups)', 'woocommerce' ) ); /* phpcs:ignore WordPress.XSS.EscapeOutput.OutputNotEscaped */ ?></td>
				<td><?php echo esc_html( $environment['php_max_execution_time'] ); ?></td>
			</tr>
			<tr>
				<td data-export-label="PHP Max Input Vars"><?php esc_html_e( 'PHP max input vars', 'woocommerce' ); ?>:</td>
				<td class="help"><?php echo wc_help_tip( esc_html__( 'The maximum number of variables your server can use for a single function to avoid overloads.', 'woocommerce' ) ); /* phpcs:ignore WordPress.XSS.EscapeOutput.OutputNotEscaped */ ?></td>
				<td><?php echo esc_html( $environment['php_max_input_vars'] ); ?></td>
			</tr>
			<tr>
				<td data-export-label="cURL Version"><?php esc_html_e( 'cURL version', 'woocommerce' ); ?>:</td>
				<td class="help"><?php echo wc_help_tip( esc_html__( 'The version of cURL installed on your server.', 'woocommerce' ) ); /* phpcs:ignore WordPress.XSS.EscapeOutput.OutputNotEscaped */ ?></td>
				<td><?php echo esc_html( $environment['curl_version'] ); ?></td>
			</tr>
			<tr>
				<td data-export-label="SUHOSIN Installed"><?php esc_html_e( 'SUHOSIN installed', 'woocommerce' ); ?>:</td>
				<td class="help"><?php echo wc_help_tip( esc_html__( 'Suhosin is an advanced protection system for PHP installations. It was designed to protect your servers on the one hand against a number of well known problems in PHP applications and on the other hand against potential unknown vulnerabilities within these applications or the PHP core itself. If enabled on your server, Suhosin may need to be configured to increase its data submission limits.', 'woocommerce' ) ); /* phpcs:ignore WordPress.XSS.EscapeOutput.OutputNotEscaped */ ?></td>
				<td><?php echo $environment['suhosin_installed'] ? '<span class="dashicons dashicons-yes"></span>' : '&ndash;'; ?></td>
			</tr>
		<?php endif; ?>

		<?php

		if ( $environment['mysql_version'] ) :
			?>
			<tr>
				<td data-export-label="MySQL Version"><?php esc_html_e( 'MySQL version', 'woocommerce' ); ?>:</td>
				<td class="help"><?php echo wc_help_tip( esc_html__( 'The version of MySQL installed on your hosting server.', 'woocommerce' ) ); /* phpcs:ignore WordPress.XSS.EscapeOutput.OutputNotEscaped */ ?></td>
				<td>
					<?php
					if ( version_compare( $environment['mysql_version'], '5.6', '<' ) && ! strstr( $environment['mysql_version_string'], 'MariaDB' ) ) {
						/* Translators: %1$s: MySQL version, %2$s: Recommended MySQL version. */
						echo '<mark class="error"><span class="dashicons dashicons-warning"></span> ' . sprintf( esc_html__( '%1$s - We recommend a minimum MySQL version of 5.6. See: %2$s', 'woocommerce' ), esc_html( $environment['mysql_version_string'] ), '<a href="https://wordpress.org/about/requirements/" target="_blank">' . esc_html__( 'WordPress requirements', 'woocommerce' ) . '</a>' ) . '</mark>';
					} else {
						echo '<mark class="yes">' . esc_html( $environment['mysql_version_string'] ) . '</mark>';
					}
					?>
				</td>
			</tr>
		<?php endif; ?>
		<tr>
			<td data-export-label="Max Upload Size"><?php esc_html_e( 'Max upload size', 'woocommerce' ); ?>:</td>
			<td class="help"><?php echo wc_help_tip( esc_html__( 'The largest filesize that can be uploaded to your WordPress installation.', 'woocommerce' ) ); /* phpcs:ignore WordPress.XSS.EscapeOutput.OutputNotEscaped */ ?></td>
			<td><?php echo esc_html( size_format( $environment['max_upload_size'] ) ); ?></td>
		</tr>
		<tr>
			<td data-export-label="Default Timezone is UTC"><?php esc_html_e( 'Default timezone is UTC', 'woocommerce' ); ?>:</td>
			<td class="help"><?php echo wc_help_tip( esc_html__( 'The default timezone for your server.', 'woocommerce' ) ); /* phpcs:ignore WordPress.XSS.EscapeOutput.OutputNotEscaped */ ?></td>
			<td>
				<?php
				if ( 'UTC' !== $environment['default_timezone'] ) {
					/* Translators: %s: default timezone.. */
					echo '<mark class="error"><span class="dashicons dashicons-warning"></span> ' . sprintf( esc_html__( 'Default timezone is %s - it should be UTC', 'woocommerce' ), esc_html( $environment['default_timezone'] ) ) . '</mark>';
				} else {
					echo '<mark class="yes"><span class="dashicons dashicons-yes"></span></mark>';
				}
				?>
			</td>
		</tr>
		<tr>
			<td data-export-label="fsockopen/cURL"><?php esc_html_e( 'fsockopen/cURL', 'woocommerce' ); ?>:</td>
			<td class="help"><?php echo wc_help_tip( esc_html__( 'Payment gateways can use cURL to communicate with remote servers to authorize payments, other plugins may also use it when communicating with remote services.', 'woocommerce' ) ); /* phpcs:ignore WordPress.XSS.EscapeOutput.OutputNotEscaped */ ?></td>
			<td>
				<?php
				if ( $environment['fsockopen_or_curl_enabled'] ) {
					echo '<mark class="yes"><span class="dashicons dashicons-yes"></span></mark>';
				} else {
					echo '<mark class="error"><span class="dashicons dashicons-warning"></span> ' . esc_html__( 'Your server does not have fsockopen or cURL enabled - PayPal IPN and other scripts which communicate with other servers will not work. Contact your hosting provider.', 'woocommerce' ) . '</mark>';
				}
				?>
			</td>
		</tr>
		<tr>
			<td data-export-label="SoapClient"><?php esc_html_e( 'SoapClient', 'woocommerce' ); ?>:</td>
			<td class="help"><?php echo wc_help_tip( esc_html__( 'Some webservices like shipping use SOAP to get information from remote servers, for example, live shipping quotes from FedEx require SOAP to be installed.', 'woocommerce' ) ); /* phpcs:ignore WordPress.XSS.EscapeOutput.OutputNotEscaped */ ?></td>
			<td>
				<?php
				if ( $environment['soapclient_enabled'] ) {
					echo '<mark class="yes"><span class="dashicons dashicons-yes"></span></mark>';
				} else {
					/* Translators: %s classname and link. */
					echo '<mark class="error"><span class="dashicons dashicons-warning"></span> ' . sprintf( esc_html__( 'Your server does not have the %s class enabled - some gateway plugins which use SOAP may not work as expected.', 'woocommerce' ), '<a href="https://php.net/manual/en/class.soapclient.php">SoapClient</a>' ) . '</mark>';
				}
				?>
			</td>
		</tr>
		<tr>
			<td data-export-label="DOMDocument"><?php esc_html_e( 'DOMDocument', 'woocommerce' ); ?>:</td>
			<td class="help"><?php echo wc_help_tip( esc_html__( 'HTML/Multipart emails use DOMDocument to generate inline CSS in templates.', 'woocommerce' ) ); /* phpcs:ignore WordPress.XSS.EscapeOutput.OutputNotEscaped */ ?></td>
			<td>
				<?php
				if ( $environment['domdocument_enabled'] ) {
					echo '<mark class="yes"><span class="dashicons dashicons-yes"></span></mark>';
				} else {
					/* Translators: %s: classname and link. */
					echo '<mark class="error"><span class="dashicons dashicons-warning"></span> ' . sprintf( esc_html__( 'Your server does not have the %s class enabled - HTML/Multipart emails, and also some extensions, will not work without DOMDocument.', 'woocommerce' ), '<a href="https://php.net/manual/en/class.domdocument.php">DOMDocument</a>' ) . '</mark>';
				}
				?>
			</td>
		</tr>
		<tr>
			<td data-export-label="GZip"><?php esc_html_e( 'GZip', 'woocommerce' ); ?>:</td>
			<td class="help"><?php echo wc_help_tip( esc_html__( 'GZip (gzopen) is used to open the GEOIP database from MaxMind.', 'woocommerce' ) ); /* phpcs:ignore WordPress.XSS.EscapeOutput.OutputNotEscaped */ ?></td>
			<td>
				<?php
				if ( $environment['gzip_enabled'] ) {
					echo '<mark class="yes"><span class="dashicons dashicons-yes"></span></mark>';
				} else {
					/* Translators: %s: classname and link. */
					echo '<mark class="error"><span class="dashicons dashicons-warning"></span> ' . sprintf( esc_html__( 'Your server does not support the %s function - this is required to use the GeoIP database from MaxMind.', 'woocommerce' ), '<a href="https://php.net/manual/en/zlib.installation.php">gzopen</a>' ) . '</mark>';
				}
				?>
			</td>
		</tr>
		<tr>
			<td data-export-label="Multibyte String"><?php esc_html_e( 'Multibyte string', 'woocommerce' ); ?>:</td>
			<td class="help"><?php echo wc_help_tip( esc_html__( 'Multibyte String (mbstring) is used to convert character encoding, like for emails or converting characters to lowercase.', 'woocommerce' ) ); /* phpcs:ignore WordPress.XSS.EscapeOutput.OutputNotEscaped */ ?></td>
			<td>
				<?php
				if ( $environment['mbstring_enabled'] ) {
					echo '<mark class="yes"><span class="dashicons dashicons-yes"></span></mark>';
				} else {
					/* Translators: %s: classname and link. */
					echo '<mark class="error"><span class="dashicons dashicons-warning"></span> ' . sprintf( esc_html__( 'Your server does not support the %s functions - this is required for better character encoding. Some fallbacks will be used instead for it.', 'woocommerce' ), '<a href="https://php.net/manual/en/mbstring.installation.php">mbstring</a>' ) . '</mark>';
				}
				?>
			</td>
		</tr>
		<tr>
			<td data-export-label="Remote Post"><?php esc_html_e( 'Remote post', 'woocommerce' ); ?>:</td>
			<td class="help"><?php echo wc_help_tip( esc_html__( 'PayPal uses this method of communicating when sending back transaction information.', 'woocommerce' ) ); /* phpcs:ignore WordPress.XSS.EscapeOutput.OutputNotEscaped */ ?></td>
			<td>
				<?php
				if ( $environment['remote_post_successful'] ) {
					echo '<mark class="yes"><span class="dashicons dashicons-yes"></span></mark>';
				} else {
					/* Translators: %s: function name. */
					echo '<mark class="error"><span class="dashicons dashicons-warning"></span> ' . sprintf( esc_html__( '%s failed. Contact your hosting provider.', 'woocommerce' ), 'wp_remote_post()' ) . ' ' . esc_html( $environment['remote_post_response'] ) . '</mark>';
				}
				?>
			</td>
		</tr>
		<tr>
			<td data-export-label="Remote Get"><?php esc_html_e( 'Remote get', 'woocommerce' ); ?>:</td>
			<td class="help"><?php echo wc_help_tip( esc_html__( 'WooCommerce plugins may use this method of communication when checking for plugin updates.', 'woocommerce' ) ); /* phpcs:ignore WordPress.XSS.EscapeOutput.OutputNotEscaped */ ?></td>
			<td>
				<?php
				if ( $environment['remote_get_successful'] ) {
					echo '<mark class="yes"><span class="dashicons dashicons-yes"></span></mark>';
				} else {
					/* Translators: %s: function name. */
					echo '<mark class="error"><span class="dashicons dashicons-warning"></span> ' . sprintf( esc_html__( '%s failed. Contact your hosting provider.', 'woocommerce' ), 'wp_remote_get()' ) . ' ' . esc_html( $environment['remote_get_response'] ) . '</mark>';
				}
				?>
			</td>
		</tr>
		<?php
		$rows = apply_filters( 'woocommerce_system_status_environment_rows', array() );
		foreach ( $rows as $row ) {
			if ( ! empty( $row['success'] ) ) {
				$css_class = 'yes';
				$icon      = '<span class="dashicons dashicons-yes"></span>';
			} else {
				$css_class = 'error';
				$icon      = '<span class="dashicons dashicons-no-alt"></span>';
			}
			?>
			<tr>
				<td data-export-label="<?php echo esc_attr( $row['name'] ); ?>"><?php echo esc_html( $row['name'] ); ?>:</td>
				<td class="help"><?php echo esc_html( isset( $row['help'] ) ? $row['help'] : '' ); ?></td>
				<td>
					<mark class="<?php echo esc_attr( $css_class ); ?>">
						<?php echo wp_kses_post( $icon ); ?> <?php echo wp_kses_data( ! empty( $row['note'] ) ? $row['note'] : '' ); ?>
					</mark>
				</td>
			</tr>
			<?php
		}
		?>
	</tbody>
</table>
<table id="status-database" class="wc_status_table widefat" cellspacing="0">
	<thead>
	<tr>
		<th colspan="3" data-export-label="Database">
			<h2>
				<?php
					esc_html_e( 'Database', 'woocommerce' );
					self::output_tables_info();
				?>
			</h2>
		</th>
	</tr>
	</thead>
	<tbody>
		<tr>
			<td data-export-label="WC Database Version"><?php esc_html_e( 'WooCommerce database version', 'woocommerce' ); ?>:</td>
			<td class="help"><?php echo wc_help_tip( esc_html__( 'The version of WooCommerce that the database is formatted for. This should be the same as your WooCommerce version.', 'woocommerce' ) ); /* phpcs:ignore WordPress.XSS.EscapeOutput.OutputNotEscaped */ ?></td>
			<td><?php echo esc_html( $database['wc_database_version'] ); ?></td>
		</tr>
		<tr>
			<td data-export-label="WC Database Prefix"><?php esc_html_e( 'Database prefix', 'woocommerce' ); ?></td>
			<td class="help">&nbsp;</td>
			<td>
				<?php
				if ( strlen( $database['database_prefix'] ) > 20 ) {
					/* Translators: %1$s: Database prefix, %2$s: Docs link. */
					echo '<mark class="error"><span class="dashicons dashicons-warning"></span> ' . sprintf( esc_html__( '%1$s - We recommend using a prefix with less than 20 characters. See: %2$s', 'woocommerce' ), esc_html( $database['database_prefix'] ), '<a href="https://docs.woocommerce.com/document/completed-order-email-doesnt-contain-download-links/#section-2" target="_blank">' . esc_html__( 'How to update your database table prefix', 'woocommerce' ) . '</a>' ) . '</mark>';
				} else {
					echo '<mark class="yes">' . esc_html( $database['database_prefix'] ) . '</mark>';
				}
				?>
			</td>
		</tr>

		<?php if ( ! empty( $database['database_size'] ) && ! empty( $database['database_tables'] ) ) : ?>
			<tr>
				<td><?php esc_html_e( 'Total Database Size', 'woocommerce' ); ?></td>
				<td class="help">&nbsp;</td>
				<td><?php printf( '%.2fMB', esc_html( $database['database_size']['data'] + $database['database_size']['index'] ) ); ?></td>
			</tr>

			<tr>
				<td><?php esc_html_e( 'Database Data Size', 'woocommerce' ); ?></td>
				<td class="help">&nbsp;</td>
				<td><?php printf( '%.2fMB', esc_html( $database['database_size']['data'] ) ); ?></td>
			</tr>

			<tr>
				<td><?php esc_html_e( 'Database Index Size', 'woocommerce' ); ?></td>
				<td class="help">&nbsp;</td>
				<td><?php printf( '%.2fMB', esc_html( $database['database_size']['index'] ) ); ?></td>
			</tr>

			<?php foreach ( $database['database_tables']['woocommerce'] as $table => $table_data ) { ?>
				<tr>
					<td><?php echo esc_html( $table ); ?></td>
					<td class="help">&nbsp;</td>
					<td>
						<?php
						if ( ! $table_data ) {
							echo '<mark class="error"><span class="dashicons dashicons-warning"></span> ' . esc_html__( 'Table does not exist', 'woocommerce' ) . '</mark>';
						} else {
							/* Translators: %1$f: Table size, %2$f: Index size, %3$s Engine. */
							printf( esc_html__( 'Data: %1$.2fMB + Index: %2$.2fMB + Engine %3$s', 'woocommerce' ), esc_html( wc_format_decimal( $table_data['data'], 2 ) ), esc_html( wc_format_decimal( $table_data['index'], 2 ) ), esc_html( $table_data['engine'] ) );
						}
						?>
					</td>
				</tr>
			<?php } ?>

			<?php foreach ( $database['database_tables']['other'] as $table => $table_data ) { ?>
				<tr>
					<td><?php echo esc_html( $table ); ?></td>
					<td class="help">&nbsp;</td>
					<td>
						<?php
							/* Translators: %1$f: Table size, %2$f: Index size, %3$s Engine. */
							printf( esc_html__( 'Data: %1$.2fMB + Index: %2$.2fMB + Engine %3$s', 'woocommerce' ), esc_html( wc_format_decimal( $table_data['data'], 2 ) ), esc_html( wc_format_decimal( $table_data['index'], 2 ) ), esc_html( $table_data['engine'] ) );
						?>
					</td>
				</tr>
			<?php } ?>
		<?php else : ?>
			<tr>
				<td><?php esc_html_e( 'Database information:', 'woocommerce' ); ?></td>
				<td class="help">&nbsp;</td>
				<td>
					<?php
					esc_html_e(
						'Unable to retrieve database information. Usually, this is not a problem, and it only means that your install is using a class that replaces the WordPress database class (e.g., HyperDB) and WooCommerce is unable to get database information.',
						'woocommerce'
					);
					?>
				</td>
			</tr>
		<?php endif; ?>
	</tbody>
</table>
<<<<<<< HEAD
=======
<?php if ( $post_type_counts ) : ?>
	<table class="wc_status_table widefat" cellspacing="0">
		<thead>
		<tr>
			<th colspan="3" data-export-label="Post Type Counts"><h2><?php esc_html_e( 'Post Type Counts', 'woocommerce' ); ?></h2></th>
		</tr>
		</thead>
		<tbody>
			<?php
			foreach ( $post_type_counts as $ptype ) {
				?>
				<tr>
					<td><?php echo esc_html( $ptype['type'] ); ?></td>
					<td class="help">&nbsp;</td>
					<td><?php echo absint( $ptype['count'] ); ?></td>
				</tr>
				<?php
			}
			?>
		</tbody>
	</table>
<?php endif; ?>
>>>>>>> c477644d
<table class="wc_status_table widefat" cellspacing="0">
	<thead>
		<tr>
			<th colspan="3" data-export-label="Security"><h2><?php esc_html_e( 'Security', 'woocommerce' ); ?></h2></th>
		</tr>
	</thead>
	<tbody>
		<tr>
			<td data-export-label="Secure connection (HTTPS)"><?php esc_html_e( 'Secure connection (HTTPS)', 'woocommerce' ); ?>:</td>
			<td class="help"><?php echo wc_help_tip( esc_html__( 'Is the connection to your store secure?', 'woocommerce' ) ); /* phpcs:ignore WordPress.XSS.EscapeOutput.OutputNotEscaped */ ?></td>
			<td>
				<?php if ( $security['secure_connection'] ) : ?>
					<mark class="yes"><span class="dashicons dashicons-yes"></span></mark>
				<?php else : ?>
					<mark class="error"><span class="dashicons dashicons-warning"></span>
					<?php
					/* Translators: %s: docs link. */
					echo wp_kses_post( sprintf( __( 'Your store is not using HTTPS. <a href="%s" target="_blank">Learn more about HTTPS and SSL Certificates</a>.', 'woocommerce' ), 'https://docs.woocommerce.com/document/ssl-and-https/' ) );
					?>
					</mark>
				<?php endif; ?>
			</td>
		</tr>
		<tr>
			<td data-export-label="Hide errors from visitors"><?php esc_html_e( 'Hide errors from visitors', 'woocommerce' ); ?></td>
			<td class="help"><?php echo wc_help_tip( esc_html__( 'Error messages can contain sensitive information about your store environment. These should be hidden from untrusted visitors.', 'woocommerce' ) ); /* phpcs:ignore WordPress.XSS.EscapeOutput.OutputNotEscaped */ ?></td>
			<td>
				<?php if ( $security['hide_errors'] ) : ?>
					<mark class="yes"><span class="dashicons dashicons-yes"></span></mark>
				<?php else : ?>
					<mark class="error"><span class="dashicons dashicons-warning"></span><?php esc_html_e( 'Error messages should not be shown to visitors.', 'woocommerce' ); ?></mark>
				<?php endif; ?>
			</td>
		</tr>
	</tbody>
</table>
<table class="wc_status_table widefat" cellspacing="0">
	<thead>
		<tr>
			<th colspan="3" data-export-label="Active Plugins (<?php echo count( $active_plugins ); ?>)"><h2><?php esc_html_e( 'Active plugins', 'woocommerce' ); ?> (<?php echo count( $active_plugins ); ?>)</h2></th>
		</tr>
	</thead>
	<tbody>
		<?php self::output_plugins_info( $active_plugins, $untested_plugins ); ?>
	</tbody>
</table>
<table class="wc_status_table widefat" cellspacing="0">
	<thead>
		<tr>
			<th colspan="3" data-export-label="Inactive Plugins (<?php echo count( $inactive_plugins ); ?>)"><h2><?php esc_html_e( 'Inactive plugins', 'woocommerce' ); ?> (<?php echo count( $inactive_plugins ); ?>)</h2></th>
		</tr>
	</thead>
	<tbody>
		<?php self::output_plugins_info( $inactive_plugins, $untested_plugins ); ?>
	</tbody>
</table>
<?php
if ( 0 < count( $dropins_mu_plugins['dropins'] ) ) :
	?>
	<table class="wc_status_table widefat" cellspacing="0">
		<thead>
			<tr>
				<th colspan="3" data-export-label="Dropin Plugins (<?php echo count( $dropins_mu_plugins['dropins'] ); ?>)"><h2><?php esc_html_e( 'Dropin Plugins', 'woocommerce' ); ?> (<?php echo count( $dropins_mu_plugins['dropins'] ); ?>)</h2></th>
			</tr>
		</thead>
		<tbody>
			<?php
			foreach ( $dropins_mu_plugins['dropins'] as $dropin ) {
				?>
				<tr>
					<td><?php echo wp_kses_post( $dropin['plugin'] ); ?></td>
					<td class="help">&nbsp;</td>
					<td><?php echo wp_kses_post( $dropin['name'] ); ?>
				</tr>
				<?php
			}
			?>
		</tbody>
	</table>
	<?php
endif;
if ( 0 < count( $dropins_mu_plugins['mu_plugins'] ) ) :
	?>
	<table class="wc_status_table widefat" cellspacing="0">
		<thead>
			<tr>
				<th colspan="3" data-export-label="Must Use Plugins (<?php echo count( $dropins_mu_plugins['mu_plugins'] ); ?>)"><h2><?php esc_html_e( 'Must Use Plugins', 'woocommerce' ); ?> (<?php echo count( $dropins_mu_plugins['mu_plugins'] ); ?>)</h2></th>
			</tr>
		</thead>
		<tbody>
			<?php
			foreach ( $dropins_mu_plugins['mu_plugins'] as $mu_plugin ) { // phpcs:ignore WordPress.WP.GlobalVariablesOverride.Prohibited
				$plugin_name = esc_html( $mu_plugin['name'] );
				if ( ! empty( $mu_plugin['url'] ) ) {
					$plugin_name = '<a href="' . esc_url( $mu_plugin['url'] ) . '" aria-label="' . esc_attr__( 'Visit plugin homepage', 'woocommerce' ) . '" target="_blank">' . $plugin_name . '</a>';
				}
				?>
				<tr>
					<td><?php echo wp_kses_post( $plugin_name ); ?></td>
					<td class="help">&nbsp;</td>
					<td>
					<?php
						/* translators: %s: plugin author */
						printf( esc_html__( 'by %s', 'woocommerce' ), esc_html( $mu_plugin['author_name'] ) );
						echo ' &ndash; ' . esc_html( $mu_plugin['version'] );
					?>
				</tr>
				<?php
			}
			?>
		</tbody>
	</table>
<?php endif; ?>
<table class="wc_status_table widefat" cellspacing="0">
	<thead>
		<tr>
			<th colspan="3" data-export-label="Settings"><h2><?php esc_html_e( 'Settings', 'woocommerce' ); ?></h2></th>
		</tr>
	</thead>
	<tbody>
		<tr>
			<td data-export-label="API Enabled"><?php esc_html_e( 'API enabled', 'woocommerce' ); ?>:</td>
			<td class="help"><?php echo wc_help_tip( esc_html__( 'Does your site have REST API enabled?', 'woocommerce' ) ); /* phpcs:ignore WordPress.XSS.EscapeOutput.OutputNotEscaped */ ?></td>
			<td><?php echo $settings['api_enabled'] ? '<mark class="yes"><span class="dashicons dashicons-yes"></span></mark>' : '<mark class="no">&ndash;</mark>'; ?></td>
		</tr>
		<tr>
			<td data-export-label="Force SSL"><?php esc_html_e( 'Force SSL', 'woocommerce' ); ?>:</td>
			<td class="help"><?php echo wc_help_tip( esc_html__( 'Does your site force a SSL Certificate for transactions?', 'woocommerce' ) ); /* phpcs:ignore WordPress.XSS.EscapeOutput.OutputNotEscaped */ ?></td>
			<td><?php echo $settings['force_ssl'] ? '<mark class="yes"><span class="dashicons dashicons-yes"></span></mark>' : '<mark class="no">&ndash;</mark>'; ?></td>
		</tr>
		<tr>
			<td data-export-label="Currency"><?php esc_html_e( 'Currency', 'woocommerce' ); ?></td>
			<td class="help"><?php echo wc_help_tip( esc_html__( 'What currency prices are listed at in the catalog and which currency gateways will take payments in.', 'woocommerce' ) ); /* phpcs:ignore WordPress.XSS.EscapeOutput.OutputNotEscaped */ ?></td>
			<td><?php echo esc_html( $settings['currency'] ); ?> (<?php echo esc_html( $settings['currency_symbol'] ); ?>)</td>
		</tr>
		<tr>
			<td data-export-label="Currency Position"><?php esc_html_e( 'Currency position', 'woocommerce' ); ?></td>
			<td class="help"><?php echo wc_help_tip( esc_html__( 'The position of the currency symbol.', 'woocommerce' ) ); /* phpcs:ignore WordPress.XSS.EscapeOutput.OutputNotEscaped */ ?></td>
			<td><?php echo esc_html( $settings['currency_position'] ); ?></td>
		</tr>
		<tr>
			<td data-export-label="Thousand Separator"><?php esc_html_e( 'Thousand separator', 'woocommerce' ); ?></td>
			<td class="help"><?php echo wc_help_tip( esc_html__( 'The thousand separator of displayed prices.', 'woocommerce' ) ); /* phpcs:ignore WordPress.XSS.EscapeOutput.OutputNotEscaped */ ?></td>
			<td><?php echo esc_html( $settings['thousand_separator'] ); ?></td>
		</tr>
		<tr>
			<td data-export-label="Decimal Separator"><?php esc_html_e( 'Decimal separator', 'woocommerce' ); ?></td>
			<td class="help"><?php echo wc_help_tip( esc_html__( 'The decimal separator of displayed prices.', 'woocommerce' ) ); /* phpcs:ignore WordPress.XSS.EscapeOutput.OutputNotEscaped */ ?></td>
			<td><?php echo esc_html( $settings['decimal_separator'] ); ?></td>
		</tr>
		<tr>
			<td data-export-label="Number of Decimals"><?php esc_html_e( 'Number of decimals', 'woocommerce' ); ?></td>
			<td class="help"><?php echo wc_help_tip( esc_html__( 'The number of decimal points shown in displayed prices.', 'woocommerce' ) ); /* phpcs:ignore WordPress.XSS.EscapeOutput.OutputNotEscaped */ ?></td>
			<td><?php echo esc_html( $settings['number_of_decimals'] ); ?></td>
		</tr>
		<tr>
			<td data-export-label="Taxonomies: Product Types"><?php esc_html_e( 'Taxonomies: Product types', 'woocommerce' ); ?></th>
			<td class="help"><?php echo wc_help_tip( esc_html__( 'A list of taxonomy terms that can be used in regard to order/product statuses.', 'woocommerce' ) ); /* phpcs:ignore WordPress.XSS.EscapeOutput.OutputNotEscaped */ ?></td>
			<td>
				<?php
				$display_terms = array();
				foreach ( $settings['taxonomies'] as $slug => $name ) {
					$display_terms[] = strtolower( $name ) . ' (' . $slug . ')';
				}
				echo implode( ', ', array_map( 'esc_html', $display_terms ) );
				?>
			</td>
		</tr>
		<tr>
			<td data-export-label="Taxonomies: Product Visibility"><?php esc_html_e( 'Taxonomies: Product visibility', 'woocommerce' ); ?></th>
			<td class="help"><?php echo wc_help_tip( esc_html__( 'A list of taxonomy terms used for product visibility.', 'woocommerce' ) ); /* phpcs:ignore WordPress.XSS.EscapeOutput.OutputNotEscaped */ ?></td>
			<td>
				<?php
				$display_terms = array();
				foreach ( $settings['product_visibility_terms'] as $slug => $name ) {
					$display_terms[] = strtolower( $name ) . ' (' . $slug . ')';
				}
				echo implode( ', ', array_map( 'esc_html', $display_terms ) );
				?>
			</td>
		</tr>
		<tr>
			<td data-export-label="Connected to WooCommerce.com"><?php esc_html_e( 'Connected to WooCommerce.com', 'woocommerce' ); ?>:</td>
			<td class="help"><?php echo wc_help_tip( esc_html__( 'Is your site connected to WooCommerce.com?', 'woocommerce' ) ); /* phpcs:ignore WordPress.XSS.EscapeOutput.OutputNotEscaped */ ?></td>
			<td><?php echo 'yes' === $settings['woocommerce_com_connected'] ? '<mark class="yes"><span class="dashicons dashicons-yes"></span></mark>' : '<mark class="no">&ndash;</mark>'; ?></td>
		</tr>
	</tbody>
</table>
<table class="wc_status_table widefat" cellspacing="0">
	<thead>
		<tr>
			<th colspan="3" data-export-label="WC Pages"><h2><?php esc_html_e( 'WooCommerce pages', 'woocommerce' ); ?></h2></th>
		</tr>
	</thead>
	<tbody>
		<?php
		$alt = 1;
		foreach ( $wp_pages as $_page ) {
			$found_error = false;

			if ( $_page['page_id'] ) {
				/* Translators: %s: page name. */
				$page_name = '<a href="' . get_edit_post_link( $_page['page_id'] ) . '" aria-label="' . sprintf( esc_html__( 'Edit %s page', 'woocommerce' ), esc_html( $_page['page_name'] ) ) . '">' . esc_html( $_page['page_name'] ) . '</a>';
			} else {
				$page_name = esc_html( $_page['page_name'] );
			}

			echo '<tr><td data-export-label="' . esc_attr( $page_name ) . '">' . wp_kses_post( $page_name ) . ':</td>';
			/* Translators: %s: page name. */
			echo '<td class="help">' . wc_help_tip( sprintf( esc_html__( 'The URL of your %s page (along with the Page ID).', 'woocommerce' ), $page_name ) ) . '</td><td>';

			// Page ID check.
			if ( ! $_page['page_set'] ) {
				echo '<mark class="error"><span class="dashicons dashicons-warning"></span> ' . esc_html__( 'Page not set', 'woocommerce' ) . '</mark>';
				$found_error = true;
			} elseif ( ! $_page['page_exists'] ) {
				echo '<mark class="error"><span class="dashicons dashicons-warning"></span> ' . esc_html__( 'Page ID is set, but the page does not exist', 'woocommerce' ) . '</mark>';
				$found_error = true;
			} elseif ( ! $_page['page_visible'] ) {
				/* Translators: %s: docs link. */
				echo '<mark class="error"><span class="dashicons dashicons-warning"></span> ' . wp_kses_post( sprintf( __( 'Page visibility should be <a href="%s" target="_blank">public</a>', 'woocommerce' ), 'https://wordpress.org/support/article/content-visibility/' ) ) . '</mark>';
				$found_error = true;
			} else {
				// Shortcode and block check.
				if ( $_page['shortcode_required'] || $_page['block_required'] ) {
					if ( ! $_page['shortcode_present'] && ! $_page['block_present'] ) {
						/* Translators: %1$s: shortcode text, %2$s: block slug. */
						echo '<mark class="error"><span class="dashicons dashicons-warning"></span> ' . ( $_page['block_required'] ? sprintf( esc_html__( 'Page does not contain the %1$s shortcode or the %2$s block.', 'woocommerce' ), esc_html( $_page['shortcode'] ), esc_html( $_page['block'] ) ) : sprintf( esc_html__( 'Page does not contain the %s shortcode.', 'woocommerce' ), esc_html( $_page['shortcode'] ) ) ) . '</mark>'; /* phpcs:ignore WordPress.XSS.EscapeOutput.OutputNotEscaped */
						$found_error = true;
					}
				}
			}

			if ( ! $found_error ) {
				echo '<mark class="yes">#' . absint( $_page['page_id'] ) . ' - ' . esc_html( str_replace( home_url(), '', get_permalink( $_page['page_id'] ) ) ) . '</mark>';
			}

			echo '</td></tr>';
		}
		?>
	</tbody>
</table>
<table class="wc_status_table widefat" cellspacing="0">
	<thead>
		<tr>
			<th colspan="3" data-export-label="Theme"><h2><?php esc_html_e( 'Theme', 'woocommerce' ); ?></h2></th>
		</tr>
	</thead>
	<tbody>
		<tr>
			<td data-export-label="Name"><?php esc_html_e( 'Name', 'woocommerce' ); ?>:</td>
			<td class="help"><?php echo wc_help_tip( esc_html__( 'The name of the current active theme.', 'woocommerce' ) ); /* phpcs:ignore WordPress.XSS.EscapeOutput.OutputNotEscaped */ ?></td>
			<td><?php echo esc_html( $theme['name'] ); ?></td>
		</tr>
		<tr>
			<td data-export-label="Version"><?php esc_html_e( 'Version', 'woocommerce' ); ?>:</td>
			<td class="help"><?php echo wc_help_tip( esc_html__( 'The installed version of the current active theme.', 'woocommerce' ) ); /* phpcs:ignore WordPress.XSS.EscapeOutput.OutputNotEscaped */ ?></td>
			<td>
				<?php
				if ( version_compare( $theme['version'], $theme['version_latest'], '<' ) ) {
					/* translators: 1: current version. 2: latest version */
					echo esc_html( sprintf( __( '%1$s (update to version %2$s is available)', 'woocommerce' ), $theme['version'], $theme['version_latest'] ) );
				} else {
					echo esc_html( $theme['version'] );
				}
				?>
			</td>
		</tr>
		<tr>
			<td data-export-label="Author URL"><?php esc_html_e( 'Author URL', 'woocommerce' ); ?>:</td>
			<td class="help"><?php echo wc_help_tip( esc_html__( 'The theme developers URL.', 'woocommerce' ) ); /* phpcs:ignore WordPress.XSS.EscapeOutput.OutputNotEscaped */ ?></td>
			<td><?php echo esc_html( $theme['author_url'] ); ?></td>
		</tr>
		<tr>
			<td data-export-label="Child Theme"><?php esc_html_e( 'Child theme', 'woocommerce' ); ?>:</td>
			<td class="help"><?php echo wc_help_tip( esc_html__( 'Displays whether or not the current theme is a child theme.', 'woocommerce' ) ); /* phpcs:ignore WordPress.XSS.EscapeOutput.OutputNotEscaped */ ?></td>
			<td>
				<?php
				if ( $theme['is_child_theme'] ) {
					echo '<mark class="yes"><span class="dashicons dashicons-yes"></span></mark>';
				} else {
					/* Translators: %s docs link. */
					echo '<span class="dashicons dashicons-no-alt"></span> &ndash; ' . wp_kses_post( sprintf( __( 'If you are modifying WooCommerce on a parent theme that you did not build personally we recommend using a child theme. See: <a href="%s" target="_blank">How to create a child theme</a>', 'woocommerce' ), 'https://developer.wordpress.org/themes/advanced-topics/child-themes/' ) );
				}
				?>
				</td>
		</tr>
		<?php if ( $theme['is_child_theme'] ) : ?>
			<tr>
				<td data-export-label="Parent Theme Name"><?php esc_html_e( 'Parent theme name', 'woocommerce' ); ?>:</td>
				<td class="help"><?php echo wc_help_tip( esc_html__( 'The name of the parent theme.', 'woocommerce' ) ); /* phpcs:ignore WordPress.XSS.EscapeOutput.OutputNotEscaped */ ?></td>
				<td><?php echo esc_html( $theme['parent_name'] ); ?></td>
			</tr>
			<tr>
				<td data-export-label="Parent Theme Version"><?php esc_html_e( 'Parent theme version', 'woocommerce' ); ?>:</td>
				<td class="help"><?php echo wc_help_tip( esc_html__( 'The installed version of the parent theme.', 'woocommerce' ) ); /* phpcs:ignore WordPress.XSS.EscapeOutput.OutputNotEscaped */ ?></td>
				<td>
					<?php
					echo esc_html( $theme['parent_version'] );
					if ( version_compare( $theme['parent_version'], $theme['parent_version_latest'], '<' ) ) {
						/* translators: %s: parent theme latest version */
						echo ' &ndash; <strong style="color:red;">' . sprintf( esc_html__( '%s is available', 'woocommerce' ), esc_html( $theme['parent_version_latest'] ) ) . '</strong>';
					}
					?>
				</td>
			</tr>
			<tr>
				<td data-export-label="Parent Theme Author URL"><?php esc_html_e( 'Parent theme author URL', 'woocommerce' ); ?>:</td>
				<td class="help"><?php echo wc_help_tip( esc_html__( 'The parent theme developers URL.', 'woocommerce' ) ); /* phpcs:ignore WordPress.XSS.EscapeOutput.OutputNotEscaped */ ?></td>
				<td><?php echo esc_html( $theme['parent_author_url'] ); ?></td>
			</tr>
		<?php endif ?>
		<tr>
			<td data-export-label="WooCommerce Support"><?php esc_html_e( 'WooCommerce support', 'woocommerce' ); ?>:</td>
			<td class="help"><?php echo wc_help_tip( esc_html__( 'Displays whether or not the current active theme declares WooCommerce support.', 'woocommerce' ) ); /* phpcs:ignore WordPress.XSS.EscapeOutput.OutputNotEscaped */ ?></td>
			<td>
				<?php
				if ( ! $theme['has_woocommerce_support'] ) {
					echo '<mark class="error"><span class="dashicons dashicons-warning"></span> ' . esc_html__( 'Not declared', 'woocommerce' ) . '</mark>';
				} else {
					echo '<mark class="yes"><span class="dashicons dashicons-yes"></span></mark>';
				}
				?>
			</td>
		</tr>
	</tbody>
</table>
<table class="wc_status_table widefat" cellspacing="0">
	<thead>
		<tr>
			<th colspan="3" data-export-label="Templates"><h2><?php esc_html_e( 'Templates', 'woocommerce' ); ?><?php echo wc_help_tip( esc_html__( 'This section shows any files that are overriding the default WooCommerce template pages.', 'woocommerce' ) ); ?></h2></th>
		</tr>
	</thead>
	<tbody>
		<?php if ( $theme['has_woocommerce_file'] ) : ?>
		<tr>
			<td data-export-label="Archive Template"><?php esc_html_e( 'Archive template', 'woocommerce' ); ?>:</td>
			<td class="help">&nbsp;</td>
			<td><?php esc_html_e( 'Your theme has a woocommerce.php file, you will not be able to override the woocommerce/archive-product.php custom template since woocommerce.php has priority over archive-product.php. This is intended to prevent display issues.', 'woocommerce' ); ?></td>
		</tr>
		<?php endif ?>
		<?php if ( ! empty( $theme['overrides'] ) ) : ?>
			<tr>
				<td data-export-label="Overrides"><?php esc_html_e( 'Overrides', 'woocommerce' ); ?></td>
				<td class="help">&nbsp;</td>
				<td>
					<?php
					$total_overrides = count( $theme['overrides'] );
					for ( $i = 0; $i < $total_overrides; $i++ ) {
						$override = $theme['overrides'][ $i ];
						if ( $override['core_version'] && ( empty( $override['version'] ) || version_compare( $override['version'], $override['core_version'], '<' ) ) ) {
							$current_version = $override['version'] ? $override['version'] : '-';
							printf(
								/* Translators: %1$s: Template name, %2$s: Template version, %3$s: Core version. */
								esc_html__( '%1$s version %2$s is out of date. The core version is %3$s', 'woocommerce' ),
								'<code>' . esc_html( $override['file'] ) . '</code>',
								'<strong style="color:red">' . esc_html( $current_version ) . '</strong>',
								esc_html( $override['core_version'] )
							);
						} else {
							echo esc_html( $override['file'] );
						}
						if ( ( count( $theme['overrides'] ) - 1 ) !== $i ) {
							echo ', ';
						}
						echo '<br />';
					}
					?>
				</td>
			</tr>
		<?php else : ?>
			<tr>
				<td data-export-label="Overrides"><?php esc_html_e( 'Overrides', 'woocommerce' ); ?>:</td>
				<td class="help">&nbsp;</td>
				<td>&ndash;</td>
			</tr>
		<?php endif; ?>

		<?php if ( true === $theme['has_outdated_templates'] ) : ?>
			<tr>
				<td data-export-label="Outdated Templates"><?php esc_html_e( 'Outdated templates', 'woocommerce' ); ?>:</td>
				<td class="help">&nbsp;</td>
				<td>
					<mark class="error">
						<span class="dashicons dashicons-warning"></span>
					</mark>
					<a href="https://docs.woocommerce.com/document/fix-outdated-templates-woocommerce/" target="_blank">
						<?php esc_html_e( 'Learn how to update', 'woocommerce' ); ?>
					</a>
				</td>
			</tr>
		<?php endif; ?>
	</tbody>
</table>

<?php do_action( 'woocommerce_system_status_report' ); ?><|MERGE_RESOLUTION|>--- conflicted
+++ resolved
@@ -9,11 +9,6 @@
 
 global $wpdb;
 
-<<<<<<< HEAD
-$report             = wc()->api->get_endpoint_data( '/wc/v3/system_status' );
-$environment        = $report['environment'];
-$database           = $report['database'];
-=======
 if ( ! defined( 'WC_SSR_PLUGIN_UPDATE_RELEASE_VERSION_TYPE' ) ) {
 	// Define if we're checking against major or minor versions.
 	// Since 5.0 all versions are backwards compatible, so there's no more check.
@@ -24,7 +19,6 @@
 $environment        = $report['environment'];
 $database           = $report['database'];
 $post_type_counts   = isset( $report['post_type_counts'] ) ? $report['post_type_counts'] : array();
->>>>>>> c477644d
 $active_plugins     = $report['active_plugins'];
 $inactive_plugins   = $report['inactive_plugins'];
 $dropins_mu_plugins = $report['dropins_mu_plugins'];
@@ -80,16 +74,6 @@
 			<td><?php echo esc_html( $environment['version'] ); ?></td>
 		</tr>
 		<tr>
-<<<<<<< HEAD
-			<td data-export-label="WC Version"><?php esc_html_e( 'WooCommerce REST API package', 'woocommerce' ); ?>:</td>
-			<td class="help"><?php echo wc_help_tip( esc_html__( 'The WooCommerce REST API package version running on your site.', 'woocommerce' ) ); ?></td>
-			<td>
-				<?php
-				$package = wc()->api->get_latest_rest_api_package();
-
-				echo esc_html( $package->version );
-				echo '<code class="private">' . esc_html( $package->path ) . '</code>';
-=======
 			<td data-export-label="REST API Version"><?php esc_html_e( 'WooCommerce REST API package', 'woocommerce' ); ?>:</td>
 			<td class="help"><?php echo wc_help_tip( esc_html__( 'The WooCommerce REST API package running on your site.', 'woocommerce' ) ); ?></td>
 			<td>
@@ -189,7 +173,6 @@
 				} else {
 					echo '<mark class="error"><span class="dashicons dashicons-warning"></span> ' . esc_html__( 'Unable to detect the WC Admin package.', 'woocommerce' ) . '</mark>';
 				}
->>>>>>> c477644d
 				?>
 			</td>
 		</tr>
@@ -617,8 +600,6 @@
 		<?php endif; ?>
 	</tbody>
 </table>
-<<<<<<< HEAD
-=======
 <?php if ( $post_type_counts ) : ?>
 	<table class="wc_status_table widefat" cellspacing="0">
 		<thead>
@@ -641,7 +622,6 @@
 		</tbody>
 	</table>
 <?php endif; ?>
->>>>>>> c477644d
 <table class="wc_status_table widefat" cellspacing="0">
 	<thead>
 		<tr>
