--- conflicted
+++ resolved
@@ -11,41 +11,6 @@
 	exit;
 }
 
-<<<<<<< HEAD
-?>
-<div class="wrap woocommerce wc_addons_wrap">
-	<?php if ( $sections ) : ?>
-		<div class="marketplace-header">
-			<h1 class="marketplace-header__title"><?php esc_html_e( 'WooCommerce Marketplace', 'woocommerce' ); ?></h1>
-			<p class="marketplace-header__description"><?php esc_html_e( 'Grow your business with hundreds of free and paid WooCommerce extensions.', 'woocommerce' ); ?></p>
-			<form class="marketplace-header__search-form" method="GET">
-				<input
-					type="text"
-					name="search"
-					value="<?php echo esc_attr( isset( $_GET['search'] ) ? sanitize_text_field( wp_unslash( $_GET['search'] ) ) : '' ); // phpcs:ignore WordPress.Security.NonceVerification.Recommended ?>"
-					placeholder="<?php esc_attr_e( 'Search for extensions', 'woocommerce' ); ?>"
-				/>
-				<button type="submit">
-					<span class="dashicons dashicons-search"></span>
-				</button>
-				<input type="hidden" name="page" value="wc-addons">
-				<input type="hidden" name="section" value="_all">
-			</form>
-		</div>
-
-		<div class="marketplace-content-wrapper">
-		<?php if ( isset( $_GET['search'] ) ) : // phpcs:ignore WordPress.Security.NonceVerification.Recommended ?>
-			<h1 class="search-form-title" >
-				<?php // translators: search keyword. ?>
-				<?php printf( esc_html__( 'Showing search results for: %s', 'woocommerce' ), '<strong>' . esc_html( sanitize_text_field( wp_unslash( $_GET['search'] ) ) ) . '</strong>' ); // phpcs:ignore WordPress.Security.NonceVerification.Recommended ?>
-			</h1>
-		<?php endif; ?>
-
-
-		<?php if ( '_featured' === $current_section ) : ?>
-			<div class="addons-featured">
-				<?php
-=======
 $current_section_name = __( 'Browse Categories', 'woocommerce' );
 
 ?>
@@ -107,7 +72,6 @@
 			<?php if ( '_featured' === $current_section ) : ?>
 				<div class="addons-featured">
 					<?php
->>>>>>> aa132f91
 					$featured = WC_Admin_Addons::get_featured();
 					?>
 				</div>
@@ -172,68 +136,11 @@
 					<?php endforeach; ?>
 				</ul>
 			<?php endif; ?>
-<<<<<<< HEAD
-			<ul class="products">
-			<?php foreach ( $addons as $addon ) : ?>
-				<?php
-				if ( 'shipping_methods' === $current_section ) {
-					// Do not show USPS or Canada Post extensions for US and CA stores, respectively.
-					$country = WC()->countries->get_base_country();
-					if ( 'US' === $country
-						&& false !== strpos(
-							$addon->link,
-							'woocommerce.com/products/usps-shipping-method'
-						)
-					) {
-						continue;
-					}
-					if ( 'CA' === $country
-						&& false !== strpos(
-							$addon->link,
-							'woocommerce.com/products/canada-post-shipping-method'
-						)
-					) {
-						continue;
-					}
-				}
-				?>
-				<li class="product">
-					<div class="product-details">
-						<?php if ( ! empty( $addon->image ) ) : ?>
-							<span class="product-img-wrap"><img src="<?php echo esc_url( $addon->image ); ?>"/></span>
-						<?php endif; ?>
-						<a href="<?php echo esc_attr( WC_Admin_Addons::add_in_app_purchase_url_params( $addon->link ) ); ?>">
-							<h2><?php echo esc_html( $addon->title ); ?></h2>
-						</a>
-						<p><?php echo wp_kses_post( $addon->excerpt ); ?></p>
-					</div>
-					<div class="product-footer">
-						<?php if ( '&#36;0.00' === $addon->price ) : ?>
-							<span class="price"><?php echo esc_html_e( 'Free', 'woocommerce' ); ?></span>
-						<?php else : ?>
-							<span class="price"><?php echo wp_kses_post( $addon->price ); ?></span>
-							<span class="price_suffix"><?php echo esc_html_e( 'per year', 'woocommerce' ); ?></span>
-						<?php endif; ?>
-						<a class="button" href="<?php echo esc_attr( WC_Admin_Addons::add_in_app_purchase_url_params( $addon->link ) ); ?>">
-							<?php echo esc_html_e( 'View details', 'woocommerce' ); ?>
-						</a>
-					</div>
-				</li>
-			<?php endforeach; ?>
-			</ul>
-		<?php endif; ?>
-		</div>
-	<?php else : ?>
-		<?php /* translators: a url */ ?>
-		<p><?php printf( wp_kses_post( __( 'Our catalog of WooCommerce Extensions can be found on WooCommerce.com here: <a href="%s">WooCommerce Extensions Catalog</a>', 'woocommerce' ) ), 'https://woocommerce.com/product-category/woocommerce-extensions/' ); ?></p>
-	<?php endif; ?>
-=======
 		</div>
 		<?php else : ?>
 			<?php /* translators: a url */ ?>
 			<p><?php printf( wp_kses_post( __( 'Our catalog of WooCommerce Extensions can be found on WooCommerce.com here: <a href="%s">WooCommerce Extensions Catalog</a>', 'woocommerce' ) ), 'https://woocommerce.com/product-category/woocommerce-extensions/' ); ?></p>
 		<?php endif; ?>
->>>>>>> aa132f91
 
 		<?php if ( 'Storefront' !== $theme['Name'] && '_featured' !== $current_section ) : ?>
 			<div class="storefront">
