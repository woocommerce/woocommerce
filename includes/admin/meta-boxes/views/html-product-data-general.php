--- conflicted
+++ resolved
@@ -31,11 +31,8 @@
 				'description' => __( 'This text will be shown on the button linking to the external product.', 'woocommerce' ),
 			)
 		);
-<<<<<<< HEAD
-=======
 
 		do_action( 'woocommerce_product_options_external' );
->>>>>>> aa132f91
 		?>
 	</div>
 
