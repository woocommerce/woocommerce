--- conflicted
+++ resolved
@@ -1,7 +1,3 @@
-<<<<<<< HEAD
-<?php ( ! defined( 'ABSPATH' ) && exit ); // Exit if accessed directly ?>
-
-=======
 <?php
 
 if ( ! defined( 'ABSPATH' ) ) {
@@ -9,7 +5,6 @@
 }
 
 ?>
->>>>>>> 1c51ff6e
 <div class="woocommerce_variation wc-metabox closed">
 	<h3>
 		<button type="button" class="remove_variation button" rel="<?php echo esc_attr( $variation_id ); ?>"><?php _e( 'Remove', 'woocommerce' ); ?></button>
