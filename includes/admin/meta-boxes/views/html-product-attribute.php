--- conflicted
+++ resolved
@@ -49,11 +49,7 @@
 								<input type="text" name="attribute_values[<?php echo $i; ?>]" value="<?php
 
 									// Text attributes should list terms pipe separated
-<<<<<<< HEAD
-									echo esc_attr( implode( ' ' . WC_DELIMITER . ' ', wp_list_pluck( $attribute->get_terms(), 'name' ) ) );
-=======
 									echo esc_attr( wc_implode_text_attributes( wp_list_pluck( $attribute->get_terms(), 'name' ) ) );
->>>>>>> 38703f19
 
 								?>" placeholder="<?php echo esc_attr( sprintf( __( '"%s" separate terms', 'woocommerce' ), WC_DELIMITER ) ); ?>" />
 
@@ -63,11 +59,7 @@
 
 						<?php else : ?>
 
-<<<<<<< HEAD
-							<textarea name="attribute_values[<?php echo $i; ?>]" cols="5" rows="5" placeholder="<?php echo esc_attr( sprintf( __( 'Enter some text, or some attributes by "%s" separating values.', 'woocommerce' ), WC_DELIMITER ) ); ?>"><?php echo esc_textarea( implode( ' ' . WC_DELIMITER . ' ', $attribute->get_options() ) ); ?></textarea>
-=======
 							<textarea name="attribute_values[<?php echo $i; ?>]" cols="5" rows="5" placeholder="<?php echo esc_attr( sprintf( __( 'Enter some text, or some attributes by "%s" separating values.', 'woocommerce' ), WC_DELIMITER ) ); ?>"><?php echo esc_textarea( wc_implode_text_attributes( $attribute->get_options() ) ); ?></textarea>
->>>>>>> 38703f19
 
 						<?php endif; ?>
 					</td>
