<?php

if ( ! defined( 'ABSPATH' ) ) {
	exit; // Exit if accessed directly
}

global $wpdb;

// Get the payment gateway
$payment_gateway = wc_get_payment_gateway_by_order( $order );

// Get line items
$line_items          = $order->get_items( apply_filters( 'woocommerce_admin_order_item_types', 'line_item' ) );
$line_items_fee      = $order->get_items( 'fee' );
$line_items_shipping = $order->get_items( 'shipping' );

if ( wc_tax_enabled() ) {
	$order_taxes      = $order->get_taxes();
	$tax_classes      = WC_Tax::get_tax_classes();
	$classes_options  = wc_get_product_tax_class_options();
	$show_tax_columns = sizeof( $order_taxes ) === 1;
}
?>
<div class="woocommerce_order_items_wrapper wc-order-items-editable">
	<table cellpadding="0" cellspacing="0" class="woocommerce_order_items">
		<thead>
			<tr>
				<th class="item sortable" colspan="2" data-sort="string-ins"><?php _e( 'Item', 'woocommerce' ); ?></th>
				<?php do_action( 'woocommerce_admin_order_item_headers', $order ); ?>
				<th class="item_cost sortable" data-sort="float"><?php _e( 'Cost', 'woocommerce' ); ?></th>
				<th class="quantity sortable" data-sort="int"><?php _e( 'Qty', 'woocommerce' ); ?></th>
				<th class="line_cost sortable" data-sort="float"><?php _e( 'Total', 'woocommerce' ); ?></th>
				<?php
					if ( ! empty( $order_taxes ) ) :
						foreach ( $order_taxes as $tax_id => $tax_item ) :
							$tax_class      = wc_get_tax_class_by_tax_id( $tax_item['rate_id'] );
							$tax_class_name = isset( $classes_options[ $tax_class ] ) ? $classes_options[ $tax_class ] : __( 'Tax', 'woocommerce' );
							$column_label   = ! empty( $tax_item['label'] ) ? $tax_item['label'] : __( 'Tax', 'woocommerce' );
							$column_tip     = sprintf( esc_html__( '%1$s (%2$s)', 'woocommerce' ), $tax_item['name'], $tax_class_name );
							?>
							<th class="line_tax tips" data-tip="<?php echo esc_attr( $column_tip ); ?>">
								<?php echo esc_attr( $column_label ); ?>
								<input type="hidden" class="order-tax-id" name="order_taxes[<?php echo $tax_id; ?>]" value="<?php echo esc_attr( $tax_item['rate_id'] ); ?>">
								<a class="delete-order-tax" href="#" data-rate_id="<?php echo $tax_id; ?>"></a>
							</th>
							<?php
						endforeach;
					endif;
				?>
				<th class="wc-order-edit-line-item" width="1%">&nbsp;</th>
			</tr>
		</thead>
		<tbody id="order_line_items">
		<?php
			foreach ( $line_items as $item_id => $item ) {
				do_action( 'woocommerce_before_order_item_' . $item->get_type() . '_html', $item_id, $item, $order );

				include( 'html-order-item.php' );

				do_action( 'woocommerce_order_item_' . $item->get_type() . '_html', $item_id, $item, $order );
			}
			do_action( 'woocommerce_admin_order_items_after_line_items', $order->get_id() );
		?>
		</tbody>
		<tbody id="order_shipping_line_items">
		<?php
			$shipping_methods = WC()->shipping() ? WC()->shipping->load_shipping_methods() : array();
			foreach ( $line_items_shipping as $item_id => $item ) {
				include( 'html-order-shipping.php' );
			}
			do_action( 'woocommerce_admin_order_items_after_shipping', $order->get_id() );
		?>
		</tbody>
		<tbody id="order_fee_line_items">
		<?php
			foreach ( $line_items_fee as $item_id => $item ) {
				include( 'html-order-fee.php' );
			}
			do_action( 'woocommerce_admin_order_items_after_fees', $order->get_id() );
		?>
		</tbody>
		<tbody id="order_refunds">
		<?php
			if ( $refunds = $order->get_refunds() ) {
				foreach ( $refunds as $refund ) {
					include( 'html-order-refund.php' );
				}
				do_action( 'woocommerce_admin_order_items_after_refunds', $order->get_id() );
			}
		?>
		</tbody>
	</table>
</div>
<div class="wc-order-data-row wc-order-item-bulk-edit" style="display:none;">
	<button type="button" class="button bulk-delete-items"><?php _e( 'Delete selected row(s)', 'woocommerce' ); ?></button>
	<button type="button" class="button bulk-decrease-stock"><?php _e( 'Reduce stock', 'woocommerce' ); ?></button>
	<button type="button" class="button bulk-increase-stock"><?php _e( 'Increase stock', 'woocommerce' ); ?></button>
	<?php do_action( 'woocommerce_admin_order_item_bulk_actions', $order ); ?>
</div>
<div class="wc-order-data-row wc-order-totals-items wc-order-items-editable">
	<?php
		$coupons = $order->get_items( array( 'coupon' ) );
		if ( $coupons ) {
			?>
			<div class="wc-used-coupons">
				<ul class="wc_coupon_list"><?php
					echo '<li><strong>' . __( 'Coupon(s)', 'woocommerce' ) . '</strong></li>';
					foreach ( $coupons as $item_id => $item ) {
						$post_id = $wpdb->get_var( $wpdb->prepare( "SELECT ID FROM {$wpdb->posts} WHERE post_title = %s AND post_type = 'shop_coupon' AND post_status = 'publish' LIMIT 1;", $item->get_code() ) );
						$link    = $post_id ? add_query_arg( array( 'post' => $post_id, 'action' => 'edit' ), admin_url( 'post.php' ) ) : add_query_arg( array( 's' => $item->get_code(), 'post_status' => 'all', 'post_type' => 'shop_coupon' ), admin_url( 'edit.php' ) );

						echo '<li class="code"><a href="' . esc_url( $link ) . '" class="tips" data-tip="' . esc_attr( wc_price( $item->get_discount(), array( 'currency' => $order->get_currency() ) ) ) . '"><span>' . esc_html( $item->get_code() ) . '</span></a></li>';
					}
				?></ul>
			</div>
			<?php
		}
	?>
	<table class="wc-order-totals">
		<tr>
			<td class="label"><?php echo wc_help_tip( __( 'This is the total discount. Discounts are defined per line item.', 'woocommerce' ) ); ?> <?php _e( 'Discount:', 'woocommerce' ); ?></td>
			<td width="1%"></td>
			<td class="total">
				<?php echo wc_price( $order->get_total_discount(), array( 'currency' => $order->get_currency() ) ); ?>
			</td>
		</tr>

		<?php do_action( 'woocommerce_admin_order_totals_after_discount', $order->get_id() ); ?>

		<tr>
			<td class="label"><?php echo wc_help_tip( __( 'This is the shipping and handling total costs for the order.', 'woocommerce' ) ); ?> <?php _e( 'Shipping:', 'woocommerce' ); ?></td>
			<td width="1%"></td>
			<td class="total"><?php
				if ( ( $refunded = $order->get_total_shipping_refunded() ) > 0 ) {
					echo '<del>' . strip_tags( wc_price( $order->get_shipping_total(), array( 'currency' => $order->get_currency() ) ) ) . '</del> <ins>' . wc_price( $order->get_shipping_total() - $refunded, array( 'currency' => $order->get_currency() ) ) . '</ins>';
				} else {
					echo wc_price( $order->get_shipping_total(), array( 'currency' => $order->get_currency() ) );
				}
			?></td>
		</tr>

		<?php do_action( 'woocommerce_admin_order_totals_after_shipping', $order->get_id() ); ?>

		<?php if ( wc_tax_enabled() ) : ?>
			<?php foreach ( $order->get_tax_totals() as $code => $tax ) : ?>
				<tr>
					<td class="label"><?php echo $tax->label; ?>:</td>
					<td width="1%"></td>
					<td class="total"><?php
						if ( ( $refunded = $order->get_total_tax_refunded_by_rate_id( $tax->rate_id ) ) > 0 ) {
							echo '<del>' . strip_tags( $tax->formatted_amount ) . '</del> <ins>' . wc_price( WC_Tax::round( $tax->amount, wc_get_price_decimals() ) - WC_Tax::round( $refunded, wc_get_price_decimals() ), array( 'currency' => $order->get_currency() ) ) . '</ins>';
						} else {
							echo $tax->formatted_amount;
						}
					?></td>
				</tr>
			<?php endforeach; ?>
		<?php endif; ?>

		<?php do_action( 'woocommerce_admin_order_totals_after_tax', $order->get_id() ); ?>

		<tr>
			<td class="label"><?php _e( 'Order total', 'woocommerce' ); ?>:</td>
			<td>
				<?php if ( $order->is_editable() ) : ?>
					<div class="wc-order-edit-line-item-actions">
						<a class="edit-order-item" href="#"></a>
					</div>
				<?php endif; ?>
			</td>
			<td class="total">
				<div class="view"><?php echo $order->get_formatted_order_total(); ?></div>
				<div class="edit" style="display: none;">
					<input type="text" class="wc_input_price" id="_order_total" name="_order_total" placeholder="<?php echo wc_format_localized_price( 0 ); ?>" value="<?php echo esc_attr( wc_format_localized_price( $order->get_total( 'edit' ) ) ); ?>" />
					<div class="clear"></div>
				</div>
			</td>
		</tr>

		<?php do_action( 'woocommerce_admin_order_totals_after_total', $order->get_id() ); ?>

		<?php if ( $order->get_total_refunded() ) : ?>
			<tr>
				<td class="label refunded-total"><?php _e( 'Refunded', 'woocommerce' ); ?>:</td>
				<td width="1%"></td>
				<td class="total refunded-total">-<?php echo wc_price( $order->get_total_refunded(), array( 'currency' => $order->get_currency() ) ); ?></td>
			</tr>
		<?php endif; ?>

		<?php do_action( 'woocommerce_admin_order_totals_after_refunded', $order->get_id() ); ?>

	</table>
	<div class="clear"></div>
</div>
<div class="wc-order-data-row wc-order-bulk-actions wc-order-data-row-toggle">
	<p class="add-items">
		<?php if ( $order->is_editable() ) : ?>
			<button type="button" class="button add-line-item"><?php _e( 'Add item(s)', 'woocommerce' ); ?></button>
		<?php else : ?>
			<span class="description"><?php echo wc_help_tip( __( 'To edit this order change the status back to "Pending"', 'woocommerce' ) ); ?> <?php _e( 'This order is no longer editable.', 'woocommerce' ); ?></span>
		<?php endif; ?>
		<?php if ( wc_tax_enabled() && $order->is_editable() ) : ?>
			<button type="button" class="button add-order-tax"><?php _e( 'Add tax', 'woocommerce' ); ?></button>
		<?php endif; ?>
		<?php if ( 0 < $order->get_total() - $order->get_total_refunded() || 0 < absint( $order->get_item_count() - $order->get_item_count_refunded() ) ) : ?>
			<button type="button" class="button refund-items"><?php _e( 'Refund', 'woocommerce' ); ?></button>
		<?php endif; ?>
		<?php
			// allow adding custom buttons
			do_action( 'woocommerce_order_item_add_action_buttons', $order );
		?>
		<?php if ( $order->is_editable() ) : ?>
			<button type="button" class="button button-primary calculate-tax-action"><?php _e( 'Calculate taxes', 'woocommerce' ); ?></button>
			<button type="button" class="button button-primary calculate-action"><?php _e( 'Calculate total', 'woocommerce' ); ?></button>
		<?php endif; ?>
	</p>
</div>
<div class="wc-order-data-row wc-order-add-item wc-order-data-row-toggle" style="display:none;">
	<button type="button" class="button add-order-item"><?php _e( 'Add product(s)', 'woocommerce' ); ?></button>
	<button type="button" class="button add-order-fee"><?php _e( 'Add fee', 'woocommerce' ); ?></button>
	<button type="button" class="button add-order-shipping"><?php _e( 'Add shipping cost', 'woocommerce' ); ?></button>
	<?php
		// allow adding custom buttons
		do_action( 'woocommerce_order_item_add_line_buttons', $order );
	?>
	<button type="button" class="button cancel-action"><?php _e( 'Cancel', 'woocommerce' ); ?></button>
	<button type="button" class="button button-primary save-action"><?php _e( 'Save', 'woocommerce' ); ?></button>
</div>
<?php if ( 0 < $order->get_total() - $order->get_total_refunded() || 0 < absint( $order->get_item_count() - $order->get_item_count_refunded() ) ) : ?>
<div class="wc-order-data-row wc-order-refund-items wc-order-data-row-toggle" style="display: none;">
	<table class="wc-order-totals">
		<tr style="display:none;">
			<td class="label"><label for="restock_refunded_items"><?php _e( 'Restock refunded items', 'woocommerce' ); ?>:</label></td>
			<td class="total"><input type="checkbox" id="restock_refunded_items" name="restock_refunded_items" checked="checked" /></td>
		</tr>
		<tr>
			<td class="label"><?php _e( 'Amount already refunded', 'woocommerce' ); ?>:</td>
			<td class="total">-<?php echo wc_price( $order->get_total_refunded(), array( 'currency' => $order->get_currency() ) ); ?></td>
		</tr>
		<tr>
			<td class="label"><?php _e( 'Total available to refund', 'woocommerce' ); ?>:</td>
			<td class="total"><?php echo wc_price( $order->get_total() - $order->get_total_refunded(), array( 'currency' => $order->get_currency() ) ); ?></td>
		</tr>
		<tr>
			<td class="label"><label for="refund_amount"><?php _e( 'Refund amount', 'woocommerce' ); ?>:</label></td>
			<td class="total">
				<input type="text" class="text" id="refund_amount" name="refund_amount" class="wc_input_price" />
				<div class="clear"></div>
			</td>
		</tr>
		<tr>
			<td class="label"><label for="refund_reason"><?php echo wc_help_tip( __( 'Note: the refund reason will be visible by the customer.', 'woocommerce' ) ); ?> <?php _e( 'Reason for refund (optional):', 'woocommerce' ); ?></label></td>
			<td class="total">
				<input type="text" class="text" id="refund_reason" name="refund_reason" />
				<div class="clear"></div>
			</td>
		</tr>
	</table>
	<div class="clear"></div>
	<div class="refund-actions">
		<?php
		$refund_amount            = '<span class="wc-order-refund-amount">' . wc_price( 0, array( 'currency' => $order->get_currency() ) ) . '</span>';
		$gateway_supports_refunds = false !== $payment_gateway && $payment_gateway->supports( 'refunds' );
		$gateway_name             = false !== $payment_gateway ? ( ! empty( $payment_gateway->method_title ) ? $payment_gateway->method_title : $payment_gateway->get_title() ) : __( 'Payment gateway', 'woocommerce' );
		?>
		<button type="button" class="button <?php echo $gateway_supports_refunds ? 'button-primary do-api-refund' : 'tips disabled'; ?>" <?php echo $gateway_supports_refunds ? '' : 'data-tip="' . esc_attr__( 'The payment gateway used to place this order does not support automatic refunds.', 'woocommerce' ) . '"'; ?>><?php printf( __( 'Refund %1$s via %2$s', 'woocommerce' ), $refund_amount, $gateway_name ); ?></button>
		<button type="button" class="button button-primary do-manual-refund tips" data-tip="<?php esc_attr_e( 'You will need to manually issue a refund through your payment gateway after using this.', 'woocommerce' ); ?>"><?php printf( __( 'Refund %s manually', 'woocommerce' ), $refund_amount ); ?></button>
		<button type="button" class="button cancel-action"><?php _e( 'Cancel', 'woocommerce' ); ?></button>
		<div class="clear"></div>
	</div>
</div>
<?php endif; ?>

<script type="text/template" id="tmpl-wc-modal-add-products">
	<div class="wc-backbone-modal">
		<div class="wc-backbone-modal-content">
			<section class="wc-backbone-modal-main" role="main">
				<header class="wc-backbone-modal-header">
					<h1><?php _e( 'Add products', 'woocommerce' ); ?></h1>
					<button class="modal-close modal-close-link dashicons dashicons-no-alt">
						<span class="screen-reader-text">Close modal panel</span>
					</button>
				</header>
				<article>
					<form action="" method="post">
						<select class="wc-product-search" multiple="multiple" style="width: 50%;" id="add_item_id" name="add_order_items[]" data-placeholder="<?php esc_attr_e( 'Search for a product&hellip;', 'woocommerce' ); ?>"></select>
					</form>
				</article>
				<footer>
					<div class="inner">
						<button id="btn-ok" class="button button-primary button-large"><?php _e( 'Add', 'woocommerce' ); ?></button>
					</div>
				</footer>
			</section>
		</div>
	</div>
	<div class="wc-backbone-modal-backdrop modal-close"></div>
</script>

<script type="text/template" id="tmpl-wc-modal-add-tax">
	<div class="wc-backbone-modal">
		<div class="wc-backbone-modal-content">
			<section class="wc-backbone-modal-main" role="main">
				<header class="wc-backbone-modal-header">
					<h1><?php _e( 'Add tax', 'woocommerce' ); ?></h1>
					<button class="modal-close modal-close-link dashicons dashicons-no-alt">
						<span class="screen-reader-text">Close modal panel</span>
					</button>
				</header>
				<article>
					<form action="" method="post">
						<table class="widefat">
							<thead>
								<tr>
									<th>&nbsp;</th>
									<th><?php _e( 'Rate name', 'woocommerce' ); ?></th>
									<th><?php _e( 'Tax class', 'woocommerce' ); ?></th>
									<th><?php _e( 'Rate code', 'woocommerce' ); ?></th>
									<th><?php _e( 'Rate %', 'woocommerce' ); ?></th>
								</tr>
							</thead>
						<?php
							$rates = $wpdb->get_results( "SELECT * FROM {$wpdb->prefix}woocommerce_tax_rates ORDER BY tax_rate_name LIMIT 100" );

							foreach ( $rates as $rate ) {
								echo '
									<tr>
										<td><input type="radio" id="add_order_tax_' . absint( $rate->tax_rate_id ) . '" name="add_order_tax" value="' . absint( $rate->tax_rate_id ) . '" /></td>
										<td><label for="add_order_tax_' . absint( $rate->tax_rate_id ) . '">' . WC_Tax::get_rate_label( $rate ) . '</label></td>
										<td>' . ( isset( $classes_options[ $rate->tax_rate_class ] ) ? $classes_options[ $rate->tax_rate_class ] : '-' ) . '</td>
										<td>' . WC_Tax::get_rate_code( $rate ) . '</td>
										<td>' . WC_Tax::get_rate_percent( $rate ) . '</td>
									</tr>
								';
							}
						?>
						</table>
						<?php if ( absint( $wpdb->get_var( "SELECT COUNT(tax_rate_id) FROM {$wpdb->prefix}woocommerce_tax_rates;" ) ) > 100 ) : ?>
							<p>
								<label for="manual_tax_rate_id"><?php _e( 'Or, enter tax rate ID:', 'woocommerce' ); ?></label><br/>
								<input type="number" name="manual_tax_rate_id" id="manual_tax_rate_id" step="1" placeholder="<?php esc_attr_e( 'Optional', 'woocommerce' ); ?>" />
							</p>
						<?php endif; ?>
					</form>
				</article>
				<footer>
					<div class="inner">
						<button id="btn-ok" class="button button-primary button-large"><?php _e( 'Add', 'woocommerce' ); ?></button>
					</div>
				</footer>
			</section>
		</div>
	</div>
<<<<<<< HEAD
	<div class="wc-backbone-modal-backdrop modal-close"></div>
</script>
=======
	<div class="wc-backbone-modal-backdrop">&nbsp;</div>
</script>

<?php do_action( 'woocommerce_order_items_extra_modals', $order ) ?>
>>>>>>> 44e91ec8
<|MERGE_RESOLUTION|>--- conflicted
+++ resolved
@@ -351,12 +351,7 @@
 			</section>
 		</div>
 	</div>
-<<<<<<< HEAD
 	<div class="wc-backbone-modal-backdrop modal-close"></div>
 </script>
-=======
-	<div class="wc-backbone-modal-backdrop">&nbsp;</div>
-</script>
-
-<?php do_action( 'woocommerce_order_items_extra_modals', $order ) ?>
->>>>>>> 44e91ec8
+
+<?php do_action( 'woocommerce_order_items_extra_modals', $order ) ?>