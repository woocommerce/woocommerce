--- conflicted
+++ resolved
@@ -277,7 +277,6 @@
 			$classname = 'WC_Product_Simple';
 		}
 
-<<<<<<< HEAD
 		$product    = new $classname( $post_id );
 		$attributes = self::prepare_attributes();
 		$errors     = $product->set_props( array(
@@ -305,7 +304,6 @@
 			'stock_quantity'     => wc_stock_amount( $_POST['_stock'] ),
 			'download_limit'     => '' === $_POST['_download_limit'] ? '' : absint( $_POST['_download_limit'] ),
 			'download_expiry'    => '' === $_POST['_download_expiry'] ? '' : absint( $_POST['_download_expiry'] ),
-			'download_type'      => wc_clean( $_POST['_download_type'] ),
 			'downloads'          => self::prepare_downloads( isset( $_POST['_wc_file_names'] ) ? $_POST['_wc_file_names'] : array(), isset( $_POST['_wc_file_urls'] ) ? $_POST['_wc_file_urls'] : array() ),
 			'product_url'        => esc_url_raw( $_POST['_product_url'] ),
 			'button_text'        => wc_clean( $_POST['_button_text'] ),
@@ -313,40 +311,6 @@
 			'reviews_allowed'    => ! empty( $_POST['_reviews_allowed'] ),
 			'attributes'         => $attributes,
 			'default_attributes' => self::prepare_default_attributes( $attributes ),
-=======
-		$product = new $classname( $post_id );
-		$errors  = $product->set_props( array(
-			'sku'               => isset( $_POST['_sku'] ) ? wc_clean( $_POST['_sku'] ) : null,
-			'purchase_note'     => wp_kses_post( stripslashes( $_POST['_purchase_note'] ) ),
-			'downloadable'      => isset( $_POST['_downloadable'] ),
-			'virtual'           => isset( $_POST['_virtual'] ),
-			'tax_status'        => wc_clean( $_POST['_tax_status'] ),
-			'tax_class'         => wc_clean( $_POST['_tax_class'] ),
-			'weight'            => wc_clean( $_POST['_weight'] ),
-			'length'            => wc_clean( $_POST['_length'] ),
-			'width'             => wc_clean( $_POST['_width'] ),
-			'height'            => wc_clean( $_POST['_height'] ),
-			'shipping_class_id' => absint( $_POST['product_shipping_class'] ),
-			'sold_individually' => ! empty( $_POST['_sold_individually'] ),
-			'upsell_ids'        => array_map( 'intval', explode( ',', $_POST['upsell_ids'] ) ),
-			'crosssell_ids'     => array_map( 'intval', explode( ',', $_POST['crosssell_ids'] ) ),
-			'regular_price'     => wc_clean( $_POST['_regular_price'] ),
-			'sale_price'        => wc_clean( $_POST['_sale_price'] ),
-			'date_on_sale_from' => wc_clean( $_POST['_sale_price_dates_from'] ),
-			'date_on_sale_to'   => wc_clean( $_POST['_sale_price_dates_to'] ),
-			'manage_stock'      => ! empty( $_POST['_manage_stock'] ),
-			'backorders'        => wc_clean( $_POST['_backorders'] ),
-			'stock_status'      => wc_clean( $_POST['_stock_status'] ),
-			'stock_quantity'    => wc_stock_amount( $_POST['_stock'] ),
-			'attributes'        => self::prepare_attributes(),
-			'download_limit'    => '' === $_POST['_download_limit'] ? '' : absint( $_POST['_download_limit'] ),
-			'download_expiry'   => '' === $_POST['_download_expiry'] ? '' : absint( $_POST['_download_expiry'] ),
-			'downloads'         => self::prepare_downloads(),
-			'product_url'       => esc_url_raw( $_POST['_product_url'] ),
-			'button_text'       => wc_clean( $_POST['_button_text'] ),
-			'children'          => 'grouped' === $product_type ? self::prepare_children() : null,
-			'reviews_allowed'   => ! empty( $_POST['_reviews_allowed'] ),
->>>>>>> 91ddc7ec
 		) );
 
 		if ( is_wp_error( $errors ) ) {
