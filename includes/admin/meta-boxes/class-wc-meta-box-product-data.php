--- conflicted
+++ resolved
@@ -233,11 +233,7 @@
 					$attribute_key = sanitize_title( $attribute->get_name() );
 
 					if ( ! is_null( $index ) ) {
-<<<<<<< HEAD
-						$value = isset( $_POST[ $key_prefix . $attribute_key ][ $i ] ) ? stripslashes( $_POST[ $key_prefix . $attribute_key ][ $i ] ) : '';
-=======
 						$value = isset( $_POST[ $key_prefix . $attribute_key ][ $index ] ) ? stripslashes( $_POST[ $key_prefix . $attribute_key ][ $index ] ) : '';
->>>>>>> db0ce210
 					} else {
 						$value = isset( $_POST[ $key_prefix . $attribute_key ] ) ? stripslashes( $_POST[ $key_prefix . $attribute_key ] ) : '';
 					}
