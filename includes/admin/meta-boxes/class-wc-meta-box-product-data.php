<?php
/**
 * Product Data
 *
 * Displays the product data box, tabbed, with several panels covering price, stock etc.
 *
 * @author 		WooThemes
 * @category 	Admin
 * @package 	WooCommerce/Admin/Meta Boxes
 * @version     2.1.0
 */

if ( ! defined( 'ABSPATH' ) ) {
	exit; // Exit if accessed directly
}

/**
 * WC_Meta_Box_Product_Data
 */
class WC_Meta_Box_Product_Data {

	/**
	 * Output the metabox
	 */
	public static function output( $post ) {
		global $post, $thepostid;

		wp_nonce_field( 'woocommerce_save_data', 'woocommerce_meta_nonce' );

		$thepostid = $post->ID;

		if ( $terms = wp_get_object_terms( $post->ID, 'product_type' ) ) {
			$product_type = sanitize_title( current( $terms )->name );
		} else {
			$product_type = apply_filters( 'default_product_type', 'simple' );
		}

		$product_type_selector = apply_filters( 'product_type_selector', array(
			'simple'   => __( 'Simple product', 'woocommerce' ),
			'grouped'  => __( 'Grouped product', 'woocommerce' ),
			'external' => __( 'External/Affiliate product', 'woocommerce' ),
			'variable' => __( 'Variable product', 'woocommerce' )
		), $product_type );

		$type_box = '<label for="product-type"><select id="product-type" name="product-type"><optgroup label="' . __( 'Product Type', 'woocommerce' ) . '">';
		foreach ( $product_type_selector as $value => $label ) {
			$type_box .= '<option value="' . esc_attr( $value ) . '" ' . selected( $product_type, $value, false ) .'>' . esc_html( $label ) . '</option>';
		}
		$type_box .= '</optgroup></select></label>';

		$product_type_options = apply_filters( 'product_type_options', array(
			'virtual' => array(
				'id'            => '_virtual',
				'wrapper_class' => 'show_if_simple',
				'label'         => __( 'Virtual', 'woocommerce' ),
				'description'   => __( 'Virtual products are intangible and aren\'t shipped.', 'woocommerce' ),
				'default'       => 'no'
			),
			'downloadable' => array(
				'id'            => '_downloadable',
				'wrapper_class' => 'show_if_simple',
				'label'         => __( 'Downloadable', 'woocommerce' ),
				'description'   => __( 'Downloadable products give access to a file upon purchase.', 'woocommerce' ),
				'default'       => 'no'
			)
		) );

		foreach ( $product_type_options as $key => $option ) {
			$selected_value = get_post_meta( $post->ID, '_' . $key, true );

			if ( '' == $selected_value && isset( $option['default'] ) ) {
				$selected_value = $option['default'];
			}

			$type_box .= '<label for="' . esc_attr( $option['id'] ) . '" class="'. esc_attr( $option['wrapper_class'] ) . ' tips" data-tip="' . esc_attr( $option['description'] ) . '">' . esc_html( $option['label'] ) . ': <input type="checkbox" name="' . esc_attr( $option['id'] ) . '" id="' . esc_attr( $option['id'] ) . '" ' . checked( $selected_value, 'yes', false ) .' /></label>';
		}

		?>
		<div class="panel-wrap product_data">

			<span class="type_box"> &mdash; <?php echo $type_box; ?></span>

			<div class="wc-tabs-back"></div>

			<ul class="product_data_tabs wc-tabs" style="display:none;">
				<?php
					$product_data_tabs = apply_filters( 'woocommerce_product_data_tabs', array(
						'general' => array(
							'label'  => __( 'General', 'woocommerce' ),
							'target' => 'general_product_data',
							'class'  => array( 'hide_if_grouped' ),
						),
						'inventory' => array(
							'label'  => __( 'Inventory', 'woocommerce' ),
							'target' => 'inventory_product_data',
							'class'  => array( 'show_if_simple', 'show_if_variable', 'show_if_grouped' ),
						),
						'shipping' => array(
							'label'  => __( 'Shipping', 'woocommerce' ),
							'target' => 'shipping_product_data',
							'class'  => array( 'hide_if_virtual', 'hide_if_grouped', 'hide_if_external' ),
						),
						'linked_product' => array(
							'label'  => __( 'Linked Products', 'woocommerce' ),
							'target' => 'linked_product_data',
							'class'  => array(),
						),
						'attribute' => array(
							'label'  => __( 'Attributes', 'woocommerce' ),
							'target' => 'product_attributes',
							'class'  => array(),
						),
						'variations' => array(
							'label'  => __( 'Variations', 'woocommerce' ),
							'target' => 'variable_product_options',
							'class'  => array( 'variations_tab', 'show_if_variable' ),
						),
						'advanced' => array(
							'label'  => __( 'Advanced', 'woocommerce' ),
							'target' => 'advanced_product_data',
							'class'  => array(),
						)
					) );

					foreach ( $product_data_tabs as $key => $tab ) {
						?><li class="<?php echo $key; ?>_options <?php echo $key; ?>_tab <?php echo implode( ' ' , $tab['class'] ); ?>">
							<a href="#<?php echo $tab['target']; ?>"><?php echo esc_html( $tab['label'] ); ?></a>
						</li><?php
					}

					do_action( 'woocommerce_product_write_panel_tabs' );
				?>
			</ul>
			<div id="general_product_data" class="panel woocommerce_options_panel"><?php

				echo '<div class="options_group hide_if_grouped">';

					// SKU
					if ( wc_product_sku_enabled() ) {
						woocommerce_wp_text_input( array( 'id' => '_sku', 'label' => '<abbr title="'. __( 'Stock Keeping Unit', 'woocommerce' ) .'">' . __( 'SKU', 'woocommerce' ) . '</abbr>', 'desc_tip' => 'true', 'description' => __( 'SKU refers to a Stock-keeping unit, a unique identifier for each distinct product and service that can be purchased.', 'woocommerce' ) ) );
					} else {
						echo '<input type="hidden" name="_sku" value="' . esc_attr( get_post_meta( $thepostid, '_sku', true ) ) . '" />';
					}

					do_action( 'woocommerce_product_options_sku' );

				echo '</div>';

				echo '<div class="options_group show_if_external">';

					// External URL
					woocommerce_wp_text_input( array( 'id' => '_product_url', 'label' => __( 'Product URL', 'woocommerce' ), 'placeholder' => 'http://', 'description' => __( 'Enter the external URL to the product.', 'woocommerce' ) ) );

					// Button text
					woocommerce_wp_text_input( array( 'id' => '_button_text', 'label' => __( 'Button text', 'woocommerce' ), 'placeholder' => _x('Buy product', 'placeholder', 'woocommerce'), 'description' => __( 'This text will be shown on the button linking to the external product.', 'woocommerce' ) ) );

				echo '</div>';

				echo '<div class="options_group pricing show_if_simple show_if_external">';

					// Price
					woocommerce_wp_text_input( array( 'id' => '_regular_price', 'label' => __( 'Regular Price', 'woocommerce' ) . ' (' . get_woocommerce_currency_symbol() . ')', 'data_type' => 'price' ) );

					// Special Price
					woocommerce_wp_text_input( array( 'id' => '_sale_price', 'data_type' => 'price', 'label' => __( 'Sale Price', 'woocommerce' ) . ' ('.get_woocommerce_currency_symbol().')', 'description' => '<a href="#" class="sale_schedule">' . __( 'Schedule', 'woocommerce' ) . '</a>' ) );

					// Special Price date range
					$sale_price_dates_from = ( $date = get_post_meta( $thepostid, '_sale_price_dates_from', true ) ) ? date_i18n( 'Y-m-d', $date ) : '';
					$sale_price_dates_to   = ( $date = get_post_meta( $thepostid, '_sale_price_dates_to', true ) ) ? date_i18n( 'Y-m-d', $date ) : '';

					echo '	<p class="form-field sale_price_dates_fields">
								<label for="_sale_price_dates_from">' . __( 'Sale Price Dates', 'woocommerce' ) . '</label>
								<input type="text" class="short" name="_sale_price_dates_from" id="_sale_price_dates_from" value="' . esc_attr( $sale_price_dates_from ) . '" placeholder="' . _x( 'From&hellip;', 'placeholder', 'woocommerce' ) . ' YYYY-MM-DD" maxlength="10" pattern="[0-9]{4}-(0[1-9]|1[012])-(0[1-9]|1[0-9]|2[0-9]|3[01])" />
								<input type="text" class="short" name="_sale_price_dates_to" id="_sale_price_dates_to" value="' . esc_attr( $sale_price_dates_to ) . '" placeholder="' . _x( 'To&hellip;', 'placeholder', 'woocommerce' ) . '  YYYY-MM-DD" maxlength="10" pattern="[0-9]{4}-(0[1-9]|1[012])-(0[1-9]|1[0-9]|2[0-9]|3[01])" />
								<a href="#" class="cancel_sale_schedule">'. __( 'Cancel', 'woocommerce' ) .'</a>
							</p>';

					do_action( 'woocommerce_product_options_pricing' );

				echo '</div>';

				echo '<div class="options_group show_if_downloadable">';

					?>
					<div class="form-field downloadable_files">
						<label><?php _e( 'Downloadable Files', 'woocommerce' ); ?>:</label>
						<table class="widefat">
							<thead>
								<tr>
									<th class="sort">&nbsp;</th>
									<th><?php _e( 'Name', 'woocommerce' ); ?> <span class="tips" data-tip="<?php _e( 'This is the name of the download shown to the customer.', 'woocommerce' ); ?>">[?]</span></th>
									<th colspan="2"><?php _e( 'File URL', 'woocommerce' ); ?> <span class="tips" data-tip="<?php _e( 'This is the URL or absolute path to the file which customers will get access to.', 'woocommerce' ); ?>">[?]</span></th>
									<th>&nbsp;</th>
								</tr>
							</thead>
							<tfoot>
								<tr>
									<th colspan="5">
										<a href="#" class="button insert" data-row="<?php
											$file = array(
												'file' => '',
												'name' => ''
											);
											ob_start();
											include( 'views/html-product-download.php' );
											echo esc_attr( ob_get_clean() );
										?>"><?php _e( 'Add File', 'woocommerce' ); ?></a>
									</th>
								</tr>
							</tfoot>
							<tbody>
								<?php
								$downloadable_files = get_post_meta( $post->ID, '_downloadable_files', true );

								if ( $downloadable_files ) {
									foreach ( $downloadable_files as $key => $file ) {
										include( 'views/html-product-download.php' );
									}
								}
								?>
							</tbody>
						</table>
					</div>
					<?php

					// Download Limit
					woocommerce_wp_text_input( array( 'id' => '_download_limit', 'label' => __( 'Download Limit', 'woocommerce' ), 'placeholder' => __( 'Unlimited', 'woocommerce' ), 'description' => __( 'Leave blank for unlimited re-downloads.', 'woocommerce' ), 'type' => 'number', 'custom_attributes' => array(
						'step' 	=> '1',
						'min'	=> '0'
					) ) );

					// Expirey
					woocommerce_wp_text_input( array( 'id' => '_download_expiry', 'label' => __( 'Download Expiry', 'woocommerce' ), 'placeholder' => __( 'Never', 'woocommerce' ), 'description' => __( 'Enter the number of days before a download link expires, or leave blank.', 'woocommerce' ), 'type' => 'number', 'custom_attributes' => array(
						'step' 	=> '1',
						'min'	=> '0'
					) ) );

					 // Download Type
					woocommerce_wp_select( array( 'id' => '_download_type', 'label' => __( 'Download Type', 'woocommerce' ), 'description' => sprintf( __( 'Choose a download type - this controls the <a href="%s">schema</a>.', 'woocommerce' ), 'http://schema.org/' ), 'options' => array(
						''            => __( 'Standard Product', 'woocommerce' ),
						'application' => __( 'Application/Software', 'woocommerce' ),
						'music'       => __( 'Music', 'woocommerce' ),
					) ) );

					do_action( 'woocommerce_product_options_downloads' );

				echo '</div>';

				if ( 'yes' == get_option( 'woocommerce_calc_taxes' ) ) {

					echo '<div class="options_group show_if_simple show_if_external show_if_variable">';

						// Tax
						woocommerce_wp_select( array( 'id' => '_tax_status', 'label' => __( 'Tax Status', 'woocommerce' ), 'options' => array(
							'taxable' 	=> __( 'Taxable', 'woocommerce' ),
							'shipping' 	=> __( 'Shipping only', 'woocommerce' ),
							'none' 		=> _x( 'None', 'Tax status', 'woocommerce' )
						) ) );

						$tax_classes = array_filter( array_map( 'trim', explode( "\n", get_option( 'woocommerce_tax_classes' ) ) ) );
						$classes_options = array();
						$classes_options[''] = __( 'Standard', 'woocommerce' );
						if ( $tax_classes ) {
							foreach ( $tax_classes as $class ) {
								$classes_options[ sanitize_title( $class ) ] = esc_html( $class );
							}
						}

						woocommerce_wp_select( array( 'id' => '_tax_class', 'label' => __( 'Tax Class', 'woocommerce' ), 'options' => $classes_options ) );

						do_action( 'woocommerce_product_options_tax' );

					echo '</div>';

				}

				do_action( 'woocommerce_product_options_general_product_data' );
				?>
			</div>

			<div id="inventory_product_data" class="panel woocommerce_options_panel">

				<?php

				echo '<div class="options_group">';

				if ( 'yes' == get_option( 'woocommerce_manage_stock' ) ) {

					// manage stock
					woocommerce_wp_checkbox( array( 'id' => '_manage_stock', 'wrapper_class' => 'show_if_simple show_if_variable', 'label' => __( 'Manage stock?', 'woocommerce' ), 'description' => __( 'Enable stock management at product level', 'woocommerce' ) ) );

					do_action( 'woocommerce_product_options_stock' );

					echo '<div class="stock_fields show_if_simple show_if_variable">';

					// Stock
					woocommerce_wp_text_input( array( 'id' => '_stock', 'label' => __( 'Stock Qty', 'woocommerce' ), 'desc_tip' => true, 'description' => __( 'Stock quantity. If this is a variable product this value will be used to control stock for all variations, unless you define stock at variation level.', 'woocommerce' ), 'type' => 'number', 'custom_attributes' => array(
						'step' 	=> 'any'
					)  ) );

					// Backorders?
					woocommerce_wp_select( array( 'id' => '_backorders', 'label' => __( 'Allow Backorders?', 'woocommerce' ), 'options' => array(
						'no'     => __( 'Do not allow', 'woocommerce' ),
						'notify' => __( 'Allow, but notify customer', 'woocommerce' ),
						'yes'    => __( 'Allow', 'woocommerce' )
					), 'desc_tip' => true, 'description' => __( 'If managing stock, this controls whether or not backorders are allowed. If enabled, stock quantity can go below 0.', 'woocommerce' ) ) );

					do_action( 'woocommerce_product_options_stock_fields' );

					echo '</div>';

				}

<<<<<<< HEAD
				$stock_status_options = apply_filters( 'woocommerce_stock_status_options', array(
=======
				// Stock status
				woocommerce_wp_select( array( 'id' => '_stock_status', 'wrapper_class' => 'hide_if_variable', 'label' => __( 'Stock status', 'woocommerce' ), 'options' => array(
>>>>>>> d157277b
					'instock' => __( 'In stock', 'woocommerce' ),
					'outofstock' => __( 'Out of stock', 'woocommerce' )
				));


				// Stock status
				woocommerce_wp_select( array( 
					'id' => '_stock_status', 
					'label' => __( 'Stock status', 'woocommerce' ), 
					'options' => $stock_status_options,					
					'desc_tip' => true, 
					'description' => __( 'Controls whether or not the product is listed as "in stock" or "out of stock" on the frontend.', 'woocommerce' ) 

				));


				do_action( 'woocommerce_product_options_stock_status' );

				echo '</div>';

				echo '<div class="options_group show_if_simple show_if_variable">';

				// Individual product
				woocommerce_wp_checkbox( array( 'id' => '_sold_individually', 'wrapper_class' => 'show_if_simple show_if_variable', 'label' => __( 'Sold Individually', 'woocommerce' ), 'description' => __( 'Enable this to only allow one of this item to be bought in a single order', 'woocommerce' ) ) );

				do_action( 'woocommerce_product_options_sold_individually' );

				echo '</div>';

				do_action( 'woocommerce_product_options_inventory_product_data' );
				?>

			</div>

			<div id="shipping_product_data" class="panel woocommerce_options_panel">

				<?php

				echo '<div class="options_group">';

					// Weight
					if ( wc_product_weight_enabled() ) {
						woocommerce_wp_text_input( array( 'id' => '_weight', 'label' => __( 'Weight', 'woocommerce' ) . ' (' . get_option( 'woocommerce_weight_unit' ) . ')', 'placeholder' => wc_format_localized_decimal( 0 ), 'desc_tip' => 'true', 'description' => __( 'Weight in decimal form', 'woocommerce' ), 'type' => 'text', 'data_type' => 'decimal' ) );
					}

					// Size fields
					if ( wc_product_dimensions_enabled() ) {
						?><p class="form-field dimensions_field">
							<label for="product_length"><?php echo __( 'Dimensions', 'woocommerce' ) . ' (' . get_option( 'woocommerce_dimension_unit' ) . ')'; ?></label>
							<span class="wrap">
								<input id="product_length" placeholder="<?php _e( 'Length', 'woocommerce' ); ?>" class="input-text wc_input_decimal" size="6" type="text" name="_length" value="<?php echo esc_attr( wc_format_localized_decimal( get_post_meta( $thepostid, '_length', true ) ) ); ?>" />
								<input placeholder="<?php _e( 'Width', 'woocommerce' ); ?>" class="input-text wc_input_decimal" size="6" type="text" name="_width" value="<?php echo esc_attr( wc_format_localized_decimal( get_post_meta( $thepostid, '_width', true ) ) ); ?>" />
								<input placeholder="<?php _e( 'Height', 'woocommerce' ); ?>" class="input-text wc_input_decimal last" size="6" type="text" name="_height" value="<?php echo esc_attr( wc_format_localized_decimal( get_post_meta( $thepostid, '_height', true ) ) ); ?>" />
							</span>
							<img class="help_tip" data-tip="<?php esc_attr_e( 'LxWxH in decimal form', 'woocommerce' ); ?>" src="<?php echo esc_url( WC()->plugin_url() ); ?>/assets/images/help.png" height="16" width="16" />
						</p><?php
					}

					do_action( 'woocommerce_product_options_dimensions' );

				echo '</div>';

				echo '<div class="options_group">';

					// Shipping Class
					$classes = get_the_terms( $thepostid, 'product_shipping_class' );
					if ( $classes && ! is_wp_error( $classes ) ) {
						$current_shipping_class = current( $classes )->term_id;
					} else {
						$current_shipping_class = '';
					}

					$args = array(
						'taxonomy'         => 'product_shipping_class',
						'hide_empty'       => 0,
						'show_option_none' => __( 'No shipping class', 'woocommerce' ),
						'name'             => 'product_shipping_class',
						'id'               => 'product_shipping_class',
						'selected'         => $current_shipping_class,
						'class'            => 'select short'
					);
					?><p class="form-field dimensions_field"><label for="product_shipping_class"><?php _e( 'Shipping class', 'woocommerce' ); ?></label> <?php wp_dropdown_categories( $args ); ?> <img class="help_tip" data-tip="<?php esc_attr_e( 'Shipping classes are used by certain shipping methods to group similar products.', 'woocommerce' ); ?>" src="<?php echo esc_url( WC()->plugin_url() ); ?>/assets/images/help.png" height="16" width="16" /></p><?php

					do_action( 'woocommerce_product_options_shipping' );

				echo '</div>';
				?>

			</div>

			<div id="product_attributes" class="panel wc-metaboxes-wrapper">

				<p class="toolbar">
					<a href="#" class="close_all"><?php _e( 'Close all', 'woocommerce' ); ?></a><a href="#" class="expand_all"><?php _e( 'Expand all', 'woocommerce' ); ?></a>
				</p>

				<div class="product_attributes wc-metaboxes">

					<?php
						// Array of defined attribute taxonomies
						$attribute_taxonomies = wc_get_attribute_taxonomies();

						// Product attributes - taxonomies and custom, ordered, with visibility and variation attributes set
						$attributes = maybe_unserialize( get_post_meta( $thepostid, '_product_attributes', true ) );

						$i = -1;

						// Taxonomies
						if ( $attribute_taxonomies ) {
							foreach ( $attribute_taxonomies as $tax ) {

								// Get name of taxonomy we're now outputting (pa_xxx)
								$attribute_taxonomy_name = wc_attribute_taxonomy_name( $tax->attribute_name );

								// Ensure it exists
								if ( ! taxonomy_exists( $attribute_taxonomy_name ) ) {
									continue;
								}

								$i++;

								// Get product data values for current taxonomy - this contains ordering and visibility data
								if ( isset( $attributes[ sanitize_title( $attribute_taxonomy_name ) ] ) ) {
									$attribute = $attributes[ sanitize_title( $attribute_taxonomy_name ) ];
								}

								$position = empty( $attribute['position'] ) ? 0 : absint( $attribute['position'] );

								// Get terms of this taxonomy associated with current product
								$post_terms = wp_get_post_terms( $thepostid, $attribute_taxonomy_name );

								// Any set?
								$has_terms = ( is_wp_error( $post_terms ) || ! $post_terms || sizeof( $post_terms ) == 0 ) ? 0 : 1;
								?>
								<div class="woocommerce_attribute wc-metabox closed taxonomy <?php echo $attribute_taxonomy_name; ?>" rel="<?php echo $position; ?>" <?php if ( ! $has_terms ) echo 'style="display:none"'; ?>>
									<h3>
										<button type="button" class="remove_row button"><?php _e( 'Remove', 'woocommerce' ); ?></button>
										<div class="handlediv" title="<?php _e( 'Click to toggle', 'woocommerce' ); ?>"></div>
										<strong class="attribute_name"><?php echo apply_filters( 'woocommerce_attribute_label', $tax->attribute_label ? $tax->attribute_label : $tax->attribute_name, $tax->attribute_name ); ?></strong>
									</h3>
									<table cellpadding="0" cellspacing="0" class="woocommerce_attribute_data wc-metabox-content">
										<tbody>
											<tr>
												<td class="attribute_name">
													<label><?php _e( 'Name', 'woocommerce' ); ?>:</label>
													<strong><?php echo $tax->attribute_label ? $tax->attribute_label : $tax->attribute_name; ?></strong>

													<input type="hidden" name="attribute_names[<?php echo $i; ?>]" value="<?php echo esc_attr( $attribute_taxonomy_name ); ?>" />
													<input type="hidden" name="attribute_position[<?php echo $i; ?>]" class="attribute_position" value="<?php echo esc_attr( $position ); ?>" />
													<input type="hidden" name="attribute_is_taxonomy[<?php echo $i; ?>]" value="1" />
												</td>
												<td rowspan="3">
													<label><?php _e( 'Value(s)', 'woocommerce' ); ?>:</label>
													<?php if ( 'select' == $tax->attribute_type ) : ?>
														<select multiple="multiple" data-placeholder="<?php _e( 'Select terms', 'woocommerce' ); ?>" class="multiselect attribute_values" name="attribute_values[<?php echo $i; ?>][]">
															<?php
															$all_terms = get_terms( $attribute_taxonomy_name, 'orderby=name&hide_empty=0' );
															if ( $all_terms ) {
																foreach ( $all_terms as $term ) {
																	$has_term = has_term( (int) $term->term_id, $attribute_taxonomy_name, $thepostid ) ? 1 : 0;
																	echo '<option value="' . esc_attr( $term->slug ) . '" ' . selected( $has_term, 1, false ) . '>' . $term->name . '</option>';
																}
															}
															?>
														</select>

														<button class="button plus select_all_attributes"><?php _e( 'Select all', 'woocommerce' ); ?></button> <button class="button minus select_no_attributes"><?php _e( 'Select none', 'woocommerce' ); ?></button>

														<button class="button fr plus add_new_attribute" data-attribute="<?php echo $attribute_taxonomy_name; ?>"><?php _e( 'Add new', 'woocommerce' ); ?></button>

													<?php elseif ( 'text' == $tax->attribute_type ) : ?>
														<input type="text" name="attribute_values[<?php echo $i; ?>]" value="<?php

															// Text attributes should list terms pipe separated
															if ( $post_terms ) {
																$values = array();
																foreach ( $post_terms as $term )
																	$values[] = $term->name;
																echo esc_attr( implode( ' ' . WC_DELIMITER . ' ', $values ) );
															}

														?>" placeholder="<?php _e( 'Pipe (|) separate terms', 'woocommerce' ); ?>" />
													<?php endif; ?>
													<?php do_action( 'woocommerce_product_option_terms', $tax, $i ); ?>
												</td>
											</tr>
											<tr>
												<td>
													<label><input type="checkbox" class="checkbox" <?php

														if ( isset( $attribute['is_visible'] ) ) {
															checked( $attribute['is_visible'], 1 );
														} else {
															checked( apply_filters( 'default_attribute_visibility', false, $tax ), true );
														}

													?> name="attribute_visibility[<?php echo $i; ?>]" value="1" /> <?php _e( 'Visible on the product page', 'woocommerce' ); ?></label>
												</td>
											</tr>
											<tr>
												<td>
													<div class="enable_variation show_if_variable">
													<label><input type="checkbox" class="checkbox" <?php

														if ( isset( $attribute['is_variation'] ) ) {
															checked( $attribute['is_variation'], 1 );
														} else {
															checked( apply_filters( 'default_attribute_variation', false, $tax ), true );
														}

													?> name="attribute_variation[<?php echo $i; ?>]" value="1" /> <?php _e( 'Used for variations', 'woocommerce' ); ?></label>
													</div>
												</td>
											</tr>
										</tbody>
									</table>
								</div>
								<?php
							}
						}

						// Custom Attributes
						if ( ! empty( $attributes ) ) {
							foreach ( $attributes as $attribute ) {
								if ( $attribute['is_taxonomy'] ) {
									continue;
								}

								$i++;

								$position = empty( $attribute['position'] ) ? 0 : absint( $attribute['position'] );
								?>
								<div class="woocommerce_attribute wc-metabox closed" rel="<?php echo $position; ?>">
									<h3>
										<button type="button" class="remove_row button"><?php _e( 'Remove', 'woocommerce' ); ?></button>
										<div class="handlediv" title="<?php _e( 'Click to toggle', 'woocommerce' ); ?>"></div>
										<strong class="attribute_name"><?php echo apply_filters( 'woocommerce_attribute_label', esc_html( $attribute['name'] ), esc_html( $attribute['name'] ) ); ?></strong>
									</h3>
									<table cellpadding="0" cellspacing="0" class="woocommerce_attribute_data wc-metabox-content">
										<tbody>
											<tr>
												<td class="attribute_name">
													<label><?php _e( 'Name', 'woocommerce' ); ?>:</label>
													<input type="text" class="attribute_name" name="attribute_names[<?php echo $i; ?>]" value="<?php echo esc_attr( $attribute['name'] ); ?>" />
													<input type="hidden" name="attribute_position[<?php echo $i; ?>]" class="attribute_position" value="<?php echo esc_attr( $position ); ?>" />
													<input type="hidden" name="attribute_is_taxonomy[<?php echo $i; ?>]" value="0" />
												</td>
												<td rowspan="3">
													<label><?php _e( 'Value(s)', 'woocommerce' ); ?>:</label>
													<textarea name="attribute_values[<?php echo $i; ?>]" cols="5" rows="5" placeholder="<?php _e( 'Enter some text, or some attributes by pipe (|) separating values.', 'woocommerce' ); ?>"><?php echo esc_textarea( $attribute['value'] ); ?></textarea>
												</td>
											</tr>
											<tr>
												<td>
													<label><input type="checkbox" class="checkbox" <?php checked( $attribute['is_visible'], 1 ); ?> name="attribute_visibility[<?php echo $i; ?>]" value="1" /> <?php _e( 'Visible on the product page', 'woocommerce' ); ?></label>
												</td>
											</tr>
											<tr>
												<td>
													<div class="enable_variation show_if_variable">
													<label><input type="checkbox" class="checkbox" <?php checked( $attribute['is_variation'], 1 ); ?> name="attribute_variation[<?php echo $i; ?>]" value="1" /> <?php _e( 'Used for variations', 'woocommerce' ); ?></label>
													</div>
												</td>
											</tr>
										</tbody>
									</table>
								</div>
								<?php
							}
						}
					?>
				</div>

				<p class="toolbar">
					<button type="button" class="button button-primary add_attribute"><?php _e( 'Add', 'woocommerce' ); ?></button>
					<select name="attribute_taxonomy" class="attribute_taxonomy">
						<option value=""><?php _e( 'Custom product attribute', 'woocommerce' ); ?></option>
						<?php
							if ( $attribute_taxonomies ) {
								foreach ( $attribute_taxonomies as $tax ) {
									$attribute_taxonomy_name = wc_attribute_taxonomy_name( $tax->attribute_name );
									$label = $tax->attribute_label ? $tax->attribute_label : $tax->attribute_name;
									echo '<option value="' . esc_attr( $attribute_taxonomy_name ) . '">' . esc_html( $label ) . '</option>';
								}
							}
						?>
					</select>

					<button type="button" class="button save_attributes"><?php _e( 'Save attributes', 'woocommerce' ); ?></button>
				</p>
			</div>
			<div id="linked_product_data" class="panel woocommerce_options_panel">

				<div class="options_group">

				<p class="form-field"><label for="upsell_ids"><?php _e( 'Up-Sells', 'woocommerce' ); ?></label>
				<select id="upsell_ids" name="upsell_ids[]" class="ajax_chosen_select_products" multiple="multiple" data-placeholder="<?php _e( 'Search for a product&hellip;', 'woocommerce' ); ?>">
					<?php
						$upsell_ids = get_post_meta( $post->ID, '_upsell_ids', true );
						$product_ids = ! empty( $upsell_ids ) ? array_map( 'absint',  $upsell_ids ) : null;
						if ( $product_ids ) {
							foreach ( $product_ids as $product_id ) {

								$product = get_product( $product_id );

								if ( $product ) {
									echo '<option value="' . esc_attr( $product_id ) . '" selected="selected">' . esc_html( $product->get_formatted_name() ) . '</option>';
								}
							}
						}
					?>
				</select> <img class="help_tip" data-tip='<?php _e( 'Up-sells are products which you recommend instead of the currently viewed product, for example, products that are more profitable or better quality or more expensive.', 'woocommerce' ) ?>' src="<?php echo WC()->plugin_url(); ?>/assets/images/help.png" height="16" width="16" /></p>

				<p class="form-field"><label for="crosssell_ids"><?php _e( 'Cross-Sells', 'woocommerce' ); ?></label>
				<select id="crosssell_ids" name="crosssell_ids[]" class="ajax_chosen_select_products" multiple="multiple" data-placeholder="<?php _e( 'Search for a product&hellip;', 'woocommerce' ); ?>">
					<?php
						$crosssell_ids = get_post_meta( $post->ID, '_crosssell_ids', true );
						$product_ids = ! empty( $crosssell_ids ) ? array_map( 'absint',  $crosssell_ids ) : null;
						if ( $product_ids ) {
							foreach ( $product_ids as $product_id ) {

								$product = get_product( $product_id );

								if ( $product ) {
									echo '<option value="' . esc_attr( $product_id ) . '" selected="selected">' . esc_html( $product->get_formatted_name() ) . '</option>';
								}
							}
						}
					?>
				</select> <img class="help_tip" data-tip='<?php _e( 'Cross-sells are products which you promote in the cart, based on the current product.', 'woocommerce' ) ?>' src="<?php echo WC()->plugin_url(); ?>/assets/images/help.png" height="16" width="16" /></p>

				</div>

				<?php

				echo '<div class="options_group grouping show_if_simple show_if_external">';

					// List Grouped products
					$post_parents = array();
					$post_parents[''] = __( 'Choose a grouped product&hellip;', 'woocommerce' );

					if ( $grouped_term = get_term_by( 'slug', 'grouped', 'product_type' ) ) {

						$posts_in = array_unique( (array) get_objects_in_term( $grouped_term->term_id, 'product_type' ) );
						if ( sizeof( $posts_in ) > 0 ) {
							$args = array(
								'post_type'        => 'product',
								'post_status'      => 'any',
								'numberposts'      => -1,
								'orderby'          => 'title',
								'order'            => 'asc',
								'post_parent'      => 0,
								'suppress_filters' => 0,
								'include'          => $posts_in,
							);
							$grouped_products = get_posts( $args );

							if ( $grouped_products ) {
								foreach ( $grouped_products as $product ) {

									if ( $product->ID == $post->ID ) {
										continue;
									}

									$post_parents[ $product->ID ] = $product->post_title;
								}
							}
						}

					}

					woocommerce_wp_select( array( 'id' => 'parent_id', 'label' => __( 'Grouping', 'woocommerce' ), 'value' => absint( $post->post_parent ), 'options' => $post_parents, 'desc_tip' => true, 'description' => __( 'Set this option to make this product part of a grouped product.', 'woocommerce' ) ) );

					woocommerce_wp_hidden_input( array( 'id' => 'previous_parent_id', 'value' => absint( $post->post_parent ) ) );

					do_action( 'woocommerce_product_options_grouping' );

				echo '</div>';
				?>

				<?php do_action( 'woocommerce_product_options_related' ); ?>

			</div>

			<div id="advanced_product_data" class="panel woocommerce_options_panel">

				<?php

				echo '<div class="options_group hide_if_external">';

					// Purchase note
					woocommerce_wp_textarea_input(  array( 'id' => '_purchase_note', 'label' => __( 'Purchase Note', 'woocommerce' ), 'desc_tip' => 'true', 'description' => __( 'Enter an optional note to send the customer after purchase.', 'woocommerce' ) ) );

				echo '</div>';

				echo '<div class="options_group">';

					// menu_order
					woocommerce_wp_text_input(  array( 'id' => 'menu_order', 'label' => __( 'Menu order', 'woocommerce' ), 'desc_tip' => 'true', 'description' => __( 'Custom ordering position.', 'woocommerce' ), 'value' => intval( $post->menu_order ), 'type' => 'number', 'custom_attributes' => array(
						'step' 	=> '1'
					)  ) );

				echo '</div>';

				echo '<div class="options_group reviews">';

					woocommerce_wp_checkbox( array( 'id' => 'comment_status', 'label' => __( 'Enable reviews', 'woocommerce' ), 'cbvalue' => 'open', 'value' => esc_attr( $post->comment_status ) ) );

					do_action( 'woocommerce_product_options_reviews' );

				echo '</div>';
				?>

			</div>

			<?php
				self::output_variations();

				do_action( 'woocommerce_product_data_panels' );
				do_action( 'woocommerce_product_write_panels' ); // _deprecated
			?>

			<div class="clear"></div>

		</div>
		<?php
	}

	/**
	 * Show options for the variable product type
	 */
	public static function output_variations() {
		global $post;

		$attributes = maybe_unserialize( get_post_meta( $post->ID, '_product_attributes', true ) );

		// See if any are set
		$variation_attribute_found = false;
		if ( $attributes ) {
			foreach ( $attributes as $attribute ) {
				if ( isset( $attribute['is_variation'] ) ) {
					$variation_attribute_found = true;
					break;
				}
			}
		}

		// Get tax classes
		$tax_classes           = array_filter( array_map('trim', explode( "\n", get_option( 'woocommerce_tax_classes' ) ) ) );
		$tax_class_options     = array();
		$tax_class_options[''] = __( 'Standard', 'woocommerce' );
		if ( $tax_classes ) {
			foreach ( $tax_classes as $class ) {
				$tax_class_options[ sanitize_title( $class ) ] = esc_attr( $class );
			}
		}

		$backorder_options = array(
			'no'     => __( 'Do not allow', 'woocommerce' ),
			'notify' => __( 'Allow, but notify customer', 'woocommerce' ),
			'yes'    => __( 'Allow', 'woocommerce' )
		);

		$stock_status_options = array(
			'instock'    => __( 'In stock', 'woocommerce' ),
			'outofstock' => __( 'Out of stock', 'woocommerce' )
		);

		?>
		<div id="variable_product_options" class="panel wc-metaboxes-wrapper"><div id="variable_product_options_inner">

			<?php if ( ! $variation_attribute_found ) : ?>

				<div id="message" class="inline woocommerce-message">
					<p><?php _e( 'Before adding variations, add and save some attributes on the <strong>Attributes</strong> tab.', 'woocommerce' ); ?></p>

					<p class="submit"><a class="button-primary" href="<?php echo esc_url( apply_filters( 'woocommerce_docs_url', 'http://docs.woothemes.com/document/product-variations', 'product-variations' ) ); ?>" target="_blank"><?php _e( 'Learn more', 'woocommerce' ); ?></a></p>
				</div>

			<?php else : ?>

				<p class="toolbar">
					<a href="#" class="close_all"><?php _e( 'Close all', 'woocommerce' ); ?></a><a href="#" class="expand_all"><?php _e( 'Expand all', 'woocommerce' ); ?></a>
					<select id="field_to_edit">
						<option value=""><?php _e( 'Choose a field to bulk edit&hellip;', 'woocommerce' ); ?></option>
						<optgroup label="<?php esc_attr_e( 'Status', 'woocommerce' ); ?>">
							<option value="toggle_enabled"><?php _e( 'Toggle &quot;Enabled&quot;', 'woocommerce' ); ?></option>
							<option value="toggle_downloadable"><?php _e( 'Toggle &quot;Downloadable&quot;', 'woocommerce' ); ?></option>
							<option value="toggle_virtual"><?php _e( 'Toggle &quot;Virtual&quot;', 'woocommerce' ); ?></option>
							<option value="delete_all"><?php _e( 'Delete all variations', 'woocommerce' ); ?></option>
						</optgroup>
						<optgroup label="<?php esc_attr_e( 'Pricing', 'woocommerce' ); ?>">
							<option value="variable_regular_price"><?php _e( 'Prices', 'woocommerce' ); ?></option>
							<option value="variable_regular_price_increase"><?php _e( 'Prices increase by (fixed amount or %)', 'woocommerce' ); ?></option>
							<option value="variable_regular_price_decrease"><?php _e( 'Prices decrease by (fixed amount or %)', 'woocommerce' ); ?></option>
							<option value="variable_sale_price"><?php _e( 'Sale prices', 'woocommerce' ); ?></option>
							<option value="variable_sale_price_increase"><?php _e( 'Sale prices increase by (fixed amount or %)', 'woocommerce' ); ?></option>
							<option value="variable_sale_price_decrease"><?php _e( 'Sale prices decrease by (fixed amount or %)', 'woocommerce' ); ?></option>
						</optgroup>
						<optgroup label="<?php esc_attr_e( 'Inventory', 'woocommerce' ); ?>">
							<option value="toggle_manage_stock"><?php _e( 'Toggle &quot;Manage stock&quot;', 'woocommerce' ); ?></option>
							<option value="variable_stock"><?php _e( 'Stock', 'woocommerce' ); ?></option>
						</optgroup>
						<optgroup label="<?php esc_attr_e( 'Shipping', 'woocommerce' ); ?>">
							<option value="variable_length"><?php _e( 'Length', 'woocommerce' ); ?></option>
							<option value="variable_width"><?php _e( 'Width', 'woocommerce' ); ?></option>
							<option value="variable_height"><?php _e( 'Height', 'woocommerce' ); ?></option>
							<option value="variable_weight"><?php _e( 'Weight', 'woocommerce' ); ?></option>
						</optgroup>
						<optgroup label="<?php esc_attr_e( 'Downloadable products', 'woocommerce' ); ?>">
							<option value="variable_download_limit"><?php _e( 'Download limit', 'woocommerce' ); ?></option>
							<option value="variable_download_expiry"><?php _e( 'Download Expiry', 'woocommerce' ); ?></option>
						</optgroup>
						<?php do_action( 'woocommerce_variable_product_bulk_edit_actions' ); ?>
					</select>
					<a class="button bulk_edit"><?php _e( 'Go', 'woocommerce' ); ?></a>
				</p>

				<div class="woocommerce_variations wc-metaboxes">
					<?php
					// Get parent data
					$parent_data = array(
						'id'                   => $post->ID,
						'attributes'           => $attributes,
						'tax_class_options'    => $tax_class_options,
						'sku'                  => get_post_meta( $post->ID, '_sku', true ),
						'weight'               => wc_format_localized_decimal( get_post_meta( $post->ID, '_weight', true ) ),
						'length'               => wc_format_localized_decimal( get_post_meta( $post->ID, '_length', true ) ),
						'width'                => wc_format_localized_decimal( get_post_meta( $post->ID, '_width', true ) ),
						'height'               => wc_format_localized_decimal( get_post_meta( $post->ID, '_height', true ) ),
						'tax_class'            => get_post_meta( $post->ID, '_tax_class', true ),
						'backorder_options'    => $backorder_options,
						'stock_status_options' => $stock_status_options
					);

					if ( ! $parent_data['weight'] ) {
						$parent_data['weight'] = wc_format_localized_decimal( 0 );
					}

					if ( ! $parent_data['length'] ) {
						$parent_data['length'] = wc_format_localized_decimal( 0 );
					}

					if ( ! $parent_data['width'] ) {
						$parent_data['width'] = wc_format_localized_decimal( 0 );
					}

					if ( ! $parent_data['height'] ) {
						$parent_data['height'] = wc_format_localized_decimal( 0 );
					}

					// Get variations
					$args = array(
						'post_type'   => 'product_variation',
						'post_status' => array( 'private', 'publish' ),
						'numberposts' => -1,
						'orderby'     => 'menu_order',
						'order'       => 'asc',
						'post_parent' => $post->ID
					);
					$variations = get_posts( $args );
					$loop = 0;
					if ( $variations ) {
						foreach ( $variations as $variation ) {

							$variation_id          = absint( $variation->ID );
							$variation_post_status = esc_attr( $variation->post_status );
							$variation_data        = get_post_meta( $variation_id );
							$variation_data['variation_post_id'] = $variation_id;

							// Grab shipping classes
							$shipping_classes = get_the_terms( $variation_id, 'product_shipping_class' );
							$shipping_class = ( $shipping_classes && ! is_wp_error( $shipping_classes ) ) ? current( $shipping_classes )->term_id : '';

							$variation_fields = array(
								'_sku',
								'_stock',
								'_regular_price',
								'_sale_price',
								'_weight',
								'_length',
								'_width',
								'_height',
								'_download_limit',
								'_download_expiry',
								'_downloadable_files',
								'_downloadable',
								'_virtual',
								'_thumbnail_id',
								'_sale_price_dates_from',
								'_sale_price_dates_to',
								'_manage_stock',
								'_stock_status'
							);

							foreach ( $variation_fields as $field ) {
								$$field = isset( $variation_data[ $field ][0] ) ? maybe_unserialize( $variation_data[ $field ][0] ) : '';
							}

							$_backorders = isset( $variation_data['_backorders'][0] ) ? $variation_data['_backorders'][0] : null;
							$_tax_class  = isset( $variation_data['_tax_class'][0] ) ? $variation_data['_tax_class'][0] : null;
							$image_id    = absint( $_thumbnail_id );
							$image       = $image_id ? wp_get_attachment_thumb_url( $image_id ) : '';

							// Locale formatting
							$_regular_price = wc_format_localized_price( $_regular_price );
							$_sale_price    = wc_format_localized_price( $_sale_price );
							$_weight        = wc_format_localized_decimal( $_weight );
							$_length        = wc_format_localized_decimal( $_length );
							$_width         = wc_format_localized_decimal( $_width );
							$_height        = wc_format_localized_decimal( $_height );

							// Stock BW compat
							if ( '' !== $_stock ) {
								$_manage_stock = 'yes';
							}

							include( 'views/html-variation-admin.php' );

							$loop++;
						}
					}
					?>
				</div>

				<p class="toolbar">

					<button type="button" class="button button-primary add_variation" <?php disabled( $variation_attribute_found, false ); ?>><?php _e( 'Add Variation', 'woocommerce' ); ?></button>

					<button type="button" class="button link_all_variations" <?php disabled( $variation_attribute_found, false ); ?>><?php _e( 'Link all variations', 'woocommerce' ); ?></button>

					<strong><?php _e( 'Defaults', 'woocommerce' ); ?>: <span class="tips" data-tip="<?php _e( 'These are the attributes that will be pre-selected on the frontend.', 'woocommerce' ); ?>">[?]</span></strong>
					<?php
						$default_attributes = maybe_unserialize( get_post_meta( $post->ID, '_default_attributes', true ) );
						foreach ( $attributes as $attribute ) {

							// Only deal with attributes that are variations
							if ( ! $attribute['is_variation'] ) {
								continue;
							}

							// Get current value for variation (if set)
							$variation_selected_value = isset( $default_attributes[ sanitize_title( $attribute['name'] ) ] ) ? $default_attributes[ sanitize_title( $attribute['name'] ) ] : '';

							// Name will be something like attribute_pa_color
							echo '<select name="default_attribute_' . sanitize_title( $attribute['name'] ) . '"><option value="">' . __( 'No default', 'woocommerce' ) . ' ' . esc_html( wc_attribute_label( $attribute['name'] ) ) . '&hellip;</option>';

							// Get terms for attribute taxonomy or value if its a custom attribute
							if ( $attribute['is_taxonomy'] ) {

								$post_terms = wp_get_post_terms( $post->ID, $attribute['name'] );

								foreach ( $post_terms as $term ) {
									echo '<option ' . selected( $variation_selected_value, $term->slug, false ) . ' value="' . esc_attr( $term->slug ) . '">' . apply_filters( 'woocommerce_variation_option_name', esc_html( $term->name ) ) . '</option>';
								}

							} else {

								$options = array_map( 'trim', explode( WC_DELIMITER, $attribute['value'] ) );

								foreach ( $options as $option ) {
									echo '<option ' . selected( sanitize_title( $variation_selected_value ), sanitize_title( $option ), false ) . ' value="' . esc_attr( sanitize_title( $option ) ) . '">' . esc_html( apply_filters( 'woocommerce_variation_option_name', $option ) )  . '</option>';
								}

							}

							echo '</select>';
						}
					?>
				</p>

			<?php endif; ?>
		</div></div>
		<?php
	}

	/**
	 * Save meta box data
	 */
	public static function save( $post_id, $post ) {
		global $wpdb;

		// Add any default post meta
		add_post_meta( $post_id, 'total_sales', '0', true );

		// Get types
		$product_type    = empty( $_POST['product-type'] ) ? 'simple' : sanitize_title( stripslashes( $_POST['product-type'] ) );
		$is_downloadable = isset( $_POST['_downloadable'] ) ? 'yes' : 'no';
		$is_virtual      = isset( $_POST['_virtual'] ) ? 'yes' : 'no';

		// Product type + Downloadable/Virtual
		wp_set_object_terms( $post_id, $product_type, 'product_type' );
		update_post_meta( $post_id, '_downloadable', $is_downloadable );
		update_post_meta( $post_id, '_virtual', $is_virtual );

		// Update post meta
		if ( isset( $_POST['_regular_price'] ) ) {
			update_post_meta( $post_id, '_regular_price', ( $_POST['_regular_price'] === '' ) ? '' : wc_format_decimal( $_POST['_regular_price'] ) );
		}
		if ( isset( $_POST['_sale_price'] ) ) {
			update_post_meta( $post_id, '_sale_price', ( $_POST['_sale_price'] === '' ? '' : wc_format_decimal( $_POST['_sale_price'] ) ) );
		}
		if ( isset( $_POST['_tax_status'] ) ) {
			update_post_meta( $post_id, '_tax_status', stripslashes( $_POST['_tax_status'] ) );
		}
		if ( isset( $_POST['_tax_class'] ) ) {
			update_post_meta( $post_id, '_tax_class', stripslashes( $_POST['_tax_class'] ) );
		}
		if ( isset( $_POST['_purchase_note'] ) ) {
			update_post_meta( $post_id, '_purchase_note', stripslashes( $_POST['_purchase_note'] ) );
		}

		// Featured
		if ( update_post_meta( $post_id, '_featured', isset( $_POST['_featured'] ) ? 'yes' : 'no' ) ) {
			delete_transient( 'wc_featured_products' );
		}

		// Dimensions
		if ( 'no' == $is_virtual ) {

			if ( isset( $_POST['_weight'] ) ) {
				update_post_meta( $post_id, '_weight', ( '' === $_POST['_weight'] ) ? '' : wc_format_decimal( $_POST['_weight'] ) );
			}

			if ( isset( $_POST['_length'] ) ) {
				update_post_meta( $post_id, '_length', ( '' === $_POST['_length'] ) ? '' : wc_format_decimal( $_POST['_length'] ) );
			}

			if ( isset( $_POST['_width'] ) ) {
				update_post_meta( $post_id, '_width', ( '' === $_POST['_width'] ) ? '' : wc_format_decimal( $_POST['_width'] ) );
			}

			if ( isset( $_POST['_height'] ) ) {
				update_post_meta( $post_id, '_height', ( '' === $_POST['_height'] ) ? '' : wc_format_decimal( $_POST['_height'] ) );
			}

		} else {
			update_post_meta( $post_id, '_weight', '' );
			update_post_meta( $post_id, '_length', '' );
			update_post_meta( $post_id, '_width', '' );
			update_post_meta( $post_id, '_height', '' );
		}

		// Save shipping class
		$product_shipping_class = $_POST['product_shipping_class'] > 0 && $product_type != 'external' ? absint( $_POST['product_shipping_class'] ) : '';
		wp_set_object_terms( $post_id, $product_shipping_class, 'product_shipping_class');

		// Unique SKU
		$sku     = get_post_meta( $post_id, '_sku', true );
		$new_sku = wc_clean( stripslashes( $_POST['_sku'] ) );

		if ( '' == $new_sku ) {
			update_post_meta( $post_id, '_sku', '' );
		} elseif ( $new_sku !== $sku ) {
			if ( ! empty( $new_sku ) ) {
				$unique_sku = wc_product_has_unique_sku( $post_id, $new_sku );
				if ( ! $unique_sku ) {
					WC_Admin_Meta_Boxes::add_error( __( 'Product SKU must be unique.', 'woocommerce' ) );
				} else {
					update_post_meta( $post_id, '_sku', $new_sku );
				}
			} else {
				update_post_meta( $post_id, '_sku', '' );
			}
		}

		// Save Attributes
		$attributes = array();

		if ( isset( $_POST['attribute_names'] ) && isset( $_POST['attribute_values'] ) ) {
			$attribute_names  = $_POST['attribute_names'];
			$attribute_values = $_POST['attribute_values'];

			if ( isset( $_POST['attribute_visibility'] ) ) {
				$attribute_visibility = $_POST['attribute_visibility'];
			}

			if ( isset( $_POST['attribute_variation'] ) ) {
				$attribute_variation = $_POST['attribute_variation'];
			}

			$attribute_is_taxonomy = $_POST['attribute_is_taxonomy'];
			$attribute_position    = $_POST['attribute_position'];
			$attribute_names_count = sizeof( $attribute_names );

			for ( $i = 0; $i < $attribute_names_count; $i++ ) {
				if ( ! $attribute_names[ $i ] ) {
					continue;
				}

				$is_visible   = isset( $attribute_visibility[ $i ] ) ? 1 : 0;
				$is_variation = isset( $attribute_variation[ $i ] ) ? 1 : 0;
				$is_taxonomy  = $attribute_is_taxonomy[ $i ] ? 1 : 0;

				if ( $is_taxonomy ) {

					if ( isset( $attribute_values[ $i ] ) ) {

						// Select based attributes - Format values (posted values are slugs)
						if ( is_array( $attribute_values[ $i ] ) ) {
							$values = array_map( 'sanitize_title', $attribute_values[ $i ] );

						// Text based attributes - Posted values are term names - don't change to slugs
						} else {
							$values = array_map( 'stripslashes', array_map( 'strip_tags', explode( WC_DELIMITER, $attribute_values[ $i ] ) ) );
						}

						// Remove empty items in the array
						$values = array_filter( $values, 'strlen' );

					} else {
						$values = array();
					}

					// Update post terms
					if ( taxonomy_exists( $attribute_names[ $i ] ) ) {
						wp_set_object_terms( $post_id, $values, $attribute_names[ $i ] );
					}

					if ( $values ) {
						// Add attribute to array, but don't set values
						$attributes[ sanitize_title( $attribute_names[ $i ] ) ] = array(
							'name'         => wc_clean( $attribute_names[ $i ] ),
							'value'        => '',
							'position'     => $attribute_position[ $i ],
							'is_visible'   => $is_visible,
							'is_variation' => $is_variation,
							'is_taxonomy'  => $is_taxonomy
						);
					}

				} elseif ( isset( $attribute_values[ $i ] ) ) {

					// Text based, separate by pipe
					$values = implode( ' ' . WC_DELIMITER . ' ', array_map( 'wc_clean', explode( WC_DELIMITER, $attribute_values[ $i ] ) ) );

					// Custom attribute - Add attribute to array and set the values
					$attributes[ sanitize_title( $attribute_names[ $i ] ) ] = array(
						'name'         => wc_clean( $attribute_names[ $i ] ),
						'value'        => $values,
						'position'     => $attribute_position[ $i ],
						'is_visible'   => $is_visible,
						'is_variation' => $is_variation,
						'is_taxonomy'  => $is_taxonomy
					);
				}

			 }
		}

		if ( ! function_exists( 'attributes_cmp' ) ) {
			function attributes_cmp( $a, $b ) {
				if ( $a['position'] == $b['position'] ) {
					return 0;
				}

				return ( $a['position'] < $b['position'] ) ? -1 : 1;
			}
		}
		uasort( $attributes, 'attributes_cmp' );

		update_post_meta( $post_id, '_product_attributes', $attributes );

		// Sales and prices
		if ( in_array( $product_type, array( 'variable', 'grouped' ) ) ) {

			// Variable and grouped products have no prices
			update_post_meta( $post_id, '_regular_price', '' );
			update_post_meta( $post_id, '_sale_price', '' );
			update_post_meta( $post_id, '_sale_price_dates_from', '' );
			update_post_meta( $post_id, '_sale_price_dates_to', '' );
			update_post_meta( $post_id, '_price', '' );

		} else {

			$date_from = isset( $_POST['_sale_price_dates_from'] ) ? $_POST['_sale_price_dates_from'] : '';
			$date_to   = isset( $_POST['_sale_price_dates_to'] ) ? $_POST['_sale_price_dates_to'] : '';

			// Dates
			if ( $date_from ) {
				update_post_meta( $post_id, '_sale_price_dates_from', strtotime( $date_from ) );
			} else {
				update_post_meta( $post_id, '_sale_price_dates_from', '' );
			}

			if ( $date_to ) {
				update_post_meta( $post_id, '_sale_price_dates_to', strtotime( $date_to ) );
			} else {
				update_post_meta( $post_id, '_sale_price_dates_to', '' );
			}

			if ( $date_to && ! $date_from ) {
				update_post_meta( $post_id, '_sale_price_dates_from', strtotime( 'NOW', current_time( 'timestamp' ) ) );
			}

			// Update price if on sale
			if ( '' !== $_POST['_sale_price'] && '' == $date_to && '' == $date_from ) {
				update_post_meta( $post_id, '_price', wc_format_decimal( $_POST['_sale_price'] ) );
			} else {
				update_post_meta( $post_id, '_price', ( $_POST['_regular_price'] === '' ) ? '' : wc_format_decimal( $_POST['_regular_price'] ) );
			}

			if ( '' !== $_POST['_sale_price'] && $date_from && strtotime( $date_from ) < strtotime( 'NOW', current_time( 'timestamp' ) ) ) {
				update_post_meta( $post_id, '_price', wc_format_decimal( $_POST['_sale_price'] ) );
			}

			if ( $date_to && strtotime( $date_to ) < strtotime( 'NOW', current_time( 'timestamp' ) ) ) {
				update_post_meta( $post_id, '_price', ( $_POST['_regular_price'] === '' ) ? '' : wc_format_decimal( $_POST['_regular_price'] ) );
				update_post_meta( $post_id, '_sale_price_dates_from', '' );
				update_post_meta( $post_id, '_sale_price_dates_to', '' );
			}
		}

		// Update parent if grouped so price sorting works and stays in sync with the cheapest child
		if ( $post->post_parent > 0 || 'grouped' == $product_type || $_POST['previous_parent_id'] > 0 ) {

			$clear_parent_ids = array();

			if ( $post->post_parent > 0 ) {
				$clear_parent_ids[] = $post->post_parent;
			}

			if ( 'grouped' == $product_type ) {
				$clear_parent_ids[] = $post_id;
			}

			if ( $_POST['previous_parent_id'] > 0 ) {
				$clear_parent_ids[] = absint( $_POST['previous_parent_id'] );
			}

			if ( $clear_parent_ids ) {
				foreach ( $clear_parent_ids as $clear_id ) {

					$children_by_price = get_posts( array(
						'post_parent'    => $clear_id,
						'orderby'        => 'meta_value_num',
						'order'          => 'asc',
						'meta_key'       => '_price',
						'posts_per_page' => 1,
						'post_type'      => 'product',
						'fields'         => 'ids'
					) );

					if ( $children_by_price ) {
						foreach ( $children_by_price as $child ) {
							$child_price = get_post_meta( $child, '_price', true );
							update_post_meta( $clear_id, '_price', $child_price );
						}
					}
				}
			}
		}

		// Sold Individually
		if ( ! empty( $_POST['_sold_individually'] ) ) {
			update_post_meta( $post_id, '_sold_individually', 'yes' );
		} else {
			update_post_meta( $post_id, '_sold_individually', '' );
		}

		// Stock Data
		if ( 'yes' === get_option( 'woocommerce_manage_stock' ) ) {

			$manage_stock = 'no';
			$backorders   = 'no';
			$stock        = '';
			$stock_status = wc_clean( $_POST['_stock_status'] );

			if ( 'external' === $product_type ) {

				$stock_status = 'instock';

			} elseif ( 'variable' === $product_type ) {

				// Stock status is always determined by children so sync later
				$stock_status = '';

				if ( ! empty( $_POST['_manage_stock'] ) ) {
					$manage_stock = 'yes';
					$backorders   = wc_clean( $_POST['_backorders'] );
				}

			} elseif ( 'grouped' !== $product_type && ! empty( $_POST['_manage_stock'] ) ) {
				$manage_stock = 'yes';
				$backorders   = wc_clean( $_POST['_backorders'] );
			}

			update_post_meta( $post_id, '_manage_stock', $manage_stock );
			update_post_meta( $post_id, '_backorders', $backorders );

			if ( $stock_status ) {
				wc_update_product_stock_status( $post_id, $stock_status );
			}

			if ( ! empty( $_POST['_manage_stock'] ) ) {
				wc_update_product_stock( $post_id, wc_stock_amount( $_POST['_stock'] ) );
			} else {
				update_post_meta( $post_id, '_stock', '' );
			}

		} else {
			wc_update_product_stock_status( $post_id, wc_clean( $_POST['_stock_status'] ) );
		}

		// Upsells
		if ( isset( $_POST['upsell_ids'] ) ) {
			$upsells = array();
			$ids     = $_POST['upsell_ids'];

			foreach ( $ids as $id ) {
				if ( $id && $id > 0 ) {
					$upsells[] = $id;
				}
			}

			update_post_meta( $post_id, '_upsell_ids', $upsells );
		} else {
			delete_post_meta( $post_id, '_upsell_ids' );
		}

		// Cross sells
		if ( isset( $_POST['crosssell_ids'] ) ) {
			$crosssells = array();
			$ids        = $_POST['crosssell_ids'];

			foreach ( $ids as $id ) {
				if ( $id && $id > 0 ) {
					$crosssells[] = $id;
				}
			}

			update_post_meta( $post_id, '_crosssell_ids', $crosssells );
		} else {
			delete_post_meta( $post_id, '_crosssell_ids' );
		}

		// Downloadable options
		if ( 'yes' == $is_downloadable ) {

			$_download_limit = absint( $_POST['_download_limit'] );
			if ( ! $_download_limit ) {
				$_download_limit = ''; // 0 or blank = unlimited
			}

			$_download_expiry = absint( $_POST['_download_expiry'] );
			if ( ! $_download_expiry ) {
				$_download_expiry = ''; // 0 or blank = unlimited
			}

			// file paths will be stored in an array keyed off md5(file path)
			$files = array();

			if ( isset( $_POST['_wc_file_urls'] ) ) {
				$file_names    = isset( $_POST['_wc_file_names'] ) ? array_map( 'wc_clean', $_POST['_wc_file_names'] ) : array();
				$file_urls     = isset( $_POST['_wc_file_urls'] ) ? array_map( 'wc_clean', $_POST['_wc_file_urls'] ) : array();
				$file_url_size = sizeof( $file_urls );

				for ( $i = 0; $i < $file_url_size; $i ++ ) {
					if ( ! empty( $file_urls[ $i ] ) ) {
						$files[ md5( $file_urls[ $i ] ) ] = array(
							'name' => $file_names[ $i ],
							'file' => $file_urls[ $i ]
						);
					}
				}
			}

			// grant permission to any newly added files on any existing orders for this product prior to saving
			do_action( 'woocommerce_process_product_file_download_paths', $post_id, 0, $files );

			update_post_meta( $post_id, '_downloadable_files', $files );
			update_post_meta( $post_id, '_download_limit', $_download_limit );
			update_post_meta( $post_id, '_download_expiry', $_download_expiry );

			if ( isset( $_POST['_download_type'] ) ) {
				update_post_meta( $post_id, '_download_type', wc_clean( $_POST['_download_type'] ) );
			}
		}

		// Product url
		if ( 'external' == $product_type ) {
			if ( isset( $_POST['_product_url'] ) ) {
				update_post_meta( $post_id, '_product_url', esc_attr( $_POST['_product_url'] ) );
			}
			if ( isset( $_POST['_button_text'] ) ) {
				update_post_meta( $post_id, '_button_text', esc_attr( $_POST['_button_text'] ) );
			}
		}

		// Save variations
		if ( 'variable' == $product_type ) {
			self::save_variations( $post_id, $post );
		}

		// Do action for product type
		do_action( 'woocommerce_process_product_meta_' . $product_type, $post_id );

		// Clear cache/transients
		wc_delete_product_transients( $post_id );
	}

	/**
	 * Save meta box data
	 */
	public static function save_variations( $post_id, $post ) {
		global $wpdb;

		$attributes = (array) maybe_unserialize( get_post_meta( $post_id, '_product_attributes', true ) );

		if ( isset( $_POST['variable_sku'] ) ) {

			$variable_post_id               = $_POST['variable_post_id'];
			$variable_sku                   = $_POST['variable_sku'];
			$variable_regular_price         = $_POST['variable_regular_price'];
			$variable_sale_price            = $_POST['variable_sale_price'];
			$upload_image_id                = $_POST['upload_image_id'];
			$variable_download_limit        = $_POST['variable_download_limit'];
			$variable_download_expiry       = $_POST['variable_download_expiry'];
			$variable_shipping_class        = $_POST['variable_shipping_class'];
			$variable_tax_class             = isset( $_POST['variable_tax_class'] ) ? $_POST['variable_tax_class'] : array();
			$variable_menu_order            = $_POST['variation_menu_order'];
			$variable_sale_price_dates_from = $_POST['variable_sale_price_dates_from'];
			$variable_sale_price_dates_to   = $_POST['variable_sale_price_dates_to'];

			$variable_weight                = isset( $_POST['variable_weight'] ) ? $_POST['variable_weight'] : array();
			$variable_length                = isset( $_POST['variable_length'] ) ? $_POST['variable_length'] : array();
			$variable_width                 = isset( $_POST['variable_width'] ) ? $_POST['variable_width'] : array();
			$variable_height                = isset( $_POST['variable_height'] ) ? $_POST['variable_height'] : array();
			$variable_enabled               = isset( $_POST['variable_enabled'] ) ? $_POST['variable_enabled'] : array();
			$variable_is_virtual            = isset( $_POST['variable_is_virtual'] ) ? $_POST['variable_is_virtual'] : array();
			$variable_is_downloadable       = isset( $_POST['variable_is_downloadable'] ) ? $_POST['variable_is_downloadable'] : array();

			$variable_manage_stock          = isset( $_POST['variable_manage_stock'] ) ? $_POST['variable_manage_stock'] : array();
			$variable_stock                 = isset( $_POST['variable_stock'] ) ? $_POST['variable_stock'] : array();
			$variable_backorders            = isset( $_POST['variable_backorders'] ) ? $_POST['variable_backorders'] : array();
			$variable_stock_status          = isset( $_POST['variable_stock_status'] ) ? $_POST['variable_stock_status'] : array();

			$max_loop = max( array_keys( $_POST['variable_post_id'] ) );

			for ( $i = 0; $i <= $max_loop; $i ++ ) {

				if ( ! isset( $variable_post_id[ $i ] ) ) {
					continue;
				}

				$variation_id = absint( $variable_post_id[ $i ] );

				// Checkboxes
				$is_virtual      = isset( $variable_is_virtual[ $i ] ) ? 'yes' : 'no';
				$is_downloadable = isset( $variable_is_downloadable[ $i ] ) ? 'yes' : 'no';
				$post_status     = isset( $variable_enabled[ $i ] ) ? 'publish' : 'private';
				$manage_stock    = isset( $variable_manage_stock[ $i ] ) ? 'yes' : 'no';

				// Generate a useful post title
				$variation_post_title = sprintf( __( 'Variation #%s of %s', 'woocommerce' ), absint( $variation_id ), esc_html( get_the_title( $post_id ) ) );

				// Update or Add post
				if ( ! $variation_id ) {

					$variation = array(
						'post_title'   => $variation_post_title,
						'post_content' => '',
						'post_status'  => $post_status,
						'post_author'  => get_current_user_id(),
						'post_parent'  => $post_id,
						'post_type'    => 'product_variation',
						'menu_order'   => $variable_menu_order[ $i ]
					);

					$variation_id = wp_insert_post( $variation );

					do_action( 'woocommerce_create_product_variation', $variation_id );

				} else {

					$wpdb->update( $wpdb->posts, array( 'post_status' => $post_status, 'post_title' => $variation_post_title, 'menu_order' => $variable_menu_order[ $i ] ), array( 'ID' => $variation_id ) );

					do_action( 'woocommerce_update_product_variation', $variation_id );

				}

				// Only continue if we have a variation ID
				if ( ! $variation_id ) {
					continue;
				}

				// Unique SKU
				$sku     = get_post_meta( $variation_id, '_sku', true );
				$new_sku = wc_clean( stripslashes( $variable_sku[ $i ] ) );

				if ( '' == $new_sku ) {
					update_post_meta( $variation_id, '_sku', '' );
				} elseif ( $new_sku !== $sku ) {
					if ( ! empty( $new_sku ) ) {
						$unique_sku = wc_product_has_unique_sku( $variation_id, $new_sku );
						if ( ! $unique_sku ) {
							WC_Admin_Meta_Boxes::add_error( __( 'Variation SKU must be unique.', 'woocommerce' ) );
						} else {
							update_post_meta( $variation_id, '_sku', $new_sku );
						}
					} else {
						update_post_meta( $variation_id, '_sku', '' );
					}
				}

				// Update post meta
				update_post_meta( $variation_id, '_thumbnail_id', absint( $upload_image_id[ $i ] ) );
				update_post_meta( $variation_id, '_virtual', wc_clean( $is_virtual ) );
				update_post_meta( $variation_id, '_downloadable', wc_clean( $is_downloadable ) );

				if ( isset( $variable_weight[ $i ] ) ) {
					update_post_meta( $variation_id, '_weight', ( '' === $variable_weight[ $i ] ) ? '' : wc_format_decimal( $variable_weight[ $i ] ) );
				}
				if ( isset( $variable_length[ $i ] ) ) {
					update_post_meta( $variation_id, '_length', ( '' === $variable_length[ $i ] ) ? '' : wc_format_decimal( $variable_length[ $i ] ) );
				}
				if ( isset( $variable_width[ $i ] ) ) {
					update_post_meta( $variation_id, '_width', ( '' === $variable_width[ $i ] ) ? '' : wc_format_decimal( $variable_width[ $i ] ) );
				}
				if ( isset( $variable_height[ $i ] ) ) {
					update_post_meta( $variation_id, '_height', ( '' === $variable_height[ $i ] ) ? '' : wc_format_decimal( $variable_height[ $i ] ) );
				}

				// Stock handling
				update_post_meta( $variation_id, '_manage_stock', $manage_stock );

				// Only update stock status to user setting if changed by the user, but do so before looking at stock levels at variation level
				if ( ! empty( $variable_stock_status[ $i ] ) ) {
					wc_update_product_stock_status( $variation_id, $variable_stock_status[ $i ] );
				}

				if ( 'yes' === $manage_stock ) {
					if ( isset( $variable_backorders[ $i ] ) && $variable_backorders[ $i ] !== 'parent' ) {
						update_post_meta( $variation_id, '_backorders', wc_clean( $variable_backorders[ $i ] ) );
					} else {
						delete_post_meta( $variation_id, '_backorders' );
					}
					wc_update_product_stock( $variation_id, wc_stock_amount( $variable_stock[ $i ] ) );
				} else {
					delete_post_meta( $variation_id, '_backorders' );
					delete_post_meta( $variation_id, '_stock' );
				}

				// Price handling
				$regular_price = wc_format_decimal( $variable_regular_price[ $i ] );
				$sale_price    = $variable_sale_price[ $i ] === '' ? '' : wc_format_decimal( $variable_sale_price[ $i ] );
				$date_from     = wc_clean( $variable_sale_price_dates_from[ $i ] );
				$date_to       = wc_clean( $variable_sale_price_dates_to[ $i ] );

				update_post_meta( $variation_id, '_regular_price', $regular_price );
				update_post_meta( $variation_id, '_sale_price', $sale_price );

				// Save Dates
				update_post_meta( $variation_id, '_sale_price_dates_from', $date_from ? strtotime( $date_from ) : '' );
				update_post_meta( $variation_id, '_sale_price_dates_to', $date_to ? strtotime( $date_to ) : '' );

				if ( $date_to && ! $date_from ) {
					update_post_meta( $variation_id, '_sale_price_dates_from', strtotime( 'NOW', current_time( 'timestamp' ) ) );
				}

				// Update price if on sale
				if ( '' !== $sale_price && '' === $date_to && '' === $date_from ) {
					update_post_meta( $variation_id, '_price', $sale_price );
				} else {
					update_post_meta( $variation_id, '_price', $regular_price );
				}

				if ( '' !== $sale_price && $date_from && strtotime( $date_from ) < strtotime( 'NOW', current_time( 'timestamp' ) ) ) {
					update_post_meta( $variation_id, '_price', $sale_price );
				}

				if ( $date_to && strtotime( $date_to ) < strtotime( 'NOW', current_time( 'timestamp' ) ) ) {
					update_post_meta( $variation_id, '_price', $regular_price );
					update_post_meta( $variation_id, '_sale_price_dates_from', '' );
					update_post_meta( $variation_id, '_sale_price_dates_to', '' );
				}

				if ( isset( $variable_tax_class[ $i ] ) && $variable_tax_class[ $i ] !== 'parent' ) {
					update_post_meta( $variation_id, '_tax_class', wc_clean( $variable_tax_class[ $i ] ) );
				} else {
					delete_post_meta( $variation_id, '_tax_class' );
				}

				if ( 'yes' == $is_downloadable ) {
					update_post_meta( $variation_id, '_download_limit', wc_clean( $variable_download_limit[ $i ] ) );
					update_post_meta( $variation_id, '_download_expiry', wc_clean( $variable_download_expiry[ $i ] ) );

					$files         = array();
					$file_names    = isset( $_POST['_wc_variation_file_names'][ $variation_id ] ) ? array_map( 'wc_clean', $_POST['_wc_variation_file_names'][ $variation_id ] ) : array();
					$file_urls     = isset( $_POST['_wc_variation_file_urls'][ $variation_id ] ) ? array_map( 'wc_clean', $_POST['_wc_variation_file_urls'][ $variation_id ] ) : array();
					$file_url_size = sizeof( $file_urls );

					for ( $ii = 0; $ii < $file_url_size; $ii ++ ) {
						if ( ! empty( $file_urls[ $ii ] ) ) {
							$files[ md5( $file_urls[ $ii ] ) ] = array(
								'name' => $file_names[ $ii ],
								'file' => $file_urls[ $ii ]
							);
						}
					}

					// grant permission to any newly added files on any existing orders for this product prior to saving
					do_action( 'woocommerce_process_product_file_download_paths', $post_id, $variation_id, $files );

					update_post_meta( $variation_id, '_downloadable_files', $files );
				} else {
					update_post_meta( $variation_id, '_download_limit', '' );
					update_post_meta( $variation_id, '_download_expiry', '' );
					update_post_meta( $variation_id, '_downloadable_files', '' );
				}

				// Save shipping class
				$variable_shipping_class[ $i ] = ! empty( $variable_shipping_class[ $i ] ) ? (int) $variable_shipping_class[ $i ] : '';
				wp_set_object_terms( $variation_id, $variable_shipping_class[ $i ], 'product_shipping_class');

				// Update taxonomies - don't use wc_clean as it destroys sanitized characters
				$updated_attribute_keys = array();
				foreach ( $attributes as $attribute ) {
					if ( $attribute['is_variation'] ) {
						$attribute_key = 'attribute_' . sanitize_title( $attribute['name'] );
						$value         = isset( $_POST[ $attribute_key ][ $i ] ) ? sanitize_title( stripslashes( $_POST[ $attribute_key ][ $i ] ) ) : '';
						$updated_attribute_keys[] = $attribute_key;
						update_post_meta( $variation_id, $attribute_key, $value );
					}
				}

				// Remove old taxonomies attributes so data is kept up to date - first get attribute key names
				$delete_attribute_keys = $wpdb->get_col( $wpdb->prepare( "SELECT meta_key FROM {$wpdb->postmeta} WHERE meta_key LIKE 'attribute_%%' AND meta_key NOT IN ( '" . implode( "','", $updated_attribute_keys ) . "' ) AND post_id = %d;", $variation_id ) );

				foreach ( $delete_attribute_keys as $key ) {
					delete_post_meta( $variation_id, $key );
				}

				do_action( 'woocommerce_save_product_variation', $variation_id, $i );
			}
		}

		// Update parent if variable so price sorting works and stays in sync with the cheapest child
		WC_Product_Variable::sync( $post_id );

		// Update default attribute options setting
		$default_attributes = array();

		foreach ( $attributes as $attribute ) {
			if ( $attribute['is_variation'] ) {

				// Don't use wc_clean as it destroys sanitized characters
				if ( isset( $_POST[ 'default_attribute_' . sanitize_title( $attribute['name'] ) ] ) ) {
					$value = sanitize_title( trim( stripslashes( $_POST[ 'default_attribute_' . sanitize_title( $attribute['name'] ) ] ) ) );
				} else {
					$value = '';
				}

				if ( $value ) {
					$default_attributes[ sanitize_title( $attribute['name'] ) ] = $value;
				}
			}
		}

		update_post_meta( $post_id, '_default_attributes', $default_attributes );
	}
}<|MERGE_RESOLUTION|>--- conflicted
+++ resolved
@@ -311,25 +311,20 @@
 
 				}
 
-<<<<<<< HEAD
+
 				$stock_status_options = apply_filters( 'woocommerce_stock_status_options', array(
-=======
-				// Stock status
-				woocommerce_wp_select( array( 'id' => '_stock_status', 'wrapper_class' => 'hide_if_variable', 'label' => __( 'Stock status', 'woocommerce' ), 'options' => array(
->>>>>>> d157277b
 					'instock' => __( 'In stock', 'woocommerce' ),
 					'outofstock' => __( 'Out of stock', 'woocommerce' )
 				));
 
-
 				// Stock status
 				woocommerce_wp_select( array( 
 					'id' => '_stock_status', 
+					'wrapper_class' => 'hide_if_variable',
 					'label' => __( 'Stock status', 'woocommerce' ), 
 					'options' => $stock_status_options,					
 					'desc_tip' => true, 
 					'description' => __( 'Controls whether or not the product is listed as "in stock" or "out of stock" on the frontend.', 'woocommerce' ) 
-
 				));
 
 
