<?php
/**
 * Coupon Data
 *
 * Display the coupon data meta box.
 *
 * @author      WooThemes
 * @category    Admin
 * @package     WooCommerce/Admin/Meta Boxes
 * @version     2.1.0
 */

if ( ! defined( 'ABSPATH' ) ) {
	exit; // Exit if accessed directly
}

/**
 * WC_Meta_Box_Coupon_Data Class.
 */
class WC_Meta_Box_Coupon_Data {

	/**
	 * Output the metabox.
	 *
	 * @param WP_Post $post
	 */
	public static function output( $post ) {
		wp_nonce_field( 'woocommerce_save_data', 'woocommerce_meta_nonce' );

		$coupon = new WC_Coupon( $post->ID );
		?>
		<style type="text/css">
			#edit-slug-box, #minor-publishing-actions { display:none }
		</style>
		<div id="coupon_options" class="panel-wrap coupon_data">

			<div class="wc-tabs-back"></div>

			<ul class="coupon_data_tabs wc-tabs" style="display:none;">
				<?php
					$coupon_data_tabs = apply_filters( 'woocommerce_coupon_data_tabs', array(
						'general' => array(
							'label'  => __( 'General', 'woocommerce' ),
							'target' => 'general_coupon_data',
							'class'  => 'general_coupon_data',
						),
						'usage_restriction' => array(
							'label'  => __( 'Usage Restriction', 'woocommerce' ),
							'target' => 'usage_restriction_coupon_data',
							'class'  => '',
						),
						'usage_limit' => array(
							'label'  => __( 'Usage Limits', 'woocommerce' ),
							'target' => 'usage_limit_coupon_data',
							'class'  => '',
						),
					) );

					foreach ( $coupon_data_tabs as $key => $tab ) {
						?><li class="<?php echo $key; ?>_options <?php echo $key; ?>_tab <?php echo implode( ' ' , (array) $tab['class'] ); ?>">
							<a href="#<?php echo $tab['target']; ?>"><?php echo esc_html( $tab['label'] ); ?></a>
						</li><?php
					}
				?>
			</ul>
			<div id="general_coupon_data" class="panel woocommerce_options_panel"><?php

				// Type
				woocommerce_wp_select( array( 'id' => 'discount_type', 'label' => __( 'Discount type', 'woocommerce' ), 'options' => wc_get_coupon_types() ) );

				// Amount
				woocommerce_wp_text_input( array( 'id' => 'coupon_amount', 'label' => __( 'Coupon amount', 'woocommerce' ), 'placeholder' => wc_format_localized_price( 0 ), 'description' => __( 'Value of the coupon.', 'woocommerce' ), 'data_type' => 'price', 'desc_tip' => true ) );

				// Free Shipping
				woocommerce_wp_checkbox( array( 'id' => 'free_shipping', 'label' => __( 'Allow free shipping', 'woocommerce' ), 'description' => sprintf( __( 'Check this box if the coupon grants free shipping. A <a href="%s" target="_blank">free shipping method</a> must be enabled in your shipping zone and be set to require "a valid free shipping coupon" (see the "Free Shipping Requires" setting).', 'woocommerce' ), 'https://docs.woocommerce.com/document/free-shipping/' ) ) );

				// Expiry date
				woocommerce_wp_text_input( array( 'id' => 'expiry_date', 'value' => date( 'Y-m-d', $coupon->get_date_expires() ), 'label' => __( 'Coupon expiry date', 'woocommerce' ), 'placeholder' => _x( 'YYYY-MM-DD', 'placeholder', 'woocommerce' ), 'description' => '', 'class' => 'date-picker', 'custom_attributes' => array( 'pattern' => "[0-9]{4}-(0[1-9]|1[012])-(0[1-9]|1[0-9]|2[0-9]|3[01])" ) ) );

				do_action( 'woocommerce_coupon_options' );

			?></div>
			<div id="usage_restriction_coupon_data" class="panel woocommerce_options_panel"><?php

				echo '<div class="options_group">';

				// minimum spend
				woocommerce_wp_text_input( array( 'id' => 'minimum_amount', 'label' => __( 'Minimum spend', 'woocommerce' ), 'placeholder' => __( 'No minimum', 'woocommerce' ), 'description' => __( 'This field allows you to set the minimum spend (subtotal, including taxes) allowed to use the coupon.', 'woocommerce' ), 'data_type' => 'price', 'desc_tip' => true ) );

				// maximum spend
				woocommerce_wp_text_input( array( 'id' => 'maximum_amount', 'label' => __( 'Maximum spend', 'woocommerce' ), 'placeholder' => __( 'No maximum', 'woocommerce' ), 'description' => __( 'This field allows you to set the maximum spend (subtotal, including taxes) allowed when using the coupon.', 'woocommerce' ), 'data_type' => 'price', 'desc_tip' => true ) );

				// Individual use
				woocommerce_wp_checkbox( array( 'id' => 'individual_use', 'label' => __( 'Individual use only', 'woocommerce' ), 'description' => __( 'Check this box if the coupon cannot be used in conjunction with other coupons.', 'woocommerce' ) ) );

				// Exclude Sale Products
				woocommerce_wp_checkbox( array( 'id' => 'exclude_sale_items', 'label' => __( 'Exclude sale items', 'woocommerce' ), 'description' => __( 'Check this box if the coupon should not apply to items on sale. Per-item coupons will only work if the item is not on sale. Per-cart coupons will only work if there are no sale items in the cart.', 'woocommerce' ) ) );

				echo '</div><div class="options_group">';

				// Product ids
				?>
				<p class="form-field"><label><?php _e( 'Products', 'woocommerce' ); ?></label>
				<input type="hidden" class="wc-product-search" data-multiple="true" style="width: 50%;" name="product_ids" data-placeholder="<?php esc_attr_e( 'Search for a product&hellip;', 'woocommerce' ); ?>" data-action="woocommerce_json_search_products_and_variations" data-selected="<?php
					$product_ids = $coupon->get_product_ids();
					$json_ids    = array();

					foreach ( $product_ids as $product_id ) {
						$product = wc_get_product( $product_id );
						if ( is_object( $product ) ) {
							$json_ids[ $product_id ] = wp_kses_post( $product->get_formatted_name() );
						}
					}

					echo esc_attr( json_encode( $json_ids ) );
					?>" value="<?php echo implode( ',', array_keys( $json_ids ) ); ?>" /> <?php echo wc_help_tip( __( 'Products which need to be in the cart to use this coupon or, for "Product Discounts", which products are discounted.', 'woocommerce' ) ); ?></p>
				<?php

				// Exclude Product ids
				?>
				<p class="form-field"><label><?php _e( 'Exclude products', 'woocommerce' ); ?></label>
				<input type="hidden" class="wc-product-search" data-multiple="true" style="width: 50%;" name="exclude_product_ids" data-placeholder="<?php esc_attr_e( 'Search for a product&hellip;', 'woocommerce' ); ?>" data-action="woocommerce_json_search_products_and_variations" data-selected="<?php
					$product_ids = $coupon->get_excluded_product_ids();
					$json_ids    = array();

					foreach ( $product_ids as $product_id ) {
						$product = wc_get_product( $product_id );
						if ( is_object( $product ) ) {
							$json_ids[ $product_id ] = wp_kses_post( $product->get_formatted_name() );
						}
					}

					echo esc_attr( json_encode( $json_ids ) );
				?>" value="<?php echo implode( ',', array_keys( $json_ids ) ); ?>" /> <?php echo wc_help_tip( __( 'Products which must not be in the cart to use this coupon or, for "Product Discounts", which products are not discounted.', 'woocommerce' ) ); ?></p>
				<?php

				echo '</div><div class="options_group">';

				// Categories
				?>
				<p class="form-field"><label for="product_categories"><?php _e( 'Product categories', 'woocommerce' ); ?></label>
				<select id="product_categories" name="product_categories[]" style="width: 50%;"  class="wc-enhanced-select" multiple="multiple" data-placeholder="<?php esc_attr_e( 'Any category', 'woocommerce' ); ?>">
					<?php
						$category_ids = $coupon->get_product_categories();
						$categories   = get_terms( 'product_cat', 'orderby=name&hide_empty=0' );

						if ( $categories ) foreach ( $categories as $cat ) {
							echo '<option value="' . esc_attr( $cat->term_id ) . '"' . selected( in_array( $cat->term_id, $category_ids ), true, false ) . '>' . esc_html( $cat->name ) . '</option>';
						}
					?>
				</select> <?php echo wc_help_tip( __( 'A product must be in this category for the coupon to remain valid or, for "Product Discounts", products in these categories will be discounted.', 'woocommerce' ) ); ?></p>
				<?php

				// Exclude Categories
				?>
				<p class="form-field"><label for="exclude_product_categories"><?php _e( 'Exclude categories', 'woocommerce' ); ?></label>
				<select id="exclude_product_categories" name="exclude_product_categories[]" style="width: 50%;"  class="wc-enhanced-select" multiple="multiple" data-placeholder="<?php esc_attr_e( 'No categories', 'woocommerce' ); ?>">
					<?php
						$category_ids = $coupon->get_excluded_product_categories();
						$categories   = get_terms( 'product_cat', 'orderby=name&hide_empty=0' );

						if ( $categories ) foreach ( $categories as $cat ) {
							echo '<option value="' . esc_attr( $cat->term_id ) . '"' . selected( in_array( $cat->term_id, $category_ids ), true, false ) . '>' . esc_html( $cat->name ) . '</option>';
						}
					?>
				</select> <?php echo wc_help_tip( __( 'Product must not be in this category for the coupon to remain valid or, for "Product Discounts", products in these categories will not be discounted.', 'woocommerce' ) ); ?></p>
				<?php

				echo '</div><div class="options_group">';

				// Customers
				woocommerce_wp_text_input( array(
					'id'                => 'customer_email',
					'label'             => __( 'Email restrictions', 'woocommerce' ),
					'placeholder'       => __( 'No restrictions', 'woocommerce' ),
					'description'       => __( 'List of allowed emails to check against the customer\'s billing email when an order is placed. Separate email addresses with commas.', 'woocommerce' ),
					'value'             => implode(', ', (array) get_post_meta( $post->ID, 'customer_email', true ) ),
					'desc_tip'          => true,
					'type'              => 'email',
					'class'             => '',
					'custom_attributes' => array(
						'multiple' 	=> 'multiple',
					),
				) );

				echo '</div>';

				do_action( 'woocommerce_coupon_options_usage_restriction' );

			?></div>
			<div id="usage_limit_coupon_data" class="panel woocommerce_options_panel"><?php

				echo '<div class="options_group">';

				// Usage limit per coupons
<<<<<<< HEAD
				woocommerce_wp_text_input( array(
					'id'                => 'usage_limit',
					'label'             => __( 'Usage limit per coupon', 'woocommerce' ),
					'placeholder'       => _x('Unlimited usage', 'placeholder', 'woocommerce'),
					'description'       => __( 'How many times this coupon can be used before it is void.', 'woocommerce' ),
					'type'              => 'number',
					'desc_tip'          => true,
					'class'             => 'short',
					'custom_attributes' => array(
						'step' 	=> '1',
						'min'	=> '0',
					),
				) );

				// Usage limit per product
				woocommerce_wp_text_input( array(
					'id'                => 'limit_usage_to_x_items',
					'label'             => __( 'Limit usage to X items', 'woocommerce' ),
					'placeholder'       => _x( 'Apply to all qualifying items in cart', 'placeholder', 'woocommerce' ),
					'description'       => __( 'The maximum number of individual items this coupon can apply to when using product discounts. Leave blank to apply to all qualifying items in cart.', 'woocommerce' ),
					'desc_tip'          => true,
					'class'             => 'short',
					'type'              => 'number',
					'custom_attributes' => array(
						'step' 	=> '1',
						'min'	=> '0',
					),
				) );

				// Usage limit per users
				woocommerce_wp_text_input( array(
					'id'                => 'usage_limit_per_user',
					'label'             => __( 'Usage limit per user', 'woocommerce' ),
					'placeholder'       => _x( 'Unlimited usage', 'placeholder', 'woocommerce' ),
					'description'       => __( 'How many times this coupon can be used by an invidual user. Uses billing email for guests, and user ID for logged in users.', 'woocommerce' ),
					'desc_tip'          => true,
					'class'             => 'short',
					'type'              => 'number',
					'custom_attributes' => array(
						'step' 	=> '1',
						'min'	=> '0',
					),
				) );
=======
				woocommerce_wp_text_input(
					array(
						'id'                => 'usage_limit',
						'label'             => __( 'Usage limit per coupon', 'woocommerce' ),
						'placeholder'       => _x( 'Unlimited usage', 'placeholder', 'woocommerce' ),
						'description'       => __( 'How many times this coupon can be used before it is void.', 'woocommerce' ),
						'type'              => 'number',
						'desc_tip'          => true,
						'class'             => 'short',
						'custom_attributes' => array(
							'step' 	=> 1,
							'min'	=> 0,
						),
						'value' => $coupon->get_usage_limit() ? $coupon->get_usage_limit() : '',
					)
				);

				// Usage limit per product
				woocommerce_wp_text_input(
					array(
						'id'                => 'limit_usage_to_x_items',
						'label'             => __( 'Limit usage to X items', 'woocommerce' ),
						'placeholder'       => _x( 'Apply to all qualifying items in cart', 'placeholder', 'woocommerce' ),
						'description'       => __( 'The maximum number of individual items this coupon can apply to when using product discounts. Leave blank to apply to all qualifying items in cart.', 'woocommerce' ),
						'desc_tip'          => true,
						'class'             => 'short',
						'type'              => 'number',
						'custom_attributes' => array(
							'step' 	=> 1,
							'min'	=> 0,
						),
						'value' => $coupon->get_limit_usage_to_x_items() ? $coupon->get_limit_usage_to_x_items() : '',
					)
				);

				// Usage limit per users
				woocommerce_wp_text_input(
					array(
						'id'                => 'usage_limit_per_user',
						'label'             => __( 'Usage limit per user', 'woocommerce' ),
						'placeholder'       => _x( 'Unlimited usage', 'placeholder', 'woocommerce' ),
						'description'       => __( 'How many times this coupon can be used by an invidual user. Uses billing email for guests, and user ID for logged in users.', 'woocommerce' ),
						'desc_tip'          => true,
						'class'             => 'short',
						'type'              => 'number',
						'custom_attributes' => array(
							'step' 	=> 1,
							'min'	=> 0,
						),
						'value' => $coupon->get_usage_limit_per_user() ? $coupon->get_usage_limit_per_user() : '',
					)
				);
>>>>>>> d30c54ef

				echo '</div>';

				do_action( 'woocommerce_coupon_options_usage_limit' );

			?></div>
			<?php do_action( 'woocommerce_coupon_data_panels' ); ?>
			<div class="clear"></div>
		</div>
		<?php
	}

	/**
	 * Save meta box data.
	 *
	 * @param int $post_id
	 * @param WP_Post $post
	 */
	public static function save( $post_id, $post ) {
		global $wpdb;

		// Check for dupe coupons
		$coupon_code  = apply_filters( 'woocommerce_coupon_code', $post->post_title );
		$id_from_code = wc_get_coupon_id_by_code( $coupon_code, $post_id );

		if ( $id_from_code ) {
			WC_Admin_Meta_Boxes::add_error( __( 'Coupon code already exists - customers will use the latest coupon with this code.', 'woocommerce' ) );
		}

		$coupon = new WC_Coupon( $post_id );
		$coupon->set_props( array(
			'code'                        => $post->post_title,
			'discount_type'               => wc_clean( $_POST['discount_type'] ),
			'amount'                      => wc_format_decimal( $_POST['coupon_amount'] ),
			'date_expires'                => wc_clean( $_POST['expiry_date'] ),
			'individual_use'              => isset( $_POST['individual_use'] ),
			'product_ids'                 => array_filter( array_map( 'intval', explode( ',', $_POST['product_ids'] ) ) ),
			'excluded_product_ids'        => array_filter( array_map( 'intval', explode( ',', $_POST['exclude_product_ids'] ) ) ),
			'usage_limit'                 => absint( $_POST['usage_limit'] ),
			'usage_limit_per_user'        => absint( $_POST['usage_limit_per_user'] ),
			'limit_usage_to_x_items'      => absint( $_POST['limit_usage_to_x_items'] ),
			'free_shipping'               => isset( $_POST['free_shipping'] ),
			'product_categories'          => array_filter( array_map( 'intval', (array) $_POST['product_categories'] ) ),
			'excluded_product_categories' => array_filter( array_map( 'intval', (array) $_POST['exclude_product_categories'] ) ),
			'exclude_sale_items'          => isset( $_POST['exclude_sale_items'] ),
			'minimum_amount'              => wc_format_decimal( $_POST['minimum_amount'] ),
			'maximum_amount'              => wc_format_decimal( $_POST['maximum_amount'] ),
			'email_restrictions'          => array_filter( array_map( 'trim', explode( ',', wc_clean( $_POST['customer_email'] ) ) ) ),
		) );
		$coupon->save();
		do_action( 'woocommerce_coupon_options_save', $post_id );
	}
}<|MERGE_RESOLUTION|>--- conflicted
+++ resolved
@@ -193,7 +193,6 @@
 				echo '<div class="options_group">';
 
 				// Usage limit per coupons
-<<<<<<< HEAD
 				woocommerce_wp_text_input( array(
 					'id'                => 'usage_limit',
 					'label'             => __( 'Usage limit per coupon', 'woocommerce' ),
@@ -203,9 +202,10 @@
 					'desc_tip'          => true,
 					'class'             => 'short',
 					'custom_attributes' => array(
-						'step' 	=> '1',
-						'min'	=> '0',
-					),
+						'step' 	=> 1,
+						'min'	=> 0,
+					),
+					'value' => $coupon->get_usage_limit() ? $coupon->get_usage_limit() : '',
 				) );
 
 				// Usage limit per product
@@ -218,9 +218,10 @@
 					'class'             => 'short',
 					'type'              => 'number',
 					'custom_attributes' => array(
-						'step' 	=> '1',
-						'min'	=> '0',
-					),
+						'step' 	=> 1,
+						'min'	=> 0,
+					),
+					'value' => $coupon->get_limit_usage_to_x_items() ? $coupon->get_limit_usage_to_x_items() : '',
 				) );
 
 				// Usage limit per users
@@ -233,64 +234,11 @@
 					'class'             => 'short',
 					'type'              => 'number',
 					'custom_attributes' => array(
-						'step' 	=> '1',
-						'min'	=> '0',
-					),
-				) );
-=======
-				woocommerce_wp_text_input(
-					array(
-						'id'                => 'usage_limit',
-						'label'             => __( 'Usage limit per coupon', 'woocommerce' ),
-						'placeholder'       => _x( 'Unlimited usage', 'placeholder', 'woocommerce' ),
-						'description'       => __( 'How many times this coupon can be used before it is void.', 'woocommerce' ),
-						'type'              => 'number',
-						'desc_tip'          => true,
-						'class'             => 'short',
-						'custom_attributes' => array(
-							'step' 	=> 1,
-							'min'	=> 0,
-						),
-						'value' => $coupon->get_usage_limit() ? $coupon->get_usage_limit() : '',
-					)
-				);
-
-				// Usage limit per product
-				woocommerce_wp_text_input(
-					array(
-						'id'                => 'limit_usage_to_x_items',
-						'label'             => __( 'Limit usage to X items', 'woocommerce' ),
-						'placeholder'       => _x( 'Apply to all qualifying items in cart', 'placeholder', 'woocommerce' ),
-						'description'       => __( 'The maximum number of individual items this coupon can apply to when using product discounts. Leave blank to apply to all qualifying items in cart.', 'woocommerce' ),
-						'desc_tip'          => true,
-						'class'             => 'short',
-						'type'              => 'number',
-						'custom_attributes' => array(
-							'step' 	=> 1,
-							'min'	=> 0,
-						),
-						'value' => $coupon->get_limit_usage_to_x_items() ? $coupon->get_limit_usage_to_x_items() : '',
-					)
-				);
-
-				// Usage limit per users
-				woocommerce_wp_text_input(
-					array(
-						'id'                => 'usage_limit_per_user',
-						'label'             => __( 'Usage limit per user', 'woocommerce' ),
-						'placeholder'       => _x( 'Unlimited usage', 'placeholder', 'woocommerce' ),
-						'description'       => __( 'How many times this coupon can be used by an invidual user. Uses billing email for guests, and user ID for logged in users.', 'woocommerce' ),
-						'desc_tip'          => true,
-						'class'             => 'short',
-						'type'              => 'number',
-						'custom_attributes' => array(
-							'step' 	=> 1,
-							'min'	=> 0,
-						),
-						'value' => $coupon->get_usage_limit_per_user() ? $coupon->get_usage_limit_per_user() : '',
-					)
-				);
->>>>>>> d30c54ef
+						'step' 	=> 1,
+						'min'	=> 0,
+					),
+					'value' => $coupon->get_usage_limit_per_user() ? $coupon->get_usage_limit_per_user() : '',
+				) );
 
 				echo '</div>';
 
