<?php
/**
 * Order Data
 *
 * Functions for displaying the order data meta box.
 *
 * @author 		WooThemes
 * @category 	Admin
 * @package 	WooCommerce/Admin/Meta Boxes
 * @version     2.2.0
 */

if ( ! defined( 'ABSPATH' ) ) {
	exit; // Exit if accessed directly
}

/**
 * WC_Meta_Box_Order_Data Class.
 */
class WC_Meta_Box_Order_Data {

	/**
	 * Billing fields.
	 *
	 * @var array
	 */
	protected static $billing_fields = array();

	/**
	 * Shipping fields.
	 *
	 * @var array
	 */
	protected static $shipping_fields = array();

	/**
	 * Init billing and shipping fields we display + save.
	 */
	public static function init_address_fields() {

		self::$billing_fields = apply_filters( 'woocommerce_admin_billing_fields', array(
			'first_name' => array(
				'label' => __( 'First Name', 'woocommerce' ),
				'show'  => false
			),
			'last_name' => array(
				'label' => __( 'Last Name', 'woocommerce' ),
				'show'  => false
			),
			'company' => array(
				'label' => __( 'Company', 'woocommerce' ),
				'show'  => false
			),
			'address_1' => array(
				'label' => __( 'Address 1', 'woocommerce' ),
				'show'  => false
			),
			'address_2' => array(
				'label' => __( 'Address 2', 'woocommerce' ),
				'show'  => false
			),
			'city' => array(
				'label' => __( 'City', 'woocommerce' ),
				'show'  => false
			),
			'postcode' => array(
				'label' => __( 'Postcode', 'woocommerce' ),
				'show'  => false
			),
			'country' => array(
				'label'   => __( 'Country', 'woocommerce' ),
				'show'    => false,
				'class'   => 'js_field-country select short',
				'type'    => 'select',
				'options' => array( '' => __( 'Select a country&hellip;', 'woocommerce' ) ) + WC()->countries->get_allowed_countries()
			),
			'state' => array(
				'label' => __( 'State/County', 'woocommerce' ),
				'class'   => 'js_field-state select short',
				'show'  => false
			),
			'email' => array(
				'label' => __( 'Email', 'woocommerce' ),
			),
			'phone' => array(
				'label' => __( 'Phone', 'woocommerce' ),
			),
		) );

		self::$shipping_fields = apply_filters( 'woocommerce_admin_shipping_fields', array(
			'first_name' => array(
				'label' => __( 'First Name', 'woocommerce' ),
				'show'  => false
			),
			'last_name' => array(
				'label' => __( 'Last Name', 'woocommerce' ),
				'show'  => false
			),
			'company' => array(
				'label' => __( 'Company', 'woocommerce' ),
				'show'  => false
			),
			'address_1' => array(
				'label' => __( 'Address 1', 'woocommerce' ),
				'show'  => false
			),
			'address_2' => array(
				'label' => __( 'Address 2', 'woocommerce' ),
				'show'  => false
			),
			'city' => array(
				'label' => __( 'City', 'woocommerce' ),
				'show'  => false
			),
			'postcode' => array(
				'label' => __( 'Postcode', 'woocommerce' ),
				'show'  => false
			),
			'country' => array(
				'label'   => __( 'Country', 'woocommerce' ),
				'show'    => false,
				'type'    => 'select',
				'class'   => 'js_field-country select short',
				'options' => array( '' => __( 'Select a country&hellip;', 'woocommerce' ) ) + WC()->countries->get_shipping_countries()
			),
			'state' => array(
				'label' => __( 'State/County', 'woocommerce' ),
				'class'   => 'js_field-state select short',
				'show'  => false
			),
		) );
	}

	/**
	 * Output the metabox.
	 *
	 * @param WP_Post $post
	 */
	public static function output( $post ) {
		global $theorder;

		if ( ! is_object( $theorder ) ) {
			$theorder = wc_get_order( $post->ID );
		}

		$order = $theorder;

		self::init_address_fields();

		if ( WC()->payment_gateways() ) {
			$payment_gateways = WC()->payment_gateways->payment_gateways();
		} else {
			$payment_gateways = array();
		}

		$payment_method    = $order->get_payment_method();
		$order_type_object = get_post_type_object( $post->post_type );
		wp_nonce_field( 'woocommerce_save_data', 'woocommerce_meta_nonce' );
		?>
		<style type="text/css">
			#post-body-content, #titlediv { display:none }
		</style>
		<div class="panel-wrap woocommerce">
			<input name="post_title" type="hidden" value="<?php echo empty( $post->post_title ) ? __( 'Order', 'woocommerce' ) : esc_attr( $post->post_title ); ?>" />
			<input name="post_status" type="hidden" value="<?php echo esc_attr( $post->post_status ); ?>" />
			<div id="order_data" class="panel">

				<h2><?php echo esc_html( sprintf( _x( '%s #%s details', 'Order #123 details', 'woocommerce' ), $order_type_object->labels->singular_name, $order->get_order_number() ) ); ?></h2>
				<p class="order_number"><?php

					if ( $payment_method ) {
						printf( __( 'Payment via %s', 'woocommerce' ), ( isset( $payment_gateways[ $payment_method ] ) ? esc_html( $payment_gateways[ $payment_method ]->get_title() ) : esc_html( $payment_method ) ) );

						if ( $transaction_id = $order->get_transaction_id() ) {
								if ( isset( $payment_gateways[ $payment_method ] ) && ( $url = $payment_gateways[ $payment_method ]->get_transaction_url( $order ) ) ) {
								echo ' (<a href="' . esc_url( $url ) . '" target="_blank">' . esc_html( $transaction_id ) . '</a>)';
							} else {
								echo ' (' . esc_html( $transaction_id ) . ')';
							}
						}
						echo '. ';
					}

					if ( $ip_address = get_post_meta( $post->ID, '_customer_ip_address', true ) ) {
						echo __( 'Customer IP', 'woocommerce' ) . ': ' . esc_html( $ip_address );
					}
				?></p>

				<div class="order_data_column_container">
					<div class="order_data_column">
						<h3><?php _e( 'General Details', 'woocommerce' ); ?></h3>

						<p class="form-field form-field-wide"><label for="order_date"><?php _e( 'Order date:', 'woocommerce' ) ?></label>
							<input type="text" class="date-picker" name="order_date" id="order_date" maxlength="10" value="<?php echo date_i18n( 'Y-m-d', strtotime( $post->post_date ) ); ?>" pattern="[0-9]{4}-(0[1-9]|1[012])-(0[1-9]|1[0-9]|2[0-9]|3[01])" />@<input type="text" class="hour" placeholder="<?php esc_attr_e( 'h', 'woocommerce' ) ?>" name="order_date_hour" id="order_date_hour" maxlength="2" size="2" value="<?php echo date_i18n( 'H', strtotime( $post->post_date ) ); ?>" pattern="\-?\d+(\.\d{0,})?" />:<input type="text" class="minute" placeholder="<?php esc_attr_e( 'm', 'woocommerce' ) ?>" name="order_date_minute" id="order_date_minute" maxlength="2" size="2" value="<?php echo date_i18n( 'i', strtotime( $post->post_date ) ); ?>" pattern="\-?\d+(\.\d{0,})?" />
						</p>

						<p class="form-field form-field-wide wc-order-status"><label for="order_status"><?php _e( 'Order status:', 'woocommerce' ) ?> <?php
							if ( $order->has_status( 'pending' ) ) {
								printf( '<a href="%s">%s &rarr;</a>',
									esc_url( $order->get_checkout_payment_url() ),
									__( 'Pay', 'woocommerce' )
								);
							}
						?></label>
						<select id="order_status" name="order_status" class="wc-enhanced-select">
							<?php
								$statuses = wc_get_order_statuses();
								foreach ( $statuses as $status => $status_name ) {
									echo '<option value="' . esc_attr( $status ) . '" ' . selected( $status, 'wc-' . $order->get_status(), false ) . '>' . esc_html( $status_name ) . '</option>';
								}
							?>
						</select></p>

						<p class="form-field form-field-wide wc-customer-user">
							<label for="customer_user"><?php _e( 'Customer:', 'woocommerce' ) ?> <?php
								if ( $order->get_customer_id() ) {
									$args = array( 'post_status' => 'all',
										'post_type'      => 'shop_order',
										'_customer_user' => $order->get_customer_id()
									);
									printf( '<a href="%s">%s &rarr;</a>',
										esc_url( add_query_arg( $args, admin_url( 'edit.php' ) ) ),
										__( 'View other orders', 'woocommerce' )
									);
								}
							?></label>
							<?php
							$user_string = '';
							$user_id     = '';
							if ( $order->get_customer_id() ) {
								$user_id     = $order->get_customer_id();
								$user        = get_user_by( 'id', $user_id );
								$user_string = esc_html( $user->display_name ) . ' (#' . absint( $user->ID ) . ' &ndash; ' . esc_html( $user->user_email ) . ')';
							}
							?>
							<input type="hidden" class="wc-customer-search" id="customer_user" name="customer_user" data-placeholder="<?php esc_attr_e( 'Guest', 'woocommerce' ); ?>" data-selected="<?php echo htmlspecialchars( $user_string ); ?>" value="<?php echo $user_id; ?>" data-allow_clear="true" />
						</p>
						<?php do_action( 'woocommerce_admin_order_data_after_order_details', $order ); ?>
					</div>
					<div class="order_data_column">
						<h3>
							<?php _e( 'Billing Details', 'woocommerce' ); ?>
							<a href="#" class="edit_address"><?php _e( 'Edit', 'woocommerce' ); ?></a>
							<a href="#" class="tips load_customer_billing" data-tip="<?php esc_attr_e( 'Load billing address', 'woocommerce' ); ?>" style="display:none;"><?php _e( 'Load billing address', 'woocommerce' ); ?></a>
						</h3>
						<?php
							// Display values
							echo '<div class="address">';

								if ( $order->get_formatted_billing_address() ) {
									echo '<p><strong>' . __( 'Address', 'woocommerce' ) . ':</strong>' . wp_kses( $order->get_formatted_billing_address(), array( 'br' => array() ) ) . '</p>';
								} else {
									echo '<p class="none_set"><strong>' . __( 'Address', 'woocommerce' ) . ':</strong> ' . __( 'No billing address set.', 'woocommerce' ) . '</p>';
								}

								foreach ( self::$billing_fields as $key => $field ) {
									if ( isset( $field['show'] ) && false === $field['show'] ) {
										continue;
									}

									$field_name = 'billing_' . $key;

									if ( is_callable( array( $order, "get_{$field_name}" ) ) ) {
										echo '<p><strong>' . esc_html( $field['label'] ) . ':</strong> ' . make_clickable( esc_html( $order->{"get_{$field_name}"}() ) ) . '</p>';
									}
								}

							echo '</div>';

							// Display form
							echo '<div class="edit_address">';

							foreach ( self::$billing_fields as $key => $field ) {
								if ( ! isset( $field['type'] ) ) {
									$field['type'] = 'text';
								}
								if ( ! isset( $field['id'] ) ){
									$field['id'] = '_billing_' . $key;
								}
								switch ( $field['type'] ) {
									case 'select' :
										woocommerce_wp_select( $field );
									break;
									default :
										woocommerce_wp_text_input( $field );
									break;
								}
							}
							?>
							<p class="form-field form-field-wide">
								<label><?php _e( 'Payment Method:', 'woocommerce' ); ?></label>
								<select name="_payment_method" id="_payment_method" class="first">
									<option value=""><?php _e( 'N/A', 'woocommerce' ); ?></option>
									<?php
										$found_method 	= false;

										foreach ( $payment_gateways as $gateway ) {
											if ( $gateway->enabled == "yes" ) {
												echo '<option value="' . esc_attr( $gateway->id ) . '" ' . selected( $payment_method, $gateway->id, false ) . '>' . esc_html( $gateway->get_title() ) . '</option>';
												if ( $payment_method == $gateway->id ) {
													$found_method = true;
												}
											}
										}

										if ( ! $found_method && ! empty( $payment_method ) ) {
											echo '<option value="' . esc_attr( $payment_method ) . '" selected="selected">' . __( 'Other', 'woocommerce' ) . '</option>';
										} else {
											echo '<option value="other">' . __( 'Other', 'woocommerce' ) . '</option>';
										}
									?>
								</select>
							</p>
							<?php

							woocommerce_wp_text_input( array( 'id' => '_transaction_id', 'label' => __( 'Transaction ID', 'woocommerce' ) ) );

							echo '</div>';

							do_action( 'woocommerce_admin_order_data_after_billing_address', $order );
						?>
					</div>
					<div class="order_data_column">

						<h3>
							<?php _e( 'Shipping Details', 'woocommerce' ); ?>
							<a href="#" class="edit_address"><?php _e( 'Edit', 'woocommerce' ); ?></a>
							<a href="#" class="tips billing-same-as-shipping" data-tip="<?php esc_attr_e( 'Copy from billing', 'woocommerce' ); ?>" style="display:none;"><?php _e( 'Copy from billing', 'woocommerce' ); ?></a>
							<a href="#" class="tips load_customer_shipping" data-tip="<?php esc_attr_e( 'Load shipping address', 'woocommerce' ); ?>" style="display:none;"><?php _e( 'Load shipping address', 'woocommerce' ); ?></a>
						</h3>
						<?php
							// Display values
							echo '<div class="address">';

								if ( $order->get_formatted_shipping_address() ) {
									echo '<p><strong>' . __( 'Address', 'woocommerce' ) . ':</strong>' . wp_kses( $order->get_formatted_shipping_address(), array( 'br' => array() ) ) . '</p>';
								} else {
									echo '<p class="none_set"><strong>' . __( 'Address', 'woocommerce' ) . ':</strong> ' . __( 'No shipping address set.', 'woocommerce' ) . '</p>';
								}

								if ( ! empty( self::$shipping_fields ) ) {
									foreach ( self::$shipping_fields as $key => $field ) {
										if ( isset( $field['show'] ) && false === $field['show'] ) {
											continue;
										}

										$field_name = 'shipping_' . $key;

										if ( ! empty( $order->$field_name ) ) {
											echo '<p><strong>' . esc_html( $field['label'] ) . ':</strong> ' . make_clickable( esc_html( $order->$field_name ) ) . '</p>';
										}
									}
								}

								if ( apply_filters( 'woocommerce_enable_order_notes_field', 'yes' == get_option( 'woocommerce_enable_order_comments', 'yes' ) ) && $post->post_excerpt ) {
									echo '<p><strong>' . __( 'Customer Provided Note', 'woocommerce' ) . ':</strong> ' . nl2br( esc_html( $post->post_excerpt ) ) . '</p>';
								}

							echo '</div>';

							// Display form
							echo '<div class="edit_address">';

							if ( ! empty( self::$shipping_fields ) ) {
								foreach ( self::$shipping_fields as $key => $field ) {
									if ( ! isset( $field['type'] ) ) {
										$field['type'] = 'text';
									}
									if ( ! isset( $field['id'] ) ){
										$field['id'] = '_shipping_' . $key;
									}

									switch ( $field['type'] ) {
										case 'select' :
											woocommerce_wp_select( $field );
										break;
										default :
											woocommerce_wp_text_input( $field );
										break;
									}
								}
							}

							if ( apply_filters( 'woocommerce_enable_order_notes_field', 'yes' == get_option( 'woocommerce_enable_order_comments', 'yes' ) ) ) {
								?>
								<p class="form-field form-field-wide"><label for="excerpt"><?php _e( 'Customer Provided Note', 'woocommerce' ) ?>:</label>
								<textarea rows="1" cols="40" name="excerpt" tabindex="6" id="excerpt" placeholder="<?php esc_attr_e( 'Customer\'s notes about the order', 'woocommerce' ); ?>"><?php echo wp_kses_post( $post->post_excerpt ); ?></textarea></p>
								<?php
							}

							echo '</div>';

							do_action( 'woocommerce_admin_order_data_after_shipping_address', $order );
						?>
					</div>
				</div>
				<div class="clear"></div>
			</div>
		</div>
		<?php
	}

	/**
	 * Save meta box data.
	 *
	 * @param int $post_id
	 * @param WP_Post $post
	 */
	public static function save( $post_id, $post ) {
		global $wpdb;

		self::init_address_fields();

<<<<<<< HEAD
		$order = wc_get_order( $post_id );
		$order->set_customer_id( absint( $_POST['customer_user'] ) );
		$order->set_transaction_id( wc_clean( $_POST['_transaction_id'] ) );
		$order->set_status( wc_clean( $_POST['order_status'] ), false, true );

		// Billing address fields
		foreach ( self::$billing_fields as $key => $field ) {
			if ( ! isset( $field['id'] ) ){
				$field['id'] = '_billing_' . $key;
=======
		// Ensure gateways are loaded in case they need to insert data into the emails
		WC()->payment_gateways();
		WC()->shipping();

		// Add key
		add_post_meta( $post_id, '_order_key', uniqid( 'order_' ), true );

		// Update meta
		update_post_meta( $post_id, '_customer_user', absint( $_POST['customer_user'] ) );

		if ( ! empty( self::$billing_fields ) ) {
			foreach ( self::$billing_fields as $key => $field ) {
				if ( ! isset( $field['id'] ) ){
					$field['id'] = '_billing_' . $key;
				}
				update_post_meta( $post_id, $field['id'], wc_clean( $_POST[ $field['id'] ] ) );
>>>>>>> 7580f186
			}
			if ( is_callable( array( $order, "set{$field['id']}" ) ) ) {
				$order->{"set{$field['id']}"}( wc_clean( $_POST[ $field['id'] ] ) );
			} else {
				$order->add_meta_data( $field['id'], wc_clean( $_POST[ $field['id'] ] ) );
			}
		}

		// Shipping address fields
		foreach ( self::$shipping_fields as $key => $field ) {
			if ( ! isset( $field['id'] ) ){
				$field['id'] = '_shipping_' . $key;
			}
			if ( is_callable( array( $order, "set{$field['id']}" ) ) ) {
				$order->{"set{$field['id']}"}( wc_clean( $_POST[ $field['id'] ] ) );
			} else {
				$order->add_meta_data( $field['id'], wc_clean( $_POST[ $field['id'] ] ) );
			}
		}

		if ( $order->get_payment_method() !== wc_clean( $_POST['_payment_method'] ) ) {
			$methods              = WC()->payment_gateways->payment_gateways();
			$payment_method       = wc_clean( $_POST['_payment_method'] );
			$payment_method_title = isset( $methods[ $payment_method ] ) ? $methods[ $payment_method ]->get_title() : $payment_method;
			$order->set_payment_method( $payment_method );
			$order->set_payment_method_title( $payment_method_title );
		}

		if ( empty( $_POST['order_date'] ) ) {
			$order->set_date_created( current_time( 'timestamp' ) );
		} else {
			$order->set_date_created( strtotime( $_POST['order_date'] . ' ' . (int) $_POST['order_date_hour'] . ':' . (int) $_POST['order_date_minute'] . ':00' ) );
		}

		$order->save();
	}
}<|MERGE_RESOLUTION|>--- conflicted
+++ resolved
@@ -411,7 +411,10 @@
 
 		self::init_address_fields();
 
-<<<<<<< HEAD
+		// Ensure gateways are loaded in case they need to insert data into the emails
+		WC()->payment_gateways();
+		WC()->shipping();
+		
 		$order = wc_get_order( $post_id );
 		$order->set_customer_id( absint( $_POST['customer_user'] ) );
 		$order->set_transaction_id( wc_clean( $_POST['_transaction_id'] ) );
@@ -421,24 +424,6 @@
 		foreach ( self::$billing_fields as $key => $field ) {
 			if ( ! isset( $field['id'] ) ){
 				$field['id'] = '_billing_' . $key;
-=======
-		// Ensure gateways are loaded in case they need to insert data into the emails
-		WC()->payment_gateways();
-		WC()->shipping();
-
-		// Add key
-		add_post_meta( $post_id, '_order_key', uniqid( 'order_' ), true );
-
-		// Update meta
-		update_post_meta( $post_id, '_customer_user', absint( $_POST['customer_user'] ) );
-
-		if ( ! empty( self::$billing_fields ) ) {
-			foreach ( self::$billing_fields as $key => $field ) {
-				if ( ! isset( $field['id'] ) ){
-					$field['id'] = '_billing_' . $key;
-				}
-				update_post_meta( $post_id, $field['id'], wc_clean( $_POST[ $field['id'] ] ) );
->>>>>>> 7580f186
 			}
 			if ( is_callable( array( $order, "set{$field['id']}" ) ) ) {
 				$order->{"set{$field['id']}"}( wc_clean( $_POST[ $field['id'] ] ) );
