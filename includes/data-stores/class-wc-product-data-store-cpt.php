<?php
if ( ! defined( 'ABSPATH' ) ) {
	exit;
}

/**
 * WC Product Data Store: Stored in CPT.
 *
 * @version  3.0.0
 * @category Class
 * @author   WooThemes
 */
class WC_Product_Data_Store_CPT extends WC_Data_Store_WP implements WC_Object_Data_Store_Interface, WC_Product_Data_Store_Interface {

	/**
	 * Data stored in meta keys, but not considered "meta".
	 *
	 * @since 3.0.0
	 * @var array
	 */
	protected $internal_meta_keys = array(
		'_visibility',
		'_sku',
		'_price',
		'_regular_price',
		'_sale_price',
		'_sale_price_dates_from',
		'_sale_price_dates_to',
		'total_sales',
		'_tax_status',
		'_tax_class',
		'_manage_stock',
		'_stock',
		'_stock_status',
		'_backorders',
		'_sold_individually',
		'_weight',
		'_length',
		'_width',
		'_height',
		'_upsell_ids',
		'_crosssell_ids',
		'_purchase_note',
		'_default_attributes',
		'_product_attributes',
		'_virtual',
		'_downloadable',
		'_featured',
		'_downloadable_files',
		'_wc_rating_count',
		'_wc_average_rating',
		'_wc_review_count',
		'_variation_description',
		'_thumbnail_id',
		'_file_paths',
		'_product_image_gallery',
		'_product_version',
		'_wp_old_slug',
		'_edit_last',
		'_edit_lock',
	);

	/**
	 * If we have already saved our extra data, don't do automatic / default handling.
	 */
	protected $extra_data_saved = false;

	/**
	 * Stores updated props.
	 * @var array
	 */
	protected $updated_props = array();

	/*
	|--------------------------------------------------------------------------
	| CRUD Methods
	|--------------------------------------------------------------------------
	*/

	/**
	 * Method to create a new product in the database.
	 *
	 * @param WC_Product
	 */
	public function create( &$product ) {
		if ( ! $product->get_date_created() ) {
			$product->set_date_created( current_time( 'timestamp', true ) );
		}

		$id = wp_insert_post( apply_filters( 'woocommerce_new_product_data', array(
			'post_type'      => 'product',
			'post_status'    => $product->get_status() ? $product->get_status() : 'publish',
			'post_author'    => get_current_user_id(),
			'post_title'     => $product->get_name() ? $product->get_name() : __( 'Product', 'woocommerce' ),
			'post_content'   => $product->get_description(),
			'post_excerpt'   => $product->get_short_description(),
			'post_parent'    => $product->get_parent_id(),
			'comment_status' => $product->get_reviews_allowed() ? 'open' : 'closed',
			'ping_status'    => 'closed',
			'menu_order'     => $product->get_menu_order(),
			'post_date'      => gmdate( 'Y-m-d H:i:s', $product->get_date_created( 'edit' )->getOffsetTimestamp() ),
			'post_date_gmt'  => gmdate( 'Y-m-d H:i:s', $product->get_date_created( 'edit' )->getTimestamp() ),
			'post_name'      => $product->get_slug( 'edit' ),
		) ), true );

		if ( $id && ! is_wp_error( $id ) ) {
			$product->set_id( $id );

			$this->update_post_meta( $product, true );
			$this->update_terms( $product, true );
			$this->update_visibility( $product, true );
			$this->update_attributes( $product, true );
			$this->update_version_and_type( $product );
			$this->handle_updated_props( $product );

			$product->save_meta_data();
			$product->apply_changes();

			$this->clear_caches( $product );

			do_action( 'woocommerce_new_product', $id );
		}
	}

	/**
	 * Method to read a product from the database.
	 * @param WC_Product
	 */
	public function read( &$product ) {
		$product->set_defaults();

		if ( ! $product->get_id() || ! ( $post_object = get_post( $product->get_id() ) ) || 'product' !== $post_object->post_type ) {
			throw new Exception( __( 'Invalid product.', 'woocommerce' ) );
		}

		$id = $product->get_id();

		$product->set_props( array(
			'name'              => $post_object->post_title,
			'slug'              => $post_object->post_name,
			'date_created'      => 0 < $post_object->post_date_gmt ? wc_string_to_timestamp( $post_object->post_date_gmt ) : null,
			'date_modified'     => 0 < $post_object->post_modified_gmt ? wc_string_to_timestamp( $post_object->post_modified_gmt ) : null,
			'status'            => $post_object->post_status,
			'description'       => $post_object->post_content,
			'short_description' => $post_object->post_excerpt,
			'parent_id'         => $post_object->post_parent,
			'menu_order'        => $post_object->menu_order,
			'reviews_allowed'   => 'open' === $post_object->comment_status,
		) );

		$this->read_attributes( $product );
		$this->read_downloads( $product );
		$this->read_visibility( $product );
		$this->read_product_data( $product );
		$this->read_extra_data( $product );
		$product->set_object_read( true );
	}

	/**
	 * Method to update a product in the database.
	 *
	 * @param WC_Product
	 */
	public function update( &$product ) {
		$product->save_meta_data();
		$changes = $product->get_changes();

		// Only update the post when the post data changes.
		if ( array_intersect( array( 'description', 'short_description', 'name', 'parent_id', 'reviews_allowed', 'status', 'menu_order', 'date_created', 'date_modified', 'slug' ), array_keys( $changes ) ) ) {
			$post_data = array(
				'ID'             => $product->get_id(),
				'post_content'   => $product->get_description( 'edit' ),
				'post_excerpt'   => $product->get_short_description( 'edit' ),
				'post_title'     => $product->get_name( 'edit' ),
				'post_parent'    => $product->get_parent_id( 'edit' ),
				'comment_status' => $product->get_reviews_allowed( 'edit' ) ? 'open' : 'closed',
				'post_status'    => $product->get_status( 'edit' ) ? $product->get_status( 'edit' ) : 'publish',
				'menu_order'     => $product->get_menu_order( 'edit' ),
				'post_name'      => $product->get_slug( 'edit' ),
			);
			if ( $product->get_date_created( 'edit' ) ) {
				$post_data['post_date']     = gmdate( 'Y-m-d H:i:s', $product->get_date_created( 'edit' )->getOffsetTimestamp() );
				$post_data['post_date_gmt'] = gmdate( 'Y-m-d H:i:s', $product->get_date_created( 'edit' )->getTimestamp() );
			}
			if ( isset( $changes['date_modified'] ) && $product->get_date_modified( 'edit' ) ) {
				$post_data['post_modified']     = gmdate( 'Y-m-d H:i:s', $product->get_date_modified( 'edit' )->getOffsetTimestamp() );
				$post_data['post_modified_gmt'] = gmdate( 'Y-m-d H:i:s', $product->get_date_modified( 'edit' )->getTimestamp() );
			} else {
				$post_data['post_modified']     = current_time( 'mysql' );
				$post_data['post_modified_gmt'] = current_time( 'mysql', 1 );
			}
			wp_update_post( $post_data );
<<<<<<< HEAD
=======
			$product->read_meta_data( true ); // Refresh internal meta data, in case things were hooked into `save_post` or another WP hook.
>>>>>>> 53dfc031
		}

		$this->update_post_meta( $product );
		$this->update_terms( $product );
		$this->update_visibility( $product );
		$this->update_attributes( $product );
		$this->update_version_and_type( $product );
		$this->handle_updated_props( $product );

		$product->apply_changes();

		$this->clear_caches( $product );

		do_action( 'woocommerce_update_product', $product->get_id() );
	}

	/**
	 * Method to delete a product from the database.
	 * @param WC_Product
	 * @param array $args Array of args to pass to the delete method.
	 */
	public function delete( &$product, $args = array() ) {
		$id        = $product->get_id();
		$post_type = $product->is_type( 'variation' ) ? 'product_variation' : 'product';

		$args = wp_parse_args( $args, array(
			'force_delete' => false,
		) );

		if ( $args['force_delete'] ) {
			wp_delete_post( $product->get_id() );
			$product->set_id( 0 );
			do_action( 'woocommerce_delete_' . $post_type, $id );
		} else {
			wp_trash_post( $product->get_id() );
			$product->set_status( 'trash' );
			do_action( 'woocommerce_trash_' . $post_type, $id );
		}
	}

	/*
	|--------------------------------------------------------------------------
	| Additional Methods
	|--------------------------------------------------------------------------
	*/

	/**
	 * Read product data. Can be overridden by child classes to load other props.
	 *
	 * @param WC_Product
	 * @since 3.0.0
	 */
	protected function read_product_data( &$product ) {
		$id = $product->get_id();

		if ( '' === ( $review_count = get_post_meta( $id, '_wc_review_count', true ) ) ) {
			WC_Comments::get_review_count_for_product( $product );
		} else {
			$product->set_review_count( $review_count );
		}

		if ( '' === ( $rating_counts = get_post_meta( $id, '_wc_rating_count', true ) ) ) {
			WC_Comments::get_rating_counts_for_product( $product );
		} else {
			$product->set_rating_counts( $rating_counts );
		}

		if ( '' === ( $average_rating = get_post_meta( $id, '_wc_average_rating', true ) ) ) {
			WC_Comments::get_average_rating_for_product( $product );
		} else {
			$product->set_average_rating( $average_rating );
		}

		$product->set_props( array(
			'sku'                => get_post_meta( $id, '_sku', true ),
			'regular_price'      => get_post_meta( $id, '_regular_price', true ),
			'sale_price'         => get_post_meta( $id, '_sale_price', true ),
			'price'              => get_post_meta( $id, '_price', true ),
			'date_on_sale_from'  => get_post_meta( $id, '_sale_price_dates_from', true ),
			'date_on_sale_to'    => get_post_meta( $id, '_sale_price_dates_to', true ),
			'total_sales'        => get_post_meta( $id, 'total_sales', true ),
			'tax_status'         => get_post_meta( $id, '_tax_status', true ),
			'tax_class'          => get_post_meta( $id, '_tax_class', true ),
			'manage_stock'       => get_post_meta( $id, '_manage_stock', true ),
			'stock_quantity'     => get_post_meta( $id, '_stock', true ),
			'stock_status'       => get_post_meta( $id, '_stock_status', true ),
			'backorders'         => get_post_meta( $id, '_backorders', true ),
			'sold_individually'  => get_post_meta( $id, '_sold_individually', true ),
			'weight'             => get_post_meta( $id, '_weight', true ),
			'length'             => get_post_meta( $id, '_length', true ),
			'width'              => get_post_meta( $id, '_width', true ),
			'height'             => get_post_meta( $id, '_height', true ),
			'upsell_ids'         => get_post_meta( $id, '_upsell_ids', true ),
			'cross_sell_ids'     => get_post_meta( $id, '_crosssell_ids', true ),
			'purchase_note'      => get_post_meta( $id, '_purchase_note', true ),
			'default_attributes' => get_post_meta( $id, '_default_attributes', true ),
			'category_ids'       => $this->get_term_ids( $product, 'product_cat' ),
			'tag_ids'            => $this->get_term_ids( $product, 'product_tag' ),
			'shipping_class_id'  => current( $this->get_term_ids( $product, 'product_shipping_class' ) ),
			'virtual'            => get_post_meta( $id, '_virtual', true ),
			'downloadable'       => get_post_meta( $id, '_downloadable', true ),
			'gallery_image_ids'  => array_filter( explode( ',', get_post_meta( $id, '_product_image_gallery', true ) ) ),
			'download_limit'     => get_post_meta( $id, '_download_limit', true ),
			'download_expiry'    => get_post_meta( $id, '_download_expiry', true ),
			'image_id'           => get_post_thumbnail_id( $id ),
		) );
	}

	/**
	 * Read extra data associated with the product, like button text or product URL for external products.
	 *
	 * @param WC_Product
	 * @since 3.0.0
	 */
	protected function read_extra_data( &$product ) {
		foreach ( $product->get_extra_data_keys() as $key ) {
			$function = 'set_' . $key;
			if ( is_callable( array( $product, $function ) ) ) {
				$product->{$function}( get_post_meta( $product->get_id(), '_' . $key, true ) );
			}
		}
	}

	/**
	 * Convert visibility terms to props.
	 * Catalog visibility valid values are 'visible', 'catalog', 'search', and 'hidden'.
	 *
	 * @param WC_Product
	 * @since 3.0.0
	 */
	protected function read_visibility( &$product ) {
		$terms           = get_the_terms( $product->get_id(), 'product_visibility' );
		$term_names      = is_array( $terms ) ? wp_list_pluck( $terms, 'name' ) : array();
		$featured        = in_array( 'featured', $term_names );
		$exclude_search  = in_array( 'exclude-from-search', $term_names );
		$exclude_catalog = in_array( 'exclude-from-catalog', $term_names );

		if ( $exclude_search && $exclude_catalog ) {
			$catalog_visibility = 'hidden';
		} elseif ( $exclude_search ) {
			$catalog_visibility = 'catalog';
		} elseif ( $exclude_catalog ) {
			$catalog_visibility = 'search';
		} else {
			$catalog_visibility = 'visible';
		}

		$product->set_props( array(
			'featured'           => $featured,
			'catalog_visibility' => $catalog_visibility,
		) );
	}

	/**
	 * Read attributes from post meta.
	 *
	 * @param WC_Product
	 * @since 3.0.0
	 */
	protected function read_attributes( &$product ) {
		$meta_values = get_post_meta( $product->get_id(), '_product_attributes', true );

		if ( ! empty( $meta_values ) && is_array( $meta_values ) ) {
			$attributes = array();
			foreach ( $meta_values as $meta_value ) {
				$meta_value = array_merge( array(
					'name'         => '',
					'value'        => '',
					'position'     => 0,
					'is_visible'   => 0,
					'is_variation' => 0,
					'is_taxonomy'  => 0,
				), (array) $meta_value );

				if ( ! empty( $meta_value['is_taxonomy'] ) ) {
					if ( ! taxonomy_exists( $meta_value['name'] ) ) {
						continue;
					}
					$options = wc_get_object_terms( $product->get_id(), $meta_value['name'], 'term_id' );
				} else {
					$options = wc_get_text_attributes( $meta_value['value'] );
				}

				$attribute = new WC_Product_Attribute();
				$attribute->set_id( wc_attribute_taxonomy_id_by_name( $meta_value['name'] ) );
				$attribute->set_name( $meta_value['name'] );
				$attribute->set_options( $options );
				$attribute->set_position( $meta_value['position'] );
				$attribute->set_visible( $meta_value['is_visible'] );
				$attribute->set_variation( $meta_value['is_variation'] );
				$attributes[] = $attribute;
			}
			$product->set_attributes( $attributes );
		}
	}

	/**
	 * Read downloads from post meta.
	 *
	 * @param WC_Product
	 * @since 3.0.0
	 */
	protected function read_downloads( &$product ) {
		$meta_values = array_filter( (array) get_post_meta( $product->get_id(), '_downloadable_files', true ) );

		if ( $meta_values ) {
			$downloads = array();
			foreach ( $meta_values as $key => $value ) {
				$download    = new WC_Product_Download();
				$download->set_id( $key );
				$download->set_name( $value['name'] ? $value['name'] : wc_get_filename_from_url( $value['file'] ) );
				$download->set_file( apply_filters( 'woocommerce_file_download_path', $value['file'], $product, $key ) );
				$downloads[] = $download;
			}
			$product->set_downloads( $downloads );
		}
	}

	/**
	 * Helper method that updates all the post meta for a product based on it's settings in the WC_Product class.
	 *
	 * @param WC_Product
	 * @param bool Force update. Used during create.
	 * @since 3.0.0
	 */
	protected function update_post_meta( &$product, $force = false ) {
		$meta_key_to_props = array(
			'_sku'                   => 'sku',
			'_regular_price'         => 'regular_price',
			'_sale_price'            => 'sale_price',
			'_sale_price_dates_from' => 'date_on_sale_from',
			'_sale_price_dates_to'   => 'date_on_sale_to',
			'total_sales'            => 'total_sales',
			'_tax_status'            => 'tax_status',
			'_tax_class'             => 'tax_class',
			'_manage_stock'          => 'manage_stock',
			'_backorders'            => 'backorders',
			'_sold_individually'     => 'sold_individually',
			'_weight'                => 'weight',
			'_length'                => 'length',
			'_width'                 => 'width',
			'_height'                => 'height',
			'_upsell_ids'            => 'upsell_ids',
			'_crosssell_ids'         => 'cross_sell_ids',
			'_purchase_note'         => 'purchase_note',
			'_default_attributes'    => 'default_attributes',
			'_virtual'               => 'virtual',
			'_downloadable'          => 'downloadable',
			'_product_image_gallery' => 'gallery_image_ids',
			'_download_limit'        => 'download_limit',
			'_download_expiry'       => 'download_expiry',
			'_thumbnail_id'          => 'image_id',
			'_stock'                 => 'stock_quantity',
			'_stock_status'          => 'stock_status',
			'_wc_average_rating'     => 'average_rating',
			'_wc_rating_count'       => 'rating_counts',
			'_wc_review_count'       => 'review_count',
		);

		// Make sure to take extra data (like product url or text for external products) into account.
		$extra_data_keys = $product->get_extra_data_keys();

		foreach ( $extra_data_keys as $key ) {
			$meta_key_to_props[ '_' . $key ] = $key;
		}

		$props_to_update = $force ? $meta_key_to_props : $this->get_props_to_update( $product, $meta_key_to_props );

		foreach ( $props_to_update as $meta_key => $prop ) {
			$value = $product->{"get_$prop"}( 'edit' );
			switch ( $prop ) {
				case 'virtual' :
				case 'downloadable' :
				case 'manage_stock' :
				case 'sold_individually' :
					$updated = update_post_meta( $product->get_id(), $meta_key, wc_bool_to_string( $value ) );
					break;
				case 'gallery_image_ids' :
					$updated = update_post_meta( $product->get_id(), $meta_key, implode( ',', $value ) );
					break;
				case 'image_id' :
					if ( ! empty( $value ) ) {
						set_post_thumbnail( $product->get_id(), $value );
					} else {
						delete_post_meta( $product->get_id(), '_thumbnail_id' );
					}
					$updated = true;
					break;
				case 'date_on_sale_from' :
				case 'date_on_sale_to' :
					$updated = update_post_meta( $product->get_id(), $meta_key, $value ? $value->getTimestamp() : '' );
					break;
				default :
					$updated = update_post_meta( $product->get_id(), $meta_key, $value );
					break;
			}
			if ( $updated ) {
				$this->updated_props[] = $prop;
			}
		}

		// Update extra data associated with the product like button text or product URL for external products.
		if ( ! $this->extra_data_saved ) {
			foreach ( $extra_data_keys as $key ) {
				if ( ! array_key_exists( $key, $props_to_update ) ) {
					continue;
				}
				$function = 'get_' . $key;
				if ( is_callable( array( $product, $function ) ) ) {
					if ( update_post_meta( $product->get_id(), '_' . $key, $product->{$function}( 'edit' ) ) ) {
						$this->updated_props[] = $key;
					}
				}
			}
		}

		if ( $this->update_downloads( $product, $force ) ) {
			$this->updated_props[] = 'downloads';
		}
	}

	/**
	 * Handle updated meta props after updating meta data.
	 *
	 * @since  3.0.0
	 * @param  WC_Product $product
	 */
	protected function handle_updated_props( &$product ) {
		if ( in_array( 'date_on_sale_from', $this->updated_props ) || in_array( 'date_on_sale_to', $this->updated_props ) || in_array( 'regular_price', $this->updated_props ) || in_array( 'sale_price', $this->updated_props ) ) {
			if ( $product->is_on_sale( 'edit' ) ) {
				update_post_meta( $product->get_id(), '_price', $product->get_sale_price( 'edit' ) );
				$product->set_price( $product->get_sale_price( 'edit' ) );
			} else {
				update_post_meta( $product->get_id(), '_price', $product->get_regular_price( 'edit' ) );
				$product->set_price( $product->get_regular_price( 'edit' ) );
			}
		}

		if ( in_array( 'stock_quantity', $this->updated_props ) ) {
			do_action( $product->is_type( 'variation' ) ? 'woocommerce_variation_set_stock' : 'woocommerce_product_set_stock' , $product );
		}

		if ( in_array( 'stock_status', $this->updated_props ) ) {
			do_action( $product->is_type( 'variation' ) ? 'woocommerce_variation_set_stock_status' : 'woocommerce_product_set_stock_status' , $product->get_id(), $product->get_stock_status(), $product );
		}

		// Trigger action so 3rd parties can deal with updated props.
		do_action( 'woocommerce_product_object_updated_props', $product, $this->updated_props );

		// After handling, we can reset the props array.
		$this->updated_props = array();
	}

	/**
	 * For all stored terms in all taxonomies, save them to the DB.
	 *
	 * @param WC_Product
	 * @param bool Force update. Used during create.
	 * @since 3.0.0
	 */
	protected function update_terms( &$product, $force = false ) {
		$changes = $product->get_changes();

		if ( $force || array_key_exists( 'category_ids', $changes ) ) {
			wp_set_post_terms( $product->get_id(), $product->get_category_ids( 'edit' ), 'product_cat', false );
		}
		if ( $force || array_key_exists( 'tag_ids', $changes ) ) {
			wp_set_post_terms( $product->get_id(), $product->get_tag_ids( 'edit' ), 'product_tag', false );
		}
		if ( $force || array_key_exists( 'shipping_class_id', $changes ) ) {
			wp_set_post_terms( $product->get_id(), array( $product->get_shipping_class_id( 'edit' ) ), 'product_shipping_class', false );
		}
	}

	/**
	 * Update visibility terms based on props.
	 *
	 * @since 3.0.0
	 * @param bool Force update. Used during create.
	 * @param WC_Product
	 */
	protected function update_visibility( &$product, $force = false ) {
		$changes = $product->get_changes();

		if ( $force || array_intersect( array( 'featured', 'stock_status', 'average_rating', 'catalog_visibility' ), array_keys( $changes ) ) ) {
			$terms = array();

			if ( $product->get_featured() ) {
				$terms[] = 'featured';
			}

			if ( 'outofstock' === $product->get_stock_status() ) {
				$terms[] = 'outofstock';
			}

			$rating  = max( array( 5, min( array( 1, round( $product->get_average_rating(), 0 ) ) ) ) );
			$terms[] = 'rated-' . $rating;

			switch ( $product->get_catalog_visibility() ) {
				case 'hidden' :
					$terms[] = 'exclude-from-search';
					$terms[] = 'exclude-from-catalog';
					break;
				case 'catalog' :
					$terms[] = 'exclude-from-search';
					break;
				case 'search' :
					$terms[] = 'exclude-from-catalog';
					break;
			}

			if ( ! is_wp_error( wp_set_post_terms( $product->get_id(), $terms, 'product_visibility', false ) ) ) {
				delete_transient( 'wc_featured_products' );
				do_action( 'woocommerce_product_set_visibility', $product->get_id(), $product->get_catalog_visibility() );
			}
		}
	}

	/**
	 * Update attributes which are a mix of terms and meta data.
	 *
	 * @param WC_Product
	 * @param bool Force update. Used during create.
	 * @since 3.0.0
	 */
	protected function update_attributes( &$product, $force = false ) {
		$changes = $product->get_changes();

		if ( $force || array_key_exists( 'attributes', $changes ) ) {
			$attributes  = $product->get_attributes();
			$meta_values = array();

			if ( $attributes ) {
				foreach ( $attributes as $attribute_key => $attribute ) {
					$value = '';

					if ( is_null( $attribute ) ) {
						if ( taxonomy_exists( $attribute_key ) ) {
							// Handle attributes that have been unset.
							wp_set_object_terms( $product->get_id(), array(), $attribute_key );
						}
						continue;

					} elseif ( $attribute->is_taxonomy() ) {
						wp_set_object_terms( $product->get_id(), wp_list_pluck( $attribute->get_terms(), 'term_id' ), $attribute->get_name() );

					} else {
						$value = wc_implode_text_attributes( $attribute->get_options() );
					}

					// Store in format WC uses in meta.
					$meta_values[ $attribute_key ] = array(
						'name'         => $attribute->get_name(),
						'value'        => $value,
						'position'     => $attribute->get_position(),
						'is_visible'   => $attribute->get_visible() ? 1 : 0,
						'is_variation' => $attribute->get_variation() ? 1 : 0,
						'is_taxonomy'  => $attribute->is_taxonomy() ? 1 : 0,
					);
				}
			}
			update_post_meta( $product->get_id(), '_product_attributes', $meta_values );
		}
	}

	/**
	 * Update downloads.
	 *
	 * @since 3.0.0
	 * @param WC_Product $product
	 * @param bool Force update. Used during create.
	 * @return bool If updated or not.
	 */
	protected function update_downloads( &$product, $force = false ) {
		$changes = $product->get_changes();

		if ( $force || array_key_exists( 'downloads', $changes ) ) {
			$downloads   = $product->get_downloads();
			$meta_values = array();

			if ( $downloads ) {
				foreach ( $downloads as $key => $download ) {
					// Store in format WC uses in meta.
					$meta_values[ $key ] = $download->get_data();
				}
			}

			if ( $product->is_type( 'variation' ) ) {
				do_action( 'woocommerce_process_product_file_download_paths', $product->get_parent_id(), $product->get_id(), $downloads );
			} else {
				do_action( 'woocommerce_process_product_file_download_paths', $product->get_id(), 0, $downloads );
			}

			return update_post_meta( $product->get_id(), '_downloadable_files', $meta_values );
		}
		return false;
	}

	/**
	 * Make sure we store the product type and version (to track data changes).
	 *
	 * @param WC_Product
	 * @since 3.0.0
	 */
	protected function update_version_and_type( &$product ) {
		$old_type = WC_Product_Factory::get_product_type( $product->get_id() );
		$new_type = $product->get_type();

		wp_set_object_terms( $product->get_id(), $new_type, 'product_type' );
		update_post_meta( $product->get_id(), '_product_version', WC_VERSION );

		// Action for the transition.
		if ( $old_type !== $new_type ) {
			do_action( 'woocommerce_product_type_changed', $product, $old_type, $new_type );
		}
	}

	/**
	 * Clear any caches.
	 *
	 * @param WC_Product
	 * @since 3.0.0
	 */
	protected function clear_caches( &$product ) {
		wc_delete_product_transients( $product->get_id() );
	}

	/*
	|--------------------------------------------------------------------------
	| wc-product-functions.php methods
	|--------------------------------------------------------------------------
	*/

	/**
	 * Returns an array of on sale products, as an array of objects with an
	 * ID and parent_id present. Example: $return[0]->id, $return[0]->parent_id.
	 *
	 * @return array
	 * @since 3.0.0
	 */
	public function get_on_sale_products() {
		global $wpdb;

		$decimals = absint( wc_get_price_decimals() );

		return $wpdb->get_results( "
			SELECT post.ID as id, post.post_parent as parent_id FROM `$wpdb->posts` AS post
			LEFT JOIN `$wpdb->postmeta` AS meta ON post.ID = meta.post_id
			LEFT JOIN `$wpdb->postmeta` AS meta2 ON post.ID = meta2.post_id
			WHERE post.post_type IN ( 'product', 'product_variation' )
				AND post.post_status = 'publish'
				AND meta.meta_key = '_sale_price'
				AND meta2.meta_key = '_price'
				AND CAST( meta.meta_value AS DECIMAL ) >= 0
				AND CAST( meta.meta_value AS CHAR ) != ''
				AND CAST( meta.meta_value AS DECIMAL( 10, {$decimals} ) ) = CAST( meta2.meta_value AS DECIMAL( 10, {$decimals} ) )
			GROUP BY post.ID;
		" );
	}

	/**
	 * Returns a list of product IDs ( id as key => parent as value) that are
	 * featured. Uses get_posts instead of wc_get_products since we want
	 * some extra meta queries and ALL products (posts_per_page = -1).
	 *
	 * @return array
	 * @since 3.0.0
	 */
	public function get_featured_product_ids() {
		$product_visibility_term_ids = wc_get_product_visibility_term_ids();

		return get_posts( array(
			'post_type'      => array( 'product', 'product_variation' ),
			'posts_per_page' => -1,
			'post_status'    => 'publish',
			'tax_query'      => array(
				'relation' => 'AND',
				array(
					'taxonomy' => 'product_visibility',
					'field'    => 'term_taxonomy_id',
					'terms'    => array( $product_visibility_term_ids['featured'] ),
				),
				array(
					'taxonomy' => 'product_visibility',
					'field'    => 'term_taxonomy_id',
					'terms'    => array( $product_visibility_term_ids['exclude-from-catalog'] ),
					'operator' => 'NOT IN',
				),
			),
			'fields' => 'id=>parent',
		) );
	}

	/**
	 * Check if product sku is found for any other product IDs.
	 *
	 * @since 3.0.0
	 * @param int $product_id
	 * @param string $sku Will be slashed to work around https://core.trac.wordpress.org/ticket/27421
	 * @return bool
	 */
	public function is_existing_sku( $product_id, $sku ) {
		global $wpdb;
		return $wpdb->get_var( $wpdb->prepare( "
			SELECT $wpdb->posts.ID
			FROM $wpdb->posts
			LEFT JOIN $wpdb->postmeta ON ( $wpdb->posts.ID = $wpdb->postmeta.post_id )
			WHERE $wpdb->posts.post_type IN ( 'product', 'product_variation' )
			AND $wpdb->posts.post_status = 'publish'
			AND $wpdb->postmeta.meta_key = '_sku' AND $wpdb->postmeta.meta_value = '%s'
			AND $wpdb->postmeta.post_id <> %d LIMIT 1
		 ", wp_slash( $sku ), $product_id ) );
	}

	/**
	 * Return product ID based on SKU.
	 *
	 * @since 3.0.0
	 * @param string $sku
	 * @return int
	 */
	public function get_product_id_by_sku( $sku ) {
		global $wpdb;
		return $wpdb->get_var( $wpdb->prepare( "
			SELECT posts.ID
			FROM $wpdb->posts AS posts
			LEFT JOIN $wpdb->postmeta AS postmeta ON ( posts.ID = postmeta.post_id )
			WHERE posts.post_type IN ( 'product', 'product_variation' )
			AND postmeta.meta_key = '_sku' AND postmeta.meta_value = '%s'
			LIMIT 1
		 ", $sku ) );
	}

	/**
	 * Returns an array of IDs of products that have sales starting soon.
	 *
	 * @since 3.0.0
	 * @return array
	 */
	public function get_starting_sales() {
		global $wpdb;
		return $wpdb->get_col( $wpdb->prepare( "
			SELECT postmeta.post_id FROM {$wpdb->postmeta} as postmeta
			LEFT JOIN {$wpdb->postmeta} as postmeta_2 ON postmeta.post_id = postmeta_2.post_id
			LEFT JOIN {$wpdb->postmeta} as postmeta_3 ON postmeta.post_id = postmeta_3.post_id
			WHERE postmeta.meta_key = '_sale_price_dates_from'
			AND postmeta_2.meta_key = '_price'
			AND postmeta_3.meta_key = '_sale_price'
			AND postmeta.meta_value > 0
			AND postmeta.meta_value < %s
			AND postmeta_2.meta_value != postmeta_3.meta_value
		", current_time( 'timestamp', true ) ) );
	}

	/**
	 * Returns an array of IDs of products that have sales which are due to end.
	 *
	 * @since 3.0.0
	 * @return array
	 */
	public function get_ending_sales() {
		global $wpdb;
		return $wpdb->get_col( $wpdb->prepare( "
			SELECT postmeta.post_id FROM {$wpdb->postmeta} as postmeta
			LEFT JOIN {$wpdb->postmeta} as postmeta_2 ON postmeta.post_id = postmeta_2.post_id
			LEFT JOIN {$wpdb->postmeta} as postmeta_3 ON postmeta.post_id = postmeta_3.post_id
			WHERE postmeta.meta_key = '_sale_price_dates_to'
			AND postmeta_2.meta_key = '_price'
			AND postmeta_3.meta_key = '_regular_price'
			AND postmeta.meta_value > 0
			AND postmeta.meta_value < %s
			AND postmeta_2.meta_value != postmeta_3.meta_value
		", current_time( 'timestamp', true ) ) );
	}

	/**
	 * Find a matching (enabled) variation within a variable product.
	 *
	 * @since  3.0.0
	 * @param  WC_Product $product Variable product.
	 * @param  array $match_attributes Array of attributes we want to try to match.
	 * @return int Matching variation ID or 0.
	 */
	public function find_matching_product_variation( $product, $match_attributes = array() ) {
		$query_args = array(
			'post_parent' => $product->get_id(),
			'post_type'   => 'product_variation',
			'orderby'     => 'menu_order',
			'order'       => 'ASC',
			'fields'      => 'ids',
			'post_status' => 'publish',
			'numberposts' => 1,
			'meta_query'  => array(),
		);

		// Allow large queries in case user has many variations or attributes.
		$GLOBALS['wpdb']->query( 'SET SESSION SQL_BIG_SELECTS=1' );

		foreach ( $product->get_attributes() as $attribute ) {
			if ( ! $attribute->get_variation() ) {
				continue;
			}

			$attribute_field_name = 'attribute_' . sanitize_title( $attribute->get_name() );

			if ( ! isset( $match_attributes[ $attribute_field_name ] ) ) {
				return 0;
			}

			// Note not wc_clean here to prevent removal of entities.
			$value = $match_attributes[ $attribute_field_name ];

			$query_args['meta_query'][] = array(
				'relation' => 'OR',
				array(
					'key'     => $attribute_field_name,
					'value'   => array( '', $value ),
					'compare' => 'IN',
				),
				array(
					'key'     => $attribute_field_name,
					'compare' => 'NOT EXISTS',
				)
			);
		}

		$variations = get_posts( $query_args );

		if ( $variations && ! is_wp_error( $variations ) ) {
			return current( $variations );
	 	} elseif ( version_compare( get_post_meta( $product->get_id(), '_product_version', true ), '2.4.0', '<' ) ) {
			/**
			 * Pre 2.4 handling where 'slugs' were saved instead of the full text attribute.
			 * Fallback is here because there are cases where data will be 'synced' but the product version will remain the same.
			 */
			return ( array_map( 'sanitize_title', $match_attributes ) === $match_attributes ) ? 0 : $this->find_matching_product_variation( $product, array_map( 'sanitize_title', $match_attributes ) );
		}

		return 0;
	}

	/**
	 * Make sure all variations have a sort order set so they can be reordered correctly.
	 *
	 * 	@param int $parent_id
	 */
	public function sort_all_product_variations( $parent_id ) {
		global $wpdb;
		$ids   = $wpdb->get_col( $wpdb->prepare( "SELECT ID FROM {$wpdb->posts} WHERE post_type='product_variation' AND post_parent=%d AND post_status='publish' ORDER BY menu_order ASC, ID ASC", $parent_id ) );
		$index = 0;

		foreach ( $ids as $id ) {
			$wpdb->update( $wpdb->posts, array( 'menu_order' => ( $index ++ ) ), array( 'ID' => absint( $id ) ) );
		}
	}

	/**
	 * Return a list of related products (using data like categories and IDs).
	 *
	 * @since 3.0.0
	 * @param array $cats_array  List of categories IDs.
	 * @param array $tags_array  List of tags IDs.
	 * @param array $exclude_ids Excluded IDs.
	 * @param int   $limit       Limit of results.
	 * @param int   $product_id
	 * @return array
	 */
	public function get_related_products( $cats_array, $tags_array, $exclude_ids, $limit, $product_id ) {
		global $wpdb;
		return $wpdb->get_col( implode( ' ', apply_filters( 'woocommerce_product_related_posts_query', $this->get_related_products_query( $cats_array, $tags_array, $exclude_ids, $limit + 10 ), $product_id ) ) );
	}

	/**
	 * Builds the related posts query.
	 *
	 * @since 3.0.0
	 * @param array $cats_array  List of categories IDs.
	 * @param array $tags_array  List of tags IDs.
	 * @param array $exclude_ids Excluded IDs.
	 * @param int   $limit       Limit of results.
	 * @return string
	 */
	public function get_related_products_query( $cats_array, $tags_array, $exclude_ids, $limit ) {
		global $wpdb;

		// Arrays to string.
		$exclude_ids = implode( ',', array_map( 'absint', $exclude_ids ) );
		$cats_array  = implode( ',', array_map( 'absint', $cats_array ) );
		$tags_array  = implode( ',', array_map( 'absint', $tags_array ) );

		$limit           = absint( $limit );
		$query           = array();
		$query['fields'] = "SELECT DISTINCT ID FROM {$wpdb->posts} p";
		$query['join']   = " INNER JOIN {$wpdb->term_relationships} tr ON (p.ID = tr.object_id)";
		$query['join']  .= " INNER JOIN {$wpdb->term_taxonomy} tt ON (tr.term_taxonomy_id = tt.term_taxonomy_id)";
		$query['join']  .= " INNER JOIN {$wpdb->terms} t ON (t.term_id = tt.term_id)";
		$query['where']  = ' WHERE 1=1';
		$query['where'] .= " AND p.post_status = 'publish'";
		$query['where'] .= " AND p.post_type = 'product'";
		$query['where'] .= " AND p.ID NOT IN ( {$exclude_ids} )";

		$product_visibility_term_ids = wc_get_product_visibility_term_ids();

		if ( $product_visibility_term_ids['exclude-from-catalog'] ) {
			$query['where'] .= " AND t.term_id !=" . $product_visibility_term_ids['exclude-from-catalog'];
		}

		if ( 'yes' === get_option( 'woocommerce_hide_out_of_stock_items' ) && $product_visibility_term_ids['outofstock'] ) {
			$query['where'] .= " AND t.term_id !=" . $product_visibility_term_ids['outofstock'];
		}

		if ( $cats_array || $tags_array ) {
			$query['where'] .= ' AND (';

			if ( $cats_array ) {
				$query['where'] .= " ( tt.taxonomy = 'product_cat' AND t.term_id IN ( {$cats_array} ) ) ";
				if ( $tags_array ) {
					$query['where'] .= ' OR ';
				}
			}

			if ( $tags_array ) {
				$query['where'] .= " ( tt.taxonomy = 'product_tag' AND t.term_id IN ( {$tags_array} ) ) ";
			}

			$query['where'] .= ')';
		}

		$query['limits'] = " LIMIT {$limit} ";

		return $query;
	}

	/**
	 * Update a product's stock amount directly.
	 *
	 * Uses queries rather than update_post_meta so we can do this in one query (to avoid stock issues).
	 *
	 * @since  3.0.0 this supports set, increase and decrease.
	 * @param  int
	 * @param  int|null $stock_quantity
	 * @param  string $operation set, increase and decrease.
	 */
	public function update_product_stock( $product_id_with_stock, $stock_quantity = null, $operation = 'set' ) {
		global $wpdb;
		add_post_meta( $product_id_with_stock, '_stock', 0, true );

		// Update stock in DB directly
		switch ( $operation ) {
			case 'increase' :
				$wpdb->query( $wpdb->prepare( "UPDATE {$wpdb->postmeta} SET meta_value = meta_value + %f WHERE post_id = %d AND meta_key='_stock'", $stock_quantity, $product_id_with_stock ) );
				break;
			case 'decrease' :
				$wpdb->query( $wpdb->prepare( "UPDATE {$wpdb->postmeta} SET meta_value = meta_value - %f WHERE post_id = %d AND meta_key='_stock'", $stock_quantity, $product_id_with_stock ) );
				break;
			default :
				$wpdb->query( $wpdb->prepare( "UPDATE {$wpdb->postmeta} SET meta_value = %f WHERE post_id = %d AND meta_key='_stock'", $stock_quantity, $product_id_with_stock ) );
				break;
		}

		wp_cache_delete( $product_id_with_stock, 'post_meta' );
	}

	/**
	 * Update a product's sale count directly.
	 *
	 * Uses queries rather than update_post_meta so we can do this in one query for performance.
	 *
	 * @since  3.0.0 this supports set, increase and decrease.
	 * @param  int
	 * @param  int|null $quantity
	 * @param  string $operation set, increase and decrease.
	 */
	public function update_product_sales( $product_id, $quantity = null, $operation = 'set' ) {
		global $wpdb;
		add_post_meta( $product_id, 'total_sales', 0, true );

		// Update stock in DB directly
		switch ( $operation ) {
			case 'increase' :
				$wpdb->query( $wpdb->prepare( "UPDATE {$wpdb->postmeta} SET meta_value = meta_value + %f WHERE post_id = %d AND meta_key='total_sales'", $quantity, $product_id ) );
				break;
			case 'decrease' :
				$wpdb->query( $wpdb->prepare( "UPDATE {$wpdb->postmeta} SET meta_value = meta_value - %f WHERE post_id = %d AND meta_key='total_sales'", $quantity, $product_id ) );
				break;
			default :
				$wpdb->query( $wpdb->prepare( "UPDATE {$wpdb->postmeta} SET meta_value = %f WHERE post_id = %d AND meta_key='total_sales'", $quantity, $product_id ) );
				break;
		}

		wp_cache_delete( $product_id, 'post_meta' );
	}

	/**
	 * Update a products average rating meta.
	 *
	 * @since 3.0.0
	 * @param WC_Product $product
	 */
	public function update_average_rating( $product ) {
		update_post_meta( $product->get_id(), '_wc_average_rating', $product->get_average_rating( 'edit' ) );
	}

	/**
	 * Update a products review count meta.
	 *
	 * @since 3.0.0
	 * @param WC_Product $product
	 */
	public function update_review_count( $product ) {
		update_post_meta( $product->get_id(), '_wc_review_count', $product->get_review_count( 'edit' ) );
	}

	/**
	 * Update a products rating counts.
	 *
	 * @since 3.0.0
	 * @param WC_Product $product
	 */
	public function update_rating_counts( $product ) {
		update_post_meta( $product->get_id(), '_wc_rating_count', $product->get_rating_counts( 'edit' ) );
	}

	/**
	 * Get shipping class ID by slug.
	 *
	 * @since 3.0.0
	 * @param $slug string
	 * @return int|false
	 */
	public function get_shipping_class_id_by_slug( $slug ) {
		$shipping_class_term = get_term_by( 'slug', $slug, 'product_shipping_class' );
		if ( $shipping_class_term ) {
			return $shipping_class_term->term_id;
		} else {
			return false;
		}
	}

	/**
	 * Returns an array of products.
	 *
	 * @param  array $args @see wc_get_products
	 * @return array
	 */
	public function get_products( $args = array() ) {
		/**
		 * Generate WP_Query args.
		 */
		$wp_query_args = array(
			'post_type'      => 'variation' === $args['type'] ? 'product_variation' : 'product',
			'post_status'    => $args['status'],
			'posts_per_page' => $args['limit'],
			'meta_query'     => array(),
			'orderby'        => $args['orderby'],
			'order'          => $args['order'],
			'tax_query'      => array(),
		);
		// Do not load unnecessary post data if the user only wants IDs.
		if ( 'ids' === $args['return'] ) {
			$wp_query_args['fields'] = 'ids';
		}

		if ( 'variation' !== $args['type'] ) {
			$wp_query_args['tax_query'][] = array(
				'taxonomy' => 'product_type',
				'field'    => 'slug',
				'terms'    => $args['type'],
			);
		}

		if ( ! empty( $args['sku'] ) ) {
			$wp_query_args['meta_query'][] = array(
				'key'     => '_sku',
				'value'   => $args['sku'],
				'compare' => 'LIKE',
			);
		}

		if ( ! empty( $args['category'] ) ) {
			$wp_query_args['tax_query'][] = array(
				'taxonomy' => 'product_cat',
				'field'    => 'slug',
				'terms'   => $args['category'],
			);
		}

		if ( ! empty( $args['tag'] ) ) {
			$wp_query_args['tax_query'][] = array(
				'taxonomy' => 'product_tag',
				'field'    => 'slug',
				'terms'   => $args['tag'],
			);
		}

		if ( ! empty( $args['shipping_class'] ) ) {
			$wp_query_args['tax_query'][] = array(
				'taxonomy' => 'product_shipping_class',
				'field'    => 'slug',
				'terms'   => $args['shipping_class'],
			);
		}

		if ( ! is_null( $args['parent'] ) ) {
			$wp_query_args['post_parent'] = absint( $args['parent'] );
		}

		if ( ! is_null( $args['offset'] ) ) {
			$wp_query_args['offset'] = absint( $args['offset'] );
		} else {
			$wp_query_args['paged'] = absint( $args['page'] );
		}

		if ( ! empty( $args['include'] ) ) {
			$wp_query_args['post__in'] = array_map( 'absint', $args['include'] );
		}

		if ( ! empty( $args['exclude'] ) ) {
			$wp_query_args['post__not_in'] = array_map( 'absint', $args['exclude'] );
		}

		if ( ! $args['paginate'] ) {
			$wp_query_args['no_found_rows'] = true;
		}

		// Get results.
		$products = new WP_Query( $wp_query_args );

		if ( 'objects' === $args['return'] ) {
			$return = array_map( 'wc_get_product', $products->posts );
		} else {
			$return = $products->posts;
		}

		if ( $args['paginate'] ) {
			return (object) array(
				'products'      => $return,
				'total'         => $products->found_posts,
				'max_num_pages' => $products->max_num_pages,
			);
		} else {
			return $return;
		}
	}

	/**
	 * Search product data for a term and return ids.
	 *
	 * @param  string $term
	 * @param  string $type of product
	 * @param  bool $include_variations in search or not
	 * @return array of ids
	 */
	public function search_products( $term, $type = '', $include_variations = false ) {
		global $wpdb;

		$search_fields = array_map( 'wc_clean', apply_filters( 'woocommerce_product_search_fields', array(
			'_sku',
		) ) );
		$like_term     = '%' . $wpdb->esc_like( $term ) . '%';
		$post_types    = $include_variations ? array( 'product', 'product_variation' ) : array( 'product' );
		$post_statuses = current_user_can( 'edit_private_products' ) ? array( 'private', 'publish' ) : array( 'publish' );
		$type_join     = '';
		$type_where    = '';

		if ( $type ) {
			if ( in_array( $type, array( 'virtual', 'downloadable' ) ) ) {
				$type_join  = " LEFT JOIN {$wpdb->postmeta} postmeta_type ON posts.ID = postmeta_type.post_id ";
				$type_where = " AND ( postmeta_type.meta_key = '_{$type}' AND postmeta_type.meta_value = 'yes' ) ";
			}
		}

		$product_ids = $wpdb->get_col(
			$wpdb->prepare( "
				SELECT DISTINCT posts.ID FROM {$wpdb->posts} posts
				LEFT JOIN {$wpdb->postmeta} postmeta ON posts.ID = postmeta.post_id
				$type_join
				WHERE (
					posts.post_title LIKE %s
					OR posts.post_content LIKE %s
					OR (
						postmeta.meta_key = '_sku' AND postmeta.meta_value LIKE %s
					)
				)
				AND posts.post_type IN ('" . implode( "','", $post_types ) . "')
				AND posts.post_status IN ('" . implode( "','", $post_statuses ) . "')
				$type_where
				ORDER BY posts.post_parent ASC, posts.post_title ASC
				",
				$like_term,
				$like_term,
				$like_term
			)
		);

		if ( is_numeric( $term ) ) {
			$post_id   = absint( $term );
			$post_type = get_post_type( $post_id );

			if ( 'product_variation' === $post_type && $include_variations ) {
				$product_ids[] = $post_id;
			} elseif ( 'product' === $post_type ) {
				$product_ids[] = $post_id;
			}

			$product_ids[] = wp_get_post_parent_id( $post_id );
		}

		return wp_parse_id_list( $product_ids );
	}

	/**
	 * Get the product type based on product ID.
	 *
	 * @since 3.0.0
	 * @param int $product_id
	 * @return bool|string
	 */
	public function get_product_type( $product_id ) {
		$post_type = get_post_type( $product_id );
		if ( 'product_variation' === $post_type ) {
			return 'variation';
		} elseif ( 'product' === $post_type ) {
			$terms = get_the_terms( $product_id, 'product_type' );
			return ! empty( $terms ) ? sanitize_title( current( $terms )->name ) : 'simple';
		} else {
			return false;
		}
	}
}<|MERGE_RESOLUTION|>--- conflicted
+++ resolved
@@ -190,10 +190,7 @@
 				$post_data['post_modified_gmt'] = current_time( 'mysql', 1 );
 			}
 			wp_update_post( $post_data );
-<<<<<<< HEAD
-=======
 			$product->read_meta_data( true ); // Refresh internal meta data, in case things were hooked into `save_post` or another WP hook.
->>>>>>> 53dfc031
 		}
 
 		$this->update_post_meta( $product );
