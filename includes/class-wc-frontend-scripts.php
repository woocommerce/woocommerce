<?php
/**
 * Handle frontend scripts
 *
 * @class       WC_Frontend_Scripts
 * @version     2.3.0
 * @package     WooCommerce/Classes/
 * @category    Class
 * @author      WooThemes
 */

if ( ! defined( 'ABSPATH' ) ) {
	exit;
}

/**
 * WC_Frontend_Scripts Class.
 */
class WC_Frontend_Scripts {

	/**
	 * Contains an array of script handles registered by WC.
	 * @var array
	 */
	private static $scripts = array();

	/**
	 * Contains an array of script handles registered by WC.
	 * @var array
	 */
	private static $styles = array();

	/**
	 * Contains an array of script handles localized by WC.
	 * @var array
	 */
	private static $wp_localize_scripts = array();

	/**
	 * Hook in methods.
	 */
	public static function init() {
		add_action( 'wp_enqueue_scripts', array( __CLASS__, 'load_scripts' ) );
		add_action( 'wp_print_scripts', array( __CLASS__, 'localize_printed_scripts' ), 5 );
		add_action( 'wp_print_footer_scripts', array( __CLASS__, 'localize_printed_scripts' ), 5 );
	}

	/**
	 * Get styles for the frontend.
	 * @access private
	 * @return array
	 */
	public static function get_styles() {
		return apply_filters( 'woocommerce_enqueue_styles', array(
			'woocommerce-layout' => array(
				'src'     => str_replace( array( 'http:', 'https:' ), '', WC()->plugin_url() ) . '/assets/css/woocommerce-layout.css',
				'deps'    => '',
				'version' => WC_VERSION,
				'media'   => 'all',
			),
			'woocommerce-smallscreen' => array(
				'src'     => str_replace( array( 'http:', 'https:' ), '', WC()->plugin_url() ) . '/assets/css/woocommerce-smallscreen.css',
				'deps'    => 'woocommerce-layout',
				'version' => WC_VERSION,
				'media'   => 'only screen and (max-width: ' . apply_filters( 'woocommerce_style_smallscreen_breakpoint', $breakpoint = '768px' ) . ')',
			),
			'woocommerce-general' => array(
				'src'     => str_replace( array( 'http:', 'https:' ), '', WC()->plugin_url() ) . '/assets/css/woocommerce.css',
				'deps'    => '',
				'version' => WC_VERSION,
				'media'   => 'all',
			),
		) );
	}

	/**
	 * Register a script for use.
	 *
	 * @uses   wp_register_script()
	 * @access private
	 * @param  string   $handle
	 * @param  string   $path
	 * @param  string[] $deps
	 * @param  string   $version
	 * @param  boolean  $in_footer
	 */
	private static function register_script( $handle, $path, $deps = array( 'jquery' ), $version = WC_VERSION, $in_footer = true ) {
		self::$scripts[] = $handle;
		wp_register_script( $handle, $path, $deps, $version, $in_footer );
	}

	/**
	 * Register and enqueue a script for use.
	 *
	 * @uses   wp_enqueue_script()
	 * @access private
	 * @param  string   $handle
	 * @param  string   $path
	 * @param  string[] $deps
	 * @param  string   $version
	 * @param  boolean  $in_footer
	 */
	private static function enqueue_script( $handle, $path = '', $deps = array( 'jquery' ), $version = WC_VERSION, $in_footer = true ) {
		if ( ! in_array( $handle, self::$scripts ) && $path ) {
			self::register_script( $handle, $path, $deps, $version, $in_footer );
		}
		wp_enqueue_script( $handle );
	}

	/**
	 * Register a style for use.
	 *
	 * @uses   wp_register_style()
	 * @access private
	 * @param  string   $handle
	 * @param  string   $path
	 * @param  string[] $deps
	 * @param  string   $version
	 * @param  string   $media
	 */
	private static function register_style( $handle, $path, $deps = array(), $version = WC_VERSION, $media = 'all' ) {
		self::$styles[] = $handle;
		wp_register_style( $handle, $path, $deps, $version, $media );
	}

	/**
	 * Register and enqueue a styles for use.
	 *
	 * @uses   wp_enqueue_style()
	 * @access private
	 * @param  string   $handle
	 * @param  string   $path
	 * @param  string[] $deps
	 * @param  string   $version
	 * @param  string   $media
	 */
	private static function enqueue_style( $handle, $path = '', $deps = array(), $version = WC_VERSION, $media = 'all' ) {
		if ( ! in_array( $handle, self::$styles ) && $path ) {
			self::register_style( $handle, $path, $deps, $version, $media );
		}
		wp_enqueue_style( $handle );
	}

	/**
	 * Register/queue frontend scripts.
	 */
	public static function load_scripts() {
		global $post;

		if ( ! did_action( 'before_woocommerce_init' ) ) {
			return;
		}

		$suffix               = defined( 'SCRIPT_DEBUG' ) && SCRIPT_DEBUG ? '' : '.min';
		$ajax_cart_en         = 'yes' === get_option( 'woocommerce_enable_ajax_add_to_cart' );
		$assets_path          = str_replace( array( 'http:', 'https:' ), '', WC()->plugin_url() ) . '/assets/';
		$frontend_script_path = $assets_path . 'js/frontend/';

		// Register any scripts for later use, or used as dependencies
		self::register_script( 'select2', $assets_path . 'js/select2/select2' . $suffix . '.js', array( 'jquery' ), '3.5.4' );
		self::register_script( 'jquery-blockui', $assets_path . 'js/jquery-blockui/jquery.blockUI' . $suffix . '.js', array( 'jquery' ), '2.70' );
		self::register_script( 'jquery-payment', $assets_path . 'js/jquery-payment/jquery.payment' . $suffix . '.js', array( 'jquery' ), '1.4.1' );
		self::register_script( 'jquery-cookie', $assets_path . 'js/jquery-cookie/jquery.cookie' . $suffix . '.js', array( 'jquery' ), '1.4.1' );
		self::register_script( 'wc-credit-card-form', $frontend_script_path . 'credit-card-form' . $suffix . '.js', array( 'jquery', 'jquery-payment' ) );
		self::register_script( 'wc-add-to-cart-variation', $frontend_script_path . 'add-to-cart-variation' . $suffix . '.js', array( 'jquery', 'wp-util' ) );
		self::register_script( 'wc-single-product', $frontend_script_path . 'single-product' . $suffix . '.js', array( 'jquery' ) );
		self::register_script( 'wc-country-select', $frontend_script_path . 'country-select' . $suffix . '.js', array( 'jquery' ) );
		self::register_script( 'wc-address-i18n', $frontend_script_path . 'address-i18n' . $suffix . '.js', array( 'jquery' ) );
		self::register_script( 'wc-password-strength-meter', $frontend_script_path . 'password-strength-meter' . $suffix . '.js', array( 'jquery', 'password-strength-meter' ) );

		// Register frontend scripts conditionally
		if ( $ajax_cart_en ) {
			self::enqueue_script( 'wc-add-to-cart', $frontend_script_path . 'add-to-cart' . $suffix . '.js' );
		}
		if ( is_cart() ) {
			self::enqueue_script( 'wc-cart', $frontend_script_path . 'cart' . $suffix . '.js', array( 'jquery', 'wc-country-select', 'wc-address-i18n' ) );
		}
		if ( is_checkout() || is_account_page() ) {
			self::enqueue_script( 'select2' );
			self::enqueue_style( 'select2', $assets_path . 'css/select2.css' );

			// Password strength meter.
			// Load in checkout, account login and edit account page.
			if ( ( 'no' === get_option( 'woocommerce_registration_generate_password' ) && ! is_user_logged_in() ) || is_edit_account_page() ) {
				self::enqueue_script( 'wc-password-strength-meter' );
			}
		}
		if ( is_checkout() ) {
			self::enqueue_script( 'wc-checkout', $frontend_script_path . 'checkout' . $suffix . '.js', array( 'jquery', 'woocommerce', 'wc-country-select', 'wc-address-i18n' ) );
		}
		if ( is_add_payment_method_page() ) {
			self::enqueue_script( 'wc-add-payment-method', $frontend_script_path . 'add-payment-method' . $suffix . '.js', array( 'jquery', 'woocommerce' ) );
		}
		if ( is_lost_password_page() ) {
			self::enqueue_script( 'wc-lost-password', $frontend_script_path . 'lost-password' . $suffix . '.js', array( 'jquery', 'woocommerce' ) );
		}
<<<<<<< HEAD

		self::register_script( 'prettyPhoto', $assets_path . 'js/prettyPhoto/jquery.prettyPhoto' . $suffix . '.js', array( 'jquery' ), '3.1.6', true );
		self::register_script( 'prettyPhoto-init', $assets_path . 'js/prettyPhoto/jquery.prettyPhoto.init' . $suffix . '.js', array( 'jquery','prettyPhoto' ) );
		self::register_style( 'woocommerce_prettyPhoto_css', $assets_path . 'css/prettyPhoto.css' );

		if ( is_product() || ( ! empty( $post->post_content ) && strstr( $post->post_content, '[product_page' ) ) ) {
			self::enqueue_script( 'flexslider', $assets_path . 'js/flexslider/jquery.flexslider' . $suffix . '.js', array( 'jquery' ), '2.7.0', true );
			self::enqueue_script( 'photoswipe', $assets_path . 'js/photoswipe/photoswipe' . $suffix . '.js', '4.1.1', true );
			self::enqueue_script( 'photoswipe-ui-default', $assets_path . 'js/photoswipe/photoswipe-ui-default' . $suffix . '.js', array( 'photoswipe' ), '4.1.1', true );
			self::enqueue_style( 'photoswipe', $assets_path . 'css/photoswipe/photoswipe.css' );
			self::enqueue_style( 'photoswipe-default-skin', $assets_path . 'css/photoswipe/default-skin/default-skin.css' );

			self::enqueue_script( 'zoom', $assets_path . 'js/zoom/jquery.zoom' . $suffix . '.js', array( 'jquery' ), '1.7.15', true );
=======
		if ( $lightbox_en && ( is_product() || ( ! empty( $post->post_content ) && strstr( $post->post_content, '[product_page' ) ) ) ) {
			self::enqueue_script( 'prettyPhoto', $assets_path . 'js/prettyPhoto/jquery.prettyPhoto' . $suffix . '.js', array( 'jquery' ), '3.1.6', true );
			self::enqueue_script( 'prettyPhoto-init', $assets_path . 'js/prettyPhoto/jquery.prettyPhoto.init' . $suffix . '.js', array( 'jquery', 'prettyPhoto' ) );
			self::enqueue_style( 'woocommerce_prettyPhoto_css', $assets_path . 'css/prettyPhoto.css' );
>>>>>>> 46582456
		}

		if ( is_product() ) {
			self::enqueue_script( 'wc-single-product' );
			$flexslider_options = apply_filters( 'woocommerce_single_product_carousel_options', $options = array(
				'rtl'            => is_rtl(),
				'animation'      => 'slide',
				'smoothHeight'   => true,
				'directionNav'   => false,
				'controlNav'     => 'thumbnails',
				'slideshow'      => false,
				'animationSpeed' => 500,
			) );
			wp_localize_script( 'wc-single-product', 'flexslider_options', $flexslider_options );
		}
		if ( 'geolocation_ajax' === get_option( 'woocommerce_default_customer_address' ) ) {
			// Exclude common bots from geolocation by user agent.
			$ua = wc_get_user_agent();

			if ( ! strstr( $ua, 'bot' ) && ! strstr( $ua, 'spider' ) && ! strstr( $ua, 'crawl' ) ) {
				self::enqueue_script( 'wc-geolocation', $frontend_script_path . 'geolocation' . $suffix . '.js', array( 'jquery' ) );
			}
		}

		// Global frontend scripts
		self::enqueue_script( 'woocommerce', $frontend_script_path . 'woocommerce' . $suffix . '.js', array( 'jquery', 'jquery-blockui' ) );
		self::enqueue_script( 'wc-cart-fragments', $frontend_script_path . 'cart-fragments' . $suffix . '.js', array( 'jquery', 'jquery-cookie' ) );

		// CSS Styles
		if ( $enqueue_styles = self::get_styles() ) {
			foreach ( $enqueue_styles as $handle => $args ) {
				self::enqueue_style( $handle, $args['src'], $args['deps'], $args['version'], $args['media'] );
			}
		}
	}

	/**
	 * Localize a WC script once.
	 * @access private
	 * @since  2.3.0 this needs less wp_script_is() calls due to https://core.trac.wordpress.org/ticket/28404 being added in WP 4.0.
	 * @param  string $handle
	 */
	private static function localize_script( $handle ) {
		if ( ! in_array( $handle, self::$wp_localize_scripts ) && wp_script_is( $handle ) && ( $data = self::get_script_data( $handle ) ) ) {
			$name                        = str_replace( '-', '_', $handle ) . '_params';
			self::$wp_localize_scripts[] = $handle;
			wp_localize_script( $handle, $name, apply_filters( $name, $data ) );
		}
	}

	/**
	 * Return data for script handles.
	 * @access private
	 * @param  string $handle
	 * @return array|bool
	 */
	private static function get_script_data( $handle ) {
		global $wp;

		switch ( $handle ) {
			case 'woocommerce' :
				return array(
					'ajax_url'    => WC()->ajax_url(),
					'wc_ajax_url' => WC_AJAX::get_endpoint( "%%endpoint%%" ),
				);
			break;
			case 'wc-geolocation' :
				return array(
					'wc_ajax_url'  => WC_AJAX::get_endpoint( "%%endpoint%%" ),
					'home_url'     => home_url(),
					'is_available' => ! ( is_cart() || is_account_page() || is_checkout() || is_customize_preview() ) ? '1' : '0',
					'hash'         => isset( $_GET['v'] ) ? wc_clean( $_GET['v'] ) : '',
				);
			break;
			case 'wc-single-product' :
				return array(
					'i18n_required_rating_text' => esc_attr__( 'Please select a rating', 'woocommerce' ),
					'review_rating_required'    => get_option( 'woocommerce_review_rating_required' ),
				);
			break;
			case 'wc-checkout' :
				return array(
					'ajax_url'                  => WC()->ajax_url(),
					'wc_ajax_url'               => WC_AJAX::get_endpoint( "%%endpoint%%" ),
					'update_order_review_nonce' => wp_create_nonce( 'update-order-review' ),
					'apply_coupon_nonce'        => wp_create_nonce( 'apply-coupon' ),
					'remove_coupon_nonce'       => wp_create_nonce( 'remove-coupon' ),
					'option_guest_checkout'     => get_option( 'woocommerce_enable_guest_checkout' ),
					'checkout_url'              => WC_AJAX::get_endpoint( "checkout" ),
					'is_checkout'               => is_page( wc_get_page_id( 'checkout' ) ) && empty( $wp->query_vars['order-pay'] ) && ! isset( $wp->query_vars['order-received'] ) ? 1 : 0,
					'debug_mode'                => defined( 'WP_DEBUG' ) && WP_DEBUG,
					'i18n_checkout_error'       => esc_attr__( 'Error processing checkout. Please try again.', 'woocommerce' ),
				);
			break;
			case 'wc-address-i18n' :
				return array(
					'locale'             => json_encode( WC()->countries->get_country_locale() ),
					'locale_fields'      => json_encode( WC()->countries->get_country_locale_field_selectors() ),
					'i18n_required_text' => esc_attr__( 'required', 'woocommerce' ),
				);
			break;
			case 'wc-cart' :
				return array(
					'ajax_url'                     => WC()->ajax_url(),
					'wc_ajax_url'                  => WC_AJAX::get_endpoint( "%%endpoint%%" ),
					'update_shipping_method_nonce' => wp_create_nonce( "update-shipping-method" ),
					'apply_coupon_nonce'           => wp_create_nonce( "apply-coupon" ),
					'remove_coupon_nonce'          => wp_create_nonce( "remove-coupon" ),
				);
			break;
			case 'wc-cart-fragments' :
				return array(
					'ajax_url'      => WC()->ajax_url(),
					'wc_ajax_url'   => WC_AJAX::get_endpoint( "%%endpoint%%" ),
					'fragment_name' => apply_filters( 'woocommerce_cart_fragment_name', 'wc_fragments' ),
				);
			break;
			case 'wc-add-to-cart' :
				return array(
					'ajax_url'                => WC()->ajax_url(),
					'wc_ajax_url'             => WC_AJAX::get_endpoint( "%%endpoint%%" ),
					'i18n_view_cart'          => esc_attr__( 'View cart', 'woocommerce' ),
					'cart_url'                => apply_filters( 'woocommerce_add_to_cart_redirect', wc_get_cart_url() ),
					'is_cart'                 => is_cart(),
					'cart_redirect_after_add' => get_option( 'woocommerce_cart_redirect_after_add' ),
				);
			break;
			case 'wc-add-to-cart-variation' :
				// We also need the wp.template for this script :)
				wc_get_template( 'single-product/add-to-cart/variation.php' );

				return array(
					'wc_ajax_url'                      => WC_AJAX::get_endpoint( "%%endpoint%%" ),
					'i18n_no_matching_variations_text' => esc_attr__( 'Sorry, no products matched your selection. Please choose a different combination.', 'woocommerce' ),
					'i18n_make_a_selection_text'       => esc_attr__( 'Please select some product options before adding this product to your cart.', 'woocommerce' ),
					'i18n_unavailable_text'            => esc_attr__( 'Sorry, this product is unavailable. Please choose a different combination.', 'woocommerce' ),
				);
			break;
			case 'wc-country-select' :
				return array(
					'countries'                 => json_encode( array_merge( WC()->countries->get_allowed_country_states(), WC()->countries->get_shipping_country_states() ) ),
					'i18n_select_state_text'    => esc_attr__( 'Select an option&hellip;', 'woocommerce' ),
					'i18n_matches_1'            => _x( 'One result is available, press enter to select it.', 'enhanced select', 'woocommerce' ),
					'i18n_matches_n'            => _x( '%qty% results are available, use up and down arrow keys to navigate.', 'enhanced select', 'woocommerce' ),
					'i18n_no_matches'           => _x( 'No matches found', 'enhanced select', 'woocommerce' ),
					'i18n_ajax_error'           => _x( 'Loading failed', 'enhanced select', 'woocommerce' ),
					'i18n_input_too_short_1'    => _x( 'Please enter 1 or more characters', 'enhanced select', 'woocommerce' ),
					'i18n_input_too_short_n'    => _x( 'Please enter %qty% or more characters', 'enhanced select', 'woocommerce' ),
					'i18n_input_too_long_1'     => _x( 'Please delete 1 character', 'enhanced select', 'woocommerce' ),
					'i18n_input_too_long_n'     => _x( 'Please delete %qty% characters', 'enhanced select', 'woocommerce' ),
					'i18n_selection_too_long_1' => _x( 'You can only select 1 item', 'enhanced select', 'woocommerce' ),
					'i18n_selection_too_long_n' => _x( 'You can only select %qty% items', 'enhanced select', 'woocommerce' ),
					'i18n_load_more'            => _x( 'Loading more results&hellip;', 'enhanced select', 'woocommerce' ),
					'i18n_searching'            => _x( 'Searching&hellip;', 'enhanced select', 'woocommerce' ),
				);
			break;
			case 'wc-password-strength-meter' :
				return array(
					'min_password_strength' => apply_filters( 'woocommerce_min_password_strength', 3 ),
					'i18n_password_error'   => esc_attr__( 'Please enter a stronger password.', 'woocommerce' ),
					'i18n_password_hint'    => esc_attr__( 'The password should be at least seven characters long. To make it stronger, use upper and lower case letters, numbers and symbols like ! " ? $ % ^ &amp; ).', 'woocommerce' ),
				);
			break;
		}
		return false;
	}

	/**
	 * Localize scripts only when enqueued.
	 */
	public static function localize_printed_scripts() {
		foreach ( self::$scripts as $handle ) {
			self::localize_script( $handle );
		}
	}
}

WC_Frontend_Scripts::init();<|MERGE_RESOLUTION|>--- conflicted
+++ resolved
@@ -194,7 +194,6 @@
 		if ( is_lost_password_page() ) {
 			self::enqueue_script( 'wc-lost-password', $frontend_script_path . 'lost-password' . $suffix . '.js', array( 'jquery', 'woocommerce' ) );
 		}
-<<<<<<< HEAD
 
 		self::register_script( 'prettyPhoto', $assets_path . 'js/prettyPhoto/jquery.prettyPhoto' . $suffix . '.js', array( 'jquery' ), '3.1.6', true );
 		self::register_script( 'prettyPhoto-init', $assets_path . 'js/prettyPhoto/jquery.prettyPhoto.init' . $suffix . '.js', array( 'jquery','prettyPhoto' ) );
@@ -208,12 +207,6 @@
 			self::enqueue_style( 'photoswipe-default-skin', $assets_path . 'css/photoswipe/default-skin/default-skin.css' );
 
 			self::enqueue_script( 'zoom', $assets_path . 'js/zoom/jquery.zoom' . $suffix . '.js', array( 'jquery' ), '1.7.15', true );
-=======
-		if ( $lightbox_en && ( is_product() || ( ! empty( $post->post_content ) && strstr( $post->post_content, '[product_page' ) ) ) ) {
-			self::enqueue_script( 'prettyPhoto', $assets_path . 'js/prettyPhoto/jquery.prettyPhoto' . $suffix . '.js', array( 'jquery' ), '3.1.6', true );
-			self::enqueue_script( 'prettyPhoto-init', $assets_path . 'js/prettyPhoto/jquery.prettyPhoto.init' . $suffix . '.js', array( 'jquery', 'prettyPhoto' ) );
-			self::enqueue_style( 'woocommerce_prettyPhoto_css', $assets_path . 'css/prettyPhoto.css' );
->>>>>>> 46582456
 		}
 
 		if ( is_product() ) {
