<?php
/**
 * WooCommerce Template
 *
 * Functions for the templating system.
 *
 * @package  WooCommerce\Functions
 * @version  2.5.0
 */

defined( 'ABSPATH' ) || exit;

/**
 * Handle redirects before content is output - hooked into template_redirect so is_page works.
 */
function wc_template_redirect() {
	global $wp_query, $wp;

	// When default permalinks are enabled, redirect shop page to post type archive url.
	if ( ! empty( $_GET['page_id'] ) && '' === get_option( 'permalink_structure' ) && wc_get_page_id( 'shop' ) === absint( $_GET['page_id'] ) && get_post_type_archive_link( 'product' ) ) { // WPCS: input var ok, CSRF ok.
		wp_safe_redirect( get_post_type_archive_link( 'product' ) );
		exit;
	}

	// When on the checkout with an empty cart, redirect to cart page.
	if ( is_page( wc_get_page_id( 'checkout' ) ) && wc_get_page_id( 'checkout' ) !== wc_get_page_id( 'cart' ) && WC()->cart->is_empty() && empty( $wp->query_vars['order-pay'] ) && ! isset( $wp->query_vars['order-received'] ) && ! is_customize_preview() && apply_filters( 'woocommerce_checkout_redirect_empty_cart', true ) ) {
		wc_add_notice( __( 'Checkout is not available whilst your cart is empty.', 'woocommerce' ), 'notice' );
		wp_safe_redirect( wc_get_page_permalink( 'cart' ) );
		exit;

	}

	// Logout.
	if ( isset( $wp->query_vars['customer-logout'] ) && ! empty( $_REQUEST['_wpnonce'] ) && wp_verify_nonce( sanitize_key( $_REQUEST['_wpnonce'] ), 'customer-logout' ) ) { // WPCS: input var ok, CSRF ok.
		wp_safe_redirect( str_replace( '&amp;', '&', wp_logout_url( wc_get_page_permalink( 'myaccount' ) ) ) );
		exit;
	}

	// Redirect to the correct logout endpoint.
	if ( isset( $wp->query_vars['customer-logout'] ) && 'true' === $wp->query_vars['customer-logout'] ) {
		wp_safe_redirect( esc_url_raw( wc_get_account_endpoint_url( 'customer-logout' ) ) );
		exit;
	}

	// Trigger 404 if trying to access an endpoint on wrong page.
	if ( is_wc_endpoint_url() && ! is_account_page() && ! is_checkout() ) {
		$wp_query->set_404();
		status_header( 404 );
		include( get_query_template( '404' ) );
		exit;
	}

	// Redirect to the product page if we have a single product.
	if ( is_search() && is_post_type_archive( 'product' ) && apply_filters( 'woocommerce_redirect_single_search_result', true ) && 1 === absint( $wp_query->found_posts ) ) {
		$product = wc_get_product( $wp_query->post );

		if ( $product && $product->is_visible() ) {
			wp_safe_redirect( get_permalink( $product->get_id() ), 302 );
			exit;
		}
	}

	// Ensure gateways and shipping methods are loaded early.
	if ( is_add_payment_method_page() || is_checkout() ) {
		// Buffer the checkout page.
		ob_start();

		// Ensure gateways and shipping methods are loaded early.
		WC()->payment_gateways();
		WC()->shipping();
	}
}
add_action( 'template_redirect', 'wc_template_redirect' );

/**
 * When loading sensitive checkout or account pages, send a HTTP header to limit rendering of pages to same origin iframes for security reasons.
 *
 * Can be disabled with: remove_action( 'template_redirect', 'wc_send_frame_options_header' );
 *
 * @since  2.3.10
 */
function wc_send_frame_options_header() {
	if ( is_checkout() || is_account_page() ) {
		send_frame_options_header();
	}
}
add_action( 'template_redirect', 'wc_send_frame_options_header' );

/**
 * No index our endpoints.
 * Prevent indexing pages like order-received.
 *
 * @since 2.5.3
 */
function wc_prevent_endpoint_indexing() {
	if ( is_wc_endpoint_url() || isset( $_GET['download_file'] ) ) { // WPCS: input var ok, CSRF ok.
		@header( 'X-Robots-Tag: noindex' ); // @codingStandardsIgnoreLine
	}
}
add_action( 'template_redirect', 'wc_prevent_endpoint_indexing' );

/**
 * Remove adjacent_posts_rel_link_wp_head - pointless for products.
 *
 * @since 3.0.0
 */
function wc_prevent_adjacent_posts_rel_link_wp_head() {
	if ( is_singular( 'product' ) ) {
		remove_action( 'wp_head', 'adjacent_posts_rel_link_wp_head', 10, 0 );
	}
}
add_action( 'template_redirect', 'wc_prevent_adjacent_posts_rel_link_wp_head' );

/**
 * Show the gallery if JS is disabled.
 *
 * @since 3.0.6
 */
function wc_gallery_noscript() {
	?>
	<noscript><style>.woocommerce-product-gallery{ opacity: 1 !important; }</style></noscript>
	<?php
}
add_action( 'wp_head', 'wc_gallery_noscript' );

/**
 * When the_post is called, put product data into a global.
 *
 * @param mixed $post Post Object.
 * @return WC_Product
 */
function wc_setup_product_data( $post ) {
	unset( $GLOBALS['product'] );

	if ( is_int( $post ) ) {
		$post = get_post( $post );
	}

	if ( empty( $post->post_type ) || ! in_array( $post->post_type, array( 'product', 'product_variation' ), true ) ) {
		return;
	}

	$GLOBALS['product'] = wc_get_product( $post );

	return $GLOBALS['product'];
}
add_action( 'the_post', 'wc_setup_product_data' );

/**
 * Sets up the woocommerce_loop global from the passed args or from the main query.
 *
 * @since 3.3.0
 * @param array $args Args to pass into the global.
 */
function wc_setup_loop( $args = array() ) {
	$default_args = array(
		'loop'         => 0,
		'columns'      => wc_get_default_products_per_row(),
		'name'         => '',
		'is_shortcode' => false,
		'is_paginated' => true,
		'is_search'    => false,
		'is_filtered'  => false,
		'total'        => 0,
		'total_pages'  => 0,
		'per_page'     => 0,
		'current_page' => 1,
	);

	// If this is a main WC query, use global args as defaults.
	if ( $GLOBALS['wp_query']->get( 'wc_query' ) ) {
		$default_args = array_merge(
			$default_args,
			array(
				'is_search'    => $GLOBALS['wp_query']->is_search(),
				'is_filtered'  => is_filtered(),
				'total'        => $GLOBALS['wp_query']->found_posts,
				'total_pages'  => $GLOBALS['wp_query']->max_num_pages,
				'per_page'     => $GLOBALS['wp_query']->get( 'posts_per_page' ),
				'current_page' => max( 1, $GLOBALS['wp_query']->get( 'paged', 1 ) ),
			)
		);
	}

	// Merge any existing values.
	if ( isset( $GLOBALS['woocommerce_loop'] ) ) {
		$default_args = array_merge( $default_args, $GLOBALS['woocommerce_loop'] );
	}

	$GLOBALS['woocommerce_loop'] = wp_parse_args( $args, $default_args );
}
add_action( 'woocommerce_before_shop_loop', 'wc_setup_loop' );

/**
 * Resets the woocommerce_loop global.
 *
 * @since 3.3.0
 */
function wc_reset_loop() {
	unset( $GLOBALS['woocommerce_loop'] );
}
add_action( 'woocommerce_after_shop_loop', 'woocommerce_reset_loop', 999 );

/**
 * Gets a property from the woocommerce_loop global.
 *
 * @since 3.3.0
 * @param string $prop Prop to get.
 * @param string $default Default if the prop does not exist.
 * @return mixed
 */
function wc_get_loop_prop( $prop, $default = '' ) {
	wc_setup_loop(); // Ensure shop loop is setup.

	return isset( $GLOBALS['woocommerce_loop'], $GLOBALS['woocommerce_loop'][ $prop ] ) ? $GLOBALS['woocommerce_loop'][ $prop ] : $default;
}

/**
 * Sets a property in the woocommerce_loop global.
 *
 * @since 3.3.0
 * @param string $prop Prop to set.
 * @param string $value Value to set.
 */
function wc_set_loop_prop( $prop, $value = '' ) {
	if ( ! isset( $GLOBALS['woocommerce_loop'] ) ) {
		wc_setup_loop();
	}
	$GLOBALS['woocommerce_loop'][ $prop ] = $value;
}

/**
 * Should the WooCommerce loop be displayed?
 *
 * This will return true if we have posts (products) or if we have subcats to display.
 *
 * @since 3.4.0
 * @return bool
 */
function woocommerce_product_loop() {
	return have_posts() || 'products' !== woocommerce_get_loop_display_mode();
}

/**
 * Output generator tag to aid debugging.
 *
 * @param string $gen Generator.
 * @param string $type Type.
 * @return string
 */
function wc_generator_tag( $gen, $type ) {
	switch ( $type ) {
		case 'html':
			$gen .= "\n" . '<meta name="generator" content="WooCommerce ' . esc_attr( WC_VERSION ) . '">';
			break;
		case 'xhtml':
			$gen .= "\n" . '<meta name="generator" content="WooCommerce ' . esc_attr( WC_VERSION ) . '" />';
			break;
	}
	return $gen;
}

/**
 * Add body classes for WC pages.
 *
 * @param  array $classes Body Classes.
 * @return array
 */
function wc_body_class( $classes ) {
	$classes = (array) $classes;

	if ( is_woocommerce() ) {

		$classes[] = 'woocommerce';
		$classes[] = 'woocommerce-page';

	} elseif ( is_checkout() ) {

		$classes[] = 'woocommerce-checkout';
		$classes[] = 'woocommerce-page';

	} elseif ( is_cart() ) {

		$classes[] = 'woocommerce-cart';
		$classes[] = 'woocommerce-page';

	} elseif ( is_account_page() ) {

		$classes[] = 'woocommerce-account';
		$classes[] = 'woocommerce-page';

	}

	if ( is_store_notice_showing() ) {
		$classes[] = 'woocommerce-demo-store';
	}

	foreach ( WC()->query->get_query_vars() as $key => $value ) {
		if ( is_wc_endpoint_url( $key ) ) {
			$classes[] = 'woocommerce-' . sanitize_html_class( $key );
		}
	}

	$classes[] = 'woocommerce-no-js';

	add_action( 'wp_footer', 'wc_no_js' );

	return array_unique( $classes );
}

/**
 * NO JS handling.
 *
 * @since 3.4.0
 */
function wc_no_js() {
	?>
	<script type="text/javascript">
		var c = document.body.className;
		c = c.replace(/woocommerce-no-js/, 'woocommerce-js');
		document.body.className = c;
	</script>
	<?php
}

/**
 * Display the classes for the product cat div.
 *
 * @since 2.4.0
 * @param string|array $class One or more classes to add to the class list.
 * @param object       $category object Optional.
 */
function wc_product_cat_class( $class = '', $category = null ) {
	// Separates classes with a single space, collates classes for post DIV.
	echo 'class="' . esc_attr( join( ' ', wc_get_product_cat_class( $class, $category ) ) ) . '"';
}

/**
 * Get the default columns setting - this is how many products will be shown per row in loops.
 *
 * @since 3.3.0
 * @return int
 */
function wc_get_default_products_per_row() {
	$columns      = get_option( 'woocommerce_catalog_columns', 4 );
	$product_grid = wc_get_theme_support( 'product_grid' );
	$min_columns  = isset( $product_grid['min_columns'] ) ? absint( $product_grid['min_columns'] ) : 0;
	$max_columns  = isset( $product_grid['max_columns'] ) ? absint( $product_grid['max_columns'] ) : 0;

	if ( $min_columns && $columns < $min_columns ) {
		$columns = $min_columns;
		update_option( 'woocommerce_catalog_columns', $columns );
	} elseif ( $max_columns && $columns > $max_columns ) {
		$columns = $max_columns;
		update_option( 'woocommerce_catalog_columns', $columns );
	}

	if ( has_filter( 'loop_shop_columns' ) ) { // Legacy filter handling.
		$columns = apply_filters( 'loop_shop_columns', $columns );
	}

	$columns = absint( $columns );

	return max( 1, $columns );
}

/**
 * Get the default rows setting - this is how many product rows will be shown in loops.
 *
 * @since 3.3.0
 * @return int
 */
function wc_get_default_product_rows_per_page() {
	$rows         = absint( get_option( 'woocommerce_catalog_rows', 4 ) );
	$product_grid = wc_get_theme_support( 'product_grid' );
	$min_rows     = isset( $product_grid['min_rows'] ) ? absint( $product_grid['min_rows'] ) : 0;
	$max_rows     = isset( $product_grid['max_rows'] ) ? absint( $product_grid['max_rows'] ) : 0;

	if ( $min_rows && $rows < $min_rows ) {
		$rows = $min_rows;
		update_option( 'woocommerce_catalog_rows', $rows );
	} elseif ( $max_rows && $rows > $max_rows ) {
		$rows = $max_rows;
		update_option( 'woocommerce_catalog_rows', $rows );
	}

	return $rows;
}

/**
 * Reset the product grid settings when a new theme is activated.
 *
 * @since 3.3.0
 */
function wc_reset_product_grid_settings() {
	$product_grid = wc_get_theme_support( 'product_grid' );

	if ( ! empty( $product_grid['default_rows'] ) ) {
		update_option( 'woocommerce_catalog_rows', absint( $product_grid['default_rows'] ) );
	}

	if ( ! empty( $product_grid['default_columns'] ) ) {
		update_option( 'woocommerce_catalog_columns', absint( $product_grid['default_columns'] ) );
	}

	wp_cache_flush(); // Flush any caches which could impact settings or templates.
}
add_action( 'after_switch_theme', 'wc_reset_product_grid_settings' );

/**
 * Get classname for woocommerce loops.
 *
 * @since 2.6.0
 * @return string
 */
function wc_get_loop_class() {
	$loop_index = wc_get_loop_prop( 'loop', 0 );
	$columns    = absint( max( 1, wc_get_loop_prop( 'columns', wc_get_default_products_per_row() ) ) );

	$loop_index ++;
	wc_set_loop_prop( 'loop', $loop_index );

	if ( 0 === ( $loop_index - 1 ) % $columns || 1 === $columns ) {
		return 'first';
	}

	if ( 0 === $loop_index % $columns ) {
		return 'last';
	}

	return '';
}


/**
 * Get the classes for the product cat div.
 *
 * @since 2.4.0
 *
 * @param string|array $class One or more classes to add to the class list.
 * @param object       $category object Optional.
 *
 * @return array
 */
function wc_get_product_cat_class( $class = '', $category = null ) {
	$classes   = is_array( $class ) ? $class : array_map( 'trim', explode( ' ', $class ) );
	$classes[] = 'product-category';
	$classes[] = 'product';
	$classes[] = wc_get_loop_class();
	$classes   = apply_filters( 'product_cat_class', $classes, $class, $category );

	return array_unique( array_filter( $classes ) );
}

/**
 * Adds extra post classes for products.
 *
 * @since 2.1.0
 * @param array        $classes Current classes.
 * @param string|array $class Additional class.
 * @param int          $post_id Post ID.
 * @return array
 */
function wc_product_post_class( $classes, $class = '', $post_id = 0 ) {
	if ( ! $post_id || ! in_array( get_post_type( $post_id ), array( 'product', 'product_variation' ), true ) ) {
		return $classes;
	}

	$product = wc_get_product( $post_id );

	if ( $product ) {
		$classes[] = 'product';
		$classes[] = wc_get_loop_class();
		$classes[] = $product->get_stock_status();

		if ( $product->is_on_sale() ) {
			$classes[] = 'sale';
		}
		if ( $product->is_featured() ) {
			$classes[] = 'featured';
		}
		if ( $product->is_downloadable() ) {
			$classes[] = 'downloadable';
		}
		if ( $product->is_virtual() ) {
			$classes[] = 'virtual';
		}
		if ( $product->is_sold_individually() ) {
			$classes[] = 'sold-individually';
		}
		if ( $product->is_taxable() ) {
			$classes[] = 'taxable';
		}
		if ( $product->is_shipping_taxable() ) {
			$classes[] = 'shipping-taxable';
		}
		if ( $product->is_purchasable() ) {
			$classes[] = 'purchasable';
		}
		if ( $product->get_type() ) {
			$classes[] = 'product-type-' . $product->get_type();
		}
		if ( $product->is_type( 'variable' ) && $product->get_default_attributes() ) {
			$classes[] = 'has-default-attributes';
		}
	}

	$key = array_search( 'hentry', $classes, true );
	if ( false !== $key ) {
		unset( $classes[ $key ] );
	}

	return $classes;
}

/**
 * Get product taxonomy HTML classes.
 *
 * @since 3.4.0
 * @param array  $term_ids Array of terms IDs or objects.
 * @param string $taxonomy Taxonomy.
 * @return array
 */
function wc_get_product_taxonomy_class( $term_ids, $taxonomy ) {
	$classes = array();

	foreach ( $term_ids as $term_id ) {
		$term = get_term( $term_id, $taxonomy );

		if ( empty( $term->slug ) ) {
			continue;
		}

		$term_class = sanitize_html_class( $term->slug, $term->term_id );
		if ( is_numeric( $term_class ) || ! trim( $term_class, '-' ) ) {
			$term_class = $term->term_id;
		}

		// 'post_tag' uses the 'tag' prefix for backward compatibility.
		if ( 'post_tag' === $taxonomy ) {
			$classes[] = 'tag-' . $term_class;
		} else {
			$classes[] = sanitize_html_class( $taxonomy . '-' . $term_class, $taxonomy . '-' . $term->term_id );
		}
	}

	return $classes;
}

/**
 * Retrieves the classes for the post div as an array.
 *
 * This method was modified from WordPress's get_post_class() to allow the removal of taxonomies
 * (for performance reasons).
 *
 * Previously wc_product_post_class was hooked into post_class. That still happens, but this function
 * negates the need for it and thus unhooks it when running the post_class hook. @since 3.6.0
 *
 * @since 3.4.0
 * @param string|array           $class      One or more classes to add to the class list.
 * @param int|WP_Post|WC_Product $product_id Product ID or product object.
 * @return array
 */
function wc_get_product_class( $class = '', $product_id = null ) {
	if ( is_a( $product_id, 'WC_Product' ) ) {
		$product    = $product_id;
		$product_id = $product_id->get_id();
	} else {
		$product = wc_get_product( $product_id );
	}

	if ( ! is_array( $class ) ) {
		$classes = preg_split( '#\s+#', $class );
	} else {
		$classes = $class;
	}

	if ( ! $product ) {
		return array_map( 'esc_attr', $classes );
	}

	$classes = array_merge(
		$classes,
		array(
			'product',
			'type-product',
			'post-' . $product->get_id(),
			'status-' . $product->get_status(),
			wc_get_loop_class(),
			$product->get_stock_status(),
		),
		wc_get_product_taxonomy_class( $product->get_category_ids(), 'product_cat' ),
		wc_get_product_taxonomy_class( $product->get_tag_ids(), 'product_tag' )
	);

	if ( $product->get_image_id() ) {
		$classes[] = 'has-post-thumbnail';
	}
	if ( $product->get_post_password() ) {
		$classes[] = post_password_required( $product->get_id() ) ? 'post-password-required' : 'post-password-protected';
	}
	if ( $product->is_on_sale() ) {
		$classes[] = 'sale';
	}
	if ( $product->is_featured() ) {
		$classes[] = 'featured';
	}
	if ( $product->is_downloadable() ) {
		$classes[] = 'downloadable';
	}
	if ( $product->is_virtual() ) {
		$classes[] = 'virtual';
	}
	if ( $product->is_sold_individually() ) {
		$classes[] = 'sold-individually';
	}
	if ( $product->is_taxable() ) {
		$classes[] = 'taxable';
	}
	if ( $product->is_shipping_taxable() ) {
		$classes[] = 'shipping-taxable';
	}
	if ( $product->is_purchasable() ) {
		$classes[] = 'purchasable';
	}
	if ( $product->get_type() ) {
		$classes[] = 'product-type-' . $product->get_type();
	}
	if ( $product->is_type( 'variable' ) && $product->get_default_attributes() ) {
		$classes[] = 'has-default-attributes';
	}

	// Include attributes and any extra taxonomies only if enabled via the hook - this is a performance issue.
	if ( apply_filters( 'woocommerce_get_product_class_include_taxonomies', false ) ) {
		$taxonomies = get_taxonomies( array( 'public' => true ) );
		$type       = 'variation' === $product->get_type() ? 'product_variation' : 'product';
		foreach ( (array) $taxonomies as $taxonomy ) {
			if ( is_object_in_taxonomy( $type, $taxonomy ) && ! in_array( $taxonomy, array( 'product_cat', 'product_tag' ), true ) ) {
				$classes = array_merge( $classes, wc_get_product_taxonomy_class( (array) get_the_terms( $product->get_id(), $taxonomy ), $taxonomy ) );
			}
		}
	}

	// If using `wc_get_product_class` instead of `get_post_class`, we don't need to hook `wc_product_post_class` function.
	$filtered = has_filter( 'post_class', 'wc_product_post_class' );

	if ( $filtered ) {
		remove_filter( 'post_class', 'wc_product_post_class', 20, 3 );
	}

	$classes = apply_filters( 'post_class', $classes, $class, $product->get_id() );

	if ( $filtered ) {
		add_filter( 'post_class', 'wc_product_post_class', 20, 3 );
	}

	return array_filter( array_map( 'esc_attr', array_unique( $classes ) ) );
}

/**
 * Display the classes for the product div.
 *
 * @since 3.4.0
 * @param string|array           $class      One or more classes to add to the class list.
 * @param int|WP_Post|WC_Product $product_id Product ID or product object.
 */
function wc_product_class( $class = '', $product_id = null ) {
	echo 'class="' . esc_attr( join( ' ', wc_get_product_class( $class, $product_id ) ) ) . '"';
}

/**
 * Outputs hidden form inputs for each query string variable.
 *
 * @since 3.0.0
 * @param string|array $values Name value pairs, or a URL to parse.
 * @param array        $exclude Keys to exclude.
 * @param string       $current_key Current key we are outputting.
 * @param bool         $return Whether to return.
 * @return string
 */
function wc_query_string_form_fields( $values = null, $exclude = array(), $current_key = '', $return = false ) {
	if ( is_null( $values ) ) {
		$values = $_GET; // WPCS: input var ok, CSRF ok.
	} elseif ( is_string( $values ) ) {
		$url_parts = wp_parse_url( $values );
		$values    = array();

		if ( ! empty( $url_parts['query'] ) ) {
			parse_str( $url_parts['query'], $values );
		}
	}
	$html = '';

	foreach ( $values as $key => $value ) {
		if ( in_array( $key, $exclude, true ) ) {
			continue;
		}
		if ( $current_key ) {
			$key = $current_key . '[' . $key . ']';
		}
		if ( is_array( $value ) ) {
			$html .= wc_query_string_form_fields( $value, $exclude, $key, true );
		} else {
			$html .= '<input type="hidden" name="' . esc_attr( $key ) . '" value="' . esc_attr( wp_unslash( $value ) ) . '" />';
		}
	}

	if ( $return ) {
		return $html;
	}

	echo $html; // WPCS: XSS ok.
}

/**
 * Get the terms and conditons page ID.
 *
 * @since 3.4.0
 * @return int
 */
function wc_terms_and_conditions_page_id() {
	$page_id = wc_get_page_id( 'terms' );
	return apply_filters( 'woocommerce_terms_and_conditions_page_id', 0 < $page_id ? absint( $page_id ) : 0 );
}

/**
 * Get the privacy policy page ID.
 *
 * @since 3.4.0
 * @return int
 */
function wc_privacy_policy_page_id() {
	$page_id = get_option( 'wp_page_for_privacy_policy', 0 );
	return apply_filters( 'woocommerce_privacy_policy_page_id', 0 < $page_id ? absint( $page_id ) : 0 );
}

/**
 * See if the checkbox is enabled or not based on the existance of the terms page and checkbox text.
 *
 * @since 3.4.0
 * @return bool
 */
function wc_terms_and_conditions_checkbox_enabled() {
	$page_id = wc_terms_and_conditions_page_id();
	$page    = $page_id ? get_post( $page_id ) : false;
	return $page && wc_get_terms_and_conditions_checkbox_text();
}

/**
 * Get the terms and conditons checkbox text, if set.
 *
 * @since 3.4.0
 * @return string
 */
function wc_get_terms_and_conditions_checkbox_text() {
	/* translators: %s terms and conditions page name and link */
	return trim( apply_filters( 'woocommerce_get_terms_and_conditions_checkbox_text', get_option( 'woocommerce_checkout_terms_and_conditions_checkbox_text', sprintf( __( 'I have read and agree to the website %s', 'woocommerce' ), '[terms]' ) ) ) );
}

/**
 * Get the privacy policy text, if set.
 *
 * @since 3.4.0
 * @param string $type Type of policy to load. Valid values include registration and checkout.
 * @return string
 */
function wc_get_privacy_policy_text( $type = '' ) {
	$text = '';

	switch ( $type ) {
		case 'checkout':
			/* translators: %s privacy policy page name and link */
			$text = get_option( 'woocommerce_checkout_privacy_policy_text', sprintf( __( 'Your personal data will be used to process your order, support your experience throughout this website, and for other purposes described in our %s.', 'woocommerce' ), '[privacy_policy]' ) );
			break;
		case 'registration':
			/* translators: %s privacy policy page name and link */
			$text = get_option( 'woocommerce_registration_privacy_policy_text', sprintf( __( 'Your personal data will be used to support your experience throughout this website, to manage access to your account, and for other purposes described in our %s.', 'woocommerce' ), '[privacy_policy]' ) );
			break;
	}

	return trim( apply_filters( 'woocommerce_get_privacy_policy_text', $text, $type ) );
}

/**
 * Output t&c checkbox text.
 *
 * @since 3.4.0
 */
function wc_terms_and_conditions_checkbox_text() {
	$text = wc_get_terms_and_conditions_checkbox_text();

	if ( ! $text ) {
		return;
	}

	echo wp_kses_post( wc_replace_policy_page_link_placeholders( $text ) );
}

/**
 * Output t&c page's content (if set). The page can be set from checkout settings.
 *
 * @since 3.4.0
 */
function wc_terms_and_conditions_page_content() {
	$terms_page_id = wc_terms_and_conditions_page_id();

	if ( ! $terms_page_id ) {
		return;
	}

	$page = get_post( $terms_page_id );

	if ( $page && 'publish' === $page->post_status && $page->post_content && ! has_shortcode( $page->post_content, 'woocommerce_checkout' ) ) {
		echo '<div class="woocommerce-terms-and-conditions" style="display: none; max-height: 200px; overflow: auto;">' . wp_kses_post( wc_format_content( $page->post_content ) ) . '</div>';
	}
}

/**
 * Render privacy policy text on the checkout.
 *
 * @since 3.4.0
 */
function wc_checkout_privacy_policy_text() {
	echo '<div class="woocommerce-privacy-policy-text">';
	wc_privacy_policy_text( 'checkout' );
	echo '</div>';
}

/**
 * Render privacy policy text on the register forms.
 *
 * @since 3.4.0
 */
function wc_registration_privacy_policy_text() {
	echo '<div class="woocommerce-privacy-policy-text">';
	wc_privacy_policy_text( 'registration' );
	echo '</div>';
}

/**
 * Output privacy policy text. This is custom text which can be added via the customizer/privacy settings section.
 *
 * Loads the relevant policy for the current page unless a specific policy text is required.
 *
 * @since 3.4.0
 * @param string $type Type of policy to load. Valid values include registration and checkout.
 */
function wc_privacy_policy_text( $type = 'checkout' ) {
	if ( ! wc_privacy_policy_page_id() ) {
		return;
	}
	echo wp_kses_post( wpautop( wc_replace_policy_page_link_placeholders( wc_get_privacy_policy_text( $type ) ) ) );
}

/**
 * Replaces placeholders with links to WooCommerce policy pages.
 *
 * @since 3.4.0
 * @param string $text Text to find/replace within.
 * @return string
 */
function wc_replace_policy_page_link_placeholders( $text ) {
	$privacy_page_id = wc_privacy_policy_page_id();
	$terms_page_id   = wc_terms_and_conditions_page_id();
	$privacy_link    = $privacy_page_id ? '<a href="' . esc_url( get_permalink( $privacy_page_id ) ) . '" class="woocommerce-privacy-policy-link" target="_blank">' . __( 'privacy policy', 'woocommerce' ) . '</a>' : __( 'privacy policy', 'woocommerce' );
	$terms_link      = $terms_page_id ? '<a href="' . esc_url( get_permalink( $terms_page_id ) ) . '" class="woocommerce-terms-and-conditions-link" target="_blank">' . __( 'terms and conditions', 'woocommerce' ) . '</a>' : __( 'terms and conditions', 'woocommerce' );

	$find_replace = array(
		'[terms]'          => $terms_link,
		'[privacy_policy]' => $privacy_link,
	);

	return str_replace( array_keys( $find_replace ), array_values( $find_replace ), $text );
}

/**
 * Template pages
 */

if ( ! function_exists( 'woocommerce_content' ) ) {

	/**
	 * Output WooCommerce content.
	 *
	 * This function is only used in the optional 'woocommerce.php' template.
	 * which people can add to their themes to add basic woocommerce support.
	 * without hooks or modifying core templates.
	 */
	function woocommerce_content() {

		if ( is_singular( 'product' ) ) {

			while ( have_posts() ) :
				the_post();
				wc_get_template_part( 'content', 'single-product' );
			endwhile;

		} else {
			?>

			<?php if ( apply_filters( 'woocommerce_show_page_title', true ) ) : ?>

				<h1 class="page-title"><?php woocommerce_page_title(); ?></h1>

			<?php endif; ?>

			<?php do_action( 'woocommerce_archive_description' ); ?>

			<?php if ( woocommerce_product_loop() ) : ?>

				<?php do_action( 'woocommerce_before_shop_loop' ); ?>

				<?php woocommerce_product_loop_start(); ?>

				<?php if ( wc_get_loop_prop( 'total' ) ) : ?>
					<?php while ( have_posts() ) : ?>
						<?php the_post(); ?>
						<?php wc_get_template_part( 'content', 'product' ); ?>
					<?php endwhile; ?>
				<?php endif; ?>

				<?php woocommerce_product_loop_end(); ?>

				<?php do_action( 'woocommerce_after_shop_loop' ); ?>

<<<<<<< HEAD
				<?php
			else :
				do_action( 'woocommerce_no_products_found' );
=======
			<?php else : ?>

				<?php do_action( 'woocommerce_no_products_found' ); ?>

				<?php
>>>>>>> 7b5810d3
			endif;
		}
	}
}

/**
 * Global
 */

if ( ! function_exists( 'woocommerce_output_content_wrapper' ) ) {

	/**
	 * Output the start of the page wrapper.
	 */
	function woocommerce_output_content_wrapper() {
		wc_get_template( 'global/wrapper-start.php' );
	}
}
if ( ! function_exists( 'woocommerce_output_content_wrapper_end' ) ) {

	/**
	 * Output the end of the page wrapper.
	 */
	function woocommerce_output_content_wrapper_end() {
		wc_get_template( 'global/wrapper-end.php' );
	}
}

if ( ! function_exists( 'woocommerce_get_sidebar' ) ) {

	/**
	 * Get the shop sidebar template.
	 */
	function woocommerce_get_sidebar() {
		wc_get_template( 'global/sidebar.php' );
	}
}

if ( ! function_exists( 'woocommerce_demo_store' ) ) {

	/**
	 * Adds a demo store banner to the site if enabled.
	 */
	function woocommerce_demo_store() {
		if ( ! is_store_notice_showing() ) {
			return;
		}

		$notice = get_option( 'woocommerce_demo_store_notice' );

		if ( empty( $notice ) ) {
			$notice = __( 'This is a demo store for testing purposes &mdash; no orders shall be fulfilled.', 'woocommerce' );
		}

		$notice_id = md5( $notice );

		echo apply_filters( 'woocommerce_demo_store', '<p class="woocommerce-store-notice demo_store" data-notice-id="' . esc_attr( $notice_id ) . '" style="display:none;">' . wp_kses_post( $notice ) . ' <a href="#" class="woocommerce-store-notice__dismiss-link">' . esc_html__( 'Dismiss', 'woocommerce' ) . '</a></p>', $notice ); // WPCS: XSS ok.
	}
}

/**
 * Loop
 */

if ( ! function_exists( 'woocommerce_page_title' ) ) {

	/**
	 * Page Title function.
	 *
	 * @param  bool $echo Should echo title.
	 * @return string
	 */
	function woocommerce_page_title( $echo = true ) {

		if ( is_search() ) {
			/* translators: %s: search query */
			$page_title = sprintf( __( 'Search results: &ldquo;%s&rdquo;', 'woocommerce' ), get_search_query() );

			if ( get_query_var( 'paged' ) ) {
				/* translators: %s: page number */
				$page_title .= sprintf( __( '&nbsp;&ndash; Page %s', 'woocommerce' ), get_query_var( 'paged' ) );
			}
		} elseif ( is_tax() ) {

			$page_title = single_term_title( '', false );

		} else {

			$shop_page_id = wc_get_page_id( 'shop' );
			$page_title   = get_the_title( $shop_page_id );

		}

		$page_title = apply_filters( 'woocommerce_page_title', $page_title );

		if ( $echo ) {
			echo $page_title; // WPCS: XSS ok.
		} else {
			return $page_title;
		}
	}
}

if ( ! function_exists( 'woocommerce_product_loop_start' ) ) {

	/**
	 * Output the start of a product loop. By default this is a UL.
	 *
	 * @param bool $echo Should echo?.
	 * @return string
	 */
	function woocommerce_product_loop_start( $echo = true ) {
		ob_start();

		wc_set_loop_prop( 'loop', 0 );

		wc_get_template( 'loop/loop-start.php' );

		$loop_start = apply_filters( 'woocommerce_product_loop_start', ob_get_clean() );

		if ( $echo ) {
			echo $loop_start; // WPCS: XSS ok.
		} else {
			return $loop_start;
		}
	}
}

if ( ! function_exists( 'woocommerce_product_loop_end' ) ) {

	/**
	 * Output the end of a product loop. By default this is a UL.
	 *
	 * @param bool $echo Should echo?.
	 * @return string
	 */
	function woocommerce_product_loop_end( $echo = true ) {
		ob_start();

		wc_get_template( 'loop/loop-end.php' );

		$loop_end = apply_filters( 'woocommerce_product_loop_end', ob_get_clean() );

		if ( $echo ) {
			echo $loop_end; // WPCS: XSS ok.
		} else {
			return $loop_end;
		}
	}
}
if ( ! function_exists( 'woocommerce_template_loop_product_title' ) ) {

	/**
	 * Show the product title in the product loop. By default this is an H2.
	 */
	function woocommerce_template_loop_product_title() {
<<<<<<< HEAD
		echo '<h2 class="' . esc_attr( apply_filters( 'woocommerce_product_loop_title_classes', 'woocommerce-loop-product__title' ) ) . '">' . get_the_title() . '</h2>'; // phpcs:ignore
=======
		echo '<h2 class="woocommerce-loop-product__title">' . get_the_title() . '</h2>'; // phpcs:ignore WordPress.Security.EscapeOutput.OutputNotEscaped
>>>>>>> 7b5810d3
	}
}
if ( ! function_exists( 'woocommerce_template_loop_category_title' ) ) {

	/**
	 * Show the subcategory title in the product loop.
	 *
	 * @param object $category Category object.
	 */
	function woocommerce_template_loop_category_title( $category ) {
		?>
		<h2 class="woocommerce-loop-category__title">
			<?php
			echo esc_html( $category->name );

			if ( $category->count > 0 ) {
				echo apply_filters( 'woocommerce_subcategory_count_html', ' <mark class="count">(' . esc_html( $category->count ) . ')</mark>', $category ); // WPCS: XSS ok.
			}
			?>
		</h2>
		<?php
	}
}

if ( ! function_exists( 'woocommerce_template_loop_product_link_open' ) ) {
	/**
	 * Insert the opening anchor tag for products in the loop.
	 */
	function woocommerce_template_loop_product_link_open() {
		global $product;

		$link = apply_filters( 'woocommerce_loop_product_link', get_the_permalink(), $product );

		echo '<a href="' . esc_url( $link ) . '" class="woocommerce-LoopProduct-link woocommerce-loop-product__link">';
	}
}

if ( ! function_exists( 'woocommerce_template_loop_product_link_close' ) ) {
	/**
	 * Insert the opening anchor tag for products in the loop.
	 */
	function woocommerce_template_loop_product_link_close() {
		echo '</a>';
	}
}

if ( ! function_exists( 'woocommerce_template_loop_category_link_open' ) ) {
	/**
	 * Insert the opening anchor tag for categories in the loop.
	 *
	 * @param int|object|string $category Category ID, Object or String.
	 */
	function woocommerce_template_loop_category_link_open( $category ) {
		echo '<a href="' . esc_url( get_term_link( $category, 'product_cat' ) ) . '">';
	}
}

if ( ! function_exists( 'woocommerce_template_loop_category_link_close' ) ) {
	/**
	 * Insert the closing anchor tag for categories in the loop.
	 */
	function woocommerce_template_loop_category_link_close() {
		echo '</a>';
	}
}

if ( ! function_exists( 'woocommerce_taxonomy_archive_description' ) ) {

	/**
	 * Show an archive description on taxonomy archives.
	 */
	function woocommerce_taxonomy_archive_description() {
		if ( is_product_taxonomy() && 0 === absint( get_query_var( 'paged' ) ) ) {
			$term = get_queried_object();

			if ( $term && ! empty( $term->description ) ) {
				echo '<div class="term-description">' . wc_format_content( $term->description ) . '</div>'; // WPCS: XSS ok.
			}
		}
	}
}
if ( ! function_exists( 'woocommerce_product_archive_description' ) ) {

	/**
	 * Show a shop page description on product archives.
	 */
	function woocommerce_product_archive_description() {
		// Don't display the description on search results page.
		if ( is_search() ) {
			return;
		}

		if ( is_post_type_archive( 'product' ) && in_array( absint( get_query_var( 'paged' ) ), array( 0, 1 ), true ) ) {
			$shop_page = get_post( wc_get_page_id( 'shop' ) );
			if ( $shop_page ) {
				$description = wc_format_content( $shop_page->post_content );
				if ( $description ) {
					echo '<div class="page-description">' . $description . '</div>'; // WPCS: XSS ok.
				}
			}
		}
	}
}

if ( ! function_exists( 'woocommerce_template_loop_add_to_cart' ) ) {

	/**
	 * Get the add to cart template for the loop.
	 *
	 * @param array $args Arguments.
	 */
	function woocommerce_template_loop_add_to_cart( $args = array() ) {
		global $product;

		if ( $product ) {
			$defaults = array(
				'quantity'   => 1,
				'class'      => implode(
					' ',
					array_filter(
						array(
							'button',
							'product_type_' . $product->get_type(),
							$product->is_purchasable() && $product->is_in_stock() ? 'add_to_cart_button' : '',
							$product->supports( 'ajax_add_to_cart' ) && $product->is_purchasable() && $product->is_in_stock() ? 'ajax_add_to_cart' : '',
						)
					)
				),
				'attributes' => array(
					'data-product_id'  => $product->get_id(),
					'data-product_sku' => $product->get_sku(),
					'aria-label'       => $product->add_to_cart_description(),
					'rel'              => 'nofollow',
				),
			);

			$args = apply_filters( 'woocommerce_loop_add_to_cart_args', wp_parse_args( $args, $defaults ), $product );

			if ( isset( $args['attributes']['aria-label'] ) ) {
				$args['attributes']['aria-label'] = wp_strip_all_tags( $args['attributes']['aria-label'] );
			}

			wc_get_template( 'loop/add-to-cart.php', $args );
		}
	}
}

if ( ! function_exists( 'woocommerce_template_loop_product_thumbnail' ) ) {

	/**
	 * Get the product thumbnail for the loop.
	 */
	function woocommerce_template_loop_product_thumbnail() {
		echo woocommerce_get_product_thumbnail(); // WPCS: XSS ok.
	}
}
if ( ! function_exists( 'woocommerce_template_loop_price' ) ) {

	/**
	 * Get the product price for the loop.
	 */
	function woocommerce_template_loop_price() {
		wc_get_template( 'loop/price.php' );
	}
}
if ( ! function_exists( 'woocommerce_template_loop_rating' ) ) {

	/**
	 * Display the average rating in the loop.
	 */
	function woocommerce_template_loop_rating() {
		wc_get_template( 'loop/rating.php' );
	}
}
if ( ! function_exists( 'woocommerce_show_product_loop_sale_flash' ) ) {

	/**
	 * Get the sale flash for the loop.
	 */
	function woocommerce_show_product_loop_sale_flash() {
		wc_get_template( 'loop/sale-flash.php' );
	}
}

if ( ! function_exists( 'woocommerce_get_product_thumbnail' ) ) {

	/**
	 * Get the product thumbnail, or the placeholder if not set.
	 *
	 * @param string $size (default: 'woocommerce_thumbnail').
	 * @param int    $deprecated1 Deprecated since WooCommerce 2.0 (default: 0).
	 * @param int    $deprecated2 Deprecated since WooCommerce 2.0 (default: 0).
	 * @return string
	 */
	function woocommerce_get_product_thumbnail( $size = 'woocommerce_thumbnail', $deprecated1 = 0, $deprecated2 = 0 ) {
		global $product;

		$image_size = apply_filters( 'single_product_archive_thumbnail_size', $size );

		return $product ? $product->get_image( $image_size ) : '';
	}
}

if ( ! function_exists( 'woocommerce_result_count' ) ) {

	/**
	 * Output the result count text (Showing x - x of x results).
	 */
	function woocommerce_result_count() {
		if ( ! wc_get_loop_prop( 'is_paginated' ) || ! woocommerce_products_will_display() ) {
			return;
		}
		$args = array(
			'total'    => wc_get_loop_prop( 'total' ),
			'per_page' => wc_get_loop_prop( 'per_page' ),
			'current'  => wc_get_loop_prop( 'current_page' ),
		);

		wc_get_template( 'loop/result-count.php', $args );
	}
}

if ( ! function_exists( 'woocommerce_catalog_ordering' ) ) {

	/**
	 * Output the product sorting options.
	 */
	function woocommerce_catalog_ordering() {
		if ( ! wc_get_loop_prop( 'is_paginated' ) || ! woocommerce_products_will_display() ) {
			return;
		}
		$show_default_orderby = 'menu_order' === apply_filters( 'woocommerce_default_catalog_orderby', get_option( 'woocommerce_default_catalog_orderby', 'menu_order' ) );
		$catalog_orderby_options = apply_filters(
			'woocommerce_catalog_orderby',
			array(
				'menu_order' => __( 'Default sorting', 'woocommerce' ),
				'popularity' => __( 'Sort by popularity', 'woocommerce' ),
				'rating'     => __( 'Sort by average rating', 'woocommerce' ),
				'date'       => __( 'Sort by latest', 'woocommerce' ),
				'price'      => __( 'Sort by price: low to high', 'woocommerce' ),
				'price-desc' => __( 'Sort by price: high to low', 'woocommerce' ),
			)
		);

		$default_orderby = wc_get_loop_prop( 'is_search' ) ? 'relevance' : apply_filters( 'woocommerce_default_catalog_orderby', get_option( 'woocommerce_default_catalog_orderby', '' ) );
		$orderby         = isset( $_GET['orderby'] ) ? wc_clean( wp_unslash( $_GET['orderby'] ) ) : $default_orderby; // WPCS: sanitization ok, input var ok, CSRF ok.

		if ( wc_get_loop_prop( 'is_search' ) ) {
			$catalog_orderby_options = array_merge( array( 'relevance' => __( 'Relevance', 'woocommerce' ) ), $catalog_orderby_options );

			unset( $catalog_orderby_options['menu_order'] );
		}

		if ( ! $show_default_orderby ) {
			unset( $catalog_orderby_options['menu_order'] );
		}

		if ( ! wc_review_ratings_enabled() ) {
			unset( $catalog_orderby_options['rating'] );
		}

		if ( ! array_key_exists( $orderby, $catalog_orderby_options ) ) {
			$orderby = current( array_keys( $catalog_orderby_options ) );
		}

		wc_get_template(
			'loop/orderby.php',
			array(
				'catalog_orderby_options' => $catalog_orderby_options,
				'orderby'                 => $orderby,
				'show_default_orderby'    => $show_default_orderby,
			)
		);
	}
}

if ( ! function_exists( 'woocommerce_pagination' ) ) {

	/**
	 * Output the pagination.
	 */
	function woocommerce_pagination() {
		if ( ! wc_get_loop_prop( 'is_paginated' ) || ! woocommerce_products_will_display() ) {
			return;
		}

		$args = array(
			'total'   => wc_get_loop_prop( 'total_pages' ),
			'current' => wc_get_loop_prop( 'current_page' ),
			'base'    => esc_url_raw( add_query_arg( 'product-page', '%#%', false ) ),
			'format'  => '?product-page=%#%',
		);

		if ( ! wc_get_loop_prop( 'is_shortcode' ) ) {
			$args['format'] = '';
			$args['base']   = esc_url_raw( str_replace( 999999999, '%#%', remove_query_arg( 'add-to-cart', get_pagenum_link( 999999999, false ) ) ) );
		}

		wc_get_template( 'loop/pagination.php', $args );
	}
}

/**
 * Single Product
 */

if ( ! function_exists( 'woocommerce_show_product_images' ) ) {

	/**
	 * Output the product image before the single product summary.
	 */
	function woocommerce_show_product_images() {
		wc_get_template( 'single-product/product-image.php' );
	}
}
if ( ! function_exists( 'woocommerce_show_product_thumbnails' ) ) {

	/**
	 * Output the product thumbnails.
	 */
	function woocommerce_show_product_thumbnails() {
		wc_get_template( 'single-product/product-thumbnails.php' );
	}
}

/**
 * Get HTML for a gallery image.
 *
 * Woocommerce_gallery_thumbnail_size, woocommerce_gallery_image_size and woocommerce_gallery_full_size accept name based image sizes, or an array of width/height values.
 *
 * @since 3.3.2
 * @param int  $attachment_id Attachment ID.
 * @param bool $main_image Is this the main image or a thumbnail?.
 * @return string
 */
function wc_get_gallery_image_html( $attachment_id, $main_image = false ) {
	$flexslider        = (bool) apply_filters( 'woocommerce_single_product_flexslider_enabled', get_theme_support( 'wc-product-gallery-slider' ) );
	$gallery_thumbnail = wc_get_image_size( 'gallery_thumbnail' );
	$thumbnail_size    = apply_filters( 'woocommerce_gallery_thumbnail_size', array( $gallery_thumbnail['width'], $gallery_thumbnail['height'] ) );
	$image_size        = apply_filters( 'woocommerce_gallery_image_size', $flexslider || $main_image ? 'woocommerce_single' : $thumbnail_size );
	$full_size         = apply_filters( 'woocommerce_gallery_full_size', apply_filters( 'woocommerce_product_thumbnails_large_size', 'full' ) );
	$thumbnail_src     = wp_get_attachment_image_src( $attachment_id, $thumbnail_size );
	$full_src          = wp_get_attachment_image_src( $attachment_id, $full_size );
	$image             = wp_get_attachment_image(
		$attachment_id,
		$image_size,
		false,
		apply_filters(
			'woocommerce_gallery_image_html_attachment_image_params',
			array(
				'title'                   => get_post_field( 'post_title', $attachment_id ),
				'data-caption'            => get_post_field( 'post_excerpt', $attachment_id ),
				'data-src'                => $full_src[0],
				'data-large_image'        => $full_src[0],
				'data-large_image_width'  => $full_src[1],
				'data-large_image_height' => $full_src[2],
				'class'                   => $main_image ? 'wp-post-image' : '',
			),
			$attachment_id,
			$image_size,
			$main_image
		)
	);

	return '<div data-thumb="' . esc_url( $thumbnail_src[0] ) . '" class="woocommerce-product-gallery__image"><a href="' . esc_url( $full_src[0] ) . '">' . $image . '</a></div>';
}

if ( ! function_exists( 'woocommerce_output_product_data_tabs' ) ) {

	/**
	 * Output the product tabs.
	 */
	function woocommerce_output_product_data_tabs() {
		wc_get_template( 'single-product/tabs/tabs.php' );
	}
}
if ( ! function_exists( 'woocommerce_template_single_title' ) ) {

	/**
	 * Output the product title.
	 */
	function woocommerce_template_single_title() {
		wc_get_template( 'single-product/title.php' );
	}
}
if ( ! function_exists( 'woocommerce_template_single_rating' ) ) {

	/**
	 * Output the product rating.
	 */
	function woocommerce_template_single_rating() {
		if ( post_type_supports( 'product', 'comments' ) ) {
			wc_get_template( 'single-product/rating.php' );
		}
	}
}
if ( ! function_exists( 'woocommerce_template_single_price' ) ) {

	/**
	 * Output the product price.
	 */
	function woocommerce_template_single_price() {
		wc_get_template( 'single-product/price.php' );
	}
}
if ( ! function_exists( 'woocommerce_template_single_excerpt' ) ) {

	/**
	 * Output the product short description (excerpt).
	 */
	function woocommerce_template_single_excerpt() {
		wc_get_template( 'single-product/short-description.php' );
	}
}
if ( ! function_exists( 'woocommerce_template_single_meta' ) ) {

	/**
	 * Output the product meta.
	 */
	function woocommerce_template_single_meta() {
		wc_get_template( 'single-product/meta.php' );
	}
}
if ( ! function_exists( 'woocommerce_template_single_sharing' ) ) {

	/**
	 * Output the product sharing.
	 */
	function woocommerce_template_single_sharing() {
		wc_get_template( 'single-product/share.php' );
	}
}
if ( ! function_exists( 'woocommerce_show_product_sale_flash' ) ) {

	/**
	 * Output the product sale flash.
	 */
	function woocommerce_show_product_sale_flash() {
		wc_get_template( 'single-product/sale-flash.php' );
	}
}

if ( ! function_exists( 'woocommerce_template_single_add_to_cart' ) ) {

	/**
	 * Trigger the single product add to cart action.
	 */
	function woocommerce_template_single_add_to_cart() {
		global $product;
		do_action( 'woocommerce_' . $product->get_type() . '_add_to_cart' );
	}
}
if ( ! function_exists( 'woocommerce_simple_add_to_cart' ) ) {

	/**
	 * Output the simple product add to cart area.
	 */
	function woocommerce_simple_add_to_cart() {
		wc_get_template( 'single-product/add-to-cart/simple.php' );
	}
}
if ( ! function_exists( 'woocommerce_grouped_add_to_cart' ) ) {

	/**
	 * Output the grouped product add to cart area.
	 */
	function woocommerce_grouped_add_to_cart() {
		global $product;

		$products = array_filter( array_map( 'wc_get_product', $product->get_children() ), 'wc_products_array_filter_visible_grouped' );

		if ( $products ) {
			wc_get_template(
				'single-product/add-to-cart/grouped.php',
				array(
					'grouped_product'    => $product,
					'grouped_products'   => $products,
					'quantites_required' => false,
				)
			);
		}
	}
}
if ( ! function_exists( 'woocommerce_variable_add_to_cart' ) ) {

	/**
	 * Output the variable product add to cart area.
	 */
	function woocommerce_variable_add_to_cart() {
		global $product;

		// Enqueue variation scripts.
		wp_enqueue_script( 'wc-add-to-cart-variation' );

		// Get Available variations?
		$get_variations = count( $product->get_children() ) <= apply_filters( 'woocommerce_ajax_variation_threshold', 30, $product );

		// Load the template.
		wc_get_template(
			'single-product/add-to-cart/variable.php',
			array(
				'available_variations' => $get_variations ? $product->get_available_variations() : false,
				'attributes'           => $product->get_variation_attributes(),
				'selected_attributes'  => $product->get_default_attributes(),
			)
		);
	}
}
if ( ! function_exists( 'woocommerce_external_add_to_cart' ) ) {

	/**
	 * Output the external product add to cart area.
	 */
	function woocommerce_external_add_to_cart() {
		global $product;

		if ( ! $product->add_to_cart_url() ) {
			return;
		}

		wc_get_template(
			'single-product/add-to-cart/external.php',
			array(
				'product_url' => $product->add_to_cart_url(),
				'button_text' => $product->single_add_to_cart_text(),
			)
		);
	}
}

if ( ! function_exists( 'woocommerce_quantity_input' ) ) {

	/**
	 * Output the quantity input for add to cart forms.
	 *
	 * @param  array           $args Args for the input.
	 * @param  WC_Product|null $product Product.
	 * @param  boolean         $echo Whether to return or echo|string.
	 *
	 * @return string
	 */
	function woocommerce_quantity_input( $args = array(), $product = null, $echo = true ) {
		if ( is_null( $product ) ) {
			$product = $GLOBALS['product'];
		}

		$defaults = array(
			'input_id'     => uniqid( 'quantity_' ),
			'input_name'   => 'quantity',
			'input_value'  => '1',
			'classes'      => apply_filters( 'woocommerce_quantity_input_classes', array( 'input-text', 'qty', 'text' ), $product ),
			'max_value'    => apply_filters( 'woocommerce_quantity_input_max', -1, $product ),
			'min_value'    => apply_filters( 'woocommerce_quantity_input_min', 0, $product ),
			'step'         => apply_filters( 'woocommerce_quantity_input_step', 1, $product ),
			'pattern'      => apply_filters( 'woocommerce_quantity_input_pattern', has_filter( 'woocommerce_stock_amount', 'intval' ) ? '[0-9]*' : '' ),
			'inputmode'    => apply_filters( 'woocommerce_quantity_input_inputmode', has_filter( 'woocommerce_stock_amount', 'intval' ) ? 'numeric' : '' ),
			'product_name' => $product ? $product->get_title() : '',
		);

		$args = apply_filters( 'woocommerce_quantity_input_args', wp_parse_args( $args, $defaults ), $product );

		// Apply sanity to min/max args - min cannot be lower than 0.
		$args['min_value'] = max( $args['min_value'], 0 );
		$args['max_value'] = 0 < $args['max_value'] ? $args['max_value'] : '';

		// Max cannot be lower than min if defined.
		if ( '' !== $args['max_value'] && $args['max_value'] < $args['min_value'] ) {
			$args['max_value'] = $args['min_value'];
		}

		ob_start();

		wc_get_template( 'global/quantity-input.php', $args );

		if ( $echo ) {
			echo ob_get_clean(); // WPCS: XSS ok.
		} else {
			return ob_get_clean();
		}
	}
}

if ( ! function_exists( 'woocommerce_product_description_tab' ) ) {

	/**
	 * Output the description tab content.
	 */
	function woocommerce_product_description_tab() {
		wc_get_template( 'single-product/tabs/description.php' );
	}
}
if ( ! function_exists( 'woocommerce_product_additional_information_tab' ) ) {

	/**
	 * Output the attributes tab content.
	 */
	function woocommerce_product_additional_information_tab() {
		wc_get_template( 'single-product/tabs/additional-information.php' );
	}
}
if ( ! function_exists( 'woocommerce_default_product_tabs' ) ) {

	/**
	 * Add default product tabs to product pages.
	 *
	 * @param array $tabs Array of tabs.
	 * @return array
	 */
	function woocommerce_default_product_tabs( $tabs = array() ) {
		global $product, $post;

		// Description tab - shows product content.
		if ( $post->post_content ) {
			$tabs['description'] = array(
				'title'    => __( 'Description', 'woocommerce' ),
				'priority' => 10,
				'callback' => 'woocommerce_product_description_tab',
			);
		}

		// Additional information tab - shows attributes.
		if ( $product && ( $product->has_attributes() || apply_filters( 'wc_product_enable_dimensions_display', $product->has_weight() || $product->has_dimensions() ) ) ) {
			$tabs['additional_information'] = array(
				'title'    => __( 'Additional information', 'woocommerce' ),
				'priority' => 20,
				'callback' => 'woocommerce_product_additional_information_tab',
			);
		}

		// Reviews tab - shows comments.
		if ( comments_open() ) {
			$tabs['reviews'] = array(
				/* translators: %s: reviews count */
				'title'    => sprintf( __( 'Reviews (%d)', 'woocommerce' ), $product->get_review_count() ),
				'priority' => 30,
				'callback' => 'comments_template',
			);
		}

		return $tabs;
	}
}

if ( ! function_exists( 'woocommerce_sort_product_tabs' ) ) {

	/**
	 * Sort tabs by priority.
	 *
	 * @param array $tabs Array of tabs.
	 * @return array
	 */
	function woocommerce_sort_product_tabs( $tabs = array() ) {

		// Make sure the $tabs parameter is an array.
		if ( ! is_array( $tabs ) ) {
			trigger_error( 'Function woocommerce_sort_product_tabs() expects an array as the first parameter. Defaulting to empty array.' ); // @codingStandardsIgnoreLine
			$tabs = array();
		}

		// Re-order tabs by priority.
		if ( ! function_exists( '_sort_priority_callback' ) ) {
			/**
			 * Sort Priority Callback Function
			 *
			 * @param array $a Comparison A.
			 * @param array $b Comparison B.
			 * @return bool
			 */
			function _sort_priority_callback( $a, $b ) {
				if ( ! isset( $a['priority'], $b['priority'] ) || $a['priority'] === $b['priority'] ) {
					return 0;
				}
				return ( $a['priority'] < $b['priority'] ) ? -1 : 1;
			}
		}

		uasort( $tabs, '_sort_priority_callback' );

		return $tabs;
	}
}

if ( ! function_exists( 'woocommerce_comments' ) ) {

	/**
	 * Output the Review comments template.
	 *
	 * @param WP_Comment $comment Comment object.
	 * @param array      $args Arguments.
	 * @param int        $depth Depth.
	 */
	function woocommerce_comments( $comment, $args, $depth ) {
		$GLOBALS['comment'] = $comment; // WPCS: override ok.
		wc_get_template(
			'single-product/review.php',
			array(
				'comment' => $comment,
				'args'    => $args,
				'depth'   => $depth,
			)
		);
	}
}

if ( ! function_exists( 'woocommerce_review_display_gravatar' ) ) {
	/**
	 * Display the review authors gravatar
	 *
	 * @param array $comment WP_Comment.
	 * @return void
	 */
	function woocommerce_review_display_gravatar( $comment ) {
		echo get_avatar( $comment, apply_filters( 'woocommerce_review_gravatar_size', '60' ), '' );
	}
}

if ( ! function_exists( 'woocommerce_review_display_rating' ) ) {
	/**
	 * Display the reviewers star rating
	 *
	 * @return void
	 */
	function woocommerce_review_display_rating() {
		if ( post_type_supports( 'product', 'comments' ) ) {
			wc_get_template( 'single-product/review-rating.php' );
		}
	}
}

if ( ! function_exists( 'woocommerce_review_display_meta' ) ) {
	/**
	 * Display the review authors meta (name, verified owner, review date)
	 *
	 * @return void
	 */
	function woocommerce_review_display_meta() {
		wc_get_template( 'single-product/review-meta.php' );
	}
}

if ( ! function_exists( 'woocommerce_review_display_comment_text' ) ) {

	/**
	 * Display the review content.
	 */
	function woocommerce_review_display_comment_text() {
		echo '<div class="description">';
		comment_text();
		echo '</div>';
	}
}

if ( ! function_exists( 'woocommerce_output_related_products' ) ) {

	/**
	 * Output the related products.
	 */
	function woocommerce_output_related_products() {

		$args = array(
			'posts_per_page' => 4,
			'columns'        => 4,
			'orderby'        => 'rand', // @codingStandardsIgnoreLine.
		);

		woocommerce_related_products( apply_filters( 'woocommerce_output_related_products_args', $args ) );
	}
}

if ( ! function_exists( 'woocommerce_related_products' ) ) {

	/**
	 * Output the related products.
	 *
	 * @param array $args Provided arguments.
	 */
	function woocommerce_related_products( $args = array() ) {
		global $product;

		if ( ! $product ) {
			return;
		}

		$defaults = array(
			'posts_per_page' => 2,
			'columns'        => 2,
			'orderby'        => 'rand', // @codingStandardsIgnoreLine.
			'order'          => 'desc',
		);

		$args = wp_parse_args( $args, $defaults );

		// Get visible related products then sort them at random.
		$args['related_products'] = array_filter( array_map( 'wc_get_product', wc_get_related_products( $product->get_id(), $args['posts_per_page'], $product->get_upsell_ids() ) ), 'wc_products_array_filter_visible' );

		// Handle orderby.
		$args['related_products'] = wc_products_array_orderby( $args['related_products'], $args['orderby'], $args['order'] );

		// Set global loop values.
		wc_set_loop_prop( 'name', 'related' );
		wc_set_loop_prop( 'columns', apply_filters( 'woocommerce_related_products_columns', $args['columns'] ) );

		wc_get_template( 'single-product/related.php', $args );
	}
}

if ( ! function_exists( 'woocommerce_upsell_display' ) ) {

	/**
	 * Output product up sells.
	 *
	 * @param int    $limit (default: -1).
	 * @param int    $columns (default: 4).
	 * @param string $orderby Supported values - rand, title, ID, date, modified, menu_order, price.
	 * @param string $order Sort direction.
	 */
	function woocommerce_upsell_display( $limit = '-1', $columns = 4, $orderby = 'rand', $order = 'desc' ) {
		global $product;

		if ( ! $product ) {
			return;
		}

		// Handle the legacy filter which controlled posts per page etc.
		$args = apply_filters(
			'woocommerce_upsell_display_args',
			array(
				'posts_per_page' => $limit,
				'orderby'        => $orderby,
				'columns'        => $columns,
			)
		);
		wc_set_loop_prop( 'name', 'up-sells' );
		wc_set_loop_prop( 'columns', apply_filters( 'woocommerce_upsells_columns', isset( $args['columns'] ) ? $args['columns'] : $columns ) );

		$orderby = apply_filters( 'woocommerce_upsells_orderby', isset( $args['orderby'] ) ? $args['orderby'] : $orderby );
		$limit   = apply_filters( 'woocommerce_upsells_total', isset( $args['posts_per_page'] ) ? $args['posts_per_page'] : $limit );

		// Get visible upsells then sort them at random, then limit result set.
		$upsells = wc_products_array_orderby( array_filter( array_map( 'wc_get_product', $product->get_upsell_ids() ), 'wc_products_array_filter_visible' ), $orderby, $order );
		$upsells = $limit > 0 ? array_slice( $upsells, 0, $limit ) : $upsells;

		wc_get_template(
			'single-product/up-sells.php',
			array(
				'upsells'        => $upsells,

				// Not used now, but used in previous version of up-sells.php.
				'posts_per_page' => $limit,
				'orderby'        => $orderby,
				'columns'        => $columns,
			)
		);
	}
}

/** Cart */

if ( ! function_exists( 'woocommerce_shipping_calculator' ) ) {

	/**
	 * Output the cart shipping calculator.
	 *
	 * @param string $button_text Text for the shipping calculation toggle.
	 */
	function woocommerce_shipping_calculator( $button_text = '' ) {
		if ( 'no' === get_option( 'woocommerce_enable_shipping_calc' ) || ! WC()->cart->needs_shipping() ) {
			return;
		}
		wp_enqueue_script( 'wc-country-select' );
		wc_get_template(
			'cart/shipping-calculator.php',
			array(
				'button_text' => $button_text,
			)
		);
	}
}

if ( ! function_exists( 'woocommerce_cart_totals' ) ) {

	/**
	 * Output the cart totals.
	 */
	function woocommerce_cart_totals() {
		if ( is_checkout() ) {
			return;
		}
		wc_get_template( 'cart/cart-totals.php' );
	}
}

if ( ! function_exists( 'woocommerce_cross_sell_display' ) ) {

	/**
	 * Output the cart cross-sells.
	 *
	 * @param  int    $limit (default: 2).
	 * @param  int    $columns (default: 2).
	 * @param  string $orderby (default: 'rand').
	 * @param  string $order (default: 'desc').
	 */
	function woocommerce_cross_sell_display( $limit = 2, $columns = 2, $orderby = 'rand', $order = 'desc' ) {
		if ( is_checkout() ) {
			return;
		}
		// Get visible cross sells then sort them at random.
		$cross_sells = array_filter( array_map( 'wc_get_product', WC()->cart->get_cross_sells() ), 'wc_products_array_filter_visible' );

		wc_set_loop_prop( 'name', 'cross-sells' );
		wc_set_loop_prop( 'columns', apply_filters( 'woocommerce_cross_sells_columns', $columns ) );

		// Handle orderby and limit results.
		$orderby     = apply_filters( 'woocommerce_cross_sells_orderby', $orderby );
		$order       = apply_filters( 'woocommerce_cross_sells_order', $order );
		$cross_sells = wc_products_array_orderby( $cross_sells, $orderby, $order );
		$limit       = apply_filters( 'woocommerce_cross_sells_total', $limit );
		$cross_sells = $limit > 0 ? array_slice( $cross_sells, 0, $limit ) : $cross_sells;

		wc_get_template(
			'cart/cross-sells.php',
			array(
				'cross_sells'    => $cross_sells,

				// Not used now, but used in previous version of up-sells.php.
				'posts_per_page' => $limit,
				'orderby'        => $orderby,
				'columns'        => $columns,
			)
		);
	}
}

if ( ! function_exists( 'woocommerce_button_proceed_to_checkout' ) ) {

	/**
	 * Output the proceed to checkout button.
	 */
	function woocommerce_button_proceed_to_checkout() {
		wc_get_template( 'cart/proceed-to-checkout-button.php' );
	}
}

if ( ! function_exists( 'woocommerce_widget_shopping_cart_button_view_cart' ) ) {

	/**
	 * Output the view cart button.
	 */
	function woocommerce_widget_shopping_cart_button_view_cart() {
		echo '<a href="' . esc_url( wc_get_cart_url() ) . '" class="button wc-forward">' . esc_html__( 'View cart', 'woocommerce' ) . '</a>';
	}
}

if ( ! function_exists( 'woocommerce_widget_shopping_cart_proceed_to_checkout' ) ) {

	/**
	 * Output the proceed to checkout button.
	 */
	function woocommerce_widget_shopping_cart_proceed_to_checkout() {
		echo '<a href="' . esc_url( wc_get_checkout_url() ) . '" class="button checkout wc-forward">' . esc_html__( 'Checkout', 'woocommerce' ) . '</a>';
	}
}

/** Mini-Cart */

if ( ! function_exists( 'woocommerce_mini_cart' ) ) {

	/**
	 * Output the Mini-cart - used by cart widget.
	 *
	 * @param array $args Arguments.
	 */
	function woocommerce_mini_cart( $args = array() ) {

		$defaults = array(
			'list_class' => '',
		);

		$args = wp_parse_args( $args, $defaults );

		wc_get_template( 'cart/mini-cart.php', $args );
	}
}

/** Login */

if ( ! function_exists( 'woocommerce_login_form' ) ) {

	/**
	 * Output the WooCommerce Login Form.
	 *
	 * @param array $args Arguments.
	 */
	function woocommerce_login_form( $args = array() ) {

		$defaults = array(
			'message'  => '',
			'redirect' => '',
			'hidden'   => false,
		);

		$args = wp_parse_args( $args, $defaults );

		wc_get_template( 'global/form-login.php', $args );
	}
}

if ( ! function_exists( 'woocommerce_checkout_login_form' ) ) {

	/**
	 * Output the WooCommerce Checkout Login Form.
	 */
	function woocommerce_checkout_login_form() {
		wc_get_template(
			'checkout/form-login.php',
			array(
				'checkout' => WC()->checkout(),
			)
		);
	}
}

if ( ! function_exists( 'woocommerce_breadcrumb' ) ) {

	/**
	 * Output the WooCommerce Breadcrumb.
	 *
	 * @param array $args Arguments.
	 */
	function woocommerce_breadcrumb( $args = array() ) {
		$args = wp_parse_args(
			$args,
			apply_filters(
				'woocommerce_breadcrumb_defaults',
				array(
					'delimiter'   => '&nbsp;&#47;&nbsp;',
					'wrap_before' => '<nav class="woocommerce-breadcrumb">',
					'wrap_after'  => '</nav>',
					'before'      => '',
					'after'       => '',
					'home'        => _x( 'Home', 'breadcrumb', 'woocommerce' ),
				)
			)
		);

		$breadcrumbs = new WC_Breadcrumb();

		if ( ! empty( $args['home'] ) ) {
			$breadcrumbs->add_crumb( $args['home'], apply_filters( 'woocommerce_breadcrumb_home_url', home_url() ) );
		}

		$args['breadcrumb'] = $breadcrumbs->generate();

		/**
		 * WooCommerce Breadcrumb hook
		 *
		 * @hooked WC_Structured_Data::generate_breadcrumblist_data() - 10
		 */
		do_action( 'woocommerce_breadcrumb', $breadcrumbs, $args );

		wc_get_template( 'global/breadcrumb.php', $args );
	}
}

if ( ! function_exists( 'woocommerce_order_review' ) ) {

	/**
	 * Output the Order review table for the checkout.
	 *
	 * @param bool $deprecated Deprecated param.
	 */
	function woocommerce_order_review( $deprecated = false ) {
		wc_get_template(
			'checkout/review-order.php',
			array(
				'checkout' => WC()->checkout(),
			)
		);
	}
}

if ( ! function_exists( 'woocommerce_checkout_payment' ) ) {

	/**
	 * Output the Payment Methods on the checkout.
	 */
	function woocommerce_checkout_payment() {
		if ( WC()->cart->needs_payment() ) {
			$available_gateways = WC()->payment_gateways()->get_available_payment_gateways();
			WC()->payment_gateways()->set_current_gateway( $available_gateways );
		} else {
			$available_gateways = array();
		}

		wc_get_template(
			'checkout/payment.php',
			array(
				'checkout'           => WC()->checkout(),
				'available_gateways' => $available_gateways,
				'order_button_text'  => apply_filters( 'woocommerce_order_button_text', __( 'Place order', 'woocommerce' ) ),
			)
		);
	}
}

if ( ! function_exists( 'woocommerce_checkout_coupon_form' ) ) {

	/**
	 * Output the Coupon form for the checkout.
	 */
	function woocommerce_checkout_coupon_form() {
		wc_get_template(
			'checkout/form-coupon.php',
			array(
				'checkout' => WC()->checkout(),
			)
		);
	}
}

if ( ! function_exists( 'woocommerce_products_will_display' ) ) {

	/**
	 * Check if we will be showing products or not (and not sub-categories only).
	 *
	 * @return bool
	 */
	function woocommerce_products_will_display() {
		$display_type = woocommerce_get_loop_display_mode();

		return 0 < wc_get_loop_prop( 'total', 0 ) && 'subcategories' !== $display_type;
	}
}

if ( ! function_exists( 'woocommerce_get_loop_display_mode' ) ) {

	/**
	 * See what is going to display in the loop.
	 *
	 * @since 3.3.0
	 * @return string Either products, subcategories, or both, based on current page.
	 */
	function woocommerce_get_loop_display_mode() {
		// Only return products when filtering things.
		if ( wc_get_loop_prop( 'is_search' ) || wc_get_loop_prop( 'is_filtered' ) ) {
			return 'products';
		}

		$parent_id    = 0;
		$display_type = '';

		if ( is_shop() ) {
			$display_type = get_option( 'woocommerce_shop_page_display', '' );
		} elseif ( is_product_category() ) {
			$parent_id    = get_queried_object_id();
			$display_type = get_woocommerce_term_meta( $parent_id, 'display_type', true );
			$display_type = '' === $display_type ? get_option( 'woocommerce_category_archive_display', '' ) : $display_type;
		}

		if ( ( ! is_shop() || 'subcategories' !== $display_type ) && 1 < wc_get_loop_prop( 'current_page' ) ) {
			return 'products';
		}

		// Ensure valid value.
		if ( '' === $display_type || ! in_array( $display_type, array( 'products', 'subcategories', 'both' ), true ) ) {
			$display_type = 'products';
		}

		// If we're showing categories, ensure we actually have something to show.
		if ( in_array( $display_type, array( 'subcategories', 'both' ), true ) ) {
			$subcategories = woocommerce_get_product_subcategories( $parent_id );

			if ( empty( $subcategories ) ) {
				$display_type = 'products';
			}
		}

		return $display_type;
	}
}

if ( ! function_exists( 'woocommerce_maybe_show_product_subcategories' ) ) {

	/**
	 * Maybe display categories before, or instead of, a product loop.
	 *
	 * @since 3.3.0
	 * @param string $loop_html HTML.
	 * @return string
	 */
	function woocommerce_maybe_show_product_subcategories( $loop_html = '' ) {
		if ( wc_get_loop_prop( 'is_shortcode' ) && ! WC_Template_Loader::in_content_filter() ) {
			return $loop_html;
		}

		$display_type = woocommerce_get_loop_display_mode();

		// If displaying categories, append to the loop.
		if ( 'subcategories' === $display_type || 'both' === $display_type ) {
			ob_start();
			woocommerce_output_product_categories(
				array(
					'parent_id' => is_product_category() ? get_queried_object_id() : 0,
				)
			);
			$loop_html .= ob_get_clean();

			if ( 'subcategories' === $display_type ) {
				wc_set_loop_prop( 'total', 0 );

				// This removes pagination and products from display for themes not using wc_get_loop_prop in their product loops.  @todo Remove in future major version.
				global $wp_query;

				if ( $wp_query->is_main_query() ) {
					$wp_query->post_count    = 0;
					$wp_query->max_num_pages = 0;
				}
			}
		}

		return $loop_html;
	}
}

if ( ! function_exists( 'woocommerce_product_subcategories' ) ) {
	/**
	 * This is a legacy function which used to check if we needed to display subcats and then output them. It was called by templates.
	 *
	 * From 3.3 onwards this is all handled via hooks and the woocommerce_maybe_show_product_subcategories function.
	 *
	 * Since some templates have not updated compatibility, to avoid showing incorrect categories this function has been deprecated and will
	 * return nothing. Replace usage with woocommerce_output_product_categories to render the category list manually.
	 *
	 * This is a legacy function which also checks if things should display.
	 * Themes no longer need to call these functions. It's all done via hooks.
	 *
	 * @deprecated 3.3.1 @todo Add a notice in a future version.
	 * @param array $args Arguments.
	 * @return null|boolean
	 */
	function woocommerce_product_subcategories( $args = array() ) {
		$defaults = array(
			'before'        => '',
			'after'         => '',
			'force_display' => false,
		);

		$args = wp_parse_args( $args, $defaults );

		if ( $args['force_display'] ) {
			// We can still render if display is forced.
			woocommerce_output_product_categories(
				array(
					'before'    => $args['before'],
					'after'     => $args['after'],
					'parent_id' => is_product_category() ? get_queried_object_id() : 0,
				)
			);
			return true;
		} else {
			// Output nothing. woocommerce_maybe_show_product_subcategories will handle the output of cats.
			$display_type = woocommerce_get_loop_display_mode();

			if ( 'subcategories' === $display_type ) {
				// This removes pagination and products from display for themes not using wc_get_loop_prop in their product loops. @todo Remove in future major version.
				global $wp_query;

				if ( $wp_query->is_main_query() ) {
					$wp_query->post_count    = 0;
					$wp_query->max_num_pages = 0;
				}
			}

			return 'subcategories' === $display_type || 'both' === $display_type;
		}
	}
}

if ( ! function_exists( 'woocommerce_output_product_categories' ) ) {
	/**
	 * Display product sub categories as thumbnails.
	 *
	 * This is a replacement for woocommerce_product_subcategories which also does some logic
	 * based on the loop. This function however just outputs when called.
	 *
	 * @since 3.3.1
	 * @param array $args Arguments.
	 * @return boolean
	 */
	function woocommerce_output_product_categories( $args = array() ) {
		$args = wp_parse_args(
			$args,
			array(
				'before'    => apply_filters( 'woocommerce_before_output_product_categories', '' ),
				'after'     => apply_filters( 'woocommerce_after_output_product_categories', '' ),
				'parent_id' => 0,
			)
		);

		$product_categories = woocommerce_get_product_subcategories( $args['parent_id'] );

		if ( ! $product_categories ) {
			return false;
		}

		echo $args['before']; // WPCS: XSS ok.

		foreach ( $product_categories as $category ) {
			wc_get_template(
				'content-product_cat.php',
				array(
					'category' => $category,
				)
			);
		}

		echo $args['after']; // WPCS: XSS ok.

		return true;
	}
}

if ( ! function_exists( 'woocommerce_get_product_subcategories' ) ) {
	/**
	 * Get (and cache) product subcategories.
	 *
	 * @param int $parent_id Get subcategories of this ID.
	 * @return array
	 */
	function woocommerce_get_product_subcategories( $parent_id = 0 ) {
		$parent_id          = absint( $parent_id );
		$product_categories = wp_cache_get( 'product-category-hierarchy-' . $parent_id, 'product_cat' );

		if ( false === $product_categories ) {
			// NOTE: using child_of instead of parent - this is not ideal but due to a WP bug ( https://core.trac.wordpress.org/ticket/15626 ) pad_counts won't work.
			$product_categories = get_categories(
				apply_filters(
					'woocommerce_product_subcategories_args',
					array(
						'parent'       => $parent_id,
						'menu_order'   => 'ASC',
						'hide_empty'   => 0,
						'hierarchical' => 1,
						'taxonomy'     => 'product_cat',
						'pad_counts'   => 1,
					)
				)
			);

			wp_cache_set( 'product-category-hierarchy-' . $parent_id, $product_categories, 'product_cat' );
		}

		if ( apply_filters( 'woocommerce_product_subcategories_hide_empty', true ) ) {
			$product_categories = wp_list_filter( $product_categories, array( 'count' => 0 ), 'NOT' );
		}

		return $product_categories;
	}
}

if ( ! function_exists( 'woocommerce_subcategory_thumbnail' ) ) {

	/**
	 * Show subcategory thumbnails.
	 *
	 * @param mixed $category Category.
	 */
	function woocommerce_subcategory_thumbnail( $category ) {
		$small_thumbnail_size = apply_filters( 'subcategory_archive_thumbnail_size', 'woocommerce_thumbnail' );
		$dimensions           = wc_get_image_size( $small_thumbnail_size );
		$thumbnail_id         = get_woocommerce_term_meta( $category->term_id, 'thumbnail_id', true );

		if ( $thumbnail_id ) {
			$image        = wp_get_attachment_image_src( $thumbnail_id, $small_thumbnail_size );
			$image        = $image[0];
			$image_srcset = function_exists( 'wp_get_attachment_image_srcset' ) ? wp_get_attachment_image_srcset( $thumbnail_id, $small_thumbnail_size ) : false;
			$image_sizes  = function_exists( 'wp_get_attachment_image_sizes' ) ? wp_get_attachment_image_sizes( $thumbnail_id, $small_thumbnail_size ) : false;
		} else {
			$image        = wc_placeholder_img_src();
			$image_srcset = false;
			$image_sizes  = false;
		}

		if ( $image ) {
			// Prevent esc_url from breaking spaces in urls for image embeds.
			// Ref: https://core.trac.wordpress.org/ticket/23605.
			$image = str_replace( ' ', '%20', $image );

			// Add responsive image markup if available.
			if ( $image_srcset && $image_sizes ) {
				echo '<img src="' . esc_url( $image ) . '" alt="' . esc_attr( $category->name ) . '" width="' . esc_attr( $dimensions['width'] ) . '" height="' . esc_attr( $dimensions['height'] ) . '" srcset="' . esc_attr( $image_srcset ) . '" sizes="' . esc_attr( $image_sizes ) . '" />';
			} else {
				echo '<img src="' . esc_url( $image ) . '" alt="' . esc_attr( $category->name ) . '" width="' . esc_attr( $dimensions['width'] ) . '" height="' . esc_attr( $dimensions['height'] ) . '" />';
			}
		}
	}
}

if ( ! function_exists( 'woocommerce_order_details_table' ) ) {

	/**
	 * Displays order details in a table.
	 *
	 * @param mixed $order_id Order ID.
	 */
	function woocommerce_order_details_table( $order_id ) {
		if ( ! $order_id ) {
			return;
		}

		wc_get_template(
			'order/order-details.php',
			array(
				'order_id' => $order_id,
			)
		);
	}
}

if ( ! function_exists( 'woocommerce_order_downloads_table' ) ) {

	/**
	 * Displays order downloads in a table.
	 *
	 * @since 3.2.0
	 * @param array $downloads Downloads.
	 */
	function woocommerce_order_downloads_table( $downloads ) {
		if ( ! $downloads ) {
			return;
		}
		wc_get_template(
			'order/order-downloads.php',
			array(
				'downloads' => $downloads,
			)
		);
	}
}

if ( ! function_exists( 'woocommerce_order_again_button' ) ) {

	/**
	 * Display an 'order again' button on the view order page.
	 *
	 * @param object $order Order.
	 */
	function woocommerce_order_again_button( $order ) {
		if ( ! $order || ! $order->has_status( apply_filters( 'woocommerce_valid_order_statuses_for_order_again', array( 'completed' ) ) ) || ! is_user_logged_in() ) {
			return;
		}

		wc_get_template(
			'order/order-again.php',
			array(
				'order'           => $order,
				'order_again_url' => wp_nonce_url( add_query_arg( 'order_again', $order->get_id(), wc_get_cart_url() ), 'woocommerce-order_again' ),
			)
		);
	}
}

/** Forms */

if ( ! function_exists( 'woocommerce_form_field' ) ) {

	/**
	 * Outputs a checkout/address form field.
	 *
	 * @param string $key Key.
	 * @param mixed  $args Arguments.
	 * @param string $value (default: null).
	 * @return string
	 */
	function woocommerce_form_field( $key, $args, $value = null ) {
		$defaults = array(
			'type'              => 'text',
			'label'             => '',
			'description'       => '',
			'placeholder'       => '',
			'maxlength'         => false,
			'required'          => false,
			'autocomplete'      => false,
			'id'                => $key,
			'class'             => array(),
			'label_class'       => array(),
			'input_class'       => array(),
			'return'            => false,
			'options'           => array(),
			'custom_attributes' => array(),
			'validate'          => array(),
			'default'           => '',
			'autofocus'         => '',
			'priority'          => '',
		);

		$args = wp_parse_args( $args, $defaults );
		$args = apply_filters( 'woocommerce_form_field_args', $args, $key, $value );

		if ( $args['required'] ) {
			$args['class'][] = 'validate-required';
			$required        = '&nbsp;<abbr class="required" title="' . esc_attr__( 'required', 'woocommerce' ) . '">*</abbr>';
		} else {
			$required = '&nbsp;<span class="optional">(' . esc_html__( 'optional', 'woocommerce' ) . ')</span>';
		}

		if ( is_string( $args['label_class'] ) ) {
			$args['label_class'] = array( $args['label_class'] );
		}

		if ( is_null( $value ) ) {
			$value = $args['default'];
		}

		// Custom attribute handling.
		$custom_attributes         = array();
		$args['custom_attributes'] = array_filter( (array) $args['custom_attributes'], 'strlen' );

		if ( $args['maxlength'] ) {
			$args['custom_attributes']['maxlength'] = absint( $args['maxlength'] );
		}

		if ( ! empty( $args['autocomplete'] ) ) {
			$args['custom_attributes']['autocomplete'] = $args['autocomplete'];
		}

		if ( true === $args['autofocus'] ) {
			$args['custom_attributes']['autofocus'] = 'autofocus';
		}

		if ( $args['description'] ) {
			$args['custom_attributes']['aria-describedby'] = $args['id'] . '-description';
		}

		if ( ! empty( $args['custom_attributes'] ) && is_array( $args['custom_attributes'] ) ) {
			foreach ( $args['custom_attributes'] as $attribute => $attribute_value ) {
				$custom_attributes[] = esc_attr( $attribute ) . '="' . esc_attr( $attribute_value ) . '"';
			}
		}

		if ( ! empty( $args['validate'] ) ) {
			foreach ( $args['validate'] as $validate ) {
				$args['class'][] = 'validate-' . $validate;
			}
		}

		$field           = '';
		$label_id        = $args['id'];
		$sort            = $args['priority'] ? $args['priority'] : '';
		$field_container = '<p class="form-row %1$s" id="%2$s" data-priority="' . esc_attr( $sort ) . '">%3$s</p>';

		switch ( $args['type'] ) {
			case 'country':
				$countries = 'shipping_country' === $key ? WC()->countries->get_shipping_countries() : WC()->countries->get_allowed_countries();

				if ( 1 === count( $countries ) ) {

					$field .= '<strong>' . current( array_values( $countries ) ) . '</strong>';

					$field .= '<input type="hidden" name="' . esc_attr( $key ) . '" id="' . esc_attr( $args['id'] ) . '" value="' . current( array_keys( $countries ) ) . '" ' . implode( ' ', $custom_attributes ) . ' class="country_to_state" readonly="readonly" />';

				} else {

					$field = '<select name="' . esc_attr( $key ) . '" id="' . esc_attr( $args['id'] ) . '" class="country_to_state country_select ' . esc_attr( implode( ' ', $args['input_class'] ) ) . '" ' . implode( ' ', $custom_attributes ) . '><option value="">' . esc_html__( 'Select a country&hellip;', 'woocommerce' ) . '</option>';

					foreach ( $countries as $ckey => $cvalue ) {
						$field .= '<option value="' . esc_attr( $ckey ) . '" ' . selected( $value, $ckey, false ) . '>' . $cvalue . '</option>';
					}

					$field .= '</select>';

					$field .= '<noscript><button type="submit" name="woocommerce_checkout_update_totals" value="' . esc_attr__( 'Update country', 'woocommerce' ) . '">' . esc_html__( 'Update country', 'woocommerce' ) . '</button></noscript>';

				}

				break;
			case 'state':
				/* Get country this state field is representing */
				$for_country = isset( $args['country'] ) ? $args['country'] : WC()->checkout->get_value( 'billing_state' === $key ? 'billing_country' : 'shipping_country' );
				$states      = WC()->countries->get_states( $for_country );

				if ( is_array( $states ) && empty( $states ) ) {

					$field_container = '<p class="form-row %1$s" id="%2$s" style="display: none">%3$s</p>';

					$field .= '<input type="hidden" class="hidden" name="' . esc_attr( $key ) . '" id="' . esc_attr( $args['id'] ) . '" value="" ' . implode( ' ', $custom_attributes ) . ' placeholder="' . esc_attr( $args['placeholder'] ) . '" readonly="readonly" />';

				} elseif ( ! is_null( $for_country ) && is_array( $states ) ) {

					$field .= '<select name="' . esc_attr( $key ) . '" id="' . esc_attr( $args['id'] ) . '" class="state_select ' . esc_attr( implode( ' ', $args['input_class'] ) ) . '" ' . implode( ' ', $custom_attributes ) . ' data-placeholder="' . esc_attr( $args['placeholder'] ) . '">
						<option value="">' . esc_html__( 'Select an option&hellip;', 'woocommerce' ) . '</option>';

					foreach ( $states as $ckey => $cvalue ) {
						$field .= '<option value="' . esc_attr( $ckey ) . '" ' . selected( $value, $ckey, false ) . '>' . $cvalue . '</option>';
					}

					$field .= '</select>';

				} else {

					$field .= '<input type="text" class="input-text ' . esc_attr( implode( ' ', $args['input_class'] ) ) . '" value="' . esc_attr( $value ) . '"  placeholder="' . esc_attr( $args['placeholder'] ) . '" name="' . esc_attr( $key ) . '" id="' . esc_attr( $args['id'] ) . '" ' . implode( ' ', $custom_attributes ) . ' />';

				}

				break;
			case 'textarea':
				$field .= '<textarea name="' . esc_attr( $key ) . '" class="input-text ' . esc_attr( implode( ' ', $args['input_class'] ) ) . '" id="' . esc_attr( $args['id'] ) . '" placeholder="' . esc_attr( $args['placeholder'] ) . '" ' . ( empty( $args['custom_attributes']['rows'] ) ? ' rows="2"' : '' ) . ( empty( $args['custom_attributes']['cols'] ) ? ' cols="5"' : '' ) . implode( ' ', $custom_attributes ) . '>' . esc_textarea( $value ) . '</textarea>';

				break;
			case 'checkbox':
				$field = '<label class="checkbox ' . implode( ' ', $args['label_class'] ) . '" ' . implode( ' ', $custom_attributes ) . '>
						<input type="' . esc_attr( $args['type'] ) . '" class="input-checkbox ' . esc_attr( implode( ' ', $args['input_class'] ) ) . '" name="' . esc_attr( $key ) . '" id="' . esc_attr( $args['id'] ) . '" value="1" ' . checked( $value, 1, false ) . ' /> ' . $args['label'] . $required . '</label>';

				break;
			case 'text':
			case 'password':
			case 'datetime':
			case 'datetime-local':
			case 'date':
			case 'month':
			case 'time':
			case 'week':
			case 'number':
			case 'email':
			case 'url':
			case 'tel':
				$field .= '<input type="' . esc_attr( $args['type'] ) . '" class="input-text ' . esc_attr( implode( ' ', $args['input_class'] ) ) . '" name="' . esc_attr( $key ) . '" id="' . esc_attr( $args['id'] ) . '" placeholder="' . esc_attr( $args['placeholder'] ) . '"  value="' . esc_attr( $value ) . '" ' . implode( ' ', $custom_attributes ) . ' />';

				break;
			case 'select':
				$field   = '';
				$options = '';

				if ( ! empty( $args['options'] ) ) {
					foreach ( $args['options'] as $option_key => $option_text ) {
						if ( '' === $option_key ) {
							// If we have a blank option, select2 needs a placeholder.
							if ( empty( $args['placeholder'] ) ) {
								$args['placeholder'] = $option_text ? $option_text : __( 'Choose an option', 'woocommerce' );
							}
							$custom_attributes[] = 'data-allow_clear="true"';
						}
						$options .= '<option value="' . esc_attr( $option_key ) . '" ' . selected( $value, $option_key, false ) . '>' . esc_attr( $option_text ) . '</option>';
					}

					$field .= '<select name="' . esc_attr( $key ) . '" id="' . esc_attr( $args['id'] ) . '" class="select ' . esc_attr( implode( ' ', $args['input_class'] ) ) . '" ' . implode( ' ', $custom_attributes ) . ' data-placeholder="' . esc_attr( $args['placeholder'] ) . '">
							' . $options . '
						</select>';
				}

				break;
			case 'radio':
				$label_id .= '_' . current( array_keys( $args['options'] ) );

				if ( ! empty( $args['options'] ) ) {
					foreach ( $args['options'] as $option_key => $option_text ) {
						$field .= '<input type="radio" class="input-radio ' . esc_attr( implode( ' ', $args['input_class'] ) ) . '" value="' . esc_attr( $option_key ) . '" name="' . esc_attr( $key ) . '" ' . implode( ' ', $custom_attributes ) . ' id="' . esc_attr( $args['id'] ) . '_' . esc_attr( $option_key ) . '"' . checked( $value, $option_key, false ) . ' />';
						$field .= '<label for="' . esc_attr( $args['id'] ) . '_' . esc_attr( $option_key ) . '" class="radio ' . implode( ' ', $args['label_class'] ) . '">' . $option_text . '</label>';
					}
				}

				break;
		}

		if ( ! empty( $field ) ) {
			$field_html = '';

			if ( $args['label'] && 'checkbox' !== $args['type'] ) {
				$field_html .= '<label for="' . esc_attr( $label_id ) . '" class="' . esc_attr( implode( ' ', $args['label_class'] ) ) . '">' . $args['label'] . $required . '</label>';
			}

			$field_html .= '<span class="woocommerce-input-wrapper">' . $field;

			if ( $args['description'] ) {
				$field_html .= '<span class="description" id="' . esc_attr( $args['id'] ) . '-description" aria-hidden="true">' . wp_kses_post( $args['description'] ) . '</span>';
			}

			$field_html .= '</span>';

			$container_class = esc_attr( implode( ' ', $args['class'] ) );
			$container_id    = esc_attr( $args['id'] ) . '_field';
			$field           = sprintf( $field_container, $container_class, $container_id, $field_html );
		}

		/**
		 * Filter by type.
		 */
		$field = apply_filters( 'woocommerce_form_field_' . $args['type'], $field, $key, $args, $value );

		/**
		 * General filter on form fields.
		 *
		 * @since 3.4.0
		 */
		$field = apply_filters( 'woocommerce_form_field', $field, $key, $args, $value );

		if ( $args['return'] ) {
			return $field;
		} else {
			echo $field; // WPCS: XSS ok.
		}
	}
}

if ( ! function_exists( 'get_product_search_form' ) ) {

	/**
	 * Display product search form.
	 *
	 * Will first attempt to locate the product-searchform.php file in either the child or.
	 * the parent, then load it. If it doesn't exist, then the default search form.
	 * will be displayed.
	 *
	 * The default searchform uses html5.
	 *
	 * @param bool $echo (default: true).
	 * @return string
	 */
	function get_product_search_form( $echo = true ) {
		global $product_search_form_index;

		ob_start();

		if ( empty( $product_search_form_index ) ) {
			$product_search_form_index = 0;
		}

		do_action( 'pre_get_product_search_form' );

		wc_get_template(
			'product-searchform.php',
			array(
				'index' => $product_search_form_index++,
			)
		);

		$form = apply_filters( 'get_product_search_form', ob_get_clean() );

		if ( ! $echo ) {
			return $form;
		}

		echo $form; // WPCS: XSS ok.
	}
}

if ( ! function_exists( 'woocommerce_output_auth_header' ) ) {

	/**
	 * Output the Auth header.
	 */
	function woocommerce_output_auth_header() {
		wc_get_template( 'auth/header.php' );
	}
}

if ( ! function_exists( 'woocommerce_output_auth_footer' ) ) {

	/**
	 * Output the Auth footer.
	 */
	function woocommerce_output_auth_footer() {
		wc_get_template( 'auth/footer.php' );
	}
}

if ( ! function_exists( 'woocommerce_single_variation' ) ) {

	/**
	 * Output placeholders for the single variation.
	 */
	function woocommerce_single_variation() {
		echo '<div class="woocommerce-variation single_variation"></div>';
	}
}

if ( ! function_exists( 'woocommerce_single_variation_add_to_cart_button' ) ) {

	/**
	 * Output the add to cart button for variations.
	 */
	function woocommerce_single_variation_add_to_cart_button() {
		wc_get_template( 'single-product/add-to-cart/variation-add-to-cart-button.php' );
	}
}

if ( ! function_exists( 'wc_dropdown_variation_attribute_options' ) ) {

	/**
	 * Output a list of variation attributes for use in the cart forms.
	 *
	 * @param array $args Arguments.
	 * @since 2.4.0
	 */
	function wc_dropdown_variation_attribute_options( $args = array() ) {
		$args = wp_parse_args(
			apply_filters( 'woocommerce_dropdown_variation_attribute_options_args', $args ),
			array(
				'options'          => false,
				'attribute'        => false,
				'product'          => false,
				'selected'         => false,
				'name'             => '',
				'id'               => '',
				'class'            => '',
				'show_option_none' => __( 'Choose an option', 'woocommerce' ),
			)
		);

		// Get selected value.
		if ( false === $args['selected'] && $args['attribute'] && $args['product'] instanceof WC_Product ) {
			$selected_key     = 'attribute_' . sanitize_title( $args['attribute'] );
			$args['selected'] = isset( $_REQUEST[ $selected_key ] ) ? wc_clean( wp_unslash( $_REQUEST[ $selected_key ] ) ) : $args['product']->get_variation_default_attribute( $args['attribute'] ); // WPCS: input var ok, CSRF ok, sanitization ok.
		}

		$options               = $args['options'];
		$product               = $args['product'];
		$attribute             = $args['attribute'];
		$name                  = $args['name'] ? $args['name'] : 'attribute_' . sanitize_title( $attribute );
		$id                    = $args['id'] ? $args['id'] : sanitize_title( $attribute );
		$class                 = $args['class'];
		$show_option_none      = (bool) $args['show_option_none'];
		$show_option_none_text = $args['show_option_none'] ? $args['show_option_none'] : __( 'Choose an option', 'woocommerce' ); // We'll do our best to hide the placeholder, but we'll need to show something when resetting options.

		if ( empty( $options ) && ! empty( $product ) && ! empty( $attribute ) ) {
			$attributes = $product->get_variation_attributes();
			$options    = $attributes[ $attribute ];
		}

		$html  = '<select id="' . esc_attr( $id ) . '" class="' . esc_attr( $class ) . '" name="' . esc_attr( $name ) . '" data-attribute_name="attribute_' . esc_attr( sanitize_title( $attribute ) ) . '" data-show_option_none="' . ( $show_option_none ? 'yes' : 'no' ) . '">';
		$html .= '<option value="">' . esc_html( $show_option_none_text ) . '</option>';

		if ( ! empty( $options ) ) {
			if ( $product && taxonomy_exists( $attribute ) ) {
				// Get terms if this is a taxonomy - ordered. We need the names too.
				$terms = wc_get_product_terms(
					$product->get_id(),
					$attribute,
					array(
						'fields' => 'all',
					)
				);

				foreach ( $terms as $term ) {
					if ( in_array( $term->slug, $options, true ) ) {
						$html .= '<option value="' . esc_attr( $term->slug ) . '" ' . selected( sanitize_title( $args['selected'] ), $term->slug, false ) . '>' . esc_html( apply_filters( 'woocommerce_variation_option_name', $term->name, $term, $attribute, $product ) ) . '</option>';
					}
				}
			} else {
				foreach ( $options as $option ) {
					// This handles < 2.4.0 bw compatibility where text attributes were not sanitized.
					$selected = sanitize_title( $args['selected'] ) === $args['selected'] ? selected( $args['selected'], sanitize_title( $option ), false ) : selected( $args['selected'], $option, false );
					$html    .= '<option value="' . esc_attr( $option ) . '" ' . $selected . '>' . esc_html( apply_filters( 'woocommerce_variation_option_name', $option, null, $attribute, $product ) ) . '</option>';
				}
			}
		}

		$html .= '</select>';

		echo apply_filters( 'woocommerce_dropdown_variation_attribute_options_html', $html, $args ); // WPCS: XSS ok.
	}
}

if ( ! function_exists( 'woocommerce_account_content' ) ) {

	/**
	 * My Account content output.
	 */
	function woocommerce_account_content() {
		global $wp;

		if ( ! empty( $wp->query_vars ) ) {
			foreach ( $wp->query_vars as $key => $value ) {
				// Ignore pagename param.
				if ( 'pagename' === $key ) {
					continue;
				}

				if ( has_action( 'woocommerce_account_' . $key . '_endpoint' ) ) {
					do_action( 'woocommerce_account_' . $key . '_endpoint', $value );
					return;
				}
			}
		}

		// No endpoint found? Default to dashboard.
		wc_get_template(
			'myaccount/dashboard.php',
			array(
				'current_user' => get_user_by( 'id', get_current_user_id() ),
			)
		);
	}
}

if ( ! function_exists( 'woocommerce_account_navigation' ) ) {

	/**
	 * My Account navigation template.
	 */
	function woocommerce_account_navigation() {
		wc_get_template( 'myaccount/navigation.php' );
	}
}

if ( ! function_exists( 'woocommerce_account_orders' ) ) {

	/**
	 * My Account > Orders template.
	 *
	 * @param int $current_page Current page number.
	 */
	function woocommerce_account_orders( $current_page ) {
		$current_page    = empty( $current_page ) ? 1 : absint( $current_page );
		$customer_orders = wc_get_orders(
			apply_filters(
				'woocommerce_my_account_my_orders_query',
				array(
					'customer' => get_current_user_id(),
					'page'     => $current_page,
					'paginate' => true,
				)
			)
		);

		wc_get_template(
			'myaccount/orders.php',
			array(
				'current_page'    => absint( $current_page ),
				'customer_orders' => $customer_orders,
				'has_orders'      => 0 < $customer_orders->total,
			)
		);
	}
}

if ( ! function_exists( 'woocommerce_account_view_order' ) ) {

	/**
	 * My Account > View order template.
	 *
	 * @param int $order_id Order ID.
	 */
	function woocommerce_account_view_order( $order_id ) {
		WC_Shortcode_My_Account::view_order( absint( $order_id ) );
	}
}

if ( ! function_exists( 'woocommerce_account_downloads' ) ) {

	/**
	 * My Account > Downloads template.
	 */
	function woocommerce_account_downloads() {
		wc_get_template( 'myaccount/downloads.php' );
	}
}

if ( ! function_exists( 'woocommerce_account_edit_address' ) ) {

	/**
	 * My Account > Edit address template.
	 *
	 * @param string $type Address type.
	 */
	function woocommerce_account_edit_address( $type ) {
		$type = wc_edit_address_i18n( sanitize_title( $type ), true );

		WC_Shortcode_My_Account::edit_address( $type );
	}
}

if ( ! function_exists( 'woocommerce_account_payment_methods' ) ) {

	/**
	 * My Account > Downloads template.
	 */
	function woocommerce_account_payment_methods() {
		wc_get_template( 'myaccount/payment-methods.php' );
	}
}

if ( ! function_exists( 'woocommerce_account_add_payment_method' ) ) {

	/**
	 * My Account > Add payment method template.
	 */
	function woocommerce_account_add_payment_method() {
		WC_Shortcode_My_Account::add_payment_method();
	}
}

if ( ! function_exists( 'woocommerce_account_edit_account' ) ) {

	/**
	 * My Account > Edit account template.
	 */
	function woocommerce_account_edit_account() {
		WC_Shortcode_My_Account::edit_account();
	}
}

if ( ! function_exists( 'wc_no_products_found' ) ) {

	/**
	 * Handles the loop when no products were found/no product exist.
	 */
	function wc_no_products_found() {
		wc_get_template( 'loop/no-products-found.php' );
	}
}


if ( ! function_exists( 'wc_get_email_order_items' ) ) {
	/**
	 * Get HTML for the order items to be shown in emails.
	 *
	 * @param WC_Order $order Order object.
	 * @param array    $args Arguments.
	 *
	 * @since 3.0.0
	 * @return string
	 */
	function wc_get_email_order_items( $order, $args = array() ) {
		ob_start();

		$defaults = array(
			'show_sku'      => false,
			'show_image'    => false,
			'image_size'    => array( 32, 32 ),
			'plain_text'    => false,
			'sent_to_admin' => false,
		);

		$args     = wp_parse_args( $args, $defaults );
		$template = $args['plain_text'] ? 'emails/plain/email-order-items.php' : 'emails/email-order-items.php';

		wc_get_template(
			$template,
			apply_filters(
				'woocommerce_email_order_items_args',
				array(
					'order'               => $order,
					'items'               => $order->get_items(),
					'show_download_links' => $order->is_download_permitted() && ! $args['sent_to_admin'],
					'show_sku'            => $args['show_sku'],
					'show_purchase_note'  => $order->is_paid() && ! $args['sent_to_admin'],
					'show_image'          => $args['show_image'],
					'image_size'          => $args['image_size'],
					'plain_text'          => $args['plain_text'],
					'sent_to_admin'       => $args['sent_to_admin'],
				)
			)
		);

		return apply_filters( 'woocommerce_email_order_items_table', ob_get_clean(), $order );
	}
}

if ( ! function_exists( 'wc_display_item_meta' ) ) {
	/**
	 * Display item meta data.
	 *
	 * @since  3.0.0
	 * @param  WC_Order_Item $item Order Item.
	 * @param  array         $args Arguments.
	 * @return string|void
	 */
	function wc_display_item_meta( $item, $args = array() ) {
		$strings = array();
		$html    = '';
		$args    = wp_parse_args(
			$args,
			array(
				'before'       => '<ul class="wc-item-meta"><li>',
				'after'        => '</li></ul>',
				'separator'    => '</li><li>',
				'echo'         => true,
				'autop'        => false,
				'label_before' => '<strong class="wc-item-meta-label">',
				'label_after'  => ':</strong> ',
			)
		);

		foreach ( $item->get_formatted_meta_data() as $meta_id => $meta ) {
			$value     = $args['autop'] ? wp_kses_post( $meta->display_value ) : wp_kses_post( make_clickable( trim( $meta->display_value ) ) );
			$strings[] = $args['label_before'] . wp_kses_post( $meta->display_key ) . $args['label_after'] . $value;
		}

		if ( $strings ) {
			$html = $args['before'] . implode( $args['separator'], $strings ) . $args['after'];
		}

		$html = apply_filters( 'woocommerce_display_item_meta', $html, $item, $args );

		if ( $args['echo'] ) {
			echo $html; // WPCS: XSS ok.
		} else {
			return $html;
		}
	}
}

if ( ! function_exists( 'wc_display_item_downloads' ) ) {
	/**
	 * Display item download links.
	 *
	 * @since  3.0.0
	 * @param  WC_Order_Item $item Order Item.
	 * @param  array         $args Arguments.
	 * @return string|void
	 */
	function wc_display_item_downloads( $item, $args = array() ) {
		$strings = array();
		$html    = '';
		$args    = wp_parse_args(
			$args,
			array(
				'before'    => '<ul class ="wc-item-downloads"><li>',
				'after'     => '</li></ul>',
				'separator' => '</li><li>',
				'echo'      => true,
				'show_url'  => false,
			)
		);

		$downloads = is_object( $item ) && $item->is_type( 'line_item' ) ? $item->get_item_downloads() : array();

		if ( $downloads ) {
			$i = 0;
			foreach ( $downloads as $file ) {
				$i ++;

				if ( $args['show_url'] ) {
					$strings[] = '<strong class="wc-item-download-label">' . esc_html( $file['name'] ) . ':</strong> ' . esc_html( $file['download_url'] );
				} else {
					/* translators: %d: downloads count */
					$prefix    = count( $downloads ) > 1 ? sprintf( __( 'Download %d', 'woocommerce' ), $i ) : __( 'Download', 'woocommerce' );
					$strings[] = '<strong class="wc-item-download-label">' . $prefix . ':</strong> <a href="' . esc_url( $file['download_url'] ) . '" target="_blank">' . esc_html( $file['name'] ) . '</a>';
				}
			}
		}

		if ( $strings ) {
			$html = $args['before'] . implode( $args['separator'], $strings ) . $args['after'];
		}

		$html = apply_filters( 'woocommerce_display_item_downloads', $html, $item, $args );

		if ( $args['echo'] ) {
			echo $html; // WPCS: XSS ok.
		} else {
			return $html;
		}
	}
}

if ( ! function_exists( 'woocommerce_photoswipe' ) ) {

	/**
	 * Get the shop sidebar template.
	 */
	function woocommerce_photoswipe() {
		if ( current_theme_supports( 'wc-product-gallery-lightbox' ) ) {
			wc_get_template( 'single-product/photoswipe.php' );
		}
	}
}

/**
 * Outputs a list of product attributes for a product.
 *
 * @since  3.0.0
 * @param  WC_Product $product Product Object.
 */
function wc_display_product_attributes( $product ) {
	$product_attributes = array();

	// Display weight and dimensions before attribute list.
	$display_dimensions = apply_filters( 'wc_product_enable_dimensions_display', $product->has_weight() || $product->has_dimensions() );

	if ( $display_dimensions && $product->has_weight() ) {
		$product_attributes['weight'] = array(
			'label' => __( 'Weight', 'woocommerce' ),
			'value' => wc_format_weight( $product->get_weight() ),
		);
	}

	if ( $display_dimensions && $product->has_dimensions() ) {
		$product_attributes['dimensions'] = array(
			'label' => __( 'Dimensions', 'woocommerce' ),
			'value' => wc_format_dimensions( $product->get_dimensions( false ) ),
		);
	}

	// Add product attributes to list.
	$attributes = array_filter( $product->get_attributes(), 'wc_attributes_array_filter_visible' );

	foreach ( $attributes as $attribute ) {
		$values = array();

		if ( $attribute->is_taxonomy() ) {
			$attribute_taxonomy = $attribute->get_taxonomy_object();
			$attribute_values   = wc_get_product_terms( $product->get_id(), $attribute->get_name(), array( 'fields' => 'all' ) );

			foreach ( $attribute_values as $attribute_value ) {
				$value_name = esc_html( $attribute_value->name );

				if ( $attribute_taxonomy->attribute_public ) {
					$values[] = '<a href="' . esc_url( get_term_link( $attribute_value->term_id, $attribute->get_name() ) ) . '" rel="tag">' . $value_name . '</a>';
				} else {
					$values[] = $value_name;
				}
			}
		} else {
			$values = $attribute->get_options();

			foreach ( $values as &$value ) {
				$value = make_clickable( esc_html( $value ) );
			}
		}

		$product_attributes[ 'attribute_' . sanitize_title_with_dashes( $attribute->get_name() ) ] = array(
			'label' => wc_attribute_label( $attribute->get_name() ),
			'value' => apply_filters( 'woocommerce_attribute', wpautop( wptexturize( implode( ', ', $values ) ) ), $attribute, $values ),
		);
	}

	/**
	 * Hook: woocommerce_display_product_attributes.
	 *
	 * @since 3.6.0.
	 * @param array $product_attributes Array of atributes to display; label, value.
	 * @param WC_Product $product Showing attributes for this product.
	 */
	$product_attributes = apply_filters( 'woocommerce_display_product_attributes', $product_attributes, $product );

	wc_get_template(
		'single-product/product-attributes.php',
		array(
			'product_attributes' => $product_attributes,
			// Legacy params.
			'product'            => $product,
			'attributes'         => $attributes,
			'display_dimensions' => $display_dimensions,
		)
	);
}

/**
 * Get HTML to show product stock.
 *
 * @since  3.0.0
 * @param  WC_Product $product Product Object.
 * @return string
 */
function wc_get_stock_html( $product ) {
	$html         = '';
	$availability = $product->get_availability();

	if ( ! empty( $availability['availability'] ) ) {
		ob_start();

		wc_get_template(
			'single-product/stock.php',
			array(
				'product'      => $product,
				'class'        => $availability['class'],
				'availability' => $availability['availability'],
			)
		);

		$html = ob_get_clean();
	}

	if ( has_filter( 'woocommerce_stock_html' ) ) {
		wc_deprecated_function( 'The woocommerce_stock_html filter', '', 'woocommerce_get_stock_html' );
		$html = apply_filters( 'woocommerce_stock_html', $html, $availability['availability'], $product );
	}

	return apply_filters( 'woocommerce_get_stock_html', $html, $product );
}

/**
 * Get HTML for ratings.
 *
 * @since  3.0.0
 * @param  float $rating Rating being shown.
 * @param  int   $count  Total number of ratings.
 * @return string
 */
function wc_get_rating_html( $rating, $count = 0 ) {
	$html = '';

	if ( 0 < $rating ) {
		/* translators: %s: rating */
		$label = sprintf( __( 'Rated %s out of 5', 'woocommerce' ), $rating );
		$html  = '<div class="star-rating" role="img" aria-label="' . esc_attr( $label ) . '">' . wc_get_star_rating_html( $rating, $count ) . '</div>';
	}

	return apply_filters( 'woocommerce_product_get_rating_html', $html, $rating, $count );
}

/**
 * Get HTML for star rating.
 *
 * @since  3.1.0
 * @param  float $rating Rating being shown.
 * @param  int   $count  Total number of ratings.
 * @return string
 */
function wc_get_star_rating_html( $rating, $count = 0 ) {
	$html = '<span style="width:' . ( ( $rating / 5 ) * 100 ) . '%">';

	if ( 0 < $count ) {
		/* translators: 1: rating 2: rating count */
		$html .= sprintf( _n( 'Rated %1$s out of 5 based on %2$s customer rating', 'Rated %1$s out of 5 based on %2$s customer ratings', $count, 'woocommerce' ), '<strong class="rating">' . esc_html( $rating ) . '</strong>', '<span class="rating">' . esc_html( $count ) . '</span>' );
	} else {
		/* translators: %s: rating */
		$html .= sprintf( esc_html__( 'Rated %s out of 5', 'woocommerce' ), '<strong class="rating">' . esc_html( $rating ) . '</strong>' );
	}

	$html .= '</span>';

	return apply_filters( 'woocommerce_get_star_rating_html', $html, $rating, $count );
}

/**
 * Returns a 'from' prefix if you want to show where prices start at.
 *
 * @since  3.0.0
 * @return string
 */
function wc_get_price_html_from_text() {
	return apply_filters( 'woocommerce_get_price_html_from_text', '<span class="from">' . _x( 'From:', 'min_price', 'woocommerce' ) . ' </span>' );
}

/**
 * Get logout endpoint.
 *
 * @since  2.6.9
 *
 * @param string $redirect Redirect URL.
 *
 * @return string
 */
function wc_logout_url( $redirect = '' ) {
	$redirect = $redirect ? $redirect : wc_get_page_permalink( 'myaccount' );

	if ( get_option( 'woocommerce_logout_endpoint' ) ) {
		return wp_nonce_url( wc_get_endpoint_url( 'customer-logout', '', $redirect ), 'customer-logout' );
	}

	return wp_logout_url( $redirect );
}

/**
 * Show notice if cart is empty.
 *
 * @since 3.1.0
 */
function wc_empty_cart_message() {
	echo '<p class="cart-empty">' . wp_kses_post( apply_filters( 'wc_empty_cart_message', __( 'Your cart is currently empty.', 'woocommerce' ) ) ) . '</p>';
}

/**
 * Disable search engines indexing core, dynamic, cart/checkout pages.
 *
 * @since 3.2.0
 */
function wc_page_noindex() {
	if ( is_page( wc_get_page_id( 'cart' ) ) || is_page( wc_get_page_id( 'checkout' ) ) || is_page( wc_get_page_id( 'myaccount' ) ) ) {
		wp_no_robots();
	}
}
add_action( 'wp_head', 'wc_page_noindex' );

/**
 * Get a slug identifying the current theme.
 *
 * @since 3.3.0
 * @return string
 */
function wc_get_theme_slug_for_templates() {
	return apply_filters( 'woocommerce_theme_slug_for_templates', get_option( 'template' ) );
}

/**
 * Gets and formats a list of cart item data + variations for display on the frontend.
 *
 * @since 3.3.0
 * @param array $cart_item Cart item object.
 * @param bool  $flat Should the data be returned flat or in a list.
 * @return string
 */
function wc_get_formatted_cart_item_data( $cart_item, $flat = false ) {
	$item_data = array();

	// Variation values are shown only if they are not found in the title as of 3.0.
	// This is because variation titles display the attributes.
	if ( $cart_item['data']->is_type( 'variation' ) && is_array( $cart_item['variation'] ) ) {
		foreach ( $cart_item['variation'] as $name => $value ) {
			$taxonomy = wc_attribute_taxonomy_name( str_replace( 'attribute_pa_', '', urldecode( $name ) ) );

			if ( taxonomy_exists( $taxonomy ) ) {
				// If this is a term slug, get the term's nice name.
				$term = get_term_by( 'slug', $value, $taxonomy );
				if ( ! is_wp_error( $term ) && $term && $term->name ) {
					$value = $term->name;
				}
				$label = wc_attribute_label( $taxonomy );
			} else {
				// If this is a custom option slug, get the options name.
				$value = apply_filters( 'woocommerce_variation_option_name', $value, null, $taxonomy, $cart_item['data'] );
				$label = wc_attribute_label( str_replace( 'attribute_', '', $name ), $cart_item['data'] );
			}

			// Check the nicename against the title.
			if ( '' === $value || wc_is_attribute_in_product_name( $value, $cart_item['data']->get_name() ) ) {
				continue;
			}

			$item_data[] = array(
				'key'   => $label,
				'value' => $value,
			);
		}
	}

	// Filter item data to allow 3rd parties to add more to the array.
	$item_data = apply_filters( 'woocommerce_get_item_data', $item_data, $cart_item );

	// Format item data ready to display.
	foreach ( $item_data as $key => $data ) {
		// Set hidden to true to not display meta on cart.
		if ( ! empty( $data['hidden'] ) ) {
			unset( $item_data[ $key ] );
			continue;
		}
		$item_data[ $key ]['key']     = ! empty( $data['key'] ) ? $data['key'] : $data['name'];
		$item_data[ $key ]['display'] = ! empty( $data['display'] ) ? $data['display'] : $data['value'];
	}

	// Output flat or in list format.
	if ( count( $item_data ) > 0 ) {
		ob_start();

		if ( $flat ) {
			foreach ( $item_data as $data ) {
				echo esc_html( $data['key'] ) . ': ' . wp_kses_post( $data['display'] ) . "\n";
			}
		} else {
			wc_get_template( 'cart/cart-item-data.php', array( 'item_data' => $item_data ) );
		}

		return ob_get_clean();
	}

	return '';
}

/**
 * Gets the url to remove an item from the cart.
 *
 * @since 3.3.0
 * @param string $cart_item_key contains the id of the cart item.
 * @return string url to page
 */
function wc_get_cart_remove_url( $cart_item_key ) {
	$cart_page_url = wc_get_page_permalink( 'cart' );
	return apply_filters( 'woocommerce_get_remove_url', $cart_page_url ? wp_nonce_url( add_query_arg( 'remove_item', $cart_item_key, $cart_page_url ), 'woocommerce-cart' ) : '' );
}

/**
 * Gets the url to re-add an item into the cart.
 *
 * @since 3.3.0
 * @param  string $cart_item_key Cart item key to undo.
 * @return string url to page
 */
function wc_get_cart_undo_url( $cart_item_key ) {
	$cart_page_url = wc_get_page_permalink( 'cart' );

	$query_args = array(
		'undo_item' => $cart_item_key,
	);

	return apply_filters( 'woocommerce_get_undo_url', $cart_page_url ? wp_nonce_url( add_query_arg( $query_args, $cart_page_url ), 'woocommerce-cart' ) : '', $cart_item_key );
}

/**
 * Outputs all queued notices on WC pages.
 *
 * @since 3.5.0
 */
function woocommerce_output_all_notices() {
	echo '<div class="woocommerce-notices-wrapper">';
	wc_print_notices();
	echo '</div>';
}

/**
 * Products RSS Feed.
 *
 * @deprecated 2.6
 */
function wc_products_rss_feed() {
	wc_deprecated_function( 'wc_products_rss_feed', '2.6' );
}

if ( ! function_exists( 'woocommerce_reset_loop' ) ) {

	/**
	 * Reset the loop's index and columns when we're done outputting a product loop.
	 *
	 * @deprecated 3.3
	 */
	function woocommerce_reset_loop() {
		wc_reset_loop();
	}
}

if ( ! function_exists( 'woocommerce_product_reviews_tab' ) ) {
	/**
	 * Output the reviews tab content.
	 *
	 * @deprecated 2.4.0 Unused.
	 */
	function woocommerce_product_reviews_tab() {
		wc_deprecated_function( 'woocommerce_product_reviews_tab', '2.4' );
	}
}<|MERGE_RESOLUTION|>--- conflicted
+++ resolved
@@ -923,17 +923,9 @@
 
 				<?php do_action( 'woocommerce_after_shop_loop' ); ?>
 
-<<<<<<< HEAD
 				<?php
 			else :
 				do_action( 'woocommerce_no_products_found' );
-=======
-			<?php else : ?>
-
-				<?php do_action( 'woocommerce_no_products_found' ); ?>
-
-				<?php
->>>>>>> 7b5810d3
 			endif;
 		}
 	}
@@ -1090,11 +1082,7 @@
 	 * Show the product title in the product loop. By default this is an H2.
 	 */
 	function woocommerce_template_loop_product_title() {
-<<<<<<< HEAD
-		echo '<h2 class="' . esc_attr( apply_filters( 'woocommerce_product_loop_title_classes', 'woocommerce-loop-product__title' ) ) . '">' . get_the_title() . '</h2>'; // phpcs:ignore
-=======
-		echo '<h2 class="woocommerce-loop-product__title">' . get_the_title() . '</h2>'; // phpcs:ignore WordPress.Security.EscapeOutput.OutputNotEscaped
->>>>>>> 7b5810d3
+		echo '<h2 class="' . esc_attr( apply_filters( 'woocommerce_product_loop_title_classes', 'woocommerce-loop-product__title' ) ) . '">' . get_the_title() . '</h2>'; // phpcs:ignore WordPress.Security.EscapeOutput.OutputNotEscaped
 	}
 }
 if ( ! function_exists( 'woocommerce_template_loop_category_title' ) ) {
