--- conflicted
+++ resolved
@@ -2101,7 +2101,22 @@
 
 if ( ! function_exists( 'woocommerce_account_add_payment_method' ) ) {
 
-<<<<<<< HEAD
+	/**
+	 * My Account > Add payment method template.
+	 */
+	function woocommerce_account_add_payment_method() {
+		WC_Shortcode_My_Account::add_payment_method();
+	}
+}
+
+if ( ! function_exists( 'woocommerce_account_edit_account' ) ) {
+
+	/**
+	 * My Account > Edit account template.
+	 */
+	function woocommerce_account_edit_account() {
+		WC_Shortcode_My_Account::edit_account();
+	}
 }
 
 if ( ! function_exists( 'wc_get_email_order_items' ) ) {
@@ -2221,22 +2236,5 @@
 		} else {
 			return $html;
 		}
-=======
-	/**
-	 * My Account > Add payment method template.
-	 */
-	function woocommerce_account_add_payment_method() {
-		WC_Shortcode_My_Account::add_payment_method();
-	}
-}
-
-if ( ! function_exists( 'woocommerce_account_edit_account' ) ) {
-
-	/**
-	 * My Account > Edit account template.
-	 */
-	function woocommerce_account_edit_account() {
-		WC_Shortcode_My_Account::edit_account();
->>>>>>> 4c560e4d
 	}
 }