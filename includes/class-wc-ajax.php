<?php

if ( ! defined( 'ABSPATH' ) ) {
	exit; // Exit if accessed directly
}

/**
 * WooCommerce WC_AJAX.
 *
 * AJAX Event Handler.
 *
 * @class    WC_AJAX
 * @version  2.4.0
 * @package  WooCommerce/Classes
 * @category Class
 * @author   WooThemes
 */
class WC_AJAX {

	/**
	 * Hook in ajax handlers.
	 */
	public static function init() {
		add_action( 'init', array( __CLASS__, 'define_ajax' ), 0 );
		add_action( 'template_redirect', array( __CLASS__, 'do_wc_ajax' ), 0 );
		self::add_ajax_events();
	}

	/**
	 * Get WC Ajax Endpoint.
	 * @param  string $request Optional
	 * @return string
	 */
	public static function get_endpoint( $request = '' ) {
		return esc_url_raw( add_query_arg( 'wc-ajax', $request, remove_query_arg( array( 'remove_item', 'add-to-cart', 'added-to-cart' ) ) ) );
	}

	/**
	 * Set WC AJAX constant and headers.
	 */
	public static function define_ajax() {
		if ( ! empty( $_GET['wc-ajax'] ) ) {
			if ( ! defined( 'DOING_AJAX' ) ) {
				define( 'DOING_AJAX', true );
			}
			if ( ! defined( 'WC_DOING_AJAX' ) ) {
				define( 'WC_DOING_AJAX', true );
			}
			// Turn off display_errors during AJAX events to prevent malformed JSON
			if ( ! WP_DEBUG || ( WP_DEBUG && ! WP_DEBUG_DISPLAY ) ) {
				@ini_set( 'display_errors', 0 );
			}
			$GLOBALS['wpdb']->hide_errors();
		}
	}

	/**
	 * Send headers for WC Ajax Requests
	 * @since 2.5.0
	 */
	private static function wc_ajax_headers() {
		send_origin_headers();
		@header( 'Content-Type: text/html; charset=' . get_option( 'blog_charset' ) );
		@header( 'X-Robots-Tag: noindex' );
		send_nosniff_header();
		nocache_headers();
		status_header( 200 );
	}

	/**
	 * Check for WC Ajax request and fire action.
	 */
	public static function do_wc_ajax() {
		global $wp_query;

		if ( ! empty( $_GET['wc-ajax'] ) ) {
			$wp_query->set( 'wc-ajax', sanitize_text_field( $_GET['wc-ajax'] ) );
		}

		if ( $action = $wp_query->get( 'wc-ajax' ) ) {
			self::wc_ajax_headers();
			do_action( 'wc_ajax_' . sanitize_text_field( $action ) );
			die();
		}
	}

	/**
	 * Hook in methods - uses WordPress ajax handlers (admin-ajax).
	 */
	public static function add_ajax_events() {
		// woocommerce_EVENT => nopriv
		$ajax_events = array(
			'get_refreshed_fragments'                          => true,
			'apply_coupon'                                     => true,
			'remove_coupon'                                    => true,
			'update_shipping_method'                           => true,
			'get_cart_totals'                                  => true,
			'update_order_review'                              => true,
			'add_to_cart'                                      => true,
			'checkout'                                         => true,
			'get_variation'                                    => true,
			'feature_product'                                  => false,
			'mark_order_status'                                => false,
			'add_attribute'                                    => false,
			'add_new_attribute'                                => false,
			'remove_variation'                                 => false,
			'remove_variations'                                => false,
			'save_attributes'                                  => false,
			'add_variation'                                    => false,
			'link_all_variations'                              => false,
			'revoke_access_to_download'                        => false,
			'grant_access_to_download'                         => false,
			'get_customer_details'                             => false,
			'add_order_item'                                   => false,
			'add_order_fee'                                    => false,
			'add_order_shipping'                               => false,
			'add_order_tax'                                    => false,
			'remove_order_item'                                => false,
			'remove_order_tax'                                 => false,
			'reduce_order_item_stock'                          => false,
			'increase_order_item_stock'                        => false,
			'add_order_item_meta'                              => false,
			'remove_order_item_meta'                           => false,
			'calc_line_taxes'                                  => false,
			'save_order_items'                                 => false,
			'load_order_items'                                 => false,
			'add_order_note'                                   => false,
			'delete_order_note'                                => false,
			'json_search_products'                             => false,
			'json_search_products_and_variations'              => false,
			'json_search_grouped_products'                     => false,
			'json_search_downloadable_products_and_variations' => false,
			'json_search_customers'                            => false,
			'term_ordering'                                    => false,
			'product_ordering'                                 => false,
			'refund_line_items'                                => false,
			'delete_refund'                                    => false,
			'rated'                                            => false,
			'update_api_key'                                   => false,
			'get_customer_location'                            => true,
			'load_variations'                                  => false,
			'save_variations'                                  => false,
			'bulk_edit_variations'                             => false,
			'tax_rates_save_changes'                           => false,
			'shipping_zones_save_changes'                      => false,
			'shipping_zone_add_method'                         => false,
			'shipping_zone_methods_save_changes'               => false,
			'shipping_classes_save_changes'                    => false,
		);

		foreach ( $ajax_events as $ajax_event => $nopriv ) {
			add_action( 'wp_ajax_woocommerce_' . $ajax_event, array( __CLASS__, $ajax_event ) );

			if ( $nopriv ) {
				add_action( 'wp_ajax_nopriv_woocommerce_' . $ajax_event, array( __CLASS__, $ajax_event ) );

				// WC AJAX can be used for frontend ajax requests
				add_action( 'wc_ajax_' . $ajax_event, array( __CLASS__, $ajax_event ) );
			}
		}
	}

	/**
	 * Get a refreshed cart fragment.
	 */
	public static function get_refreshed_fragments() {

		// Get mini cart
		ob_start();

		woocommerce_mini_cart();

		$mini_cart = ob_get_clean();

		// Fragments and mini cart are returned
		$data = array(
			'fragments' => apply_filters( 'woocommerce_add_to_cart_fragments', array(
					'div.widget_shopping_cart_content' => '<div class="widget_shopping_cart_content">' . $mini_cart . '</div>'
				)
			),
			'cart_hash' => apply_filters( 'woocommerce_add_to_cart_hash', WC()->cart->get_cart_for_session() ? md5( json_encode( WC()->cart->get_cart_for_session() ) ) : '', WC()->cart->get_cart_for_session() )
		);

		wp_send_json( $data );

	}

	/**
	 * AJAX apply coupon on checkout page.
	 */
	public static function apply_coupon() {

		check_ajax_referer( 'apply-coupon', 'security' );

		if ( ! empty( $_POST['coupon_code'] ) ) {
			WC()->cart->add_discount( sanitize_text_field( $_POST['coupon_code'] ) );
		} else {
			wc_add_notice( WC_Coupon::get_generic_coupon_error( WC_Coupon::E_WC_COUPON_PLEASE_ENTER ), 'error' );
		}

		wc_print_notices();

		die();
	}

	/**
	 * AJAX remove coupon on cart and checkout page.
	 */
	public static function remove_coupon() {

		check_ajax_referer( 'remove-coupon', 'security' );

		$coupon = wc_clean( $_POST['coupon'] );

		if ( ! isset( $coupon ) || empty( $coupon ) ) {
			wc_add_notice( __( 'Sorry there was a problem removing this coupon.', 'woocommerce' ) );

		} else {

			WC()->cart->remove_coupon( $coupon );

			wc_add_notice( __( 'Coupon has been removed.', 'woocommerce' ) );
		}

		wc_print_notices();

		die();
	}

	/**
	 * AJAX update shipping method on cart page.
	 */
	public static function update_shipping_method() {

		check_ajax_referer( 'update-shipping-method', 'security' );

		if ( ! defined('WOOCOMMERCE_CART') ) {
			define( 'WOOCOMMERCE_CART', true );
		}

		$chosen_shipping_methods = WC()->session->get( 'chosen_shipping_methods' );

		if ( isset( $_POST['shipping_method'] ) && is_array( $_POST['shipping_method'] ) ) {
			foreach ( $_POST['shipping_method'] as $i => $value ) {
				$chosen_shipping_methods[ $i ] = wc_clean( $value );
			}
		}

		WC()->session->set( 'chosen_shipping_methods', $chosen_shipping_methods );

		WC()->cart->calculate_totals();

		woocommerce_cart_totals();

		die();
	}

	/**
	 * AJAX receive updated cart_totals div.
	 */
	public static function get_cart_totals() {

		if ( ! defined( 'WOOCOMMERCE_CART' ) ) {
			define( 'WOOCOMMERCE_CART', true );
		}

		WC()->cart->calculate_totals();

		woocommerce_cart_totals();

		die();
	}

	/**
	 * AJAX update order review on checkout.
	 */
	public static function update_order_review() {
		ob_start();

		check_ajax_referer( 'update-order-review', 'security' );

		if ( ! defined( 'WOOCOMMERCE_CHECKOUT' ) ) {
			define( 'WOOCOMMERCE_CHECKOUT', true );
		}

		if ( WC()->cart->is_empty() ) {
			$data = array(
				'fragments' => apply_filters( 'woocommerce_update_order_review_fragments', array(
					'form.woocommerce-checkout' => '<div class="woocommerce-error">' . __( 'Sorry, your session has expired.', 'woocommerce' ) . ' <a href="' . home_url() . '" class="wc-backward">' . __( 'Return to homepage', 'woocommerce' ) . '</a></div>'
				) )
			);

			wp_send_json( $data );

			die();
		}

		do_action( 'woocommerce_checkout_update_order_review', $_POST['post_data'] );

		$chosen_shipping_methods = WC()->session->get( 'chosen_shipping_methods' );

		if ( isset( $_POST['shipping_method'] ) && is_array( $_POST['shipping_method'] ) ) {
			foreach ( $_POST['shipping_method'] as $i => $value ) {
				$chosen_shipping_methods[ $i ] = wc_clean( $value );
			}
		}

		WC()->session->set( 'chosen_shipping_methods', $chosen_shipping_methods );
		WC()->session->set( 'chosen_payment_method', empty( $_POST['payment_method'] ) ? '' : $_POST['payment_method'] );

		if ( isset( $_POST['country'] ) ) {
			WC()->customer->set_country( $_POST['country'] );
		}

		if ( isset( $_POST['state'] ) ) {
			WC()->customer->set_state( $_POST['state'] );
		}

		if ( isset( $_POST['postcode'] ) ) {
			WC()->customer->set_postcode( $_POST['postcode'] );
		}

		if ( isset( $_POST['city'] ) ) {
			WC()->customer->set_city( $_POST['city'] );
		}

		if ( isset( $_POST['address'] ) ) {
			WC()->customer->set_address( $_POST['address'] );
		}

		if ( isset( $_POST['address_2'] ) ) {
			WC()->customer->set_address_2( $_POST['address_2'] );
		}

		if ( wc_ship_to_billing_address_only() ) {

			if ( isset( $_POST['country'] ) ) {
				WC()->customer->set_shipping_country( $_POST['country'] );
				WC()->customer->calculated_shipping( true );
			}

			if ( isset( $_POST['state'] ) ) {
				WC()->customer->set_shipping_state( $_POST['state'] );
			}

			if ( isset( $_POST['postcode'] ) ) {
				WC()->customer->set_shipping_postcode( $_POST['postcode'] );
			}

			if ( isset( $_POST['city'] ) ) {
				WC()->customer->set_shipping_city( $_POST['city'] );
			}

			if ( isset( $_POST['address'] ) ) {
				WC()->customer->set_shipping_address( $_POST['address'] );
			}

			if ( isset( $_POST['address_2'] ) ) {
				WC()->customer->set_shipping_address_2( $_POST['address_2'] );
			}
		} else {

			if ( isset( $_POST['s_country'] ) ) {
				WC()->customer->set_shipping_country( $_POST['s_country'] );
				WC()->customer->calculated_shipping( true );
			}

			if ( isset( $_POST['s_state'] ) ) {
				WC()->customer->set_shipping_state( $_POST['s_state'] );
			}

			if ( isset( $_POST['s_postcode'] ) ) {
				WC()->customer->set_shipping_postcode( $_POST['s_postcode'] );
			}

			if ( isset( $_POST['s_city'] ) ) {
				WC()->customer->set_shipping_city( $_POST['s_city'] );
			}

			if ( isset( $_POST['s_address'] ) ) {
				WC()->customer->set_shipping_address( $_POST['s_address'] );
			}

			if ( isset( $_POST['s_address_2'] ) ) {
				WC()->customer->set_shipping_address_2( $_POST['s_address_2'] );
			}
		}

		WC()->cart->calculate_totals();

		// Get order review fragment
		ob_start();
		woocommerce_order_review();
		$woocommerce_order_review = ob_get_clean();

		// Get checkout payment fragment
		ob_start();
		woocommerce_checkout_payment();
		$woocommerce_checkout_payment = ob_get_clean();

		// Get messages if reload checkout is not true
		$messages = '';
		if ( ! isset( WC()->session->reload_checkout ) ) {
			ob_start();
			wc_print_notices();
			$messages = ob_get_clean();
		}

		$data = array(
			'result'    => empty( $messages ) ? 'success' : 'failure',
			'messages'  => $messages,
			'reload'    => isset( WC()->session->reload_checkout ) ? 'true' : 'false',
			'fragments' => apply_filters( 'woocommerce_update_order_review_fragments', array(
				'.woocommerce-checkout-review-order-table' => $woocommerce_order_review,
				'.woocommerce-checkout-payment'            => $woocommerce_checkout_payment
			) )
		);

		unset( WC()->session->refresh_totals, WC()->session->reload_checkout );

		wp_send_json( $data );

		die();
	}

	/**
	 * AJAX add to cart.
	 */
	public static function add_to_cart() {
		ob_start();

		$product_id        = apply_filters( 'woocommerce_add_to_cart_product_id', absint( $_POST['product_id'] ) );
		$quantity          = empty( $_POST['quantity'] ) ? 1 : wc_stock_amount( $_POST['quantity'] );
		$passed_validation = apply_filters( 'woocommerce_add_to_cart_validation', true, $product_id, $quantity );
		$product_status    = get_post_status( $product_id );

		if ( $passed_validation && WC()->cart->add_to_cart( $product_id, $quantity ) && 'publish' === $product_status ) {

			do_action( 'woocommerce_ajax_added_to_cart', $product_id );

			if ( get_option( 'woocommerce_cart_redirect_after_add' ) == 'yes' ) {
				wc_add_to_cart_message( array( $product_id => $quantity ), true );
			}

			// Return fragments
			self::get_refreshed_fragments();

		} else {

			// If there was an error adding to the cart, redirect to the product page to show any errors
			$data = array(
				'error'       => true,
				'product_url' => apply_filters( 'woocommerce_cart_redirect_after_error', get_permalink( $product_id ), $product_id )
			);

			wp_send_json( $data );

		}

		die();
	}

	/**
	 * Process ajax checkout form.
	 */
	public static function checkout() {
		if ( ! defined( 'WOOCOMMERCE_CHECKOUT' ) ) {
			define( 'WOOCOMMERCE_CHECKOUT', true );
		}

		WC()->checkout()->process_checkout();

		die(0);
	}

	/**
	 * Get a matching variation based on posted attributes.
	 */
	public static function get_variation() {
		ob_start();

		if ( empty( $_POST['product_id'] ) || ! ( $variable_product = wc_get_product( absint( $_POST['product_id'] ), array( 'product_type' => 'variable' ) ) ) ) {
			die();
		}

		$variation_id = $variable_product->get_matching_variation( wp_unslash( $_POST ) );

		if ( $variation_id ) {
			$variation = $variable_product->get_available_variation( $variation_id );
		} else {
			$variation = false;
		}

		wp_send_json( $variation );

		die();
	}

	/**
	 * Feature a product from admin.
	 */
	public static function feature_product() {
		if ( current_user_can( 'edit_products' ) && check_admin_referer( 'woocommerce-feature-product' ) ) {
			$product_id = absint( $_GET['product_id'] );

			if ( 'product' === get_post_type( $product_id ) ) {
				update_post_meta( $product_id, '_featured', get_post_meta( $product_id, '_featured', true ) === 'yes' ? 'no' : 'yes' );

				delete_transient( 'wc_featured_products' );
			}
		}

		wp_safe_redirect( wp_get_referer() ? remove_query_arg( array( 'trashed', 'untrashed', 'deleted', 'ids' ), wp_get_referer() ) : admin_url( 'edit.php?post_type=shop_order' ) );
		die();
	}

	/**
	 * Mark an order with a status.
	 */
	public static function mark_order_status() {
		if ( current_user_can( 'edit_shop_orders' ) && check_admin_referer( 'woocommerce-mark-order-status' ) ) {
			$status   = sanitize_text_field( $_GET['status'] );
			$order_id = absint( $_GET['order_id'] );

			if ( wc_is_order_status( 'wc-' . $status ) && $order_id ) {
				$order = wc_get_order( $order_id );
				$order->update_status( $status, '', true );
				do_action( 'woocommerce_order_edit_status', $order_id, $status );
			}
		}

		wp_safe_redirect( wp_get_referer() ? wp_get_referer() : admin_url( 'edit.php?post_type=shop_order' ) );
		die();
	}

	/**
	 * Add an attribute row.
	 */
	public static function add_attribute() {
		ob_start();

		check_ajax_referer( 'add-attribute', 'security' );

		if ( ! current_user_can( 'edit_products' ) ) {
			die( -1 );
		}

		global $wc_product_attributes;

		$thepostid     = 0;
		$taxonomy      = sanitize_text_field( $_POST['taxonomy'] );
		$i             = absint( $_POST['i'] );
		$position      = 0;
		$metabox_class = array();
		$attribute     = array(
			'name'         => $taxonomy,
			'value'        => '',
			'is_visible'   => apply_filters( 'woocommerce_attribute_default_visibility', 1 ),
			'is_variation' => 0,
			'is_taxonomy'  => $taxonomy ? 1 : 0
		);

		if ( $taxonomy ) {
			$attribute_taxonomy = $wc_product_attributes[ $taxonomy ];
			$metabox_class[]    = 'taxonomy';
			$metabox_class[]    = $taxonomy;
			$attribute_label    = wc_attribute_label( $taxonomy );
		} else {
			$attribute_label = '';
		}

		include( 'admin/meta-boxes/views/html-product-attribute.php' );
		die();
	}

	/**
	 * Add a new attribute via ajax function.
	 */
	public static function add_new_attribute() {
		ob_start();

		check_ajax_referer( 'add-attribute', 'security' );

		if ( ! current_user_can( 'manage_product_terms' ) ) {
			die( -1 );
		}

		$taxonomy = esc_attr( $_POST['taxonomy'] );
		$term     = wc_clean( $_POST['term'] );

		if ( taxonomy_exists( $taxonomy ) ) {

			$result = wp_insert_term( $term, $taxonomy );

			if ( is_wp_error( $result ) ) {
				wp_send_json( array(
					'error' => $result->get_error_message()
				) );
			} else {
				$term = get_term_by( 'id', $result['term_id'], $taxonomy );
				wp_send_json( array(
					'term_id' => $term->term_id,
					'name'    => $term->name,
					'slug'    => $term->slug
				) );
			}
		}

		die();
	}

	/**
	 * Delete variations via ajax function.
	 */
	public static function remove_variations() {
		check_ajax_referer( 'delete-variations', 'security' );

		if ( ! current_user_can( 'edit_products' ) ) {
			die( -1 );
		}

		$variation_ids = (array) $_POST['variation_ids'];

		foreach ( $variation_ids as $variation_id ) {
			$variation = get_post( $variation_id );

			if ( $variation && 'product_variation' == $variation->post_type ) {
				wp_delete_post( $variation_id );
			}
		}

		die();
	}

	/**
	 * Save attributes via ajax.
	 */
	public static function save_attributes() {

		check_ajax_referer( 'save-attributes', 'security' );

		if ( ! current_user_can( 'edit_products' ) ) {
			die( -1 );
		}

		// Get post data
		parse_str( $_POST['data'], $data );
		$post_id = absint( $_POST['post_id'] );

		// Save Attributes
		$attributes = array();

		if ( isset( $data['attribute_names'] ) ) {

			$attribute_names  = array_map( 'stripslashes', $data['attribute_names'] );
			$attribute_values = isset( $data['attribute_values'] ) ? $data['attribute_values'] : array();

			if ( isset( $data['attribute_visibility'] ) ) {
				$attribute_visibility = $data['attribute_visibility'];
			}

			if ( isset( $data['attribute_variation'] ) ) {
				$attribute_variation = $data['attribute_variation'];
			}

			$attribute_is_taxonomy   = $data['attribute_is_taxonomy'];
			$attribute_position      = $data['attribute_position'];
			$attribute_names_max_key = max( array_keys( $attribute_names ) );

			for ( $i = 0; $i <= $attribute_names_max_key; $i++ ) {
				if ( empty( $attribute_names[ $i ] ) ) {
					continue;
				}

				$is_visible   = isset( $attribute_visibility[ $i ] ) ? 1 : 0;
				$is_variation = isset( $attribute_variation[ $i ] ) ? 1 : 0;
				$is_taxonomy  = $attribute_is_taxonomy[ $i ] ? 1 : 0;

				if ( $is_taxonomy ) {

					if ( isset( $attribute_values[ $i ] ) ) {

						// Select based attributes - Format values (posted values are slugs)
						if ( is_array( $attribute_values[ $i ] ) ) {
							$values = array_map( 'sanitize_title', $attribute_values[ $i ] );

						// Text based attributes - Posted values are term names, wp_set_object_terms wants ids or slugs.
						} else {
							$values     = array();
							$raw_values = array_map( 'wc_sanitize_term_text_based', explode( WC_DELIMITER, $attribute_values[ $i ] ) );

							foreach ( $raw_values as $value ) {
								$term = get_term_by( 'name', $value, $attribute_names[ $i ] );
								if ( ! $term ) {
									$term = wp_insert_term( $value, $attribute_names[ $i ] );

									if ( $term && ! is_wp_error( $term ) ) {
										$values[] = $term['term_id'];
									}
								} else {
									$values[] = $term->term_id;
								}
							}
						}

						// Remove empty items in the array
						$values = array_filter( $values, 'strlen' );

					} else {
						$values = array();
					}

					// Update post terms
					if ( taxonomy_exists( $attribute_names[ $i ] ) ) {
						wp_set_object_terms( $post_id, $values, $attribute_names[ $i ] );
					}

					if ( $values ) {
						// Add attribute to array, but don't set values
						$attributes[ sanitize_title( $attribute_names[ $i ] ) ] = array(
							'name' 			=> wc_clean( $attribute_names[ $i ] ),
							'value' 		=> '',
							'position' 		=> $attribute_position[ $i ],
							'is_visible' 	=> $is_visible,
							'is_variation' 	=> $is_variation,
							'is_taxonomy' 	=> $is_taxonomy
						);
					}

				} elseif ( isset( $attribute_values[ $i ] ) ) {

					// Text based, possibly separated by pipes (WC_DELIMITER). Preserve line breaks in non-variation attributes.
					$values = $is_variation ? wc_clean( $attribute_values[ $i ] ) : implode( "\n", array_map( 'wc_clean', explode( "\n", $attribute_values[ $i ] ) ) );
					$values = implode( ' ' . WC_DELIMITER . ' ', wc_get_text_attributes( $values ) );

					// Custom attribute - Add attribute to array and set the values
					$attributes[ sanitize_title( $attribute_names[ $i ] ) ] = array(
						'name' 			=> wc_clean( $attribute_names[ $i ] ),
						'value' 		=> $values,
						'position' 		=> $attribute_position[ $i ],
						'is_visible' 	=> $is_visible,
						'is_variation' 	=> $is_variation,
						'is_taxonomy' 	=> $is_taxonomy
					);
				}

			 }
		}

		if ( ! function_exists( 'attributes_cmp' ) ) {
			function attributes_cmp( $a, $b ) {
				if ( $a['position'] == $b['position'] ) {
					return 0;
				}

				return ( $a['position'] < $b['position'] ) ? -1 : 1;
			}
		}
		uasort( $attributes, 'attributes_cmp' );

		update_post_meta( $post_id, '_product_attributes', $attributes );

		die();
	}

	/**
	 * Add variation via ajax function.
	 */
	public static function add_variation() {

		check_ajax_referer( 'add-variation', 'security' );

		if ( ! current_user_can( 'edit_products' ) ) {
			die( -1 );
		}

		global $post;

		$post_id = intval( $_POST['post_id'] );
		$post    = get_post( $post_id ); // Set $post global so its available like within the admin screens
		$loop    = intval( $_POST['loop'] );

		$variation = array(
			'post_title'   => 'Product #' . $post_id . ' Variation',
			'post_content' => '',
			'post_status'  => 'publish',
			'post_author'  => get_current_user_id(),
			'post_parent'  => $post_id,
			'post_type'    => 'product_variation',
			'menu_order'   => -1
		);

		$variation_id = wp_insert_post( $variation );

		do_action( 'woocommerce_create_product_variation', $variation_id );

		if ( $variation_id ) {
			$variation        = get_post( $variation_id );
			$variation_meta   = get_post_meta( $variation_id );
			$variation_data   = array();
			$shipping_classes = get_the_terms( $variation_id, 'product_shipping_class' );
			$variation_fields = array(
				'_sku'                   => '',
				'_stock'                 => '',
				'_regular_price'         => '',
				'_sale_price'            => '',
				'_weight'                => '',
				'_length'                => '',
				'_width'                 => '',
				'_height'                => '',
				'_download_limit'        => '',
				'_download_expiry'       => '',
				'_downloadable_files'    => '',
				'_downloadable'          => '',
				'_virtual'               => '',
				'_thumbnail_id'          => '',
				'_sale_price_dates_from' => '',
				'_sale_price_dates_to'   => '',
				'_manage_stock'          => '',
				'_stock_status'          => '',
				'_backorders'            => null,
				'_tax_class'             => null,
				'_variation_description' => ''
			);

			foreach ( $variation_fields as $field => $value ) {
				$variation_data[ $field ] = isset( $variation_meta[ $field ][0] ) ? maybe_unserialize( $variation_meta[ $field ][0] ) : $value;
			}

			// Add the variation attributes
			$variation_data = array_merge( $variation_data, wc_get_product_variation_attributes( $variation_id ) );

			// Formatting
			$variation_data['_regular_price'] = wc_format_localized_price( $variation_data['_regular_price'] );
			$variation_data['_sale_price']    = wc_format_localized_price( $variation_data['_sale_price'] );
			$variation_data['_weight']        = wc_format_localized_decimal( $variation_data['_weight'] );
			$variation_data['_length']        = wc_format_localized_decimal( $variation_data['_length'] );
			$variation_data['_width']         = wc_format_localized_decimal( $variation_data['_width'] );
			$variation_data['_height']        = wc_format_localized_decimal( $variation_data['_height'] );
			$variation_data['_thumbnail_id']  = absint( $variation_data['_thumbnail_id'] );
			$variation_data['image']          = $variation_data['_thumbnail_id'] ? wp_get_attachment_thumb_url( $variation_data['_thumbnail_id'] ) : '';
			$variation_data['shipping_class'] = $shipping_classes && ! is_wp_error( $shipping_classes ) ? current( $shipping_classes )->term_id : '';
			$variation_data['menu_order']     = $variation->menu_order;
			$variation_data['_stock']         = wc_stock_amount( $variation_data['_stock'] );

			// Get tax classes
			$tax_classes           = WC_Tax::get_tax_classes();
			$tax_class_options     = array();
			$tax_class_options[''] = __( 'Standard', 'woocommerce' );

			if ( ! empty( $tax_classes ) ) {
				foreach ( $tax_classes as $class ) {
					$tax_class_options[ sanitize_title( $class ) ] = esc_attr( $class );
				}
			}

			// Set backorder options
			$backorder_options = array(
				'no'     => __( 'Do not allow', 'woocommerce' ),
				'notify' => __( 'Allow, but notify customer', 'woocommerce' ),
				'yes'    => __( 'Allow', 'woocommerce' )
			);

			// set stock status options
			$stock_status_options = array(
				'instock'    => __( 'In stock', 'woocommerce' ),
				'outofstock' => __( 'Out of stock', 'woocommerce' )
			);

			// Get attributes
			$attributes = (array) maybe_unserialize( get_post_meta( $post_id, '_product_attributes', true ) );

			$parent_data = array(
				'id'                   => $post_id,
				'attributes'           => $attributes,
				'tax_class_options'    => $tax_class_options,
				'sku'                  => get_post_meta( $post_id, '_sku', true ),
				'weight'               => wc_format_localized_decimal( get_post_meta( $post_id, '_weight', true ) ),
				'length'               => wc_format_localized_decimal( get_post_meta( $post_id, '_length', true ) ),
				'width'                => wc_format_localized_decimal( get_post_meta( $post_id, '_width', true ) ),
				'height'               => wc_format_localized_decimal( get_post_meta( $post_id, '_height', true ) ),
				'tax_class'            => get_post_meta( $post_id, '_tax_class', true ),
				'backorder_options'    => $backorder_options,
				'stock_status_options' => $stock_status_options
			);

			if ( ! $parent_data['weight'] ) {
				$parent_data['weight'] = wc_format_localized_decimal( 0 );
			}

			if ( ! $parent_data['length'] ) {
				$parent_data['length'] = wc_format_localized_decimal( 0 );
			}

			if ( ! $parent_data['width'] ) {
				$parent_data['width'] = wc_format_localized_decimal( 0 );
			}

			if ( ! $parent_data['height'] ) {
				$parent_data['height'] = wc_format_localized_decimal( 0 );
			}

			include( 'admin/meta-boxes/views/html-variation-admin.php' );
		}

		die();
	}

	/**
	 * Link all variations via ajax function.
	 */
	public static function link_all_variations() {

		if ( ! defined( 'WC_MAX_LINKED_VARIATIONS' ) ) {
			define( 'WC_MAX_LINKED_VARIATIONS', 49 );
		}

		check_ajax_referer( 'link-variations', 'security' );

		if ( ! current_user_can( 'edit_products' ) ) {
			die( -1 );
		}

		if ( function_exists( 'set_time_limit' ) && false === strpos( ini_get( 'disable_functions' ), 'set_time_limit' ) && ! ini_get( 'safe_mode' ) ) {
			@set_time_limit( 0 );
		}

		$post_id = intval( $_POST['post_id'] );

		if ( ! $post_id ) {
			die();
		}

		$variations = array();
		$_product   = wc_get_product( $post_id, array( 'product_type' => 'variable' ) );

		// Put variation attributes into an array
		foreach ( $_product->get_attributes() as $attribute ) {

			if ( ! $attribute['is_variation'] ) {
				continue;
			}

			$attribute_field_name = 'attribute_' . sanitize_title( $attribute['name'] );

			if ( $attribute['is_taxonomy'] ) {
				$options = wc_get_product_terms( $post_id, $attribute['name'], array( 'fields' => 'slugs' ) );
			} else {
				$options = explode( WC_DELIMITER, $attribute['value'] );
			}

			$options = array_map( 'trim', $options );

			$variations[ $attribute_field_name ] = $options;
		}

		// Quit out if none were found
		if ( sizeof( $variations ) == 0 ) {
			die();
		}

		// Get existing variations so we don't create duplicates
		$available_variations = array();

		foreach( $_product->get_children() as $child_id ) {
			$child = $_product->get_child( $child_id );

			if ( ! empty( $child->variation_id ) ) {
				$available_variations[] = $child->get_variation_attributes();
			}
		}

		// Created posts will all have the following data
		$variation_post_data = array(
			'post_title'   => 'Product #' . $post_id . ' Variation',
			'post_content' => '',
			'post_status'  => 'publish',
			'post_author'  => get_current_user_id(),
			'post_parent'  => $post_id,
			'post_type'    => 'product_variation'
		);

		$variation_ids       = array();
		$added               = 0;
		$possible_variations = wc_array_cartesian( $variations );

		foreach ( $possible_variations as $variation ) {

			// Check if variation already exists
			if ( in_array( $variation, $available_variations ) ) {
				continue;
			}

			$variation_id = wp_insert_post( $variation_post_data );

			$variation_ids[] = $variation_id;

			foreach ( $variation as $key => $value ) {
				update_post_meta( $variation_id, $key, $value );
			}

			// Save stock status
			update_post_meta( $variation_id, '_stock_status', 'instock' );

			$added++;

			do_action( 'product_variation_linked', $variation_id );

			if ( $added > WC_MAX_LINKED_VARIATIONS ) {
				break;
			}
		}

		delete_transient( 'wc_product_children_' . $post_id );

		echo $added;

		die();
	}

	/**
	 * Delete download permissions via ajax function.
	 */
	public static function revoke_access_to_download() {

		check_ajax_referer( 'revoke-access', 'security' );

		if ( ! current_user_can( 'edit_shop_orders' ) ) {
			die( -1 );
		}

		global $wpdb;

		$download_id = $_POST['download_id'];
		$product_id  = intval( $_POST['product_id'] );
		$order_id    = intval( $_POST['order_id'] );

		$wpdb->query( $wpdb->prepare( "DELETE FROM {$wpdb->prefix}woocommerce_downloadable_product_permissions WHERE order_id = %d AND product_id = %d AND download_id = %s;", $order_id, $product_id, $download_id ) );

		do_action( 'woocommerce_ajax_revoke_access_to_product_download', $download_id, $product_id, $order_id );

		die();
	}

	/**
	 * Grant download permissions via ajax function.
	 */
	public static function grant_access_to_download() {

		check_ajax_referer( 'grant-access', 'security' );

		if ( ! current_user_can( 'edit_shop_orders' ) ) {
			die( -1 );
		}

		global $wpdb;

		$wpdb->hide_errors();

		$order_id     = intval( $_POST['order_id'] );
		$product_ids  = $_POST['product_ids'];
		$loop         = intval( $_POST['loop'] );
		$file_counter = 0;
		$order        = wc_get_order( $order_id );

		if ( ! is_array( $product_ids ) ) {
			$product_ids = array( $product_ids );
		}

		foreach ( $product_ids as $product_id ) {
			$product = wc_get_product( $product_id );
			$files   = $product->get_files();

			if ( ! $order->get_billing_email() ) {
				die();
			}

			if ( $files ) {
				foreach ( $files as $download_id => $file ) {
					if ( $inserted_id = wc_downloadable_file_permission( $download_id, $product_id, $order ) ) {

						// insert complete - get inserted data
						$download = $wpdb->get_row( $wpdb->prepare( "SELECT * FROM {$wpdb->prefix}woocommerce_downloadable_product_permissions WHERE permission_id = %d", $inserted_id ) );

						$loop ++;
						$file_counter ++;

						if ( isset( $file['name'] ) ) {
							$file_count = $file['name'];
						} else {
							$file_count = sprintf( __( 'File %d', 'woocommerce' ), $file_counter );
						}
						include( 'admin/meta-boxes/views/html-order-download-permission.php' );
					}
				}
			}
		}

		die();
	}

	/**
	 * Get customer details via ajax.
	 */
	public static function get_customer_details() {
		ob_start();

		check_ajax_referer( 'get-customer-details', 'security' );

		if ( ! current_user_can( 'edit_shop_orders' ) ) {
			die( -1 );
		}

		$user_id      = (int) trim(stripslashes($_POST['user_id']));
		$type_to_load = esc_attr(trim(stripslashes($_POST['type_to_load'])));

		$customer_data = array(
			$type_to_load . '_first_name' => get_user_meta( $user_id, $type_to_load . '_first_name', true ),
			$type_to_load . '_last_name'  => get_user_meta( $user_id, $type_to_load . '_last_name', true ),
			$type_to_load . '_company'    => get_user_meta( $user_id, $type_to_load . '_company', true ),
			$type_to_load . '_address_1'  => get_user_meta( $user_id, $type_to_load . '_address_1', true ),
			$type_to_load . '_address_2'  => get_user_meta( $user_id, $type_to_load . '_address_2', true ),
			$type_to_load . '_city'       => get_user_meta( $user_id, $type_to_load . '_city', true ),
			$type_to_load . '_postcode'   => get_user_meta( $user_id, $type_to_load . '_postcode', true ),
			$type_to_load . '_country'    => get_user_meta( $user_id, $type_to_load . '_country', true ),
			$type_to_load . '_state'      => get_user_meta( $user_id, $type_to_load . '_state', true ),
			$type_to_load . '_email'      => get_user_meta( $user_id, $type_to_load . '_email', true ),
			$type_to_load . '_phone'      => get_user_meta( $user_id, $type_to_load . '_phone', true ),
		);

		$customer_data = apply_filters( 'woocommerce_found_customer_details', $customer_data, $user_id, $type_to_load );

		wp_send_json( $customer_data );
	}

	/**
	 * Add order item via ajax.
	 */
	public static function add_order_item() {
		check_ajax_referer( 'order-item', 'security' );

		if ( ! current_user_can( 'edit_shop_orders' ) ) {
			die( -1 );
		}

		$item_to_add = absint( $_POST['item_to_add'] );
		$order_id    = absint( $_POST['order_id'] );
		$order       = wc_get_order( $order_id );
		$post_type   = get_post_type( $item_to_add );

		if ( ! in_array( $post_type, array( 'product', 'product_variation' ) ) ) {
			die();
		}

		$product     = wc_get_product( $item_to_add );
		$order_taxes = $order->get_taxes();
		$item        = new WC_Order_Item_Product();

		$item->set_order_id( $order->get_id() );
		$item->set_product( $product );
		$item->set_qty( 1 );
		$item->set_subtotal( wc_format_decimal( $product->get_price_excluding_tax() ) );
		$item->set_total( wc_format_decimal( $product->get_price_excluding_tax() ) );
		$item->save();

		include( 'admin/meta-boxes/views/html-order-item.php' );
		die();
	}

	/**
	 * Add order fee via ajax.
	 */
	public static function add_order_fee() {
		check_ajax_referer( 'order-item', 'security' );

		if ( ! current_user_can( 'edit_shop_orders' ) ) {
			die( -1 );
		}

		$order_id = absint( $_POST['order_id'] );
		$order    = wc_get_order( $order_id );

		if ( $order ) {
			$order_taxes = $order->get_taxes();
			$item        = new WC_Order_Item_Fee();

			$item->set_order_id( $order->get_id() );
			$item->save();

			include( 'admin/meta-boxes/views/html-order-fee.php' );
		}

		die();
	}

	/**
	 * Add order shipping cost via ajax.
	 */
	public static function add_order_shipping() {
		check_ajax_referer( 'order-item', 'security' );

		if ( ! current_user_can( 'edit_shop_orders' ) ) {
			die( -1 );
		}

		$order_id         = absint( $_POST['order_id'] );
		$order            = wc_get_order( $order_id );
		$shipping_methods = WC()->shipping() ? WC()->shipping->load_shipping_methods() : array();

		if ( $order ) {
			$order_taxes = $order->get_taxes();
			$item        = new WC_Order_Item_Shipping();

			$item->set_order_id( $order->get_id() );
			$item->save();

			include( 'admin/meta-boxes/views/html-order-shipping.php' );
		}

		die();
	}

	/**
	 * Add order tax column via ajax.
	 */
	public static function add_order_tax() {
		check_ajax_referer( 'order-item', 'security' );

		if ( ! current_user_can( 'edit_shop_orders' ) ) {
			die( -1 );
		}

		$order_id = absint( $_POST['order_id'] );
		$order    = wc_get_order( $order_id );

		if ( $order ) {
			$item = new WC_Order_Item_Tax();

			$item->set_rate_id( absint( $_POST['rate_id'] ) );
			$item->set_order_id( $order->get_id() );
			$item->save();

			include( 'admin/meta-boxes/views/html-order-items.php' );
		}

		die();
	}

	/**
	 * Remove an order item.
	 */
	public static function remove_order_item() {
		check_ajax_referer( 'order-item', 'security' );

		if ( ! current_user_can( 'edit_shop_orders' ) ) {
			die( -1 );
		}

		$order_item_ids = $_POST['order_item_ids'];

		if ( ! is_array( $order_item_ids ) && is_numeric( $order_item_ids ) ) {
			$order_item_ids = array( $order_item_ids );
		}

		$order_item_ids = array_map( 'absint', $order_item_ids );

		if ( sizeof( $order_item_ids ) > 0 ) {
			foreach( $order_item_ids as $id ) {
				wc_delete_order_item( $id );
			}
		}

		die();
	}

	/**
	 * Remove an order tax.
	 */
	public static function remove_order_tax() {
		check_ajax_referer( 'order-item', 'security' );

		if ( ! current_user_can( 'edit_shop_orders' ) ) {
			die( -1 );
		}

		$order_id = absint( $_POST['order_id'] );
		$rate_id  = absint( $_POST['rate_id'] );
		$order    = wc_get_order( $order_id );

		wc_delete_order_item( $rate_id );

		// Return HTML items
		include( 'admin/meta-boxes/views/html-order-items.php' );
		die();
	}

	/**
	 * Reduce order item stock.
	 */
	public static function reduce_order_item_stock() {
		check_ajax_referer( 'order-item', 'security' );

		if ( ! current_user_can( 'edit_shop_orders' ) ) {
			die( -1 );
		}

		$order_id       = absint( $_POST['order_id'] );
		$order_item_ids = isset( $_POST['order_item_ids'] ) ? $_POST['order_item_ids'] : array();
		$order_item_qty = isset( $_POST['order_item_qty'] ) ? $_POST['order_item_qty'] : array();
		$order          = wc_get_order( $order_id );
		$order_items    = $order->get_items();
		$return         = array();

		if ( $order && ! empty( $order_items ) && sizeof( $order_item_ids ) > 0 ) {

			foreach ( $order_items as $item_id => $order_item ) {

				// Only reduce checked items
				if ( ! in_array( $item_id, $order_item_ids ) ) {
					continue;
				}

				$_product = $order_item->get_product();

				if ( $_product->exists() && $_product->managing_stock() && isset( $order_item_qty[ $item_id ] ) && $order_item_qty[ $item_id ] > 0 ) {
					$stock_change = apply_filters( 'woocommerce_reduce_order_stock_quantity', $order_item_qty[ $item_id ], $item_id );
					$new_stock    = $_product->reduce_stock( $stock_change );
					$item_name    = $_product->get_sku() ? $_product->get_sku() : $order_item['product_id'];
					$note         = sprintf( __( 'Item %s stock reduced from %s to %s.', 'woocommerce' ), $item_name, $new_stock + $stock_change, $new_stock );
					$return[]     = $note;
					$order->add_order_note( $note );
				}
			}

			do_action( 'woocommerce_reduce_order_stock', $order );

			if ( empty( $return ) ) {
				$return[] = __( 'No products had their stock reduced - they may not have stock management enabled.', 'woocommerce' );
			}

			echo implode( ', ', $return );
		}

		die();
	}

	/**
	 * Increase order item stock.
	 */
	public static function increase_order_item_stock() {
		check_ajax_referer( 'order-item', 'security' );

		if ( ! current_user_can( 'edit_shop_orders' ) ) {
			die( -1 );
		}

		$order_id       = absint( $_POST['order_id'] );
		$order_item_ids = isset( $_POST['order_item_ids'] ) ? $_POST['order_item_ids'] : array();
		$order_item_qty = isset( $_POST['order_item_qty'] ) ? $_POST['order_item_qty'] : array();
		$order          = wc_get_order( $order_id );
		$order_items    = $order->get_items();
		$return         = array();

		if ( $order && ! empty( $order_items ) && sizeof( $order_item_ids ) > 0 ) {

			foreach ( $order_items as $item_id => $order_item ) {

				// Only reduce checked items
				if ( ! in_array( $item_id, $order_item_ids ) ) {
					continue;
				}

				$_product = $order_item->get_product();

				if ( $_product->exists() && $_product->managing_stock() && isset( $order_item_qty[ $item_id ] ) && $order_item_qty[ $item_id ] > 0 ) {
					$old_stock    = $_product->get_stock_quantity();
					$stock_change = apply_filters( 'woocommerce_restore_order_stock_quantity', $order_item_qty[ $item_id ], $item_id );
					$new_quantity = $_product->increase_stock( $stock_change );
					$item_name    = $_product->get_sku() ? $_product->get_sku(): $order_item['product_id'];
					$note         = sprintf( __( 'Item %s stock increased from %s to %s.', 'woocommerce' ), $item_name, $old_stock, $new_quantity );
					$return[]     = $note;

					$order->add_order_note( $note );
				}
			}

			do_action( 'woocommerce_restore_order_stock', $order );

			if ( empty( $return ) ) {
				$return[] = __( 'No products had their stock increased - they may not have stock management enabled.', 'woocommerce' );
			}

			echo implode( ', ', $return );
		}

		die();
	}

	/**
	 * Add some meta to a line item.
	 */
	public static function add_order_item_meta() {
		check_ajax_referer( 'order-item', 'security' );

		if ( ! current_user_can( 'edit_shop_orders' ) ) {
			die( -1 );
		}

		$meta_id = wc_add_order_item_meta( absint( $_POST['order_item_id'] ), __( 'Name', 'woocommerce' ), __( 'Value', 'woocommerce' ) );

		if ( $meta_id ) {
			echo '<tr data-meta_id="' . esc_attr( $meta_id ) . '"><td><input type="text" name="meta_key[' . esc_attr( absint( $_POST['order_item_id'] ) ) . '][' . esc_attr( $meta_id ) . ']" /><textarea name="meta_value[' . esc_attr( absint( $_POST['order_item_id'] ) ) . '][' . esc_attr( $meta_id ) . ']"></textarea></td><td width="1%"><button class="remove_order_item_meta button">&times;</button></td></tr>';
		}

		die();
	}

	/**
	 * Remove meta from a line item.
	 */
	public static function remove_order_item_meta() {
		global $wpdb;

		check_ajax_referer( 'order-item', 'security' );

		if ( ! current_user_can( 'edit_shop_orders' ) ) {
			die( -1 );
		}

		$meta_id = absint( $_POST['meta_id'] );

		$wpdb->query( $wpdb->prepare( "DELETE FROM {$wpdb->prefix}woocommerce_order_itemmeta WHERE meta_id = %d", $meta_id ) );

		die();
	}

	/**
	 * Calc line tax.
	 */
	public static function calc_line_taxes() {
		global $wpdb;

		check_ajax_referer( 'calc-totals', 'security' );

		if ( ! current_user_can( 'edit_shop_orders' ) ) {
			die( -1 );
		}

		$order_id = absint( $_POST['order_id'] );

		// Parse and save items
		$items = array();
		parse_str( $_POST['items'], $items );
<<<<<<< HEAD
=======

		// Prevent undefined warnings
		if ( ! isset( $items['line_tax'] ) ) {
			$items['line_tax'] = array();
		}
		if ( ! isset( $items['line_subtotal_tax'] ) ) {
			$items['line_subtotal_tax'] = array();
		}
		$items['order_taxes'] = array();

		// Action
		$items = apply_filters( 'woocommerce_ajax_calc_line_taxes', $items, $order_id, $country, $_POST );

		$is_vat_exempt = get_post_meta( $order_id, '_is_vat_exempt', true );

		// Tax is calculated only if tax is enabled and order is not vat exempted
		if ( wc_tax_enabled() && $is_vat_exempt !== 'yes' ) {

			// Get items and fees taxes
			if ( isset( $items['order_item_id'] ) ) {
				$line_total = $line_subtotal = $order_item_tax_class = array();

				foreach ( $items['order_item_id'] as $item_id ) {
					$item_id                          = absint( $item_id );
					$line_total[ $item_id ]           = isset( $items['line_total'][ $item_id ] ) ? wc_format_decimal( $items['line_total'][ $item_id ] ) : 0;
					$line_subtotal[ $item_id ]        = isset( $items['line_subtotal'][ $item_id ] ) ? wc_format_decimal( $items['line_subtotal'][ $item_id ] ) : $line_total[ $item_id ];
					$order_item_tax_class[ $item_id ] = isset( $items['order_item_tax_class'][ $item_id ] ) ? sanitize_text_field( $items['order_item_tax_class'][ $item_id ] ) : '';
					$product_id                       = $order->get_item_meta( $item_id, '_product_id', true );

					// Get product details
					if ( get_post_type( $product_id ) == 'product' ) {
						$_product        = wc_get_product( $product_id );
						$item_tax_status = $_product->get_tax_status();
					} else {
						$item_tax_status = 'taxable';
					}

					if ( '0' !== $order_item_tax_class[ $item_id ] && 'taxable' === $item_tax_status ) {
						$tax_rates = WC_Tax::find_rates( array(
							'country'   => $country,
							'state'     => $state,
							'postcode'  => $postcode,
							'city'      => $city,
							'tax_class' => $order_item_tax_class[ $item_id ]
						) );

						$line_taxes          = WC_Tax::calc_tax( $line_total[ $item_id ], $tax_rates, false );
						$line_subtotal_taxes = WC_Tax::calc_tax( $line_subtotal[ $item_id ], $tax_rates, false );

						// Set the new line_tax
						foreach ( $line_taxes as $_tax_id => $_tax_value ) {
							$items['line_tax'][ $item_id ][ $_tax_id ] = $_tax_value;
						}

						// Set the new line_subtotal_tax
						foreach ( $line_subtotal_taxes as $_tax_id => $_tax_value ) {
							$items['line_subtotal_tax'][ $item_id ][ $_tax_id ] = $_tax_value;
						}

						// Sum the item taxes
						foreach ( array_keys( $taxes + $line_taxes ) as $key ) {
							$taxes[ $key ] = ( isset( $line_taxes[ $key ] ) ? $line_taxes[ $key ] : 0 ) + ( isset( $taxes[ $key ] ) ? $taxes[ $key ] : 0 );
						}
					}
				}
			}

			// Get shipping taxes
			if ( isset( $items['shipping_method_id'] ) ) {
				$matched_tax_rates = array();

				$tax_rates = WC_Tax::find_rates( array(
					'country'   => $country,
					'state'     => $state,
					'postcode'  => $postcode,
					'city'      => $city,
					'tax_class' => ''
				) );

				if ( $tax_rates ) {
					foreach ( $tax_rates as $key => $rate ) {
						if ( isset( $rate['shipping'] ) && 'yes' == $rate['shipping'] ) {
							$matched_tax_rates[ $key ] = $rate;
						}
					}
				}

				$shipping_cost = $shipping_taxes = array();

				foreach ( $items['shipping_method_id'] as $item_id ) {
					$item_id                   = absint( $item_id );
					$shipping_cost[ $item_id ] = isset( $items['shipping_cost'][ $item_id ] ) ? wc_format_decimal( $items['shipping_cost'][ $item_id ] ) : 0;
					$_shipping_taxes           = WC_Tax::calc_shipping_tax( $shipping_cost[ $item_id ], $matched_tax_rates );

					// Set the new shipping_taxes
					foreach ( $_shipping_taxes as $_tax_id => $_tax_value ) {
						$items['shipping_taxes'][ $item_id ][ $_tax_id ] = $_tax_value;

						$shipping_taxes[ $_tax_id ] = isset( $shipping_taxes[ $_tax_id ] ) ? $shipping_taxes[ $_tax_id ] + $_tax_value : $_tax_value;
					}
				}
			}
		}

		// Remove old tax rows
		$order->remove_order_items( 'tax' );

		// Add tax rows
		foreach ( array_keys( $taxes + $shipping_taxes ) as $tax_rate_id ) {
			$order->add_tax( $tax_rate_id, isset( $taxes[ $tax_rate_id ] ) ? $taxes[ $tax_rate_id ] : 0, isset( $shipping_taxes[ $tax_rate_id ] ) ? $shipping_taxes[ $tax_rate_id ] : 0 );
		}

		// Create the new order_taxes
		foreach ( $order->get_taxes() as $tax_id => $tax_item ) {
			$items['order_taxes'][ $tax_id ] = absint( $tax_item['rate_id'] );
		}

		$items = apply_filters( 'woocommerce_ajax_after_calc_line_taxes', $items, $order_id, $country, $_POST );

		// Save order items
>>>>>>> 4c560e4d
		wc_save_order_items( $order_id, $items );

		// Get order and calc Taxes
		$order = wc_get_order( $order_id );
		$order->calculate_taxes( array(
			'country'  => strtoupper( wc_clean( $_POST['country'] ) ),
			'state'    => strtoupper( wc_clean( $_POST['state'] ) ),
			'postcode' => strtoupper( wc_clean( $_POST['postcode'] ) ),
			'city'     => wc_clean( $_POST['city'] ),
		) );

		// Return HTML items
		$data  = get_post_meta( $order_id );
		include( 'admin/meta-boxes/views/html-order-items.php' );
		die();
	}

	/**
	 * Save order items via ajax.
	 */
	public static function save_order_items() {
		check_ajax_referer( 'order-item', 'security' );

		if ( ! current_user_can( 'edit_shop_orders' ) ) {
			die( -1 );
		}

		if ( isset( $_POST['order_id'] ) && isset( $_POST['items'] ) ) {
			$order_id = absint( $_POST['order_id'] );

			// Parse the jQuery serialized items
			$items = array();
			parse_str( $_POST['items'], $items );

			// Save order items
			wc_save_order_items( $order_id, $items );

			// Return HTML items
			$order = wc_get_order( $order_id );
			$data  = get_post_meta( $order_id );
			include( 'admin/meta-boxes/views/html-order-items.php' );
		}

		die();
	}

	/**
	 * Load order items via ajax.
	 */
	public static function load_order_items() {
		check_ajax_referer( 'order-item', 'security' );

		if ( ! current_user_can( 'edit_shop_orders' ) ) {
			die( -1 );
		}

		// Return HTML items
		$order_id = absint( $_POST['order_id'] );
		$order    = wc_get_order( $order_id );
		$data     = get_post_meta( $order_id );
		include( 'admin/meta-boxes/views/html-order-items.php' );

		die();
	}

	/**
	 * Add order note via ajax.
	 */
	public static function add_order_note() {

		check_ajax_referer( 'add-order-note', 'security' );

		if ( ! current_user_can( 'edit_shop_orders' ) ) {
			die( -1 );
		}

		$post_id   = absint( $_POST['post_id'] );
		$note      = wp_kses_post( trim( stripslashes( $_POST['note'] ) ) );
		$note_type = $_POST['note_type'];

		$is_customer_note = $note_type == 'customer' ? 1 : 0;

		if ( $post_id > 0 ) {
			$order      = wc_get_order( $post_id );
			$comment_id = $order->add_order_note( $note, $is_customer_note, true );

			echo '<li rel="' . esc_attr( $comment_id ) . '" class="note ';
			if ( $is_customer_note ) {
				echo 'customer-note';
			}
			echo '"><div class="note_content">';
			echo wpautop( wptexturize( $note ) );
			echo '</div><p class="meta"><a href="#" class="delete_note">'.__( 'Delete note', 'woocommerce' ).'</a></p>';
			echo '</li>';
		}

		// Quit out
		die();
	}

	/**
	 * Delete order note via ajax.
	 */
	public static function delete_order_note() {

		check_ajax_referer( 'delete-order-note', 'security' );

		if ( ! current_user_can( 'edit_shop_orders' ) ) {
			die( -1 );
		}

		$note_id = (int) $_POST['note_id'];

		if ( $note_id > 0 ) {
			wp_delete_comment( $note_id );
		}

		// Quit out
		die();
	}

	/**
	 * Search for products and echo json.
	 *
	 * @param string $x (default: '')
	 * @param string $post_types (default: array('product'))
	 */
	public static function json_search_products( $x = '', $post_types = array( 'product' ) ) {
		global $wpdb;

		ob_start();

		check_ajax_referer( 'search-products', 'security' );

		$term = (string) wc_clean( stripslashes( $_GET['term'] ) );

		if ( empty( $term ) ) {
			die();
		}

		$like_term = '%' . $wpdb->esc_like( $term ) . '%';

		if ( is_numeric( $term ) ) {
			$query = $wpdb->prepare( "
				SELECT ID FROM {$wpdb->posts} posts LEFT JOIN {$wpdb->postmeta} postmeta ON posts.ID = postmeta.post_id
				WHERE posts.post_status = 'publish'
				AND (
					posts.post_parent = %s
					OR posts.ID = %s
					OR posts.post_title LIKE %s
					OR (
						postmeta.meta_key = '_sku' AND postmeta.meta_value LIKE %s
					)
				)
			", $term, $term, $term, $like_term );
		} else {
			$query = $wpdb->prepare( "
				SELECT ID FROM {$wpdb->posts} posts LEFT JOIN {$wpdb->postmeta} postmeta ON posts.ID = postmeta.post_id
				WHERE posts.post_status = 'publish'
				AND (
					posts.post_title LIKE %s
					or posts.post_content LIKE %s
					OR (
						postmeta.meta_key = '_sku' AND postmeta.meta_value LIKE %s
					)
				)
			", $like_term, $like_term, $like_term );
		}

		$query .= " AND posts.post_type IN ('" . implode( "','", array_map( 'esc_sql', $post_types ) ) . "')";

		if ( ! empty( $_GET['exclude'] ) ) {
			$query .= " AND posts.ID NOT IN (" . implode( ',', array_map( 'intval', explode( ',', $_GET['exclude'] ) ) ) . ")";
		}

		if ( ! empty( $_GET['include'] ) ) {
			$query .= " AND posts.ID IN (" . implode( ',', array_map( 'intval', explode( ',', $_GET['include'] ) ) ) . ")";
		}

		if ( ! empty( $_GET['limit'] ) ) {
			$query .= " LIMIT " . intval( $_GET['limit'] );
		}

		$posts          = array_unique( $wpdb->get_col( $query ) );
		$found_products = array();

		if ( ! empty( $posts ) ) {
			foreach ( $posts as $post ) {
				$product = wc_get_product( $post );

				if ( ! current_user_can( 'read_product', $post ) ) {
					continue;
				}

				if ( ! $product || ( $product->is_type( 'variation' ) && empty( $product->parent ) ) ) {
					continue;
				}

				$found_products[ $post ] = rawurldecode( $product->get_formatted_name() );
			}
		}

		$found_products = apply_filters( 'woocommerce_json_search_found_products', $found_products );

		wp_send_json( $found_products );
	}

	/**
	 * Search for product variations and return json.
	 *
	 * @see WC_AJAX::json_search_products()
	 */
	public static function json_search_products_and_variations() {
		self::json_search_products( '', array( 'product', 'product_variation' ) );
	}

	/**
	 * Search for grouped products and return json.
	 */
	public static function json_search_grouped_products() {
		ob_start();

		check_ajax_referer( 'search-products', 'security' );

		$term    = (string) wc_clean( stripslashes( $_GET['term'] ) );
		$exclude = array();

		if ( empty( $term ) ) {
			die();
		}

		if ( ! empty( $_GET['exclude'] ) ) {
			$exclude = array_map( 'intval', explode( ',', $_GET['exclude'] ) );
		}

		$found_products = array();

		if ( $grouped_term = get_term_by( 'slug', 'grouped', 'product_type' ) ) {

			$posts_in = array_unique( (array) get_objects_in_term( $grouped_term->term_id, 'product_type' ) );

			if ( sizeof( $posts_in ) > 0 ) {

				$args = array(
					'post_type'        => 'product',
					'post_status'      => 'any',
					'numberposts'      => -1,
					'orderby'          => 'title',
					'order'            => 'asc',
					'post_parent'      => 0,
					'suppress_filters' => 0,
					'include'          => $posts_in,
					's'                => $term,
					'fields'           => 'ids',
					'exclude'          => $exclude
				);

				$posts = get_posts( $args );

				if ( ! empty( $posts ) ) {
					foreach ( $posts as $post ) {
						$product = wc_get_product( $post );

						if ( ! current_user_can( 'read_product', $post ) ) {
							continue;
						}

						$found_products[ $post ] = rawurldecode( $product->get_formatted_name() );
					}
				}
			}
		}

		$found_products = apply_filters( 'woocommerce_json_search_found_grouped_products', $found_products );

		wp_send_json( $found_products );
	}

	/**
	 * Search for downloadable product variations and return json.
	 *
	 * @see WC_AJAX::json_search_products()
	 */
	public static function json_search_downloadable_products_and_variations() {
		ob_start();

		check_ajax_referer( 'search-products', 'security' );

		$term    = (string) wc_clean( stripslashes( $_GET['term'] ) );
		$exclude = array();

		if ( ! empty( $_GET['exclude'] ) ) {
			$exclude = array_map( 'intval', explode( ',', $_GET['exclude'] ) );
		}

		$args = array(
			'post_type'      => array( 'product', 'product_variation' ),
			'posts_per_page' => -1,
			'post_status'    => 'publish',
			'order'          => 'ASC',
			'orderby'        => 'parent title',
			'meta_query'     => array(
				array(
					'key'   => '_downloadable',
					'value' => 'yes'
				)
			),
			's'              => $term,
			'exclude'        => $exclude
		);

		$posts = get_posts( $args );
		$found_products = array();

		if ( ! empty( $posts ) ) {
			foreach ( $posts as $post ) {
				$product = wc_get_product( $post->ID );

				if ( ! current_user_can( 'read_product', $post->ID ) ) {
					continue;
				}

				$found_products[ $post->ID ] = $product->get_formatted_name();
			}
		}

		wp_send_json( $found_products );
	}

	/**
	 * Search for customers and return json.
	 */
	public static function json_search_customers() {
		ob_start();

		check_ajax_referer( 'search-customers', 'security' );

		if ( ! current_user_can( 'edit_shop_orders' ) ) {
			die( -1 );
		}

		$term = wc_clean( stripslashes( $_GET['term'] ) );

		if ( empty( $term ) ) {
			die();
		}

		$found_customers = array();

		add_action( 'pre_user_query', array( __CLASS__, 'json_search_customer_name' ) );

		$customers_query = new WP_User_Query( apply_filters( 'woocommerce_json_search_customers_query', array(
			'fields'         => 'all',
			'orderby'        => 'display_name',
			'search'         => '*' . $term . '*',
			'search_columns' => array( 'ID', 'user_login', 'user_email', 'user_nicename' )
		) ) );

		remove_action( 'pre_user_query', array( __CLASS__, 'json_search_customer_name' ) );

		$customers = $customers_query->get_results();

		if ( ! empty( $customers ) ) {
			foreach ( $customers as $customer ) {
				$found_customers[ $customer->ID ] = $customer->display_name . ' (#' . $customer->ID . ' &ndash; ' . sanitize_email( $customer->user_email ) . ')';
			}
		}

		wp_send_json( $found_customers );
	}

	/**
	 * When searching using the WP_User_Query, search names (user meta) too.
	 * @param  object $query
	 * @return object
	 */
	public static function json_search_customer_name( $query ) {
		global $wpdb;

		$term = wc_clean( stripslashes( $_GET['term'] ) );
		if ( method_exists( $wpdb, 'esc_like' ) ) {
			$term = $wpdb->esc_like( $term );
		} else {
			$term = like_escape( $term );
		}

		$query->query_from  .= " INNER JOIN {$wpdb->usermeta} AS user_name ON {$wpdb->users}.ID = user_name.user_id AND ( user_name.meta_key = 'first_name' OR user_name.meta_key = 'last_name' ) ";
		$query->query_where .= $wpdb->prepare( " OR user_name.meta_value LIKE %s ", '%' . $term . '%' );
	}

	/**
	 * Ajax request handling for categories ordering.
	 */
	public static function term_ordering() {

		// check permissions again and make sure we have what we need
		if ( ! current_user_can( 'edit_products' ) || empty( $_POST['id'] ) ) {
			die( -1 );
		}

		$id       = (int) $_POST['id'];
		$next_id  = isset( $_POST['nextid'] ) && (int) $_POST['nextid'] ? (int) $_POST['nextid'] : null;
		$taxonomy = isset( $_POST['thetaxonomy'] ) ? esc_attr( $_POST['thetaxonomy'] ) : null;
		$term     = get_term_by( 'id', $id, $taxonomy );

		if ( ! $id || ! $term || ! $taxonomy ) {
			die(0);
		}

		wc_reorder_terms( $term, $next_id, $taxonomy );

		$children = get_terms( $taxonomy, "child_of=$id&menu_order=ASC&hide_empty=0" );

		if ( $term && sizeof( $children ) ) {
			echo 'children';
			die();
		}
	}

	/**
	 * Ajax request handling for product ordering.
	 *
	 * Based on Simple Page Ordering by 10up (http://wordpress.org/extend/plugins/simple-page-ordering/).
	 */
	public static function product_ordering() {
		global $wpdb;

		ob_start();

		// check permissions again and make sure we have what we need
		if ( ! current_user_can('edit_products') || empty( $_POST['id'] ) || ( ! isset( $_POST['previd'] ) && ! isset( $_POST['nextid'] ) ) ) {
			die( -1 );
		}

		// real post?
		if ( ! $post = get_post( $_POST['id'] ) ) {
			die( -1 );
		}

		$previd  = isset( $_POST['previd'] ) ? $_POST['previd'] : false;
		$nextid  = isset( $_POST['nextid'] ) ? $_POST['nextid'] : false;
		$new_pos = array(); // store new positions for ajax

		$siblings = $wpdb->get_results( $wpdb->prepare( "
			SELECT ID, menu_order FROM {$wpdb->posts} AS posts
			WHERE 	posts.post_type 	= 'product'
			AND 	posts.post_status 	IN ( 'publish', 'pending', 'draft', 'future', 'private' )
			AND 	posts.ID			NOT IN (%d)
			ORDER BY posts.menu_order ASC, posts.ID DESC
		", $post->ID ) );

		$menu_order = 0;

		foreach ( $siblings as $sibling ) {

			// if this is the post that comes after our repositioned post, set our repositioned post position and increment menu order
			if ( $nextid == $sibling->ID ) {
				$wpdb->update(
					$wpdb->posts,
					array(
						'menu_order' => $menu_order
					),
					array( 'ID' => $post->ID ),
					array( '%d' ),
					array( '%d' )
				);
				$new_pos[ $post->ID ] = $menu_order;
				$menu_order++;
			}

			// if repositioned post has been set, and new items are already in the right order, we can stop
			if ( isset( $new_pos[ $post->ID ] ) && $sibling->menu_order >= $menu_order ) {
				break;
			}

			// set the menu order of the current sibling and increment the menu order
			$wpdb->update(
				$wpdb->posts,
				array(
					'menu_order' => $menu_order
				),
				array( 'ID' => $sibling->ID ),
				array( '%d' ),
				array( '%d' )
			);
			$new_pos[ $sibling->ID ] = $menu_order;
			$menu_order++;

			if ( ! $nextid && $previd == $sibling->ID ) {
				$wpdb->update(
					$wpdb->posts,
					array(
						'menu_order' => $menu_order
					),
					array( 'ID' => $post->ID ),
					array( '%d' ),
					array( '%d' )
				);
				$new_pos[$post->ID] = $menu_order;
				$menu_order++;
			}

		}

		do_action( 'woocommerce_after_product_ordering' );

		wp_send_json( $new_pos );
	}

	/**
	 * Handle a refund via the edit order screen.
	 */
	public static function refund_line_items() {
		ob_start();

		check_ajax_referer( 'order-item', 'security' );

		if ( ! current_user_can( 'edit_shop_orders' ) ) {
			die( -1 );
		}

		$order_id               = absint( $_POST['order_id'] );
		$refund_amount          = wc_format_decimal( sanitize_text_field( $_POST['refund_amount'] ) );
		$refund_reason          = sanitize_text_field( $_POST['refund_reason'] );
		$line_item_qtys         = json_decode( sanitize_text_field( stripslashes( $_POST['line_item_qtys'] ) ), true );
		$line_item_totals       = json_decode( sanitize_text_field( stripslashes( $_POST['line_item_totals'] ) ), true );
		$line_item_tax_totals   = json_decode( sanitize_text_field( stripslashes( $_POST['line_item_tax_totals'] ) ), true );
		$api_refund             = $_POST['api_refund'] === 'true' ? true : false;
		$restock_refunded_items = $_POST['restock_refunded_items'] === 'true' ? true : false;
		$refund                 = false;
		$response_data          = array();

		try {
			// Validate that the refund can occur
			$order       = wc_get_order( $order_id );
			$order_items = $order->get_items();
			$max_refund  = wc_format_decimal( $order->get_total() - $order->get_total_refunded() );

			if ( ! $refund_amount || $max_refund < $refund_amount || 0 > $refund_amount ) {
				throw new exception( __( 'Invalid refund amount', 'woocommerce' ) );
			}

			// Prepare line items which we are refunding
			$line_items = array();
			$item_ids   = array_unique( array_merge( array_keys( $line_item_qtys, $line_item_totals ) ) );

			foreach ( $item_ids as $item_id ) {
				$line_items[ $item_id ] = array( 'qty' => 0, 'refund_total' => 0, 'refund_tax' => array() );
			}
			foreach ( $line_item_qtys as $item_id => $qty ) {
				$line_items[ $item_id ]['qty'] = max( $qty, 0 );
			}
			foreach ( $line_item_totals as $item_id => $total ) {
				$line_items[ $item_id ]['refund_total'] = wc_format_decimal( $total );
			}
			foreach ( $line_item_tax_totals as $item_id => $tax_totals ) {
				$line_items[ $item_id ]['refund_tax'] = array_map( 'wc_format_decimal', $tax_totals );
			}

			// Create the refund object
			$refund = wc_create_refund( array(
				'amount'     => $refund_amount,
				'reason'     => $refund_reason,
				'order_id'   => $order_id,
				'line_items' => $line_items,
			) );

			if ( is_wp_error( $refund ) ) {
				throw new Exception( $refund->get_error_message() );
			}

			// Refund via API
			if ( $api_refund ) {
				if ( WC()->payment_gateways() ) {
					$payment_gateways = WC()->payment_gateways->payment_gateways();
				}
				if ( isset( $payment_gateways[ $order->get_payment_method() ] ) && $payment_gateways[ $order->get_payment_method() ]->supports( 'refunds' ) ) {
					$result = $payment_gateways[ $order->get_payment_method() ]->process_refund( $order_id, $refund_amount, $refund_reason );

					do_action( 'woocommerce_refund_processed', $refund, $result );

					if ( is_wp_error( $result ) ) {
						throw new Exception( $result->get_error_message() );
					} elseif ( ! $result ) {
						throw new Exception( __( 'Refund failed', 'woocommerce' ) );
					}
				}
			}

			// restock items
			foreach ( $line_item_qtys as $item_id => $qty ) {
				if ( $restock_refunded_items && $qty && isset( $order_items[ $item_id ] ) ) {
					$order_item = $order_items[ $item_id ];
					$_product   = $order_item->get_product();

					if ( $_product && $_product->exists() && $_product->managing_stock() ) {
						$old_stock    = wc_stock_amount( $_product->stock );
						$new_quantity = $_product->increase_stock( $qty );

						$order->add_order_note( sprintf( __( 'Item #%s stock increased from %s to %s.', 'woocommerce' ), $order_item['product_id'], $old_stock, $new_quantity ) );

						do_action( 'woocommerce_restock_refunded_item', $_product->id, $old_stock, $new_quantity, $order );
					}
				}
			}

			// Trigger notifications and status changes
			if ( $order->get_remaining_refund_amount() > 0 || ( $order->has_free_item() && $order->get_remaining_refund_items() > 0 ) ) {
				/**
				 * woocommerce_order_partially_refunded.
				 *
				 * @since 2.4.0
				 * Note: 3rd arg was added in err. Kept for bw compat. 2.4.3.
				 */
				do_action( 'woocommerce_order_partially_refunded', $order_id, $refund->get_id(), $refund->get_id() );
			} else {
				do_action( 'woocommerce_order_fully_refunded', $order_id, $refund->get_id() );

				$order->update_status( apply_filters( 'woocommerce_order_fully_refunded_status', 'refunded', $order_id, $refund->get_id() ) );
				$response_data['status'] = 'fully_refunded';
			}

			do_action( 'woocommerce_order_refunded', $order_id, $refund->get_id() );

			// Clear transients
			wc_delete_shop_order_transients( $order_id );
			wp_send_json_success( $response_data );

		} catch ( Exception $e ) {
			if ( $refund && is_a( $refund, 'WC_Order_Refund' ) ) {
				wp_delete_post( $refund->get_id(), true );
			}

			wp_send_json_error( array( 'error' => $e->getMessage() ) );
		}
	}

	/**
	 * Delete a refund.
	 */
	public static function delete_refund() {
		check_ajax_referer( 'order-item', 'security' );

		if ( ! current_user_can( 'edit_shop_orders' ) ) {
			die( -1 );
		}

		$refund_id = absint( $_POST['refund_id'] );

		if ( $refund_id && 'shop_order_refund' === get_post_type( $refund_id ) ) {
			$order_id = wp_get_post_parent_id( $refund_id );
			wc_delete_shop_order_transients( $order_id );
			wp_delete_post( $refund_id );

			do_action( 'woocommerce_refund_deleted', $refund_id, $order_id );
		}

		die();
	}

	/**
	 * Triggered when clicking the rating footer.
	 */
	public static function rated() {
		if ( ! current_user_can( 'manage_woocommerce' ) ) {
			die( -1 );
		}

		update_option( 'woocommerce_admin_footer_text_rated', 1 );
		die();
	}

	/**
	 * Create/Update API key.
	 */
	public static function update_api_key() {
		ob_start();

		global $wpdb;

		check_ajax_referer( 'update-api-key', 'security' );

		if ( ! current_user_can( 'manage_woocommerce' ) ) {
			die( -1 );
		}

		try {
			if ( empty( $_POST['description'] ) ) {
				throw new Exception( __( 'Description is missing.', 'woocommerce' ) );
			}
			if ( empty( $_POST['user'] ) ) {
				throw new Exception( __( 'User is missing.', 'woocommerce' ) );
			}
			if ( empty( $_POST['permissions'] ) ) {
				throw new Exception( __( 'Permissions is missing.', 'woocommerce' ) );
			}

			$key_id      = absint( $_POST['key_id'] );
			$description = sanitize_text_field( wp_unslash( $_POST['description'] ) );
			$permissions = ( in_array( $_POST['permissions'], array( 'read', 'write', 'read_write' ) ) ) ? sanitize_text_field( $_POST['permissions'] ) : 'read';
			$user_id     = absint( $_POST['user'] );

			if ( 0 < $key_id ) {
				$data = array(
					'user_id'     => $user_id,
					'description' => $description,
					'permissions' => $permissions
				);

				$wpdb->update(
					$wpdb->prefix . 'woocommerce_api_keys',
					$data,
					array( 'key_id' => $key_id ),
					array(
						'%d',
						'%s',
						'%s'
					),
					array( '%d' )
				);

				$data['consumer_key']    = '';
				$data['consumer_secret'] = '';
				$data['message']         = __( 'API Key updated successfully.', 'woocommerce' );
			} else {
				$status          = 2;
				$consumer_key    = 'ck_' . wc_rand_hash();
				$consumer_secret = 'cs_' . wc_rand_hash();

				$data = array(
					'user_id'         => $user_id,
					'description'     => $description,
					'permissions'     => $permissions,
					'consumer_key'    => wc_api_hash( $consumer_key ),
					'consumer_secret' => $consumer_secret,
					'truncated_key'   => substr( $consumer_key, -7 )
				);

				$wpdb->insert(
					$wpdb->prefix . 'woocommerce_api_keys',
					$data,
					array(
						'%d',
						'%s',
						'%s',
						'%s',
						'%s',
						'%s'
					)
				);

				$key_id                  = $wpdb->insert_id;
				$data['consumer_key']    = $consumer_key;
				$data['consumer_secret'] = $consumer_secret;
				$data['message']         = __( 'API Key generated successfully. Make sure to copy your new API keys now. You won\'t be able to see it again!', 'woocommerce' );
				$data['revoke_url']      = '<a style="color: #a00; text-decoration: none;" href="' . esc_url( wp_nonce_url( add_query_arg( array( 'revoke-key' => $key_id ), admin_url( 'admin.php?page=wc-settings&tab=api&section=keys' ) ), 'revoke' ) ). '">' . __( 'Revoke Key', 'woocommerce' ) . '</a>';
			}

			wp_send_json_success( $data );
		} catch ( Exception $e ) {
			wp_send_json_error( array( 'message' => $e->getMessage() ) );
		}
	}

	/**
	 * Locate user via AJAX.
	 */
	public static function get_customer_location() {
		$location_hash = WC_Cache_Helper::geolocation_ajax_get_location_hash();
		wp_send_json_success( array( 'hash' => $location_hash ) );
	}

	/**
	 * Load variations via AJAX.
	 */
	public static function load_variations() {
		ob_start();

		check_ajax_referer( 'load-variations', 'security' );

		// Check permissions again and make sure we have what we need
		if ( ! current_user_can( 'edit_products' ) || empty( $_POST['product_id'] ) || empty( $_POST['attributes'] ) ) {
			die( -1 );
		}

		global $post;

		$product_id = absint( $_POST['product_id'] );
		$post       = get_post( $product_id ); // Set $post global so its available like within the admin screens
		$per_page   = ! empty( $_POST['per_page'] ) ? absint( $_POST['per_page'] ) : 10;
		$page       = ! empty( $_POST['page'] ) ? absint( $_POST['page'] ) : 1;

		// Get attributes
		$attributes        = array();
		$posted_attributes = wp_unslash( $_POST['attributes'] );

		foreach ( $posted_attributes as $key => $value ) {
			$attributes[ $key ] = array_map( 'wc_clean', $value );
		}

		// Get tax classes
		$tax_classes           = WC_Tax::get_tax_classes();
		$tax_class_options     = array();
		$tax_class_options[''] = __( 'Standard', 'woocommerce' );

		if ( ! empty( $tax_classes ) ) {
			foreach ( $tax_classes as $class ) {
				$tax_class_options[ sanitize_title( $class ) ] = esc_attr( $class );
			}
		}

		// Set backorder options
		$backorder_options = array(
			'no'     => __( 'Do not allow', 'woocommerce' ),
			'notify' => __( 'Allow, but notify customer', 'woocommerce' ),
			'yes'    => __( 'Allow', 'woocommerce' )
		);

		// set stock status options
		$stock_status_options = array(
			'instock'    => __( 'In stock', 'woocommerce' ),
			'outofstock' => __( 'Out of stock', 'woocommerce' )
		);

		$parent_data = array(
			'id'                   => $product_id,
			'attributes'           => $attributes,
			'tax_class_options'    => $tax_class_options,
			'sku'                  => get_post_meta( $product_id, '_sku', true ),
			'weight'               => wc_format_localized_decimal( get_post_meta( $product_id, '_weight', true ) ),
			'length'               => wc_format_localized_decimal( get_post_meta( $product_id, '_length', true ) ),
			'width'                => wc_format_localized_decimal( get_post_meta( $product_id, '_width', true ) ),
			'height'               => wc_format_localized_decimal( get_post_meta( $product_id, '_height', true ) ),
			'tax_class'            => get_post_meta( $product_id, '_tax_class', true ),
			'backorder_options'    => $backorder_options,
			'stock_status_options' => $stock_status_options
		);

		if ( ! $parent_data['weight'] ) {
			$parent_data['weight'] = wc_format_localized_decimal( 0 );
		}

		if ( ! $parent_data['length'] ) {
			$parent_data['length'] = wc_format_localized_decimal( 0 );
		}

		if ( ! $parent_data['width'] ) {
			$parent_data['width'] = wc_format_localized_decimal( 0 );
		}

		if ( ! $parent_data['height'] ) {
			$parent_data['height'] = wc_format_localized_decimal( 0 );
		}

		// Get variations
		$args = apply_filters( 'woocommerce_ajax_admin_get_variations_args', array(
			'post_type'      => 'product_variation',
			'post_status'    => array( 'private', 'publish' ),
			'posts_per_page' => $per_page,
			'paged'          => $page,
			'orderby'        => array( 'menu_order' => 'ASC', 'ID' => 'DESC' ),
			'post_parent'    => $product_id
		), $product_id );

		$variations = get_posts( $args );
		$loop = 0;

		if ( $variations ) {

			foreach ( $variations as $variation ) {
				$variation_id     = absint( $variation->ID );
				$variation_meta   = get_post_meta( $variation_id );
				$variation_data   = array();
				$shipping_classes = get_the_terms( $variation_id, 'product_shipping_class' );
				$variation_fields = array(
					'_sku'                   => '',
					'_stock'                 => '',
					'_regular_price'         => '',
					'_sale_price'            => '',
					'_weight'                => '',
					'_length'                => '',
					'_width'                 => '',
					'_height'                => '',
					'_download_limit'        => '',
					'_download_expiry'       => '',
					'_downloadable_files'    => '',
					'_downloadable'          => '',
					'_virtual'               => '',
					'_thumbnail_id'          => '',
					'_sale_price_dates_from' => '',
					'_sale_price_dates_to'   => '',
					'_manage_stock'          => '',
					'_stock_status'          => '',
					'_backorders'            => null,
					'_tax_class'             => null,
					'_variation_description' => ''
				);

				foreach ( $variation_fields as $field => $value ) {
					$variation_data[ $field ] = isset( $variation_meta[ $field ][0] ) ? maybe_unserialize( $variation_meta[ $field ][0] ) : $value;
				}

				// Add the variation attributes
				$variation_data = array_merge( $variation_data, wc_get_product_variation_attributes( $variation_id ) );

				// Formatting
				$variation_data['_regular_price'] = wc_format_localized_price( $variation_data['_regular_price'] );
				$variation_data['_sale_price']    = wc_format_localized_price( $variation_data['_sale_price'] );
				$variation_data['_weight']        = wc_format_localized_decimal( $variation_data['_weight'] );
				$variation_data['_length']        = wc_format_localized_decimal( $variation_data['_length'] );
				$variation_data['_width']         = wc_format_localized_decimal( $variation_data['_width'] );
				$variation_data['_height']        = wc_format_localized_decimal( $variation_data['_height'] );
				$variation_data['_thumbnail_id']  = absint( $variation_data['_thumbnail_id'] );
				$variation_data['image']          = $variation_data['_thumbnail_id'] ? wp_get_attachment_thumb_url( $variation_data['_thumbnail_id'] ) : '';
				$variation_data['shipping_class'] = $shipping_classes && ! is_wp_error( $shipping_classes ) ? current( $shipping_classes )->term_id : '';
				$variation_data['menu_order']     = $variation->menu_order;
				$variation_data['_stock']         = '' === $variation_data['_stock'] ? '' : wc_stock_amount( $variation_data['_stock'] );

				include( 'admin/meta-boxes/views/html-variation-admin.php' );

				$loop++;
			}
		}

		die();
	}

	/**
	 * Save variations via AJAX.
	 */
	public static function save_variations() {
		ob_start();

		check_ajax_referer( 'save-variations', 'security' );

		// Check permissions again and make sure we have what we need
		if ( ! current_user_can( 'edit_products' ) || empty( $_POST ) || empty( $_POST['product_id'] ) ) {
			die( -1 );
		}

		// Remove previous meta box errors
		WC_Admin_Meta_Boxes::$meta_box_errors = array();

		$product_id   = absint( $_POST['product_id'] );
		$product_type = empty( $_POST['product-type'] ) ? 'simple' : sanitize_title( stripslashes( $_POST['product-type'] ) );

		$product_type_terms = wp_get_object_terms( $product_id, 'product_type' );

		// If the product type hasn't been set or it has changed, update it before saving variations
		if ( empty( $product_type_terms ) || $product_type !== sanitize_title( current( $product_type_terms )->name ) ) {
			wp_set_object_terms( $product_id, $product_type, 'product_type' );
		}

		WC_Meta_Box_Product_Data::save_variations( $product_id, get_post( $product_id ) );

		do_action( 'woocommerce_ajax_save_product_variations', $product_id );

		// Clear cache/transients
		wc_delete_product_transients( $product_id );

		if ( $errors = WC_Admin_Meta_Boxes::$meta_box_errors ) {
			echo '<div class="error notice is-dismissible">';

			foreach ( $errors as $error ) {
				echo '<p>' . wp_kses_post( $error ) . '</p>';
			}

			echo '<button type="button" class="notice-dismiss"><span class="screen-reader-text">' . __( 'Dismiss this notice.', 'woocommerce' ) . '</span></button>';
			echo '</div>';

			delete_option( 'woocommerce_meta_box_errors' );
		}

		die();
	}

	/**
	 * Bulk action - Toggle Enabled.
	 * @access private
	 * @param  array $variations
	 * @param  array $data
	 */
	private static function variation_bulk_action_toggle_enabled( $variations, $data ) {
		global $wpdb;

		foreach ( $variations as $variation_id ) {
			$post_status = get_post_status( $variation_id );
			$new_status  = 'private' === $post_status ? 'publish' : 'private';
			$wpdb->update( $wpdb->posts, array( 'post_status' => $new_status ), array( 'ID' => $variation_id ) );
		}
	}

	/**
	 * Bulk action - Toggle Downloadable Checkbox.
	 * @access private
	 * @param  array $variations
	 * @param  array $data
	 */
	private static function variation_bulk_action_toggle_downloadable( $variations, $data ) {
		foreach ( $variations as $variation_id ) {
			$_downloadable   = get_post_meta( $variation_id, '_downloadable', true );
			$is_downloadable = 'no' === $_downloadable ? 'yes' : 'no';
			update_post_meta( $variation_id, '_downloadable', wc_clean( $is_downloadable ) );
		}
	}

	/**
	 * Bulk action - Toggle Virtual Checkbox.
	 * @access private
	 * @param  array $variations
	 * @param  array $data
	 */
	private static function variation_bulk_action_toggle_virtual( $variations, $data ) {
		foreach ( $variations as $variation_id ) {
			$_virtual   = get_post_meta( $variation_id, '_virtual', true );
			$is_virtual = 'no' === $_virtual ? 'yes' : 'no';
			update_post_meta( $variation_id, '_virtual', wc_clean( $is_virtual ) );
		}
	}

	/**
	 * Bulk action - Toggle Manage Stock Checkbox.
	 * @access private
	 * @param  array $variations
	 * @param  array $data
	 */
	private static function variation_bulk_action_toggle_manage_stock( $variations, $data ) {
		foreach ( $variations as $variation_id ) {
			$_manage_stock   = get_post_meta( $variation_id, '_manage_stock', true );
			$is_manage_stock = 'no' === $_manage_stock || '' === $_manage_stock ? 'yes' : 'no';
			update_post_meta( $variation_id, '_manage_stock', $is_manage_stock );
		}
	}

	/**
	 * Bulk action - Set Regular Prices.
	 * @access private
	 * @param  array $variations
	 * @param  array $data
	 */
	private static function variation_bulk_action_variable_regular_price( $variations, $data ) {
		if ( ! isset( $data['value'] ) ) {
			return;
		}

		foreach ( $variations as $variation_id ) {
			// Price fields
			$regular_price = wc_clean( $data['value'] );
			$sale_price    = get_post_meta( $variation_id, '_sale_price', true );

			// Date fields
			$date_from = get_post_meta( $variation_id, '_sale_price_dates_from', true );
			$date_to   = get_post_meta( $variation_id, '_sale_price_dates_to', true );
			$date_from = ! empty( $date_from ) ? date( 'Y-m-d', $date_from ) : '';
			$date_to   = ! empty( $date_to ) ? date( 'Y-m-d', $date_to ) : '';

			_wc_save_product_price( $variation_id, $regular_price, $sale_price, $date_from, $date_to );
		}
	}

	/**
	 * Bulk action - Set Sale Prices.
	 * @access private
	 * @param  array $variations
	 * @param  array $data
	 */
	private static function variation_bulk_action_variable_sale_price( $variations, $data ) {
		if ( ! isset( $data['value'] ) ) {
			return;
		}

		foreach ( $variations as $variation_id ) {
			// Price fields
			$regular_price = get_post_meta( $variation_id, '_regular_price', true );
			$sale_price    = wc_clean( $data['value'] );

			// Date fields
			$date_from = get_post_meta( $variation_id, '_sale_price_dates_from', true );
			$date_to   = get_post_meta( $variation_id, '_sale_price_dates_to', true );
			$date_from = ! empty( $date_from ) ? date( 'Y-m-d', $date_from ) : '';
			$date_to   = ! empty( $date_to ) ? date( 'Y-m-d', $date_to ) : '';

			_wc_save_product_price( $variation_id, $regular_price, $sale_price, $date_from, $date_to );
		}
	}

	/**
	 * Bulk action - Set Stock.
	 * @access private
	 * @param  array $variations
	 * @param  array $data
	 */
	private static function variation_bulk_action_variable_stock( $variations, $data ) {
		if ( ! isset( $data['value'] ) ) {
			return;
		}

		$value = wc_clean( $data['value'] );

		foreach ( $variations as $variation_id ) {
			if ( 'yes' === get_post_meta( $variation_id, '_manage_stock', true ) ) {
				wc_update_product_stock( $variation_id, wc_stock_amount( $value ) );
			} else {
				delete_post_meta( $variation_id, '_stock' );
			}
		}
	}

	/**
	 * Bulk action - Set Weight.
	 * @access private
	 * @param  array $variations
	 * @param  array $data
	 */
	private static function variation_bulk_action_variable_weight( $variations, $data ) {
		self::variation_bulk_set_meta( $variations, '_weight', wc_clean( $data['value'] ) );
	}

	/**
	 * Bulk action - Set Length.
	 * @access private
	 * @param  array $variations
	 * @param  array $data
	 */
	private static function variation_bulk_action_variable_length( $variations, $data ) {
		self::variation_bulk_set_meta( $variations, '_length', wc_clean( $data['value'] ) );
	}

	/**
	 * Bulk action - Set Width.
	 * @access private
	 * @param  array $variations
	 * @param  array $data
	 */
	private static function variation_bulk_action_variable_width( $variations, $data ) {
		self::variation_bulk_set_meta( $variations, '_width', wc_clean( $data['value'] ) );
	}

	/**
	 * Bulk action - Set Height.
	 * @access private
	 * @param  array $variations
	 * @param  array $data
	 */
	private static function variation_bulk_action_variable_height( $variations, $data ) {
		self::variation_bulk_set_meta( $variations, '_height', wc_clean( $data['value'] ) );
	}

	/**
	 * Bulk action - Set Download Limit.
	 * @access private
	 * @param  array $variations
	 * @param  array $data
	 */
	private static function variation_bulk_action_variable_download_limit( $variations, $data ) {
		self::variation_bulk_set_meta( $variations, '_download_limit', wc_clean( $data['value'] ) );
	}

	/**
	 * Bulk action - Set Download Expiry.
	 * @access private
	 * @param  array $variations
	 * @param  array $data
	 */
	private static function variation_bulk_action_variable_download_expiry( $variations, $data ) {
		self::variation_bulk_set_meta( $variations, '_download_expiry', wc_clean( $data['value'] ) );
	}

	/**
	 * Bulk action - Delete all.
	 * @access private
	 * @param  array $variations
	 * @param  array $data
	 */
	private static function variation_bulk_action_delete_all( $variations, $data ) {
		if ( isset( $data['allowed'] ) && 'true' === $data['allowed'] ) {
			foreach ( $variations as $variation_id ) {
				wp_delete_post( $variation_id );
			}
		}
	}

	/**
	 * Bulk action - Sale Schedule.
	 * @access private
	 * @param  array $variations
	 * @param  array $data
	 */
	private static function variation_bulk_action_variable_sale_schedule( $variations, $data ) {
		if ( ! isset( $data['date_from'] ) && ! isset( $data['date_to'] ) ) {
			return;
		}

		foreach ( $variations as $variation_id ) {
			// Price fields
			$regular_price = get_post_meta( $variation_id, '_regular_price', true );
			$sale_price    = get_post_meta( $variation_id, '_sale_price', true );

			// Date fields
			$date_from = get_post_meta( $variation_id, '_sale_price_dates_from', true );
			$date_to   = get_post_meta( $variation_id, '_sale_price_dates_to', true );

			if ( 'false' === $data['date_from'] ) {
				$date_from = ! empty( $date_from ) ? date( 'Y-m-d', $date_from ) : '';
			} else {
				$date_from = $data['date_from'];
			}

			if ( 'false' === $data['date_to'] ) {
				$date_to = ! empty( $date_to ) ? date( 'Y-m-d', $date_to ) : '';
			} else {
				$date_to = $data['date_to'];
			}

			_wc_save_product_price( $variation_id, $regular_price, $sale_price, $date_from, $date_to );
		}
	}

	/**
	 * Bulk action - Increase Regular Prices.
	 * @access private
	 * @param  array $variations
	 * @param  array $data
	 */
	private static function variation_bulk_action_variable_regular_price_increase( $variations, $data ) {
		self::variation_bulk_adjust_price( $variations, '_regular_price', '+', wc_clean( $data['value'] ) );
	}

	/**
	 * Bulk action - Decrease Regular Prices.
	 * @access private
	 * @param  array $variations
	 * @param  array $data
	 */
	private static function variation_bulk_action_variable_regular_price_decrease( $variations, $data ) {
		self::variation_bulk_adjust_price( $variations, '_regular_price', '-', wc_clean( $data['value'] ) );
	}

	/**
	 * Bulk action - Increase Sale Prices.
	 * @access private
	 * @param  array $variations
	 * @param  array $data
	 */
	private static function variation_bulk_action_variable_sale_price_increase( $variations, $data ) {
		self::variation_bulk_adjust_price( $variations, '_sale_price', '+', wc_clean( $data['value'] ) );
	}

	/**
	 * Bulk action - Decrease Sale Prices.
	 * @access private
	 * @param  array $variations
	 * @param  array $data
	 */
	private static function variation_bulk_action_variable_sale_price_decrease( $variations, $data ) {
		self::variation_bulk_adjust_price( $variations, '_sale_price', '-', wc_clean( $data['value'] ) );
	}

	/**
	 * Bulk action - Set Price.
	 * @access private
	 * @param  array $variations
	 * @param string $operator + or -
	 * @param string $field price being adjusted
	 * @param string $value Price or Percent
	 */
	private static function variation_bulk_adjust_price( $variations, $field, $operator, $value ) {
		foreach ( $variations as $variation_id ) {
			// Get existing data
			$_regular_price = get_post_meta( $variation_id, '_regular_price', true );
			$_sale_price    = get_post_meta( $variation_id, '_sale_price', true );
			$date_from      = get_post_meta( $variation_id, '_sale_price_dates_from', true );
			$date_to        = get_post_meta( $variation_id, '_sale_price_dates_to', true );
			$date_from      = ! empty( $date_from ) ? date( 'Y-m-d', $date_from ) : '';
			$date_to        = ! empty( $date_to ) ? date( 'Y-m-d', $date_to ) : '';

			if ( '%' === substr( $value, -1 ) ) {
				$percent = wc_format_decimal( substr( $value, 0, -1 ) );
				$$field  += ( ( $$field / 100 ) * $percent ) * "{$operator}1";
			} else {
				$$field  += $value * "{$operator}1";
			}
			_wc_save_product_price( $variation_id, $_regular_price, $_sale_price, $date_from, $date_to );
		}
	}

	/**
	 * Bulk action - Set Meta.
	 * @access private
	 * @param array $variations
	 * @param string $field
	 * @param string $value
	 */
	private static function variation_bulk_set_meta( $variations, $field, $value ) {
		foreach ( $variations as $variation_id ) {
			update_post_meta( $variation_id, $field, $value );
		}
	}


	/**
	 * Bulk edit variations via AJAX.
	 */
	public static function bulk_edit_variations() {
		ob_start();

		check_ajax_referer( 'bulk-edit-variations', 'security' );

		// Check permissions again and make sure we have what we need
		if ( ! current_user_can( 'edit_products' ) || empty( $_POST['product_id'] ) || empty( $_POST['bulk_action'] ) ) {
			die( -1 );
		}

		$product_id  = absint( $_POST['product_id'] );
		$bulk_action = wc_clean( $_POST['bulk_action'] );
		$data        = ! empty( $_POST['data'] ) ? array_map( 'wc_clean', $_POST['data'] ) : array();
		$variations  = array();

		if ( apply_filters( 'woocommerce_bulk_edit_variations_need_children', true ) ) {
			$variations = get_posts( array(
				'post_parent'    => $product_id,
				'posts_per_page' => -1,
				'post_type'      => 'product_variation',
				'fields'         => 'ids',
				'post_status'    => array( 'publish', 'private' )
			) );
		}

		if ( method_exists( __CLASS__, "variation_bulk_action_$bulk_action" ) ) {
			call_user_func( array( __CLASS__, "variation_bulk_action_$bulk_action" ), $variations, $data );
		} else {
			do_action( 'woocommerce_bulk_edit_variations_default', $bulk_action, $data, $product_id, $variations );
		}

		do_action( 'woocommerce_bulk_edit_variations', $bulk_action, $data, $product_id, $variations );

		// Sync and update transients
		WC_Product_Variable::sync( $product_id );
		wc_delete_product_transients( $product_id );
		die();
	}

	/**
	 * Handle submissions from assets/js/settings-views-html-settings-tax.js Backbone model.
	 */
	public static function tax_rates_save_changes() {
		if ( ! isset( $_POST['wc_tax_nonce'], $_POST['changes'] ) ) {
			wp_send_json_error( 'missing_fields' );
			exit;
		}

		$current_class = ! empty( $_POST['current_class'] ) ? $_POST['current_class'] : ''; // This is sanitized seven lines later.

		if ( ! wp_verify_nonce( $_POST['wc_tax_nonce'], 'wc_tax_nonce-class:' . $current_class ) ) {
			wp_send_json_error( 'bad_nonce' );
			exit;
		}

		$current_class = WC_Tax::format_tax_rate_class( $current_class );

		// Check User Caps
		if ( ! current_user_can( 'manage_woocommerce' ) ) {
			wp_send_json_error( 'missing_capabilities' );
			exit;
		}

		$changes = $_POST['changes'];
		foreach ( $changes as $tax_rate_id => $data ) {
			if ( isset( $data['deleted'] ) ) {
				if ( isset( $data['newRow'] ) ) {
					// So the user added and deleted a new row.
					// That's fine, it's not in the database anyways. NEXT!
					continue;
				}
				WC_Tax::_delete_tax_rate( $tax_rate_id );
			}

			$tax_rate = array_intersect_key( $data, array(
				'tax_rate_country'  => 1,
				'tax_rate_state'    => 1,
				'tax_rate'          => 1,
				'tax_rate_name'     => 1,
				'tax_rate_priority' => 1,
				'tax_rate_compound' => 1,
				'tax_rate_shipping' => 1,
				'tax_rate_order'    => 1,
			) );

			if ( isset( $data['newRow'] ) ) {
				// Hurrah, shiny and new!
				$tax_rate['tax_rate_class'] = $current_class;
				$tax_rate_id = WC_Tax::_insert_tax_rate( $tax_rate );
			} else {
				// Updating an existing rate ...
				if ( ! empty( $tax_rate ) ) {
					WC_Tax::_update_tax_rate( $tax_rate_id, $tax_rate );
				}
			}

			if ( isset( $data['postcode'] ) ) {
				WC_Tax::_update_tax_rate_postcodes( $tax_rate_id, array_map( 'wc_clean', $data['postcode'] ) );
			}
			if ( isset( $data['city'] ) ) {
				WC_Tax::_update_tax_rate_cities( $tax_rate_id, array_map( 'wc_clean', $data['city'] ) );
			}
		}

		wp_send_json_success( array(
			'rates' => WC_Tax::get_rates_for_tax_class( $current_class ),
		) );
	}

	/**
	 * Handle submissions from assets/js/wc-shipping-zones.js Backbone model.
	 */
	public static function shipping_zones_save_changes() {
		if ( ! isset( $_POST['wc_shipping_zones_nonce'], $_POST['changes'] ) ) {
			wp_send_json_error( 'missing_fields' );
			exit;
		}

		if ( ! wp_verify_nonce( $_POST['wc_shipping_zones_nonce'], 'wc_shipping_zones_nonce' ) ) {
			wp_send_json_error( 'bad_nonce' );
			exit;
		}

		// Check User Caps
		if ( ! current_user_can( 'manage_woocommerce' ) ) {
			wp_send_json_error( 'missing_capabilities' );
			exit;
		}

		$changes = $_POST['changes'];
		foreach ( $changes as $zone_id => $data ) {
			if ( isset( $data['deleted'] ) ) {
				if ( isset( $data['newRow'] ) ) {
					// So the user added and deleted a new row.
					// That's fine, it's not in the database anyways. NEXT!
					continue;
				}
				WC_Shipping_Zones::delete_zone( $zone_id );
				continue;
			}

			$zone_data = array_intersect_key( $data, array(
				'zone_id'        => 1,
				'zone_name'      => 1,
				'zone_order'     => 1,
				'zone_locations' => 1,
				'zone_postcodes' => 1
			) );

			if ( isset( $zone_data['zone_id'] ) ) {
				$zone = new WC_Shipping_Zone( $zone_data['zone_id'] );

				if ( isset( $zone_data['zone_name'] ) ) {
					$zone->set_zone_name( $zone_data['zone_name'] );
				}

				if ( isset( $zone_data['zone_order'] ) ) {
					$zone->set_zone_order( $zone_data['zone_order'] );
				}

				if ( isset( $zone_data['zone_locations'] ) ) {
					$zone->clear_locations( array( 'state', 'country', 'continent' ) );
					$locations = array_filter( array_map( 'wc_clean', (array) $zone_data['zone_locations'] ) );
					foreach ( $locations as $location ) {
						// Each posted location will be in the format type:code
						$location_parts = explode( ':', $location );
						switch ( $location_parts[0] ) {
							case 'state' :
								$zone->add_location( $location_parts[1] . ':' . $location_parts[2], 'state' );
							break;
							case 'country' :
								$zone->add_location( $location_parts[1], 'country' );
							break;
							case 'continent' :
								$zone->add_location( $location_parts[1], 'continent' );
							break;
						}
					}
				}

				if ( isset( $zone_data['zone_postcodes'] ) ) {
					$zone->clear_locations( 'postcode' );
					$postcodes = array_filter( array_map( 'strtoupper', array_map( 'wc_clean', explode( "\n", $zone_data['zone_postcodes'] ) ) ) );
					foreach ( $postcodes as $postcode ) {
						$zone->add_location( $postcode, 'postcode' );
					}
				}

				$zone->save();
			}
		}

		wp_send_json_success( array(
			'zones' => WC_Shipping_Zones::get_zones()
		) );
	}

	/**
	 * Handle submissions from assets/js/wc-shipping-zone-methods.js Backbone model.
	 */
	public static function shipping_zone_add_method() {
		if ( ! isset( $_POST['wc_shipping_zones_nonce'], $_POST['zone_id'], $_POST['method_id'] ) ) {
			wp_send_json_error( 'missing_fields' );
			exit;
		}

		if ( ! wp_verify_nonce( $_POST['wc_shipping_zones_nonce'], 'wc_shipping_zones_nonce' ) ) {
			wp_send_json_error( 'bad_nonce' );
			exit;
		}

		// Check User Caps
		if ( ! current_user_can( 'manage_woocommerce' ) ) {
			wp_send_json_error( 'missing_capabilities' );
			exit;
		}

		$zone_id     = absint( $_POST['zone_id'] );
		$zone        = WC_Shipping_Zones::get_zone( $zone_id );
		$instance_id = $zone->add_shipping_method( wc_clean( $_POST['method_id'] ) );

		wp_send_json_success( array(
			'instance_id' => $instance_id,
			'zone_id'     => $zone_id,
			'methods'     => $zone->get_shipping_methods()
		) );
	}

	/**
	 * Handle submissions from assets/js/wc-shipping-zone-methods.js Backbone model.
	 */
	public static function shipping_zone_methods_save_changes() {
		if ( ! isset( $_POST['wc_shipping_zones_nonce'], $_POST['zone_id'], $_POST['changes'] ) ) {
			wp_send_json_error( 'missing_fields' );
			exit;
		}

		if ( ! wp_verify_nonce( $_POST['wc_shipping_zones_nonce'], 'wc_shipping_zones_nonce' ) ) {
			wp_send_json_error( 'bad_nonce' );
			exit;
		}

		if ( ! current_user_can( 'manage_woocommerce' ) ) {
			wp_send_json_error( 'missing_capabilities' );
			exit;
		}

		global $wpdb;

		$zone_id = absint( $_POST['zone_id'] );
		$zone    = new WC_Shipping_Zone( $zone_id );
		$changes = $_POST['changes'];

		foreach ( $changes as $instance_id => $data ) {
			if ( isset( $data['deleted'] ) ) {
				$wpdb->delete( "{$wpdb->prefix}woocommerce_shipping_zone_methods", array( 'instance_id' => $instance_id ) );
				continue;
			}

			$method_data = array_intersect_key( $data, array(
				'method_order' => 1
			) );

			if ( isset( $method_data['method_order'] ) ) {
				$wpdb->update( "{$wpdb->prefix}woocommerce_shipping_zone_methods", array( 'method_order' => absint( $method_data['method_order'] ) ), array( 'instance_id' => absint( $instance_id ) ) );
			}
		}

		wp_send_json_success( array(
			'methods' => $zone->get_shipping_methods()
		) );
	}

	/**
	 * Handle submissions from assets/js/wc-shipping-classes.js Backbone model.
	 */
	public static function shipping_classes_save_changes() {
		if ( ! isset( $_POST['wc_shipping_classes_nonce'], $_POST['changes'] ) ) {
			wp_send_json_error( 'missing_fields' );
			exit;
		}

		if ( ! wp_verify_nonce( $_POST['wc_shipping_classes_nonce'], 'wc_shipping_classes_nonce' ) ) {
			wp_send_json_error( 'bad_nonce' );
			exit;
		}

		if ( ! current_user_can( 'manage_woocommerce' ) ) {
			wp_send_json_error( 'missing_capabilities' );
			exit;
		}

		$changes = $_POST['changes'];

		foreach ( $changes as $term_id => $data ) {
			$term_id = absint( $term_id );

			if ( isset( $data['deleted'] ) ) {
				if ( isset( $data['newRow'] ) ) {
					// So the user added and deleted a new row.
					// That's fine, it's not in the database anyways. NEXT!
					continue;
				}
				wp_delete_term( $term_id, 'product_shipping_class' );
				continue;
			}

			$update_args = array();

			if ( isset( $data['name'] ) ) {
				$update_args['name'] = wc_clean( $data['name'] );
			}

			if ( isset( $data['slug'] ) ) {
				$update_args['slug'] = wc_clean( $data['slug'] );
			}

			if ( isset( $data['description'] ) ) {
				$update_args['description'] = wc_clean( $data['description'] );
			}

			if ( isset( $data['newRow'] ) ) {
				$update_args = array_filter( $update_args );
				if ( empty( $update_args['name'] ) ) {
					wp_send_json_error( __( 'Shipping Class name is required', 'woocommerce' ) );
					exit;
				}
				$result      = wp_insert_term( $update_args['name'], 'product_shipping_class', $update_args );
			} else {
				$result = wp_update_term( $term_id, 'product_shipping_class', $update_args );
			}

			if ( is_wp_error( $result ) ) {
				wp_send_json_error( $result->get_error_message() );
				exit;
			}
		}

		$wc_shipping = WC_Shipping::instance();

		wp_send_json_success( array(
			'shipping_classes' => $wc_shipping->get_shipping_classes()
		) );
	}
}

WC_AJAX::init();<|MERGE_RESOLUTION|>--- conflicted
+++ resolved
@@ -1451,129 +1451,7 @@
 		// Parse and save items
 		$items = array();
 		parse_str( $_POST['items'], $items );
-<<<<<<< HEAD
-=======
-
-		// Prevent undefined warnings
-		if ( ! isset( $items['line_tax'] ) ) {
-			$items['line_tax'] = array();
-		}
-		if ( ! isset( $items['line_subtotal_tax'] ) ) {
-			$items['line_subtotal_tax'] = array();
-		}
-		$items['order_taxes'] = array();
-
-		// Action
-		$items = apply_filters( 'woocommerce_ajax_calc_line_taxes', $items, $order_id, $country, $_POST );
-
-		$is_vat_exempt = get_post_meta( $order_id, '_is_vat_exempt', true );
-
-		// Tax is calculated only if tax is enabled and order is not vat exempted
-		if ( wc_tax_enabled() && $is_vat_exempt !== 'yes' ) {
-
-			// Get items and fees taxes
-			if ( isset( $items['order_item_id'] ) ) {
-				$line_total = $line_subtotal = $order_item_tax_class = array();
-
-				foreach ( $items['order_item_id'] as $item_id ) {
-					$item_id                          = absint( $item_id );
-					$line_total[ $item_id ]           = isset( $items['line_total'][ $item_id ] ) ? wc_format_decimal( $items['line_total'][ $item_id ] ) : 0;
-					$line_subtotal[ $item_id ]        = isset( $items['line_subtotal'][ $item_id ] ) ? wc_format_decimal( $items['line_subtotal'][ $item_id ] ) : $line_total[ $item_id ];
-					$order_item_tax_class[ $item_id ] = isset( $items['order_item_tax_class'][ $item_id ] ) ? sanitize_text_field( $items['order_item_tax_class'][ $item_id ] ) : '';
-					$product_id                       = $order->get_item_meta( $item_id, '_product_id', true );
-
-					// Get product details
-					if ( get_post_type( $product_id ) == 'product' ) {
-						$_product        = wc_get_product( $product_id );
-						$item_tax_status = $_product->get_tax_status();
-					} else {
-						$item_tax_status = 'taxable';
-					}
-
-					if ( '0' !== $order_item_tax_class[ $item_id ] && 'taxable' === $item_tax_status ) {
-						$tax_rates = WC_Tax::find_rates( array(
-							'country'   => $country,
-							'state'     => $state,
-							'postcode'  => $postcode,
-							'city'      => $city,
-							'tax_class' => $order_item_tax_class[ $item_id ]
-						) );
-
-						$line_taxes          = WC_Tax::calc_tax( $line_total[ $item_id ], $tax_rates, false );
-						$line_subtotal_taxes = WC_Tax::calc_tax( $line_subtotal[ $item_id ], $tax_rates, false );
-
-						// Set the new line_tax
-						foreach ( $line_taxes as $_tax_id => $_tax_value ) {
-							$items['line_tax'][ $item_id ][ $_tax_id ] = $_tax_value;
-						}
-
-						// Set the new line_subtotal_tax
-						foreach ( $line_subtotal_taxes as $_tax_id => $_tax_value ) {
-							$items['line_subtotal_tax'][ $item_id ][ $_tax_id ] = $_tax_value;
-						}
-
-						// Sum the item taxes
-						foreach ( array_keys( $taxes + $line_taxes ) as $key ) {
-							$taxes[ $key ] = ( isset( $line_taxes[ $key ] ) ? $line_taxes[ $key ] : 0 ) + ( isset( $taxes[ $key ] ) ? $taxes[ $key ] : 0 );
-						}
-					}
-				}
-			}
-
-			// Get shipping taxes
-			if ( isset( $items['shipping_method_id'] ) ) {
-				$matched_tax_rates = array();
-
-				$tax_rates = WC_Tax::find_rates( array(
-					'country'   => $country,
-					'state'     => $state,
-					'postcode'  => $postcode,
-					'city'      => $city,
-					'tax_class' => ''
-				) );
-
-				if ( $tax_rates ) {
-					foreach ( $tax_rates as $key => $rate ) {
-						if ( isset( $rate['shipping'] ) && 'yes' == $rate['shipping'] ) {
-							$matched_tax_rates[ $key ] = $rate;
-						}
-					}
-				}
-
-				$shipping_cost = $shipping_taxes = array();
-
-				foreach ( $items['shipping_method_id'] as $item_id ) {
-					$item_id                   = absint( $item_id );
-					$shipping_cost[ $item_id ] = isset( $items['shipping_cost'][ $item_id ] ) ? wc_format_decimal( $items['shipping_cost'][ $item_id ] ) : 0;
-					$_shipping_taxes           = WC_Tax::calc_shipping_tax( $shipping_cost[ $item_id ], $matched_tax_rates );
-
-					// Set the new shipping_taxes
-					foreach ( $_shipping_taxes as $_tax_id => $_tax_value ) {
-						$items['shipping_taxes'][ $item_id ][ $_tax_id ] = $_tax_value;
-
-						$shipping_taxes[ $_tax_id ] = isset( $shipping_taxes[ $_tax_id ] ) ? $shipping_taxes[ $_tax_id ] + $_tax_value : $_tax_value;
-					}
-				}
-			}
-		}
-
-		// Remove old tax rows
-		$order->remove_order_items( 'tax' );
-
-		// Add tax rows
-		foreach ( array_keys( $taxes + $shipping_taxes ) as $tax_rate_id ) {
-			$order->add_tax( $tax_rate_id, isset( $taxes[ $tax_rate_id ] ) ? $taxes[ $tax_rate_id ] : 0, isset( $shipping_taxes[ $tax_rate_id ] ) ? $shipping_taxes[ $tax_rate_id ] : 0 );
-		}
-
-		// Create the new order_taxes
-		foreach ( $order->get_taxes() as $tax_id => $tax_item ) {
-			$items['order_taxes'][ $tax_id ] = absint( $tax_item['rate_id'] );
-		}
-
-		$items = apply_filters( 'woocommerce_ajax_after_calc_line_taxes', $items, $order_id, $country, $_POST );
-
-		// Save order items
->>>>>>> 4c560e4d
+
 		wc_save_order_items( $order_id, $items );
 
 		// Get order and calc Taxes
