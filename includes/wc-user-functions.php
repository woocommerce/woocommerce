<?php
/**
 * WooCommerce Customer Functions
 *
 * Functions for customers.
 *
 * @author 		WooThemes
 * @category 	Core
 * @package 	WooCommerce/Functions
 * @version 	2.2.0
 */

if ( ! defined( 'ABSPATH' ) ) {
	exit; // Exit if accessed directly
}

/**
 * Prevent any user who cannot 'edit_posts' (subscribers, customers etc) from seeing the admin bar.
 *
 * Note: get_option( 'woocommerce_lock_down_admin', true ) is a deprecated option here for backwards compatibility. Defaults to true.
 *
 * @access public
 * @param bool $show_admin_bar
 * @return bool
 */
function wc_disable_admin_bar( $show_admin_bar ) {
	if ( apply_filters( 'woocommerce_disable_admin_bar', get_option( 'woocommerce_lock_down_admin', 'yes' ) === 'yes' ) && ! ( current_user_can( 'edit_posts' ) || current_user_can( 'manage_woocommerce' ) ) ) {
		$show_admin_bar = false;
	}

	return $show_admin_bar;
}
add_filter( 'show_admin_bar', 'wc_disable_admin_bar', 10, 1 );

if ( ! function_exists( 'wc_create_new_customer' ) ) {

	/**
	 * Create a new customer.
	 *
	 * @param  string $email Customer email.
	 * @param  string $username Customer username.
	 * @param  string $password Customer password.
	 * @return int|WP_Error Returns WP_Error on failure, Int (user ID) on success.
	 */
	function wc_create_new_customer( $email, $username = '', $password = '' ) {

		// Check the email address.
		if ( empty( $email ) || ! is_email( $email ) ) {
			return new WP_Error( 'registration-error-invalid-email', __( 'Please provide a valid email address.', 'woocommerce' ) );
		}

		if ( email_exists( $email ) ) {
			return new WP_Error( 'registration-error-email-exists', apply_filters( 'woocommerce_registration_error_email_exists', __( 'An account is already registered with your email address. Please log in.', 'woocommerce' ), $email ) );
		}

		// Handle username creation.
		if ( 'no' === get_option( 'woocommerce_registration_generate_username' ) || ! empty( $username ) ) {
			$username = sanitize_user( $username );

			if ( empty( $username ) || ! validate_username( $username ) ) {
				return new WP_Error( 'registration-error-invalid-username', __( 'Please enter a valid account username.', 'woocommerce' ) );
			}

			if ( username_exists( $username ) ) {
				return new WP_Error( 'registration-error-username-exists', __( 'An account is already registered with that username. Please choose another.', 'woocommerce' ) );
			}
		} else {
			$username = sanitize_user( current( explode( '@', $email ) ), true );

			// Ensure username is unique.
			$append     = 1;
			$o_username = $username;

			while ( username_exists( $username ) ) {
				$username = $o_username . $append;
				$append++;
			}
		}

		// Handle password creation.
		if ( 'yes' === get_option( 'woocommerce_registration_generate_password' ) && empty( $password ) ) {
			$password           = wp_generate_password();
			$password_generated = true;
		} elseif ( empty( $password ) ) {
			return new WP_Error( 'registration-error-missing-password', __( 'Please enter an account password.', 'woocommerce' ) );
		} else {
			$password_generated = false;
		}

		// Use WP_Error to handle registration errors.
		$errors = new WP_Error();

		do_action( 'woocommerce_register_post', $username, $email, $errors );

		$errors = apply_filters( 'woocommerce_registration_errors', $errors, $username, $email );

		if ( $errors->get_error_code() ) {
			return $errors;
		}

		$new_customer_data = apply_filters( 'woocommerce_new_customer_data', array(
			'user_login' => $username,
			'user_pass'  => $password,
			'user_email' => $email,
			'role'       => 'customer',
		) );

		$customer_id = wp_insert_user( $new_customer_data );

		if ( is_wp_error( $customer_id ) ) {
			return new WP_Error( 'registration-error', '<strong>' . __( 'Error:', 'woocommerce' ) . '</strong> ' . __( 'Couldn&#8217;t register you&hellip; please contact us if you continue to have problems.', 'woocommerce' ) );
		}

		do_action( 'woocommerce_created_customer', $customer_id, $new_customer_data, $password_generated );

		return $customer_id;
	}
}

/**
 * Login a customer (set auth cookie and set global user object).
 *
 * @param int $customer_id
 */
function wc_set_customer_auth_cookie( $customer_id ) {
	global $current_user;

	$current_user = get_user_by( 'id', $customer_id );

	wp_set_auth_cookie( $customer_id, true );
}

/**
 * Get past orders (by email) and update them.
 *
 * @param  int $customer_id
 * @return int
 */
function wc_update_new_customer_past_orders( $customer_id ) {
	$linked          = 0;
	$complete        = 0;
	$customer        = get_user_by( 'id', absint( $customer_id ) );
	$customer_orders = wc_get_orders( array(
		'limit'    => -1,
		'customer' => array( array( 0, $customer->user_email ) ),
		'return'   => 'ids',
	) );

	if ( ! empty( $customer_orders ) ) {
		foreach ( $customer_orders as $order_id ) {
			$order = wc_get_order( $order_id );
			if ( ! $order ) {
				continue;
			}

			$order->set_customer_id( $customer->ID );
			$order->save();

			if ( $order->has_downloadable_item() ) {
				$data_store = WC_Data_Store::load( 'customer-download' );
				$data_store->delete_by_order_id( $order->get_id() );
				wc_downloadable_product_permissions( $order->get_id(), true );
			}

			do_action( 'woocommerce_update_new_customer_past_order', $order_id, $customer );

			if ( get_post_status( $order_id ) === 'wc-completed' ) {
				$complete++;
			}

			$linked++;
		}
	}

	if ( $complete ) {
		update_user_meta( $customer_id, 'paying_customer', 1 );
		update_user_meta( $customer_id, '_order_count', '' );
		update_user_meta( $customer_id, '_money_spent', '' );
	}

	return $linked;
}

/**
 * Order Status completed - This is a paying customer.
 *
 * @access public
 * @param int $order_id
 */
function wc_paying_customer( $order_id ) {
	$order       = wc_get_order( $order_id );
	$customer_id = $order->get_customer_id();

	if ( $customer_id > 0 && 'shop_order_refund' !== $order->get_type() ) {
		$customer = new WC_Customer( $customer_id );
		$customer->set_is_paying_customer( true );
		$customer->save();
	}
}
add_action( 'woocommerce_order_status_completed', 'wc_paying_customer' );

/**
 * Checks if a user (by email or ID or both) has bought an item.
 *
 * @param string $customer_email Customer email to check.
 * @param int    $user_id User ID to check.
 * @param int    $product_id Product ID to check.
 * @return bool
 */
function wc_customer_bought_product( $customer_email, $user_id, $product_id ) {
	if ( is_int( $user_id ) ) {
		return WC_Order_Product_Lookup_Helper::is_product_purchased( $product_id, $user_id );
	}

	return WC_Order_Product_Lookup_Helper::is_product_purchased( $product_id, $customer_email );
}

/**
 * Checks if a user has a certain capability.
 *
 * @access public
 * @param array $allcaps
 * @param array $caps
 * @param array $args
 * @return bool
 */
function wc_customer_has_capability( $allcaps, $caps, $args ) {
	if ( isset( $caps[0] ) ) {
		switch ( $caps[0] ) {
			case 'view_order' :
				$user_id = $args[1];
				$order   = wc_get_order( $args[2] );

				if ( $order && $user_id == $order->get_user_id() ) {
					$allcaps['view_order'] = true;
				}
			break;
			case 'pay_for_order' :
				$user_id  = $args[1];
				$order_id = isset( $args[2] ) ? $args[2] : null;

				// When no order ID, we assume it's a new order
				// and thus, customer can pay for it
				if ( ! $order_id ) {
					$allcaps['pay_for_order'] = true;
					break;
				}

				$order = wc_get_order( $order_id );

				if ( $order && ( $user_id == $order->get_user_id() || ! $order->get_user_id() ) ) {
					$allcaps['pay_for_order'] = true;
				}
			break;
			case 'order_again' :
				$user_id = $args[1];
				$order   = wc_get_order( $args[2] );

				if ( $order && $user_id == $order->get_user_id() ) {
					$allcaps['order_again'] = true;
				}
			break;
			case 'cancel_order' :
				$user_id = $args[1];
				$order   = wc_get_order( $args[2] );

				if ( $order && $user_id == $order->get_user_id() ) {
					$allcaps['cancel_order'] = true;
				}
			break;
			case 'download_file' :
				$user_id  = $args[1];
				$download = $args[2];

				if ( $download && $user_id == $download->get_user_id() ) {
					$allcaps['download_file'] = true;
				}
			break;
		}
	}
	return $allcaps;
}
add_filter( 'user_has_cap', 'wc_customer_has_capability', 10, 3 );

/**
 * Modify the list of editable roles to prevent non-admin adding admin users.
 * @param  array $roles
 * @return array
 */
function wc_modify_editable_roles( $roles ) {
	if ( ! current_user_can( 'administrator' ) ) {
		unset( $roles['administrator'] );
	}
	return $roles;
}
add_filter( 'editable_roles', 'wc_modify_editable_roles' );

/**
 * Modify capabilities to prevent non-admin users editing admin users.
 *
 * $args[0] will be the user being edited in this case.
 *
 * @param  array $caps Array of caps
 * @param  string $cap Name of the cap we are checking
 * @param  int $user_id ID of the user being checked against
 * @param  array $args
 * @return array
 */
function wc_modify_map_meta_cap( $caps, $cap, $user_id, $args ) {
	switch ( $cap ) {
		case 'edit_user' :
		case 'remove_user' :
		case 'promote_user' :
		case 'delete_user' :
			if ( ! isset( $args[0] ) || $args[0] === $user_id ) {
				break;
			} else {
				if ( user_can( $args[0], 'administrator' ) && ! current_user_can( 'administrator' ) ) {
					$caps[] = 'do_not_allow';
				}
			}
		break;
	}
	return $caps;
}
add_filter( 'map_meta_cap', 'wc_modify_map_meta_cap', 10, 4 );

/**
 * Get customer download permissions from the database.
 *
 * @param int $customer_id Customer/User ID
 * @return array
 */
function wc_get_customer_download_permissions( $customer_id ) {
	$data_store = WC_Data_Store::load( 'customer-download' );
	return apply_filters( 'woocommerce_permission_list', $data_store->get_downloads_for_customer( $customer_id ), $customer_id );
}

/**
 * Get customer available downloads.
 *
 * @param int $customer_id Customer/User ID
 * @return array
 */
function wc_get_customer_available_downloads( $customer_id ) {
	$downloads   = array();
	$_product    = null;
	$order       = null;
	$file_number = 0;

	// Get results from valid orders only
	$results = wc_get_customer_download_permissions( $customer_id );

	if ( $results ) {
		foreach ( $results as $result ) {
			if ( ! $order || $order->get_id() != $result->order_id ) {
				// new order
				$order    = wc_get_order( $result->order_id );
				$_product = null;
			}

			// Make sure the order exists for this download
			if ( ! $order ) {
				continue;
			}

			// Downloads permitted?
			if ( ! $order->is_download_permitted() ) {
				continue;
			}

			$product_id = intval( $result->product_id );

			if ( ! $_product || $_product->get_id() != $product_id ) {
				// new product
				$file_number = 0;
				$_product    = wc_get_product( $product_id );
			}

			// Check product exists and has the file
			if ( ! $_product || ! $_product->exists() || ! $_product->has_file( $result->download_id ) ) {
				continue;
			}

			$download_file = $_product->get_file( $result->download_id );

			// Download name will be 'Product Name' for products with a single downloadable file, and 'Product Name - File X' for products with multiple files.
			$download_name = apply_filters(
				'woocommerce_downloadable_product_name',
				$download_file['name'],
				$_product,
				$result->download_id,
				$file_number
			);

			$downloads[] = array(
				'download_url'          => add_query_arg(
					array(
						'download_file' => $product_id,
						'order'         => $result->order_key,
						'email'         => urlencode( $result->user_email ),
						'key'           => $result->download_id,
					),
					home_url( '/' )
				),
				'download_id'           => $result->download_id,
				'product_id'            => $_product->get_id(),
				'product_name'          => $_product->get_name(),
				'product_url'           => $_product->is_visible() ? $_product->get_permalink() : '', // Since 3.3.0.
				'download_name'         => $download_name,
				'order_id'              => $order->get_id(),
				'order_key'             => $order->get_order_key(),
				'downloads_remaining'   => $result->downloads_remaining,
				'access_expires'        => $result->access_expires,
				'file'                  => array(
					'name' => $download_file->get_name(),
					'file' => $download_file->get_file(),
				),
			);

			$file_number++;
		}
	}

	return apply_filters( 'woocommerce_customer_available_downloads', $downloads, $customer_id );
}

/**
 * Get total spent by customer.
 * @param  int $user_id
 * @return string
 */
function wc_get_customer_total_spent( $user_id ) {
	$customer = new WC_Customer( $user_id );
	return $customer->get_total_spent();
}

/**
 * Get total orders by customer.
 * @param  int $user_id
 * @return int
 */
function wc_get_customer_order_count( $user_id ) {
	$customer = new WC_Customer( $user_id );
	return $customer->get_order_count();
}

/**
 * Reset _customer_user on orders when a user is deleted.
 * @param int $user_id
 */
function wc_reset_order_customer_id_on_deleted_user( $user_id ) {
	global $wpdb;

	$wpdb->update( $wpdb->postmeta, array( 'meta_value' => 0 ), array( 'meta_key' => '_customer_user', 'meta_value' => $user_id ) );
}

add_action( 'deleted_user', 'wc_reset_order_customer_id_on_deleted_user' );

/**
 * Get review verification status.
 * @param  int $comment_id
 * @return bool
 */
function wc_review_is_from_verified_owner( $comment_id ) {
	$verified = get_comment_meta( $comment_id, 'verified', true );

	// If no "verified" meta is present, generate it (if this is a product review).
	if ( '' === $verified ) {
		$verified = WC_Comments::add_comment_purchase_verification( $comment_id );
	}

	return (bool) $verified;
}

/**
 * Disable author archives for customers.
 *
 * @since 2.5.0
 */
function wc_disable_author_archives_for_customers() {
	global $author;

	if ( is_author() ) {
		$user = get_user_by( 'id', $author );

		if ( user_can( $user, 'customer' ) && ! user_can( $user, 'edit_posts' ) ) {
			wp_redirect( wc_get_page_permalink( 'shop' ) );
		}
	}
}

add_action( 'template_redirect', 'wc_disable_author_archives_for_customers' );

/**
 * Hooks into the `profile_update` hook to set the user last updated timestamp.
 *
 * @since 2.6.0
 * @param int   $user_id The user that was updated.
 * @param array $old     The profile fields pre-change.
 */
function wc_update_profile_last_update_time( $user_id, $old ) {
	wc_set_user_last_update_time( $user_id );
}

add_action( 'profile_update', 'wc_update_profile_last_update_time', 10, 2 );

/**
 * Hooks into the update user meta function to set the user last updated timestamp.
 *
 * @since 2.6.0
 * @param int    $meta_id     ID of the meta object that was changed.
 * @param int    $user_id     The user that was updated.
 * @param string $meta_key    Name of the meta key that was changed.
 * @param string $_meta_value Value of the meta that was changed.
 */
function wc_meta_update_last_update_time( $meta_id, $user_id, $meta_key, $_meta_value ) {
	$keys_to_track = apply_filters( 'woocommerce_user_last_update_fields', array( 'first_name', 'last_name' ) );
	$update_time   = false;
	if ( in_array( $meta_key, $keys_to_track ) ) {
		$update_time = true;
	}
	if ( 'billing_' === substr( $meta_key, 0, 8 ) ) {
		$update_time = true;
	}
	if ( 'shipping_' === substr( $meta_key, 0, 9 ) ) {
		$update_time = true;
	}

	if ( $update_time ) {
		wc_set_user_last_update_time( $user_id );
	}
}

add_action( 'update_user_meta', 'wc_meta_update_last_update_time', 10, 4 );

/**
 * Sets a user's "last update" time to the current timestamp.
 *
 * @since 2.6.0
 * @param int $user_id The user to set a timestamp for.
 */
function wc_set_user_last_update_time( $user_id ) {
	update_user_meta( $user_id, 'last_update', gmdate( 'U' ) );
}

/**
 * Get customer saved payment methods list.
 *
 * @since 2.6.0
 * @param int $customer_id
 * @return array
 */
function wc_get_customer_saved_methods_list( $customer_id ) {
	return apply_filters( 'woocommerce_saved_payment_methods_list', array(), $customer_id );
}

/**
 * Get info about customer's last order.
 *
 * @since 2.6.0
 * @param int $customer_id Customer ID.
 * @return WC_Order|bool Order object if successful or false.
 */
function wc_get_customer_last_order( $customer_id ) {
<<<<<<< HEAD
	return WC_Order_Product_Lookup_Helper::get_last_order( $customer_id );
=======
	$customer = new WC_Customer( $customer_id );

	return $customer->get_last_order();
>>>>>>> d6262e0b
}

/**
 * Add support for searching by display_name.
 *
 * @since 3.2.0
 * @param array $search_columns Column names.
 * @return array
 */
function wc_user_search_columns( $search_columns ) {
	$search_columns[] = 'display_name';
	return $search_columns;
}
add_filter( 'user_search_columns', 'wc_user_search_columns' );<|MERGE_RESOLUTION|>--- conflicted
+++ resolved
@@ -563,13 +563,7 @@
  * @return WC_Order|bool Order object if successful or false.
  */
 function wc_get_customer_last_order( $customer_id ) {
-<<<<<<< HEAD
 	return WC_Order_Product_Lookup_Helper::get_last_order( $customer_id );
-=======
-	$customer = new WC_Customer( $customer_id );
-
-	return $customer->get_last_order();
->>>>>>> d6262e0b
 }
 
 /**
