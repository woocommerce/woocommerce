--- conflicted
+++ resolved
@@ -188,58 +188,28 @@
 add_action( 'woocommerce_order_status_completed', 'wc_paying_customer' );
 
 /**
-<<<<<<< HEAD
- * Checks if a user (by email or ID or both) has purchased an item.
- *
- * @param string $customer_email
- * @param int $user_id
- * @param int $product_id
-=======
  * Checks if a user (by email or ID or both) has bought an item.
  *
  * @param string $customer_email Customer email to check.
  * @param int    $user_id User ID to check.
  * @param int    $product_id Product ID to check.
->>>>>>> 8fd6864a
  * @return bool
  */
 function wc_customer_bought_product( $customer_email, $user_id, $product_id ) {
 	global $wpdb;
 
-<<<<<<< HEAD
+	$result = apply_filters( 'woocommerce_pre_customer_bought_product', null, $customer_email, $user_id, $product_id );
+
+	if ( null !== $result ) {
+		return $result;
+	}
+
 	$product_purchases = $wpdb->get_row( $wpdb->prepare( "
 		SELECT *
 		FROM {$wpdb->prefix}woocommerce_product_purchases
 		WHERE ( user_id = %s OR user_email = %s ) AND product_id = %d
 		LIMIT 1
 	", absint( $user_id ), esc_sql( $customer_email ), absint( $product_id ) ) );
-=======
-	$result = apply_filters( 'woocommerce_pre_customer_bought_product', null, $customer_email, $user_id, $product_id );
-
-	if ( null !== $result ) {
-		return $result;
-	}
-
-	$transient_name = 'wc_cbp_' . md5( $customer_email . $user_id . WC_Cache_Helper::get_transient_version( 'orders' ) );
-
-	if ( false === ( $result = get_transient( $transient_name ) ) ) {
-		$customer_data = array( $user_id );
-
-		if ( $user_id ) {
-			$user = get_user_by( 'id', $user_id );
-
-			if ( isset( $user->user_email ) ) {
-				$customer_data[] = $user->user_email;
-			}
-		}
-
-		if ( is_email( $customer_email ) ) {
-			$customer_data[] = $customer_email;
-		}
-
-		$customer_data = array_map( 'esc_sql', array_filter( array_unique( $customer_data ) ) );
-		$statuses      = array_map( 'esc_sql', wc_get_is_paid_statuses() );
->>>>>>> 8fd6864a
 
 	return ! empty( $product_purchases );
 }
