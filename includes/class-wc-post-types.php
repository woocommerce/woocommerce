<?php
/**
 * Post Types
 *
 * Registers post types and taxonomies.
 *
 * @class     WC_Post_types
 * @version   2.5.0
 * @package   WooCommerce/Classes/Products
 * @category  Class
 * @author    WooThemes
 */

if ( ! defined( 'ABSPATH' ) ) {
	exit;
}

/**
 * WC_Post_types Class.
 */
class WC_Post_types {

	/**
	 * Hook in methods.
	 */
	public static function init() {
		add_action( 'init', array( __CLASS__, 'register_taxonomies' ), 5 );
		add_action( 'init', array( __CLASS__, 'register_post_types' ), 5 );
		add_action( 'init', array( __CLASS__, 'register_post_status' ), 9 );
		add_action( 'init', array( __CLASS__, 'support_jetpack_omnisearch' ) );
		add_filter( 'rest_api_allowed_post_types', array( __CLASS__, 'rest_api_allowed_post_types' ) );
		add_action( 'woocommerce_flush_rewrite_rules', array( __CLASS__, 'flush_rewrite_rules' ) );
	}

	/**
	 * Register core taxonomies.
	 */
	public static function register_taxonomies() {

		if ( ! is_blog_installed() ) {
			return;
		}

		if ( taxonomy_exists( 'product_type' ) ) {
			return;
		}

		do_action( 'woocommerce_register_taxonomy' );

		$permalinks = get_option( 'woocommerce_permalinks' );

		register_taxonomy( 'product_type',
			apply_filters( 'woocommerce_taxonomy_objects_product_type', array( 'product' ) ),
			apply_filters( 'woocommerce_taxonomy_args_product_type', array(
				'hierarchical'      => false,
				'show_ui'           => false,
				'show_in_nav_menus' => false,
				'query_var'         => is_admin(),
				'rewrite'           => false,
				'public'            => false,
			) )
		);

		register_taxonomy( 'product_cat',
			apply_filters( 'woocommerce_taxonomy_objects_product_cat', array( 'product' ) ),
			apply_filters( 'woocommerce_taxonomy_args_product_cat', array(
				'hierarchical'          => true,
				'update_count_callback' => '_wc_term_recount',
				'label'                 => __( 'Categories', 'woocommerce' ),
				'labels' => array(
						'name'              => __( 'Product categories', 'woocommerce' ),
						'singular_name'     => __( 'Category', 'woocommerce' ),
						'menu_name'         => _x( 'Categories', 'Admin menu name', 'woocommerce' ),
						'search_items'      => __( 'Search categories', 'woocommerce' ),
						'all_items'         => __( 'All categories', 'woocommerce' ),
						'parent_item'       => __( 'Parent category', 'woocommerce' ),
						'parent_item_colon' => __( 'Parent category:', 'woocommerce' ),
						'edit_item'         => __( 'Edit category', 'woocommerce' ),
						'update_item'       => __( 'Update category', 'woocommerce' ),
						'add_new_item'      => __( 'Add new category', 'woocommerce' ),
						'new_item_name'     => __( 'New category name', 'woocommerce' ),
						'not_found'         => __( 'No categories found', 'woocommerce' ),
					),
				'show_ui'               => true,
				'query_var'             => true,
				'capabilities'          => array(
					'manage_terms' => 'manage_product_terms',
					'edit_terms'   => 'edit_product_terms',
					'delete_terms' => 'delete_product_terms',
					'assign_terms' => 'assign_product_terms',
				),
				'rewrite'               => array(
					'slug'         => empty( $permalinks['category_base'] ) ? _x( 'product-category', 'slug', 'woocommerce' ) : $permalinks['category_base'],
					'with_front'   => false,
					'hierarchical' => true,
				),
			) )
		);

		register_taxonomy( 'product_tag',
			apply_filters( 'woocommerce_taxonomy_objects_product_tag', array( 'product' ) ),
			apply_filters( 'woocommerce_taxonomy_args_product_tag', array(
				'hierarchical'          => false,
				'update_count_callback' => '_wc_term_recount',
				'label'                 => __( 'Product tags', 'woocommerce' ),
				'labels'                => array(
						'name'                       => __( 'Product tags', 'woocommerce' ),
						'singular_name'              => __( 'Tag', 'woocommerce' ),
						'menu_name'                  => _x( 'Tags', 'Admin menu name', 'woocommerce' ),
						'search_items'               => __( 'Search tags', 'woocommerce' ),
						'all_items'                  => __( 'All tags', 'woocommerce' ),
						'edit_item'                  => __( 'Edit tag', 'woocommerce' ),
						'update_item'                => __( 'Update tag', 'woocommerce' ),
						'add_new_item'               => __( 'Add new tag', 'woocommerce' ),
						'new_item_name'              => __( 'New tag name', 'woocommerce' ),
						'popular_items'              => __( 'Popular tags', 'woocommerce' ),
						'separate_items_with_commas' => __( 'Separate tags with commas', 'woocommerce' ),
						'add_or_remove_items'        => __( 'Add or remove tags', 'woocommerce' ),
						'choose_from_most_used'      => __( 'Choose from the most used tags', 'woocommerce' ),
						'not_found'                  => __( 'No tags found', 'woocommerce' ),
					),
				'show_ui'               => true,
				'query_var'             => true,
				'capabilities'          => array(
					'manage_terms' => 'manage_product_terms',
					'edit_terms'   => 'edit_product_terms',
					'delete_terms' => 'delete_product_terms',
					'assign_terms' => 'assign_product_terms',
				),
				'rewrite'               => array(
					'slug'       => empty( $permalinks['tag_base'] ) ? _x( 'product-tag', 'slug', 'woocommerce' ) : $permalinks['tag_base'],
					'with_front' => false,
				),
			) )
		);

		register_taxonomy( 'product_shipping_class',
			apply_filters( 'woocommerce_taxonomy_objects_product_shipping_class', array( 'product', 'product_variation' ) ),
			apply_filters( 'woocommerce_taxonomy_args_product_shipping_class', array(
				'hierarchical'          => false,
				'update_count_callback' => '_update_post_term_count',
				'label'                 => __( 'Shipping classes', 'woocommerce' ),
				'labels' => array(
						'name'              => __( 'Product shipping classes', 'woocommerce' ),
						'singular_name'     => __( 'Shipping class', 'woocommerce' ),
						'menu_name'         => _x( 'Shipping classes', 'Admin menu name', 'woocommerce' ),
						'search_items'      => __( 'Search shipping classes', 'woocommerce' ),
						'all_items'         => __( 'All shipping classes', 'woocommerce' ),
						'parent_item'       => __( 'Parent shipping class', 'woocommerce' ),
						'parent_item_colon' => __( 'Parent shipping class:', 'woocommerce' ),
						'edit_item'         => __( 'Edit shipping class', 'woocommerce' ),
						'update_item'       => __( 'Update shipping class', 'woocommerce' ),
						'add_new_item'      => __( 'Add new shipping class', 'woocommerce' ),
						'new_item_name'     => __( 'New shipping class Name', 'woocommerce' ),
					),
				'show_ui'               => false,
				'show_in_quick_edit'    => false,
				'show_in_nav_menus'     => false,
				'query_var'             => is_admin(),
				'capabilities'          => array(
					'manage_terms' => 'manage_product_terms',
					'edit_terms'   => 'edit_product_terms',
					'delete_terms' => 'delete_product_terms',
					'assign_terms' => 'assign_product_terms',
				),
				'rewrite'               => false,
			) )
		);

		global $wc_product_attributes;

		$wc_product_attributes = array();

		if ( $attribute_taxonomies = wc_get_attribute_taxonomies() ) {
			foreach ( $attribute_taxonomies as $tax ) {
				if ( $name = wc_attribute_taxonomy_name( $tax->attribute_name ) ) {
					$tax->attribute_public          = absint( isset( $tax->attribute_public ) ? $tax->attribute_public : 1 );
					$label                          = ! empty( $tax->attribute_label ) ? $tax->attribute_label : $tax->attribute_name;
					$wc_product_attributes[ $name ] = $tax;
					$taxonomy_data                  = array(
						'hierarchical'          => true,
						'update_count_callback' => '_update_post_term_count',
						'labels'                => array(
								'name'              => sprintf( _x( 'Product %s', 'Product Attribute', 'woocommerce' ), $label ),
								'singular_name'     => $label,
								'search_items'      => sprintf( __( 'Search %s', 'woocommerce' ), $label ),
								'all_items'         => sprintf( __( 'All %s', 'woocommerce' ), $label ),
								'parent_item'       => sprintf( __( 'Parent %s', 'woocommerce' ), $label ),
								'parent_item_colon' => sprintf( __( 'Parent %s:', 'woocommerce' ), $label ),
								'edit_item'         => sprintf( __( 'Edit %s', 'woocommerce' ), $label ),
								'update_item'       => sprintf( __( 'Update %s', 'woocommerce' ), $label ),
								'add_new_item'      => sprintf( __( 'Add new %s', 'woocommerce' ), $label ),
								'new_item_name'     => sprintf( __( 'New %s', 'woocommerce' ), $label ),
								'not_found'         => sprintf( __( 'No &quot;%s&quot; found', 'woocommerce' ), $label ),
							),
						'show_ui'            => true,
						'show_in_quick_edit' => false,
						'show_in_menu'       => false,
						'show_in_nav_menus'  => false,
						'meta_box_cb'        => false,
						'query_var'          => 1 === $tax->attribute_public,
						'rewrite'            => false,
						'sort'               => false,
						'public'             => 1 === $tax->attribute_public,
						'show_in_nav_menus'  => 1 === $tax->attribute_public && apply_filters( 'woocommerce_attribute_show_in_nav_menus', false, $name ),
						'capabilities'       => array(
							'manage_terms' => 'manage_product_terms',
							'edit_terms'   => 'edit_product_terms',
							'delete_terms' => 'delete_product_terms',
							'assign_terms' => 'assign_product_terms',
						),
					);

					if ( 1 === $tax->attribute_public ) {
						$taxonomy_data['rewrite'] = array(
							'slug'         => empty( $permalinks['attribute_base'] ) ? '' : trailingslashit( $permalinks['attribute_base'] ) . sanitize_title( $tax->attribute_name ),
							'with_front'   => false,
							'hierarchical' => true,
						);
					}

					register_taxonomy( $name, apply_filters( "woocommerce_taxonomy_objects_{$name}", array( 'product' ) ), apply_filters( "woocommerce_taxonomy_args_{$name}", $taxonomy_data ) );
				}
			}
		}

		do_action( 'woocommerce_after_register_taxonomy' );
	}

	/**
	 * Register core post types.
	 */
	public static function register_post_types() {
<<<<<<< HEAD

		if ( ! is_blog_installed() ) {
			return;
		}

		if ( post_type_exists('product') ) {
=======
		if ( post_type_exists( 'product' ) ) {
>>>>>>> 8adfe15d
			return;
		}

		do_action( 'woocommerce_register_post_type' );

		$permalinks        = get_option( 'woocommerce_permalinks' );
		$product_permalink = empty( $permalinks['product_base'] ) ? _x( 'product', 'slug', 'woocommerce' ) : $permalinks['product_base'];

		register_post_type( 'product',
			apply_filters( 'woocommerce_register_post_type_product',
				array(
					'labels'              => array(
							'name'                  => __( 'Products', 'woocommerce' ),
							'singular_name'         => __( 'Product', 'woocommerce' ),
							'menu_name'             => _x( 'Products', 'Admin menu name', 'woocommerce' ),
							'add_new'               => __( 'Add product', 'woocommerce' ),
							'add_new_item'          => __( 'Add new product', 'woocommerce' ),
							'edit'                  => __( 'Edit', 'woocommerce' ),
							'edit_item'             => __( 'Edit product', 'woocommerce' ),
							'new_item'              => __( 'New product', 'woocommerce' ),
							'view'                  => __( 'View product', 'woocommerce' ),
							'view_item'             => __( 'View product', 'woocommerce' ),
							'search_items'          => __( 'Search products', 'woocommerce' ),
							'not_found'             => __( 'No products found', 'woocommerce' ),
							'not_found_in_trash'    => __( 'No products found in trash', 'woocommerce' ),
							'parent'                => __( 'Parent product', 'woocommerce' ),
							'featured_image'        => __( 'Product image', 'woocommerce' ),
							'set_featured_image'    => __( 'Set product image', 'woocommerce' ),
							'remove_featured_image' => __( 'Remove product image', 'woocommerce' ),
							'use_featured_image'    => __( 'Use as product image', 'woocommerce' ),
							'insert_into_item'      => __( 'Insert into product', 'woocommerce' ),
							'uploaded_to_this_item' => __( 'Uploaded to this product', 'woocommerce' ),
							'filter_items_list'     => __( 'Filter products', 'woocommerce' ),
							'items_list_navigation' => __( 'Products navigation', 'woocommerce' ),
							'items_list'            => __( 'Products list', 'woocommerce' ),
						),
					'description'         => __( 'This is where you can add new products to your store.', 'woocommerce' ),
					'public'              => true,
					'show_ui'             => true,
					'capability_type'     => 'product',
					'map_meta_cap'        => true,
					'publicly_queryable'  => true,
					'exclude_from_search' => false,
					'hierarchical'        => false, // Hierarchical causes memory issues - WP loads all records!
					'rewrite'             => $product_permalink ? array( 'slug' => untrailingslashit( $product_permalink ), 'with_front' => false, 'feeds' => true ) : false,
					'query_var'           => true,
					'supports'            => array( 'title', 'editor', 'excerpt', 'thumbnail', 'comments', 'custom-fields', 'page-attributes', 'publicize', 'wpcom-markdown' ),
					'has_archive'         => ( $shop_page_id = wc_get_page_id( 'shop' ) ) && get_post( $shop_page_id ) ? get_page_uri( $shop_page_id ) : 'shop',
					'show_in_nav_menus'   => true,
					'show_in_rest'        => true,
				)
			)
		);

		register_post_type( 'product_variation',
			apply_filters( 'woocommerce_register_post_type_product_variation',
				array(
					'label'        => __( 'Variations', 'woocommerce' ),
					'public'       => false,
					'hierarchical' => false,
					'supports'     => false,
					'capability_type' => 'product',
				)
			)
		);

		wc_register_order_type(
			'shop_order',
			apply_filters( 'woocommerce_register_post_type_shop_order',
				array(
					'labels'              => array(
							'name'                  => __( 'Orders', 'woocommerce' ),
							'singular_name'         => _x( 'Order', 'shop_order post type singular name', 'woocommerce' ),
							'add_new'               => __( 'Add order', 'woocommerce' ),
							'add_new_item'          => __( 'Add new order', 'woocommerce' ),
							'edit'                  => __( 'Edit', 'woocommerce' ),
							'edit_item'             => __( 'Edit order', 'woocommerce' ),
							'new_item'              => __( 'New order', 'woocommerce' ),
							'view'                  => __( 'View order', 'woocommerce' ),
							'view_item'             => __( 'View order', 'woocommerce' ),
							'search_items'          => __( 'Search orders', 'woocommerce' ),
							'not_found'             => __( 'No orders found', 'woocommerce' ),
							'not_found_in_trash'    => __( 'No orders found in trash', 'woocommerce' ),
							'parent'                => __( 'Parent orders', 'woocommerce' ),
							'menu_name'             => _x( 'Orders', 'Admin menu name', 'woocommerce' ),
							'filter_items_list'     => __( 'Filter orders', 'woocommerce' ),
							'items_list_navigation' => __( 'Orders navigation', 'woocommerce' ),
							'items_list'            => __( 'Orders list', 'woocommerce' ),
						),
					'description'         => __( 'This is where store orders are stored.', 'woocommerce' ),
					'public'              => false,
					'show_ui'             => true,
					'capability_type'     => 'shop_order',
					'map_meta_cap'        => true,
					'publicly_queryable'  => false,
					'exclude_from_search' => true,
					'show_in_menu'        => current_user_can( 'manage_woocommerce' ) ? 'woocommerce' : true,
					'hierarchical'        => false,
					'show_in_nav_menus'   => false,
					'rewrite'             => false,
					'query_var'           => false,
					'supports'            => array( 'title', 'comments', 'custom-fields' ),
					'has_archive'         => false,
				)
			)
		);

		wc_register_order_type(
			'shop_order_refund',
			apply_filters( 'woocommerce_register_post_type_shop_order_refund',
				array(
					'label'                            => __( 'Refunds', 'woocommerce' ),
					'capability_type'                  => 'shop_order',
					'public'                           => false,
					'hierarchical'                     => false,
					'supports'                         => false,
					'exclude_from_orders_screen'       => false,
					'add_order_meta_boxes'             => false,
					'exclude_from_order_count'         => true,
					'exclude_from_order_views'         => false,
					'exclude_from_order_reports'       => false,
					'exclude_from_order_sales_reports' => true,
					'class_name'                       => 'WC_Order_Refund',
				)
			)
		);

		if ( 'yes' == get_option( 'woocommerce_enable_coupons' ) ) {
			register_post_type( 'shop_coupon',
				apply_filters( 'woocommerce_register_post_type_shop_coupon',
					array(
						'labels'              => array(
								'name'                  => __( 'Coupons', 'woocommerce' ),
								'singular_name'         => __( 'Coupon', 'woocommerce' ),
								'menu_name'             => _x( 'Coupons', 'Admin menu name', 'woocommerce' ),
								'add_new'               => __( 'Add coupon', 'woocommerce' ),
								'add_new_item'          => __( 'Add new coupon', 'woocommerce' ),
								'edit'                  => __( 'Edit', 'woocommerce' ),
								'edit_item'             => __( 'Edit coupon', 'woocommerce' ),
								'new_item'              => __( 'New coupon', 'woocommerce' ),
								'view'                  => __( 'View coupons', 'woocommerce' ),
								'view_item'             => __( 'View coupon', 'woocommerce' ),
								'search_items'          => __( 'Search coupons', 'woocommerce' ),
								'not_found'             => __( 'No coupons found', 'woocommerce' ),
								'not_found_in_trash'    => __( 'No coupons found in trash', 'woocommerce' ),
								'parent'                => __( 'Parent coupon', 'woocommerce' ),
								'filter_items_list'     => __( 'Filter coupons', 'woocommerce' ),
								'items_list_navigation' => __( 'Coupons navigation', 'woocommerce' ),
								'items_list'            => __( 'Coupons list', 'woocommerce' ),
							),
						'description'         => __( 'This is where you can add new coupons that customers can use in your store.', 'woocommerce' ),
						'public'              => false,
						'show_ui'             => true,
						'capability_type'     => 'shop_coupon',
						'map_meta_cap'        => true,
						'publicly_queryable'  => false,
						'exclude_from_search' => true,
						'show_in_menu'        => current_user_can( 'manage_woocommerce' ) ? 'woocommerce' : true,
						'hierarchical'        => false,
						'rewrite'             => false,
						'query_var'           => false,
						'supports'            => array( 'title' ),
						'show_in_nav_menus'   => false,
						'show_in_admin_bar'   => true,
					)
				)
			);
		}

		register_post_type( 'shop_webhook',
			apply_filters( 'woocommerce_register_post_type_shop_webhook',
				array(
					'labels'              => array(
						'name'               => __( 'Webhooks', 'woocommerce' ),
						'singular_name'      => __( 'Webhook', 'woocommerce' ),
						'menu_name'          => _x( 'Webhooks', 'Admin menu name', 'woocommerce' ),
						'add_new'            => __( 'Add webhook', 'woocommerce' ),
						'add_new_item'       => __( 'Add new webhook', 'woocommerce' ),
						'edit'               => __( 'Edit', 'woocommerce' ),
						'edit_item'          => __( 'Edit webhook', 'woocommerce' ),
						'new_item'           => __( 'New webhook', 'woocommerce' ),
						'view'               => __( 'View webhooks', 'woocommerce' ),
						'view_item'          => __( 'View webhook', 'woocommerce' ),
						'search_items'       => __( 'Search webhooks', 'woocommerce' ),
						'not_found'          => __( 'No webhooks found', 'woocommerce' ),
						'not_found_in_trash' => __( 'No webhooks found in trash', 'woocommerce' ),
						'parent'             => __( 'Parent webhook', 'woocommerce' ),
					),
					'public'              => false,
					'show_ui'             => true,
					'capability_type'     => 'shop_webhook',
					'map_meta_cap'        => true,
					'publicly_queryable'  => false,
					'exclude_from_search' => true,
					'show_in_menu'        => false,
					'hierarchical'        => false,
					'rewrite'             => false,
					'query_var'           => false,
					'supports'            => false,
					'show_in_nav_menus'   => false,
					'show_in_admin_bar'   => false,
				)
			)
		);
	}

	/**
	 * Register our custom post statuses, used for order status.
	 */
	public static function register_post_status() {

		$order_statuses = apply_filters( 'woocommerce_register_shop_order_post_statuses',
			array(
				'wc-pending'    => array(
					'label'                     => _x( 'Pending payment', 'Order status', 'woocommerce' ),
					'public'                    => false,
					'exclude_from_search'       => false,
					'show_in_admin_all_list'    => true,
					'show_in_admin_status_list' => true,
					'label_count'               => _n_noop( 'Pending payment <span class="count">(%s)</span>', 'Pending payment <span class="count">(%s)</span>', 'woocommerce' ),
				),
				'wc-processing' => array(
					'label'                     => _x( 'Processing', 'Order status', 'woocommerce' ),
					'public'                    => false,
					'exclude_from_search'       => false,
					'show_in_admin_all_list'    => true,
					'show_in_admin_status_list' => true,
					'label_count'               => _n_noop( 'Processing <span class="count">(%s)</span>', 'Processing <span class="count">(%s)</span>', 'woocommerce' ),
				),
				'wc-on-hold'    => array(
					'label'                     => _x( 'On hold', 'Order status', 'woocommerce' ),
					'public'                    => false,
					'exclude_from_search'       => false,
					'show_in_admin_all_list'    => true,
					'show_in_admin_status_list' => true,
					'label_count'               => _n_noop( 'On hold <span class="count">(%s)</span>', 'On hold <span class="count">(%s)</span>', 'woocommerce' ),
				),
				'wc-completed'  => array(
					'label'                     => _x( 'Completed', 'Order status', 'woocommerce' ),
					'public'                    => false,
					'exclude_from_search'       => false,
					'show_in_admin_all_list'    => true,
					'show_in_admin_status_list' => true,
					'label_count'               => _n_noop( 'Completed <span class="count">(%s)</span>', 'Completed <span class="count">(%s)</span>', 'woocommerce' ),
				),
				'wc-cancelled'  => array(
					'label'                     => _x( 'Cancelled', 'Order status', 'woocommerce' ),
					'public'                    => false,
					'exclude_from_search'       => false,
					'show_in_admin_all_list'    => true,
					'show_in_admin_status_list' => true,
					'label_count'               => _n_noop( 'Cancelled <span class="count">(%s)</span>', 'Cancelled <span class="count">(%s)</span>', 'woocommerce' ),
				),
				'wc-refunded'   => array(
					'label'                     => _x( 'Refunded', 'Order status', 'woocommerce' ),
					'public'                    => false,
					'exclude_from_search'       => false,
					'show_in_admin_all_list'    => true,
					'show_in_admin_status_list' => true,
					'label_count'               => _n_noop( 'Refunded <span class="count">(%s)</span>', 'Refunded <span class="count">(%s)</span>', 'woocommerce' ),
				),
				'wc-failed'     => array(
					'label'                     => _x( 'Failed', 'Order status', 'woocommerce' ),
					'public'                    => false,
					'exclude_from_search'       => false,
					'show_in_admin_all_list'    => true,
					'show_in_admin_status_list' => true,
					'label_count'               => _n_noop( 'Failed <span class="count">(%s)</span>', 'Failed <span class="count">(%s)</span>', 'woocommerce' ),
				),
			)
		);

		foreach ( $order_statuses as $order_status => $values ) {
			register_post_status( $order_status, $values );
		}
	}

	/**
	 * Flush rewrite rules.
	 */
	public static function flush_rewrite_rules() {
		flush_rewrite_rules();
	}

	/**
	 * Add Product Support to Jetpack Omnisearch.
	 */
	public static function support_jetpack_omnisearch() {
		if ( class_exists( 'Jetpack_Omnisearch_Posts' ) ) {
			new Jetpack_Omnisearch_Posts( 'product' );
		}
	}

	/**
	 * Added product for Jetpack related posts.
	 *
	 * @param  array $post_types
	 * @return array
	 */
	public static function rest_api_allowed_post_types( $post_types ) {
		$post_types[] = 'product';

		return $post_types;
	}
}

WC_Post_types::init();<|MERGE_RESOLUTION|>--- conflicted
+++ resolved
@@ -231,16 +231,12 @@
 	 * Register core post types.
 	 */
 	public static function register_post_types() {
-<<<<<<< HEAD
 
 		if ( ! is_blog_installed() ) {
 			return;
 		}
 
-		if ( post_type_exists('product') ) {
-=======
 		if ( post_type_exists( 'product' ) ) {
->>>>>>> 8adfe15d
 			return;
 		}
 
