--- conflicted
+++ resolved
@@ -272,36 +272,20 @@
 	}
 
 	/**
-<<<<<<< HEAD
+	 * Rest API Init.
+	 *
+	 * @deprecated 3.7.0 - REST API clases autoload.
+	 */
+	public function rest_api_init() {}
+
+	/**
 	 * Include REST API classes.
 	 *
-	 * @deprecated since 3.7.0 - REST API clases autoload.
-=======
-	 * Rest API Init.
-	 *
 	 * @deprecated 3.7.0 - REST API clases autoload.
-	 */
-	public function rest_api_init() {}
-
-	/**
-	 * Include REST API classes.
-	 *
-	 * @deprecated 3.7.0 - REST API clases autoload.
->>>>>>> c477644d
 	 */
 	public function rest_api_includes() {
 		$this->rest_api_init();
 	}
-<<<<<<< HEAD
-
-	/**
-	 * Register REST API routes.
-	 *
-	 * @deprecated since 3.7.0 - Not used.
-	 */
-	public function register_rest_routes() {
-		// Register settings to the REST API.
-=======
 	/**
 	 * Register REST API routes.
 	 *
@@ -309,7 +293,6 @@
 	 */
 	public function register_rest_routes() {
 		wc_deprecated_function( 'WC_Legacy_API::register_rest_routes', '3.7.0', '' );
->>>>>>> c477644d
 		$this->register_wp_admin_settings();
 	}
 }