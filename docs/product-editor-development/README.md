--- conflicted
+++ resolved
@@ -4,45 +4,6 @@
 post_title: Product Editor
 ---
 
-<<<<<<< HEAD
 Discover how to customize the WooCommerce product editor, from extending product data to adding unique functionalities.
-=======
-> ⚠️ **Notice:** This documentation is currently a **work in progress**. Please be aware that some sections might be incomplete or subject to change. We appreciate your patience and welcome any contributions!
 
-This handbook is a guide for extension developers looking to add support for the new product editor in their extensions. The product editor uses [Gutenberg's Block Editor](https://github.com/WordPress/gutenberg/tree/trunk/packages/block-editor), which is going to help WooCommerce evolve alongside the WordPress ecosystem.
-
-The product editor's UI consists of Groups (currently rendered as tabs), Sections, and Fields, which are all blocks. For guidelines on how to extend the product editor (e.g. where to add blocks), please refer to the [Product Editor Extensibility Guidelines](./product-editor-extensibility-guidelines.md).
-
-![Product editor structure](https://woo-docs-multi-com.go-vip.net/wp-content/uploads/2023/12/groups-sections-fields.jpg)
-
-The form's structure is defined in PHP using a Template, which is a tree structure of blocks. The template can be modified by using the Template API to add new Groups, Sections, and Fields as well as remove existing ones.
-
-For more information about when to perform template modifications, see the [block template lifecycle](./block-template-lifecycle.md).
-
-Many extensibility implementations can be done using only the PHP-based Block Template API alongside our library of [generic blocks](https://github.com/woocommerce/woocommerce/blob/trunk/packages/js/product-editor/src/blocks/generic/README.md). More complex interactivity can be implemented using JavaScript and React (the same library used to implement the core blocks used in the product editor). [@woocommerce/create-product-editor-block](https://github.com/woocommerce/woocommerce/blob/trunk/packages/js/create-product-editor-block/README.md) can help scaffold a development environment with JavaScript and React.
-
-## Declaring compatibility with the product editor
-
-To declare compatibility with the product editor, add the following to your plugin's root PHP file:
-
-```php
-use Automattic\WooCommerce\Utilities\FeaturesUtil;
-
-add_action(
-	'before_woocommerce_init',
-	function() {
-		if ( class_exists( FeaturesUtil::class ) ) {
-			FeaturesUtil::declare_compatibility( 'product_block_editor', plugin_basename( __FILE__ ), true );
-		}
-	}
-);
-```
-
-Please note that this check is currently not being enforced: the product editor can still be enabled even without this declaration. However, we might enforce this in the future, so it is recommended to declare compatibility as soon as possible.
-
-## Related documentation
-
-- [Examples on Template API usage](https://github.com/woocommerce/woocommerce/blob/trunk/plugins/woocommerce/src/Admin/Features/ProductBlockEditor/ProductTemplates/README.md)
-- [Related hooks and Template API documentation](https://github.com/woocommerce/woocommerce/blob/trunk/plugins/woocommerce/src/Admin/BlockTemplates/README.md)
-- [Generic blocks documentation](https://github.com/woocommerce/woocommerce/blob/trunk/packages/js/product-editor/src/blocks/generic/README.md)
->>>>>>> 65d9c676
+This handbook is a guide for extension developers looking to add support for the new product editor in their extensions. The product editor uses [Gutenberg's Block Editor](https://github.com/WordPress/gutenberg/tree/trunk/packages/block-editor), which is going to help WooCommerce evolve alongside the WordPress ecosystem.