--- conflicted
+++ resolved
@@ -43,16 +43,11 @@
 ```js
 const options = {
 	name: 'my_payment_method',
-<<<<<<< HEAD
 	title: 'My Mayment Method',
 	description: 'A setence or two about your payment method',
 	gatewayId: 'gateway-id',
-	content: <div>A React node</div>,
-	edit: <div>A React node</div>,
-=======
 	content: &lt;div&gt;A React node&lt;/div&gt;,
 	edit: &lt;div&gt;A React node&lt;/div&gt;,
->>>>>>> 63d93d73
 	canMakePayment: () => true,
 	paymentMethodId: 'new_payment_method',
 	supports: {
