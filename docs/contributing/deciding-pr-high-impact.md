---
post_title: How to decide if a pull request is high impact
tags: how-to
---

Deciding if a Pull Request should be declared High-Impact is a complex task. To achieve it, we need to assess and estimate the impact that the changes introduced in the Pull Request have in WooCommerce, which is usually a subjective task and sometimes inaccurate, due to the huge knowledge it demands of the WooCommerce product details, technical details and even customers issues history.

On this page, we will share some guidelines to help you assess the impact degree of a Pull Request.

## You should mark a Pull Request as High-Impact if

- It adds a **new feature** to WooCommerce, except if it's behind a feature flag.
- Modifies **critical functionality** (see the [critical flows list](https://github.com/woocommerce/woocommerce/wiki/Critical-Flows)).
- It fixes a **high-priority bug** (this includes Blocks fix releases core version bumps).
- It contains a **security fix**.
<<<<<<< HEAD
- Updates **SQL queries**.
=======
- Updates **SQL Queries**.
>>>>>>> f29ad091
- Touches any of the **$_REQUEST** family of variables.
- Any kind of **data migration/update**.
- Changes to **emails** sent from WooCommerce.
- Changes to WooCommerce **hooks/actions/filters**.
- Changes to **REST API endpoints**.
- It's a **big PR** (i.e. adds several changes in many files).
- It has **i18n changes** (for example, any file from `woocommerce/i18n` is modified).

## You should not mark a Pull Request as High-Impact if

- It only updates automated tests, things related to infrastructure not included in the WooCommerce release package, or other projects in the monorepo not included in the release package.
<<<<<<< HEAD
- It only contains readme or changelog changes.
=======
- It only contains readme or changelog changes.
>>>>>>> f29ad091
- Fixes a low-priority bug such as a typo etc.
- Doesn't need to be verified in multiple environment types.
- Regular scheduled (not a fix release) core version bumps for the Blocks package (as testing will already be scheduled).
- It's part of a feature that hasn't been released as a whole yet (i.e. it's behind a feature flag currently in progress).

## My PR is High-Impact. What's next?

If your PR is High-Impact, be sure to label it with `impact: high` and the WooCommerce Core team will keep special considerations for testing it.<|MERGE_RESOLUTION|>--- conflicted
+++ resolved
@@ -13,11 +13,7 @@
 - Modifies **critical functionality** (see the [critical flows list](https://github.com/woocommerce/woocommerce/wiki/Critical-Flows)).
 - It fixes a **high-priority bug** (this includes Blocks fix releases core version bumps).
 - It contains a **security fix**.
-<<<<<<< HEAD
 - Updates **SQL queries**.
-=======
-- Updates **SQL Queries**.
->>>>>>> f29ad091
 - Touches any of the **$_REQUEST** family of variables.
 - Any kind of **data migration/update**.
 - Changes to **emails** sent from WooCommerce.
@@ -29,11 +25,7 @@
 ## You should not mark a Pull Request as High-Impact if
 
 - It only updates automated tests, things related to infrastructure not included in the WooCommerce release package, or other projects in the monorepo not included in the release package.
-<<<<<<< HEAD
 - It only contains readme or changelog changes.
-=======
-- It only contains readme or changelog changes.
->>>>>>> f29ad091
 - Fixes a low-priority bug such as a typo etc.
 - Doesn't need to be verified in multiple environment types.
 - Regular scheduled (not a fix release) core version bumps for the Blocks package (as testing will already be scheduled).
