---
<<<<<<< HEAD
post_title: WooCommerce CSS and SASS guidelines and naming conventions
menu_title: CSS/SASS conventions
=======
post_title: CSS SASS coding guidelines and naming conventions
>>>>>>> 4b401e59
tags: reference
---

Our guidelines are based on those used in [Calypso](https://github.com/Automattic/wp-calypso) which itself follows the BEM methodology. Refer to [this doc](https://wpcalypso.wordpress.com/devdocs/docs/coding-guidelines/css.md?term=css) for full details. There are a few differences in WooCommerce however which are outlined below;

## Prefixing

As a WordPress plugin WooCommerce has to play nicely with WordPress core and other plugins / themes. To minimise conflict potential all classes should be prefixed with `.woocommerce-`.

## Class names

Calypso is built in React and uses component names to formulate CSS class names. WooCommerce Core has none of these components so uses a more traditional [BEM](http://getbem.com/) approach to [naming classes](http://cssguidelin.es/#bem-like-naming). 

When adding classes just remember;

* **Block** - Standalone entity that is meaningful on its own.
* **Element** - Parts of a block and have no standalone meaning. They are semantically tied to its block.
* **Modifier** - Flags on blocks or elements. Use them to change appearance or behaviour.

### Example

* `.woocommerce-loop {}` (block).
* `.woocommerce-loop-product {}` (nested block).
* `.woocommerce-loop-product--sale {}` (modifier).
* `.woocommerce-loop-product__link {}` (element).
* `.woocommerce-loop-product__title {}` (element).
* `.woocommerce-loop-product__price {}` (element).
* `.woocommerce-loop-product__rating {}` (element).
* `.woocommerce-loop-product__button-add-to-cart {}` (element).
* `.woocommerce-loop-product__button-add-to-cart--added {}` (modifier).

**Note:** `.woocommerce-loop-product` is not the chosen classname _because_ the block is nested within `.woocommerce-loop`. It's to be specific so that we can have separate classes for single products, cart products etc. _Nested blocks do not need to inherit their parents full name_.

You can read more about BEM key concepts [here](https://en.bem.info/methodology/key-concepts/).

#### TL;DR

* Follow the [WP Coding standards for CSS](https://make.wordpress.org/core/handbook/best-practices/coding-standards/css/) unless it contradicts anything here.
* Follow [Calypso guidelines](https://wpcalypso.wordpress.com/devdocs/docs/coding-guidelines/css.md?term=css).
* Use BEM for [class names](https://en.bem.info/methodology/naming-convention/).
* Prefix all the things.<|MERGE_RESOLUTION|>--- conflicted
+++ resolved
@@ -1,10 +1,5 @@
 ---
-<<<<<<< HEAD
-post_title: WooCommerce CSS and SASS guidelines and naming conventions
-menu_title: CSS/SASS conventions
-=======
 post_title: CSS SASS coding guidelines and naming conventions
->>>>>>> 4b401e59
 tags: reference
 ---
 
