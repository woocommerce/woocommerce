--- conflicted
+++ resolved
@@ -1,11 +1,7 @@
 ---
 post_title: Deprecation in core
-<<<<<<< HEAD
 menu_title: Deprecation in core
 tags: reference
-=======
-tags: how-to
->>>>>>> 4b401e59
 ---
 
 Deprecation is a method of discouraging usage of a feature or practice in favour of something else without breaking backwards compatibility or totally prohibiting its usage. To quote the Wikipedia article on Deprecation:
