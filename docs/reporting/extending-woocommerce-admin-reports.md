---
post_title: How to extend WooCommerce analytics reports
menu_title: Extend analytics reports
tags: how-to
---

## Introduction

This document serves as a guide to extending WC-Admin Reports with a basic UI dropdown, added query parameters, and modification of SQL queries and resulting report data. This example will create a currency selector for viewing the Orders Report based on a specific currency.

Code from this guide can be viewed in the [wc-admin code repository](https://github.com/woocommerce/woocommerce-admin/tree/main/docs/examples/extensions/sql-modification).

## Getting started

We'll be using a local installation of WordPress with WooCommerce and the development version of WC-Admin to take advantage of `create-wc-extension` as a way to easily scaffold a modern WordPress JavaScript environment for plugins.

In your local install, clone and start WC-Admin if you haven't already.

```sh
cd wp-content/plugins
git clone git@github.com:woocommerce/woocommerce-admin.git
cd woocommerce-admin
npm run build
```

Once thats working, we can setup the extension folder ready for JavaScript development.

```sh
npm run create-wc-extension
```

After choosing a name, move into that folder and start webpack to watch and build files.

```sh
cd ../<my-plugin-name>
npm install
npm start
```

Don't forget to head over to `/wp-admin/plugins.php` and activate your plugin.

## Populating test data

Next, set up some orders to have sample data. Using WooCommerce > Settings > Currency, I added three test orders in Mexican Peso, US Dollar, and New Zealand Dollar.

After doing so, check out WC-Admin to make sure the orders are showing up by going to `/wp-admin/admin.php?page=wc-admin&period=today&path=%2Fanalytics%2Forders&compare=previous_year`. Note that without any modification currency figures show according to what I have currently in WooCommerce settings, which is New Zealand Dollar in this case.

<<<<<<< HEAD
![screenshot of wp-admin showing processing orders](https://developer.woo.com/wp-content/uploads/2023/12/screen-shot-2020-02-19-at-12.11.34-pm.png?w=851)
=======
![screenshot of wp-admin showing processing orders](https://developer.woo.comwp-content/uploads/2023/12/screen-shot-2020-02-19-at-12.11.34-pm.png?w=851)
>>>>>>> 5d8f8653

We can confirm each order's currency by running the following query on the `wp_posts` table and joining `wp_postmeta` to gather currency meta values. Results show an order in NZD, USD, and MXN. This query is similar to the one we'll implement later in the guide to gather and display currency values.

```sql
SELECT
    ID,
    post_name,
    post_type,
    currency_postmeta.meta_value AS currency
FROM `wp_posts`
JOIN wp_postmeta currency_postmeta ON wp_posts.ID = currency_postmeta.post_id
WHERE currency_postmeta.meta_key = '_order_currency'
ORDER BY wp_posts.post_date DESC
LIMIT 3
```

<<<<<<< HEAD
![screenshot of resulting query](https://developer.woo.com/wp-content/uploads/2023/12/screen-shot-2020-02-19-at-12.33.45-pm.png?w=756)
=======
![screenshot of resulting query](https://developer.woo.comwp-content/uploads/2023/12/screen-shot-2020-02-19-at-12.33.45-pm.png?w=756)
>>>>>>> 5d8f8653

## Add a UI dropdown

In order to view reports in differing currencies, a filter or dropdown will be needed. We can add a basic filter to reports by adding a configuration object similar to [this one from the Orders Report](https://github.com/woocommerce/woocommerce-admin/blob/main/client/analytics/report/orders/config.js#L50-L62).

First, we need to populate the client with data to render the dropdown. The best way to do this is to add data to the `wcSettings` global. This global can be useful for transferring static configuration data from PHP to the client. In the main PHP file, add currency settings to the Data Registry to populate `window.wcSettings.multiCurrency`.

```php
function add_currency_settings() {
	$currencies = array(
		array(
			'label' => __( 'United States Dollar', 'dev-blog-example' ),
			'value' => 'USD',
		),
		array(
			'label' => __( 'New Zealand Dollar', 'dev-blog-example' ),
			'value' => 'NZD',
		),
		array(
			'label' => __( 'Mexican Peso', 'dev-blog-example' ),
			'value' => 'MXN',
		),
	);

	$data_registry = Automattic\WooCommerce\Blocks\Package::container()->get(
		Automattic\WooCommerce\Blocks\Assets\AssetDataRegistry::class
	);

	$data_registry->add( 'multiCurrency', $currencies );
}

add_action( 'init', 'add_currency_settings' );
```

In the console, you can confirm the data has safely made its way to the client.

<<<<<<< HEAD
![screnshot of console](https://developer.woo.com/wp-content/uploads/2023/12/screen-shot-2020-02-19-at-1.11.50-pm.png?w=476)
=======
![screnshot of console](https://developer.woo.comwp-content/uploads/2023/12/screen-shot-2020-02-19-at-1.11.50-pm.png?w=476)
>>>>>>> 5d8f8653

In `index.js` create the custom currency filter and add it the Orders Report.

```js
import { addFilter } from "@wordpress/hooks";
import { __ } from "@wordpress/i18n";

const addCurrencyFilters = (filters) => {
  return [
    {
      label: __("Currency", "dev-blog-example"),
      staticParams: [],
      param: "currency",
      showFilters: () => true,
      defaultValue: "USD",
      filters: [...(wcSettings.multiCurrency || [])],
    },
    ...filters,
  ];
};

addFilter(
  "woocommerce_admin_orders_report_filters",
  "dev-blog-example",
  addCurrencyFilters
);
```

If we check out the Orders Report, we can see our new dropdown. Play around with it and you'll notice the currency query parameter gets added to the url. If you check out the Network tab, you'll also see this value included in requests for data used to populate the report. For example, see the requests to orders stats endpoint, `/wp-json/wc-analytics/reports/orders/stats`. Next we'll use that query parameter to adjust report results.

<<<<<<< HEAD
![screenshot showing UI dropdown in wp-admin](https://developer.woo.com/wp-content/uploads/2023/12/screen-shot-2020-02-19-at-1.16.44-pm.png?w=512)
=======
![screenshot showing UI dropdown in wp-admin](https://developer.woo.comwp-content/uploads/2023/12/screen-shot-2020-02-19-at-1.16.44-pm.png?w=512)
>>>>>>> 5d8f8653

## Handle currency parameters on the server

Now that our dropdown adds a `currency` query parameter to requests for data, the first thing we'll need to do is add the parameter as a query argument to the Orders Data Store and Orders Stats Data Store. Those data stores use query arguments for caching purposes, so by adding our parameter we can be sure a new database query will be performed when the parameter changes. Add the query argument in your main PHP file.

```php
function apply_currency_arg( $args ) {
	$currency = 'USD';

	if ( isset( $_GET['currency'] ) ) {
		$currency = sanitize_text_field( wp_unslash( $_GET['currency'] ) );
	}

	$args['currency'] = $currency;

	return $args;
}

add_filter( 'woocommerce_analytics_orders_query_args', 'apply_currency_arg' );
add_filter( 'woocommerce_analytics_orders_stats_query_args', 'apply_currency_arg' );
```

Now that we're sure a new database query is performed on mutations of the `currency` query parameter, we can start adding SQL statements to the queries that gather data.

Lets start by adding a JOIN for the orders table, orders stats, and orders chart.

```php
function add_join_subquery( $clauses ) {
	global $wpdb;

	$clauses[] = "JOIN {$wpdb->postmeta} currency_postmeta ON {$wpdb->prefix}wc_order_stats.order_id = currency_postmeta.post_id";

	return $clauses;
}

add_filter( 'woocommerce_analytics_clauses_join_orders_subquery', 'add_join_subquery' );
add_filter( 'woocommerce_analytics_clauses_join_orders_stats_total', 'add_join_subquery' );
add_filter( 'woocommerce_analytics_clauses_join_orders_stats_interval', 'add_join_subquery' );
```

Next, add a WHERE clause

```php
function add_where_subquery( $clauses ) {
	$currency = 'USD';

	if ( isset( $_GET['currency'] ) ) {
		$currency = sanitize_text_field( wp_unslash( $_GET['currency'] ) );
	}

	$clauses[] = "AND currency_postmeta.meta_key = '_order_currency' AND currency_postmeta.meta_value = '{$currency}'";

	return $clauses;
}

add_filter( 'woocommerce_analytics_clauses_where_orders_subquery', 'add_where_subquery' );
add_filter( 'woocommerce_analytics_clauses_where_orders_stats_total', 'add_where_subquery' );
add_filter( 'woocommerce_analytics_clauses_where_orders_stats_interval', 'add_where_subquery' );
```

And finally, a SELECT clause.

```php
function add_select_subquery( $clauses ) {
	$clauses[] = ', currency_postmeta.meta_value AS currency';

	return $clauses;
}

add_filter( 'woocommerce_analytics_clauses_select_orders_subquery', 'add_select_subquery' );
add_filter( 'woocommerce_analytics_clauses_select_orders_stats_total', 'add_select_subquery' );
add_filter( 'woocommerce_analytics_clauses_select_orders_stats_interval', 'add_select_subquery' );
```

Lets head back to the Orders Report and see if it works. You can manipulate the dropdown and see the relevant order reflected in the table.

<<<<<<< HEAD
![screenshot of WooCommerce Orders tab in wp-admin showing the relevant order reflected in the table.](https://developer.woo.com/wp-content/uploads/2023/12/screen-shot-2020-02-19-at-1.38.54-pm.png?w=585)
=======
![screenshot of WooCommerce Orders tab in wp-admin showing the relevant order reflected in the table.](https://developer.woo.comwp-content/uploads/2023/12/screen-shot-2020-02-19-at-1.38.54-pm.png?w=585)
>>>>>>> 5d8f8653

## Finishing touches

The orders table could use some customisation to reflect the selected currency. We can add a column to display the currency in `index.js`. The `reportTableData` argument is an object of headers, rows, and items, which are arrays of data. We'll need to add a new header and append the currency to each row's data array.

```js
const addTableColumn = (reportTableData) => {
  if ("orders" !== reportTableData.endpoint) {
    return reportTableData;
  }

  const newHeaders = [
    {
      label: "Currency",
      key: "currency",
    },
    ...reportTableData.headers,
  ];
  const newRows = reportTableData.rows.map((row, index) => {
    const item = reportTableData.items.data[index];
    const newRow = [
      {
        display: item.currency,
        value: item.currency,
      },
      ...row,
    ];
    return newRow;
  });

  reportTableData.headers = newHeaders;
  reportTableData.rows = newRows;

  return reportTableData;
};

addFilter("woocommerce_admin_report_table", "dev-blog-example", addTableColumn);
```

<<<<<<< HEAD
![screenshot of customized table](https://developer.woo.com/wp-content/uploads/2023/12/screen-shot-2020-02-19-at-4.02.15-pm.png?w=861)

While adding a column is certainly helpful, currency figures in the table and chart only reflect the store currency.

![screenshot of report](https://developer.woo.com/wp-content/uploads/2023/12/screen-shot-2020-02-19-at-4.03.42-pm.png?w=865)

In order to change a Report's currency and number formatting, we can make use of the `woocommerce_admin_report_currency` JS hook. You can see the store's default sent to the client in `wcSettings.currency`, but we'll need to change these depending on the currency being viewed and designated by the query parameter `?currency=NZD`.

![screenshot of currency settings](https://developer.woo.com/wp-content/uploads/2023/12/screen-shot-2020-04-03-at-11.18.42-am.png?w=238)
=======
![screenshot of customized table](https://developer.woo.comwp-content/uploads/2023/12/screen-shot-2020-02-19-at-4.02.15-pm.png?w=861)

While adding a column is certainly helpful, currency figures in the table and chart only reflect the store currency.

![screenshot of report](https://developer.woo.comwp-content/uploads/2023/12/screen-shot-2020-02-19-at-4.03.42-pm.png?w=865)

In order to change a Report's currency and number formatting, we can make use of the `woocommerce_admin_report_currency` JS hook. You can see the store's default sent to the client in `wcSettings.currency`, but we'll need to change these depending on the currency being viewed and designated by the query parameter `?currency=NZD`.

![screenshot of currency settings](https://developer.woo.comwp-content/uploads/2023/12/screen-shot-2020-04-03-at-11.18.42-am.png?w=238)
>>>>>>> 5d8f8653

First, lets create some configs in index.js.

```js
const currencies = {
  MXN: {
    code: "MXN",
    symbol: "$MXN", // For the sake of the example.
    symbolPosition: "left",
    thousandSeparator: ",",
    decimalSeparator: ".",
    precision: 2,
  },
  NZD: {
    code: "NZD",
    symbol: "$NZ",
    symbolPosition: "left",
    thousandSeparator: ",",
    decimalSeparator: ".",
    precision: 2,
  },
};
```

Finally, add our function to the hook which applies a config based on the currency query parameter.

```js
const updateReportCurrencies = (config, { currency }) => {
  if (currency && currencies[currency]) {
    return currencies[currency];
  }
  return config;
};

addFilter(
  "woocommerce_admin_report_currency",
  "dev-blog-example",
  updateReportCurrencies
);
```

🎉 We can now view our Orders Report and see the currency reflected in monetary values throughout the report.

<<<<<<< HEAD
![Screenshot of customized order report](https://developer.woo.com/wp-content/uploads/2023/12/screen-shot-2020-04-03-at-11.29.05-am.png?w=912)
=======
![Screenshot of customized order report](https://developer.woo.comwp-content/uploads/2023/12/screen-shot-2020-04-03-at-11.29.05-am.png?w=912)
>>>>>>> 5d8f8653

## Conclusion

In this guide, we added a UI element to manipulate query parameters sent to the server and used those values to modify SQL statements which gather report data. In doing so, we established a way to highly customise WC-Admin reports. Hopefully this example illustrates how the platform can be tailored by extensions to bring a powerful experience to users.<|MERGE_RESOLUTION|>--- conflicted
+++ resolved
@@ -45,11 +45,7 @@
 
 After doing so, check out WC-Admin to make sure the orders are showing up by going to `/wp-admin/admin.php?page=wc-admin&period=today&path=%2Fanalytics%2Forders&compare=previous_year`. Note that without any modification currency figures show according to what I have currently in WooCommerce settings, which is New Zealand Dollar in this case.
 
-<<<<<<< HEAD
-![screenshot of wp-admin showing processing orders](https://developer.woo.com/wp-content/uploads/2023/12/screen-shot-2020-02-19-at-12.11.34-pm.png?w=851)
-=======
 ![screenshot of wp-admin showing processing orders](https://developer.woo.comwp-content/uploads/2023/12/screen-shot-2020-02-19-at-12.11.34-pm.png?w=851)
->>>>>>> 5d8f8653
 
 We can confirm each order's currency by running the following query on the `wp_posts` table and joining `wp_postmeta` to gather currency meta values. Results show an order in NZD, USD, and MXN. This query is similar to the one we'll implement later in the guide to gather and display currency values.
 
@@ -66,11 +62,7 @@
 LIMIT 3
 ```
 
-<<<<<<< HEAD
-![screenshot of resulting query](https://developer.woo.com/wp-content/uploads/2023/12/screen-shot-2020-02-19-at-12.33.45-pm.png?w=756)
-=======
 ![screenshot of resulting query](https://developer.woo.comwp-content/uploads/2023/12/screen-shot-2020-02-19-at-12.33.45-pm.png?w=756)
->>>>>>> 5d8f8653
 
 ## Add a UI dropdown
 
@@ -107,11 +99,7 @@
 
 In the console, you can confirm the data has safely made its way to the client.
 
-<<<<<<< HEAD
-![screnshot of console](https://developer.woo.com/wp-content/uploads/2023/12/screen-shot-2020-02-19-at-1.11.50-pm.png?w=476)
-=======
 ![screnshot of console](https://developer.woo.comwp-content/uploads/2023/12/screen-shot-2020-02-19-at-1.11.50-pm.png?w=476)
->>>>>>> 5d8f8653
 
 In `index.js` create the custom currency filter and add it the Orders Report.
 
@@ -142,11 +130,7 @@
 
 If we check out the Orders Report, we can see our new dropdown. Play around with it and you'll notice the currency query parameter gets added to the url. If you check out the Network tab, you'll also see this value included in requests for data used to populate the report. For example, see the requests to orders stats endpoint, `/wp-json/wc-analytics/reports/orders/stats`. Next we'll use that query parameter to adjust report results.
 
-<<<<<<< HEAD
-![screenshot showing UI dropdown in wp-admin](https://developer.woo.com/wp-content/uploads/2023/12/screen-shot-2020-02-19-at-1.16.44-pm.png?w=512)
-=======
 ![screenshot showing UI dropdown in wp-admin](https://developer.woo.comwp-content/uploads/2023/12/screen-shot-2020-02-19-at-1.16.44-pm.png?w=512)
->>>>>>> 5d8f8653
 
 ## Handle currency parameters on the server
 
@@ -223,11 +207,7 @@
 
 Lets head back to the Orders Report and see if it works. You can manipulate the dropdown and see the relevant order reflected in the table.
 
-<<<<<<< HEAD
-![screenshot of WooCommerce Orders tab in wp-admin showing the relevant order reflected in the table.](https://developer.woo.com/wp-content/uploads/2023/12/screen-shot-2020-02-19-at-1.38.54-pm.png?w=585)
-=======
 ![screenshot of WooCommerce Orders tab in wp-admin showing the relevant order reflected in the table.](https://developer.woo.comwp-content/uploads/2023/12/screen-shot-2020-02-19-at-1.38.54-pm.png?w=585)
->>>>>>> 5d8f8653
 
 ## Finishing touches
 
@@ -267,27 +247,15 @@
 addFilter("woocommerce_admin_report_table", "dev-blog-example", addTableColumn);
 ```
 
-<<<<<<< HEAD
-![screenshot of customized table](https://developer.woo.com/wp-content/uploads/2023/12/screen-shot-2020-02-19-at-4.02.15-pm.png?w=861)
+![screenshot of customized table](https://developer.woo.comwp-content/uploads/2023/12/screen-shot-2020-02-19-at-4.02.15-pm.png?w=861)
 
 While adding a column is certainly helpful, currency figures in the table and chart only reflect the store currency.
 
-![screenshot of report](https://developer.woo.com/wp-content/uploads/2023/12/screen-shot-2020-02-19-at-4.03.42-pm.png?w=865)
+![screenshot of report](https://developer.woo.comwp-content/uploads/2023/12/screen-shot-2020-02-19-at-4.03.42-pm.png?w=865)
 
 In order to change a Report's currency and number formatting, we can make use of the `woocommerce_admin_report_currency` JS hook. You can see the store's default sent to the client in `wcSettings.currency`, but we'll need to change these depending on the currency being viewed and designated by the query parameter `?currency=NZD`.
 
-![screenshot of currency settings](https://developer.woo.com/wp-content/uploads/2023/12/screen-shot-2020-04-03-at-11.18.42-am.png?w=238)
-=======
-![screenshot of customized table](https://developer.woo.comwp-content/uploads/2023/12/screen-shot-2020-02-19-at-4.02.15-pm.png?w=861)
-
-While adding a column is certainly helpful, currency figures in the table and chart only reflect the store currency.
-
-![screenshot of report](https://developer.woo.comwp-content/uploads/2023/12/screen-shot-2020-02-19-at-4.03.42-pm.png?w=865)
-
-In order to change a Report's currency and number formatting, we can make use of the `woocommerce_admin_report_currency` JS hook. You can see the store's default sent to the client in `wcSettings.currency`, but we'll need to change these depending on the currency being viewed and designated by the query parameter `?currency=NZD`.
-
 ![screenshot of currency settings](https://developer.woo.comwp-content/uploads/2023/12/screen-shot-2020-04-03-at-11.18.42-am.png?w=238)
->>>>>>> 5d8f8653
 
 First, lets create some configs in index.js.
 
@@ -331,11 +299,7 @@
 
 🎉 We can now view our Orders Report and see the currency reflected in monetary values throughout the report.
 
-<<<<<<< HEAD
-![Screenshot of customized order report](https://developer.woo.com/wp-content/uploads/2023/12/screen-shot-2020-04-03-at-11.29.05-am.png?w=912)
-=======
 ![Screenshot of customized order report](https://developer.woo.comwp-content/uploads/2023/12/screen-shot-2020-04-03-at-11.29.05-am.png?w=912)
->>>>>>> 5d8f8653
 
 ## Conclusion
 
