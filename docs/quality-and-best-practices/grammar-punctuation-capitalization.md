--- conflicted
+++ resolved
@@ -223,11 +223,7 @@
 
 #### Quotation marks
 
-<<<<<<< HEAD
 Periods and commas go within quotation marks. Question marks within quotes follow logic—if the question mark is part of the quotation, it goes within. If you're asking a question that ends with a quote, it goes outside the quote.
-=======
-Periods and commas go within quotation marks. Question marks within quotes follow logic-if the question mark is part of the quotation, it goes within. If you’re asking a question that ends with a quote, it goes outside the quote.
->>>>>>> ce7572c8
 
 Use single quotation marks for quotes within quotes.
 
