---
post_title: Setting up your development environment
<<<<<<< HEAD
menu_title: Development environment
=======
tags: tutorial, setup
>>>>>>> 3838975b
---

## Introduction

Building an extension for WooCommerce is a straightforward process, but there are a several moving parts and a few supporting software tools you'll want to familiarize yourself with. This guide will walk you through the steps of getting a basic development environment set up for building WooCommerce extensions.

If you would like to contribute to the WooCommerce core platform; please read our [contributor documentation and guidelines](https://github.com/woocommerce/woocommerce/wiki/How-to-set-up-WooCommerce-development-environment).

## Prerequisites

### Recommended reading

WooCommerce extensions are a specialized type of WordPress plugin. If you are new to WordPress plugin development, take a look at a few of these articles in the [WordPress Plugin Developer Handbook](https://developer.wordpress.org/plugins/).

### Required software

[Git](https://git-scm.com/)
[nvm](https://github.com/nvm-sh/nvm/blob/master/README.md)
[NodeJS](https://nodejs.org/en)
[PNpm](https://pnpm.io/)
[Composer](https://getcomposer.org/download/)

Note: If you're working on a Windows machine, you may want to take a look at the Building Extensions in Windows Environments section of this guide before proceeding.

### Setting up your reusable WordPress development environment

In addition to the software listed above, you'll also want to have some way of setting up a local development server stack. There are a number of different tools available for this, each with a certain set of functionality and limitations. We recommend choosing an option below that fits your preferred workflow best.

### WordPress-specific tools

[vvv](https://varyingvagrantvagrants.org/) - A highly configurable, cross-platform, and robust environment management tool powered by VirtualBox and Vagrant. This is one the tool that the WooCommerce Core team recommends to contributors.

[wp-env](https://developer.wordpress.org/block-editor/reference-guides/packages/packages-env/) - A command-line utility maintained by the WordPress community that allows you to set up and run custom WordPress environments with Docker and JSON manifests.

[LocalWP](https://localwp.com/) - A cross-platform app that bills itself as a one-click WordPress installation.

### General PHP-based web stack tools

[MAMP](https://www.mamp.info/en/mac/) - A local server environment that can be installed on Mac or Windows.

[WAMP](https://www.wampserver.com/en/) - A Windows web development environment that lets you create applications with Apache2, PHP, and MySQL.

[XAMPP](https://www.apachefriends.org/index.html) - An easy-to-install Apache distribution containing MariaDB, PHP, and Perl. It's available for Windows, Linux, and OS X.

### Minimum server requirements

Regardless of the tool you choose for managing your development environment, you should make sure it [meets the server recommendations](https://woo.com/document/server-requirements/?utm_source=wooextdevguide) for WooCommerce as well as the [requirements for running WordPress](https://wordpress.org/about/requirements/).

## Anatomy of a WordPress development environment (public_html/)

While development environments can vary, the basic file structure for a WordPress environment should be consistent.

When developing a WooCommerce extension, you'll usually be doing most of your work within the public_html directory of your local server. For now, take some time to familiarize yourself with a few key paths:

`wp-content/debug.log` - This is the file where WordPress writes the important output such as errors and other messages useful for debugging.

`wp-content/plugins/` - This is the directory on the server where WordPress plugin folders live.

`wp-content/themes/` - This is the directory on the server where WordPress theme folders live.

## Adding WooCommerce Core to your environment

When developing an extension for WooCommerce, it's helpful to install a development version of WooCommerce core.

### Clone the WC Core repo into `wp-content/plugins/`

```sh
cd /your/server/wp-content/plugins
git clone https://github.com/woocommerce/woocommerce.git
cd woocommerce
```

### Activate the required Node version

```sh
nvm use

Found '/path/to/woocommerce/.nvmrc' with version <v12>
Now using node v12.21.0 (npm v6.14.11)
```

Note: if you don't have the required version of Node installed, NVM will alert you so you can install it:

```sh
Found '/path/to/woocommerce/.nvmrc' with version <v12>
N/A: version "v12 -> N/A" is not yet installed.

You need to run "nvm install v12" to install it before using it.
```

### Install dependencies

```sh
pnpm install && composer install
```

### Build WooCommerce

```sh
pnpm build
```

Running this script will compile the JavaScript and CSS that WooCommerce needs to operate. If you try to run WooCommerce on your server without generating the compiled assets, you may experience errors and other unwanted side-effects.

Note: In some environments, you may see an out-of-memory error when you try to build WooCommerce. If this happens, you simply need to adjust the memory_limit setting in your environment's php.ini configuration to a higher value. The process for changing this value varies depending on the environment management tooling you use, so it's best to consult your tool's documentation before making any changes.

## Adding WooCommerce Admin to your environment

Installing a development version of WooCommerce Admin will give you access to some helpful utilities such as a built-in script for generating React-powered WooCommerce extensions.

### Clone the WC Admin repo into `wp-content/plugins/`

```sh
cd /your/server/wp-content/plugins
git clone https://github.com/woocommerce/woocommerce-admin.git
cd woocommerce-admin
```

### Activate the required Node version

```sh
nvm use
Found '/path/to/woocommerce-admin/.nvmrc' with version <lts/*>
Now using node v14.16.0 (npm v6.14.11)
```

Note: if you don't have the required version of Node installed, NVM will alert you so you can install it.

```sh
Found '/path/to/woocommerce-admin/.nvmrc' with version <v12>
N/A: version "lts/* -> N/A" is not yet installed.

You need to run "nvm install lts/*" to install it before using it.
```

Pro-tip: WooCommerce Admin may require a different version of Node than WooCommerce Core requires. Keep this in mind when navigating between directories using the same shell session. As a best practice, always make sure to activate the correct version of Node using nvm use before running any commands inside a cloned repository.

### Install dependencies

```sh
npm install && composer install
```

## Build a development version of WooCommerce Admin

Building a development version will compile unminified versions of asset files, which is useful when debugging extensions that interact with WooCommerce Admin features.

```sh
npm run dev
```

If you run into trouble when building WooCommerce Admin, take a look at this wiki article for troubleshooting help.

## Adding WooCommerce Blocks to your environment

Installing a development version of WooCommerce Blocks is not required in every case, but having a standalone installation of the feature-plugin version of this extension allows you to work with the latest features, which can be helpful for compatibility testing and future-proofing your extension.

### Clone the WC Blocks repo into `wp-content/plugins/`

```sh
cd /your/server/wp-content/plugins
git clone https://github.com/woocommerce/woocommerce-gutenberg-products-block.git
cd woocommerce-gutenberg-products-block
```

### Activate the required Node version

```sh
nvm use

Found '/path/to/woocommerce-gutenberg-products-block/.nvmrc' with version <lts/*>
Now using node v14.16.0 (npm v6.14.11)
```

Note: if you don't have the required version of Node installed, NVM will alert you so you can install it.

```sh
Found '/path/to/woocommerce-gutenberg-products-block/.nvmrc' with version <v12>
N/A: version "lts/* -> N/A" is not yet installed.

You need to run "nvm install lts/*" to install it before using it.
```

Pro-tip: WooCommerce Blocks may require a different version of Node than WooCommerce Core requires. Keep this in mind when navigating between directories using the same shell session. As a best practice, always make sure to activate the correct version of Node using nvm use before running any commands inside a cloned repository.

### Install dependencies

```sh
npm install && composer install
Build the assets
npm run build
```

This will compile and minify the JavaScript and CSS from the /assets directory to be served.

## Finishing up

Once you have WooCommerce and its sibling extensions installed in your WordPress environment, start up your server, browse to your site and handle any initial setup steps or importing you'd like to do. This is a good time to load sample data and activate themes and plugins.

Depending on which extensions you installed in your environment you should have one or more of the following directories in your `public_html` directory:

- `wp-content/plugins/woocommerce`
- `wp-content/plugins/woocommerce-admin`
- `wp-content/plugins/woocommerce-gutenberg-products-block`
- `wp-content/themes/storefront`<|MERGE_RESOLUTION|>--- conflicted
+++ resolved
@@ -1,10 +1,7 @@
 ---
 post_title: Setting up your development environment
-<<<<<<< HEAD
-menu_title: Development environment
-=======
+menu_title: Development environment setup
 tags: tutorial, setup
->>>>>>> 3838975b
 ---
 
 ## Introduction
