---
post_title: WooCommerce developer tools
---

This guide provides an overview of essential tools and libraries for WooCommerce development. It's intended for developers looking to enhance their WooCommerce projects efficiently.

<<<<<<< HEAD
### Productivity Tools
=======
## Productivity Tools
>>>>>>> 8b1df6c9

Use these resources to get a WooCommerce development environment up and running.

### [wp-cli](https://wp-cli.org/)

This is the command-line interface for [WordPress](https://wordpress.org/). You can update plugins, configure multisite installations and much more, without using a web browser.

### [wp-env](https://www.npmjs.com/package/@wordpress/env)

This command-line tool lets you easily set up a local WordPress environment for building and testing plugins and themes. It's simple to install and requires no configuration.

### [eslint-plugin](https://www.npmjs.com/package/@woocommerce/eslint-plugin)

This is an [ESLint](https://eslint.org/) plugin including configurations and custom rules for WooCommerce development.

### [e2e-environment](https://www.npmjs.com/package/@woocommerce/e2e-environment)

This is a reusable and extensible end-to-end testing environment for WooCommerce extensions. Additionally, it contains several files to serve as the base for a Docker container and Travis CI setup.

### [WordPress Scripts](https://www.npmjs.com/package/@wordpress/scripts)

This is a collection of reusable scripts tailored for WordPress development.

---

## Libraries

Use these resources to help take some of the heavy lifting off of fetching and transforming data –– as well as creating UI elements.

### API Clients

### [WooCommerce REST API - JavaScript](https://www.npmjs.com/package/@woocommerce/woocommerce-rest-api)

The official JavaScript library for working with the WooCommerce REST API.

### [api-fetch](https://www.npmjs.com/package/@wordpress/api-fetch)

This is a utility to make WordPress REST API requests. It's a wrapper around `window.fetch` that includes support for nonces, middleware, and custom fetch handlers.

### Components

### [WooCommerce Components](https://www.npmjs.com/package/@woocommerce/components)

This package includes a library of React components that can be used to create pages in the WooCommerce admin area.

### [WordPress Components](https://www.npmjs.com/package/@wordpress/components)

This packages includes a library of generic WordPress components that can be used for creating common UI elements shared between screens and features of the WordPress dashboard.

---

## Utilities

### [CSV Export](https://www.npmjs.com/package/@woocommerce/csv-export)

A set of functions to convert data into CSV values, and enable a browser download of the CSV data.

### [Currency](https://www.npmjs.com/package/@woocommerce/currency)

A collection of utilities to display and work with currency values.

### [Data](https://www.npmjs.com/package/@woocommerce/data)

Utilities for managing the WooCommerce Admin data store.

### [Date](https://www.npmjs.com/package/@woocommerce/date)

A collection of utilities to display and work with date values.

### [Navigation](https://www.npmjs.com/package/@woocommerce/navigation)

A collection of navigation-related functions for handling query parameter objects, serializing query parameters, updating query parameters, and triggering path changes.

### [Number](https://www.npmjs.com/package/@woocommerce/number)

A collection of utilities to properly localize numerical values in WooCommerce.

<|MERGE_RESOLUTION|>--- conflicted
+++ resolved
@@ -4,11 +4,7 @@
 
 This guide provides an overview of essential tools and libraries for WooCommerce development. It's intended for developers looking to enhance their WooCommerce projects efficiently.
 
-<<<<<<< HEAD
-### Productivity Tools
-=======
 ## Productivity Tools
->>>>>>> 8b1df6c9
 
 Use these resources to get a WooCommerce development environment up and running.
 
