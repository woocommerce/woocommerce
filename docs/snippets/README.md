# WooCommerce code snippets

Various code snippets you can add to your site to enable custom functionality:

<<<<<<< HEAD
- [Unhook/Remove WooCommerce Emails](./unhook--remove-woocommerce-emails.md);
=======
-   [Add a message above the login / register form](./before-login--register-form.md)
>>>>>>> f8a345cc
<|MERGE_RESOLUTION|>--- conflicted
+++ resolved
@@ -2,8 +2,5 @@
 
 Various code snippets you can add to your site to enable custom functionality:
 
-<<<<<<< HEAD
-- [Unhook/Remove WooCommerce Emails](./unhook--remove-woocommerce-emails.md);
-=======
--   [Add a message above the login / register form](./before-login--register-form.md)
->>>>>>> f8a345cc
+- [Unhook and remove WooCommerce emails](./unhook--remove-woocommerce-emails.md);
+- [Add a message above the login / register form](./before-login--register-form.md)