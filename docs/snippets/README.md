# WooCommerce code snippets

Various code snippets you can add to your site to enable custom functionality:

- [Add a message above the login / register form](./before-login--register-form.md)
<<<<<<< HEAD
- [Add or modify states](./add-or-modify-states.md)
=======
- [Add a currency and symbol](./add-a-currency-symbol.md)
>>>>>>> d6d956b0
- [Change number of related products output](./number-of-products-per-row.md)
- [Change a currency symbol](./change-a-currency-symbol.md)
- [Unhook and remove WooCommerce emails](./unhook--remove-woocommerce-emails.md)<|MERGE_RESOLUTION|>--- conflicted
+++ resolved
@@ -2,12 +2,9 @@
 
 Various code snippets you can add to your site to enable custom functionality:
 
+- [Add a currency and symbol](./add-a-currency-symbol.md)
 - [Add a message above the login / register form](./before-login--register-form.md)
-<<<<<<< HEAD
 - [Add or modify states](./add-or-modify-states.md)
-=======
-- [Add a currency and symbol](./add-a-currency-symbol.md)
->>>>>>> d6d956b0
+- [Change a currency symbol](./change-a-currency-symbol.md)
 - [Change number of related products output](./number-of-products-per-row.md)
-- [Change a currency symbol](./change-a-currency-symbol.md)
 - [Unhook and remove WooCommerce emails](./unhook--remove-woocommerce-emails.md)