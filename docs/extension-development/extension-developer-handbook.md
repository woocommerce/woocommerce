--- conflicted
+++ resolved
@@ -8,11 +8,7 @@
 
 - Adhere to all WordPress plugin coding standards, as well as [best practice guidelines](https://developer.wordpress.org/plugins/plugin-basics/best-practices/) for harmonious existence within WordPress and alongside other WordPress plugins.
 - Have a single core purpose and use WooCommerce features as much as possible.
-<<<<<<< HEAD
-- Not do anything malicious, illegal, or dishonest — for example, inserting spam links or executable code via third-party systems if not part of the service or  explicitly permitted in the service's terms of use.
-=======
 - Not do anything malicious, illegal, or dishonest - for example, inserting spam links or executable code via third-party systems if not part of the service or  explicitly permitted in the service’s terms of use.
->>>>>>> ce7572c8
 - Adhere to WooCommerce [compatibility and interoperability guidelines](https://woo.com/document/marketplace-overview/#section-9).
 
 Merchants make use of WooCommerce extensions daily, and should have a unified and pleasant experience while doing so without advertising invading their WP Admin or store.
@@ -189,11 +185,7 @@
 
 ## [Separate Business Logic & Presentation Logic](https://woo.com/document/create-a-plugin/#section-20)
 
-<<<<<<< HEAD
-It's a good practice to separate business logic (i.e., how the plugin works) from [presentation logic](http://en.wikipedia.org/wiki/Presentation_logic) (i.e., how it looks). Two separate pieces of logic are more easily maintained and swapped if necessary. An example is to have two different classes — one for displaying the end results, and one for the admin settings page.
-=======
 It’s a good practice to separate business logic (i.e., how the plugin works) from [presentation logic](http://en.wikipedia.org/wiki/Presentation_logic) (i.e., how it looks). Two separate pieces of logic are more easily maintained and swapped if necessary. An example is to have two different classes - one for displaying the end results, and one for the admin settings page.
->>>>>>> ce7572c8
 
 ## [Use Transients to Store Offsite Information](https://woo.com/document/create-a-plugin/#section-21)
 
