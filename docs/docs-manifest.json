{
  "posts": [
    {
      "post_title": "WooCommerce developer documentation",
      "edit_url": "https://github.com/woocommerce/woocommerce/edit/trunk/docs/README.md",
      "hash": "4859cef0db714b893c202eeda0aec07131a840aa22efba21e1c031c3160d1416",
      "url": "https://raw.githubusercontent.com/woocommerce/woocommerce/trunk/docs/README.md",
      "id": "65f434b31529b2793f7f7adcadfec487c797bdd2",
      "links": {
        "extension-development/building-your-first-extension.md": "278c2822fe06f1ab72499a757ef0c4981cfbffb5",
        "extension-development/how-to-design-a-simple-extension.md": "375f7e18a2e656e662d3189041caeb9c80e7c9e3"
      }
    }
  ],
  "categories": [
    {
      "content": "",
      "category_slug": "block-theme-development",
      "category_title": "Block Theme Development",
      "posts": [
        {
          "post_title": "Theming for Woo blocks",
          "menu_title": "Theming for Woo Blocks",
          "tags": "reference",
          "edit_url": "https://github.com/woocommerce/woocommerce/edit/trunk/docs/block-theme-development/theming-woo-blocks.md",
          "hash": "cec80a34a38b7286be676a35624e2e441f5ccbb1aa318def6afe56a5a2bb6558",
          "url": "https://raw.githubusercontent.com/woocommerce/woocommerce/trunk/docs/block-theme-development/theming-woo-blocks.md",
          "id": "90b16f4143d6db728d5ed6dce2ee2c60bdcfdbf6"
        },
        {
          "post_title": "CSS styling for themes",
          "menu_title": "CSS Styling for Themes",
          "tags": "reference",
          "edit_url": "https://github.com/woocommerce/woocommerce/edit/trunk/docs/block-theme-development/css-styling.md",
          "hash": "fe209b833c972e17a30b5b17d079f97c9d9ddfa5e8d6af2127ed4d87c469cd06",
          "url": "https://raw.githubusercontent.com/woocommerce/woocommerce/trunk/docs/block-theme-development/css-styling.md",
          "id": "55b3452119141753ee1eaeee5f8d471ab362945b"
        },
        {
          "post_title": "Cart and checkout blocks theming",
          "menu_title": "Cart and Checkout Blocks Theming",
          "tags": "reference",
          "edit_url": "https://github.com/woocommerce/woocommerce/edit/trunk/docs/block-theme-development/cart-and-checkout.md",
          "hash": "79e8ab04829f423d8cfd749e189dc97586992314d70abe8f7efd10c66b93a44a",
          "url": "https://raw.githubusercontent.com/woocommerce/woocommerce/trunk/docs/block-theme-development/cart-and-checkout.md",
          "id": "8ff3a904e51ef1a07a0a6b0c77b0134a2cb0a8e5"
        }
      ],
      "categories": []
    },
    {
      "content": "\nDiscover tutorials and guides for creating custom WooCommerce stores. This section is your toolkit for building advanced, modern online shops that meet the needs of merchants and customers alike.\n",
      "category_slug": "building-a-woo-store",
      "category_title": "Building a Woo Store",
      "posts": [
        {
          "post_title": "Working with Webhooks in WooCommerce",
          "menu_title": "Using Webhooks",
          "edit_url": "https://github.com/woocommerce/woocommerce/edit/trunk/docs/building-a-woo-store/webhooks.md",
          "hash": "102727c5217162eb5a363f95664f0c1554dce96c58e4b506cd350d50800a5381",
          "url": "https://raw.githubusercontent.com/woocommerce/woocommerce/trunk/docs/building-a-woo-store/webhooks.md",
          "id": "1629a329b1f4f1f24bba60f89e6f17c695b7ad0d"
        },
        {
          "post_title": "How to configure caching plugins for WooCommerce",
          "menu_title": "Configure caching plugins",
          "tags": "how-to",
          "edit_url": "https://github.com/woocommerce/woocommerce/edit/trunk/docs/building-a-woo-store/configuring-caching-plugins.md",
          "hash": "7efe019f643f79cd143a7c555b40d61d3a7c91d1d28db43888ea12c1fdd71dc8",
          "url": "https://raw.githubusercontent.com/woocommerce/woocommerce/trunk/docs/building-a-woo-store/configuring-caching-plugins.md",
          "id": "9f484f8db1111fa6c1b6108d40939c967eea7f47"
        },
        {
          "post_title": "Blocks reference",
          "menu_title": "Blocks Reference",
          "edit_url": "https://github.com/woocommerce/woocommerce/edit/trunk/docs/building-a-woo-store/block-references.md",
          "hash": "9bbd3555641a70a0d7c24c818323a9270e437a6446998de9a6506e0c2ed6ddf5",
          "url": "https://raw.githubusercontent.com/woocommerce/woocommerce/trunk/docs/building-a-woo-store/block-references.md",
          "id": "1fbe91d7fa4fafaf35f0297e4cee1e7958756aed"
        },
        {
          "post_title": "How to add a custom field to simple and variable products",
          "menu_title": "Add Custom Fields to Products",
          "tags": "how-to",
          "edit_url": "https://github.com/woocommerce/woocommerce/edit/trunk/docs/building-a-woo-store/adding-a-custom-field-to-variable-products.md",
          "hash": "fe8cf43940f5166bf69f102aa4643cbe32415b1167d6b6d8968d434a4d113879",
          "url": "https://raw.githubusercontent.com/woocommerce/woocommerce/trunk/docs/building-a-woo-store/adding-a-custom-field-to-variable-products.md",
          "id": "64b686dcd5fdd4842be2fc570108231d5a8bfc1b"
        }
      ],
      "categories": []
    },
    {
      "content": "",
      "category_slug": "cart-and-checkout-blocks",
      "category_title": "Cart and Checkout Blocks",
      "posts": [
        {
          "post_title": "Cart and Checkout - Slot and fill",
          "menu_title": "Slot and Fill",
          "tags": "reference",
          "edit_url": "https://github.com/woocommerce/woocommerce/edit/trunk/docs/cart-and-checkout-blocks/slot-fills.md",
          "hash": "a232ca3d53f10857170113f6dc5b37ac7ae629e852629bac015a8d3c2cd1bbc4",
          "url": "https://raw.githubusercontent.com/woocommerce/woocommerce/trunk/docs/cart-and-checkout-blocks/slot-fills.md",
          "id": "e388101586765dd9aca752d66d667d74951a1504"
        },
        {
          "post_title": "Cart and Checkout - Handling scripts, styles, and data",
          "menu_title": "Script, Styles, and Data Handling",
          "tags": "how-to",
          "edit_url": "https://github.com/woocommerce/woocommerce/edit/trunk/docs/cart-and-checkout-blocks/integration-interface.md",
          "hash": "0f69443cf4d6fc672fb1ff02158f81c513e05675c9df0f8f4bc82a7efacbb20c",
          "url": "https://raw.githubusercontent.com/woocommerce/woocommerce/trunk/docs/cart-and-checkout-blocks/integration-interface.md",
          "id": "4e702e6f5d22756c4d3518ee3190320df691878f"
        },
        {
          "post_title": "Cart and Checkout - How the checkout block processes an order",
          "menu_title": "Processing an Order",
          "tags": "reference",
          "edit_url": "https://github.com/woocommerce/woocommerce/edit/trunk/docs/cart-and-checkout-blocks/how-checkout-processes-an-order.md",
          "hash": "738c3bf03138a084723061bafdc9315a58606c1dad2ab8743d44b7af93e7ecfc",
          "url": "https://raw.githubusercontent.com/woocommerce/woocommerce/trunk/docs/cart-and-checkout-blocks/how-checkout-processes-an-order.md",
          "id": "092e66dac8f44d08799ba1d2411d757fd53c9e00"
        },
        {
          "post_title": "Cart and Checkout - DOM events",
          "menu_title": "DOM Events",
          "tags": "reference",
          "edit_url": "https://github.com/woocommerce/woocommerce/edit/trunk/docs/cart-and-checkout-blocks/dom-events.md",
          "hash": "5ad212b2ee74a7f85dfe05dfa10a3797d839c4e791cc78998fadf30f8a61adf9",
          "url": "https://raw.githubusercontent.com/woocommerce/woocommerce/trunk/docs/cart-and-checkout-blocks/dom-events.md",
          "id": "d04c25818072f47ec21c36e7907e0f81c9c20cc3"
        },
        {
          "post_title": "Cart and Checkout - Available slots",
          "menu_title": "Available Slots",
          "tags": "reference",
          "edit_url": "https://github.com/woocommerce/woocommerce/edit/trunk/docs/cart-and-checkout-blocks/available-slot-fills.md",
          "hash": "444d9892cb6552c8394ecdf81816952987b59bc79fa53f3083c3d14a89d1e961",
          "url": "https://raw.githubusercontent.com/woocommerce/woocommerce/trunk/docs/cart-and-checkout-blocks/available-slot-fills.md",
          "id": "c7ac16eee5540b06b6db928f5d03282ff177e84e"
        },
        {
          "post_title": "Cart and Checkout - Additional checkout fields",
          "menu_title": "Additional Checkout Fields",
          "tags": "reference",
          "edit_url": "https://github.com/woocommerce/woocommerce/edit/trunk/docs/cart-and-checkout-blocks/additional-checkout-fields.md",
          "hash": "641615864f627be4bb42574df378cea91f4a7fda9edab099558bad06b92ce62d",
          "url": "https://raw.githubusercontent.com/woocommerce/woocommerce/trunk/docs/cart-and-checkout-blocks/additional-checkout-fields.md",
          "id": "cb5dd8d59043a4e53929121b45da7b33b1661ab8"
        }
      ],
      "categories": [
        {
          "content": "\nThis document lists the filters that are currently available to extensions and offers usage information for each one of them. Information on registering filters can be found on the [Checkout - Filter Registry](https://github.com/woocommerce/woocommerce/blob/trunk/plugins/woocommerce-blocks/packages/checkout/filter-registry/README.md) page.\n\n## Cart Line Items filters\n\nThe following [Cart Line Items filters](./cart-line-items.md) are available:\n\n-   `cartItemClass`\n-   `cartItemPrice`\n-   `itemName`\n-   `saleBadgePriceFormat`\n-   `showRemoveItemLink`\n-   `subtotalPriceFormat`\n\nThe following screenshot shows which parts the individual filters affect:\n\n![Cart Line Items](https://woocommerce.com/wp-content/uploads/2023/10/Screenshot-2023-10-26-at-13.12.33.png)\n\n## Order Summary Items filters\n\nThe following [Order Summary Items filters](./order-summary-items.md) are available:\n\n-   `cartItemClass`\n-   `cartItemPrice`\n-   `itemName`\n-   `subtotalPriceFormat`\n\nThe following screenshot shows which parts the individual filters affect:\n\n![Order Summary Items](https://woocommerce.com/wp-content/uploads/2023/10/Screenshot-2023-10-26-at-16.29.45.png)\n\n## Totals Footer Item filter\n\nThe following [Totals Footer Item filter](./totals-footer-item.md) is available:\n\n-   `totalLabel`\n-   `totalValue`\n\n## Checkout and place order button filters\n\nThe following [Checkout and place order button filters](./checkout-and-place-order-button.md) are available:\n\n-   `proceedToCheckoutButtonLabel`\n-   `proceedToCheckoutButtonLink`\n-   `placeOrderButtonLabel`\n\n## Coupon filters\n\nThe following [Coupon filters](./coupons.md) are available:\n\n-   `coupons`\n-   `showApplyCouponNotice`\n-   `showRemoveCouponNotice`\n\n## Additional Cart and Checkout inner block types filter\n\nThe following [Additional Cart and Checkout inner block types filter](./additional-cart-checkout-inner-block-types.md) is available:\n\n-   `additionalCartCheckoutInnerBlockTypes`\n\n## Combined filters\n\nFilters can also be combined. The following example shows how to combine some of the available filters.\n\n```tsx\nconst { registerCheckoutFilters } = window.wc.blocksCheckout;\n\nconst isOrderSummaryContext = ( args ) => args?.context === 'summary';\n\nconst modifyCartItemClass = ( defaultValue, extensions, args ) => {\n\tif ( isOrderSummaryContext( args ) ) {\n\t\treturn 'my-custom-class';\n\t}\n\treturn defaultValue;\n};\n\nconst modifyCartItemPrice = ( defaultValue, extensions, args ) => {\n\tif ( isOrderSummaryContext( args ) ) {\n\t\treturn '&lt;price/&gt; for all items';\n\t}\n\treturn defaultValue;\n};\n\nconst modifyItemName = ( defaultValue, extensions, args ) => {\n\tif ( isOrderSummaryContext( args ) ) {\n\t\treturn `${ defaultValue }`;\n\t}\n\treturn defaultValue;\n};\n\nconst modifySubtotalPriceFormat = ( defaultValue, extensions, args ) => {\n\tif ( isOrderSummaryContext( args ) ) {\n\t\treturn '&lt;price/&gt; per item';\n\t}\n\treturn defaultValue;\n};\n\nregisterCheckoutFilters( 'example-extension', {\n\tcartItemClass: modifyCartItemClass,\n\tcartItemPrice: modifyCartItemPrice,\n\titemName: modifyItemName,\n\tsubtotalPriceFormat: modifySubtotalPriceFormat,\n} );\n```\n\n## Troubleshooting\n\nIf you are logged in to the store as an administrator, you should be shown an error like this if your filter is not\nworking correctly. The error will also be shown in your console.\n\n![Troubleshooting](https://woocommerce.com/wp-content/uploads/2023/10/Screenshot-2023-10-30-at-10.52.53.png)\n\n\n",
          "category_slug": "cart-and-checkout-available-filters",
          "category_title": "Available Filters",
          "posts": [
            {
              "post_title": "Cart and Checkout Filters - Totals footer item",
              "menu_title": "Totals Footer Item",
              "tags": "reference",
              "edit_url": "https://github.com/woocommerce/woocommerce/edit/trunk/docs/cart-and-checkout-blocks/available-filters/totals-footer-item.md",
              "hash": "6cf668422809b036dca7c1996ae907497a38631dd5bfb7e67d6bf3620425e411",
              "url": "https://raw.githubusercontent.com/woocommerce/woocommerce/trunk/docs/cart-and-checkout-blocks/available-filters/totals-footer-item.md",
              "id": "90a9b8df374082f1713866a58b810303adb4d3da"
            },
            {
              "post_title": "Cart and Checkout Filters - Order summary items",
              "menu_title": "Order Summary Items",
              "tags": "reference",
              "edit_url": "https://github.com/woocommerce/woocommerce/edit/trunk/docs/cart-and-checkout-blocks/available-filters/order-summary-items.md",
              "hash": "1796f53f3d67dd6b47fe8d7f67cbd69bddcaa6416bb5a0cc1a0fc99f42ea9d10",
              "url": "https://raw.githubusercontent.com/woocommerce/woocommerce/trunk/docs/cart-and-checkout-blocks/available-filters/order-summary-items.md",
              "id": "78eb3b135f82a3624a49979e3e93334295abd060"
            },
            {
              "post_title": "Cart and Checkout Filters - Coupons",
              "menu_title": "Coupons",
              "tags": "reference",
              "edit_url": "https://github.com/woocommerce/woocommerce/edit/trunk/docs/cart-and-checkout-blocks/available-filters/coupons.md",
              "hash": "9ce61079d75f991137c771f044812c385db165256723a814ed44ba9caf297f13",
              "url": "https://raw.githubusercontent.com/woocommerce/woocommerce/trunk/docs/cart-and-checkout-blocks/available-filters/coupons.md",
              "id": "5a022617f3d0267c9b771374f28970e779a6e99d"
            },
            {
              "post_title": "Cart and Checkout Filters - Checkout and place order button",
              "menu_title": "Checkout and Place Order Button",
              "tags": "reference",
              "edit_url": "https://github.com/woocommerce/woocommerce/edit/trunk/docs/cart-and-checkout-blocks/available-filters/checkout-and-place-order-button.md",
              "hash": "9ef672160e407cebef3b163414834a6f6f67cd7d677aa399a4312883e0827131",
              "url": "https://raw.githubusercontent.com/woocommerce/woocommerce/trunk/docs/cart-and-checkout-blocks/available-filters/checkout-and-place-order-button.md",
              "id": "c97ca710c2e8107bf90915e038a34c8a1016c63a"
            },
            {
              "post_title": "Cart and Checkout Filters - Cart line items",
              "menu_title": "Cart Line Items",
              "tags": "reference",
              "edit_url": "https://github.com/woocommerce/woocommerce/edit/trunk/docs/cart-and-checkout-blocks/available-filters/cart-line-items.md",
              "hash": "f83254846b98a94f5c895f4a0a6719b281cba81884edb45e413a644967d28f73",
              "url": "https://raw.githubusercontent.com/woocommerce/woocommerce/trunk/docs/cart-and-checkout-blocks/available-filters/cart-line-items.md",
              "id": "97881b973dc1d08a54c54e0a04ecb75ee48dcee2"
            },
            {
              "post_title": "Cart and Checkout Filters - Inner block types",
              "menu_title": "Inner Block Types",
              "tags": "reference",
              "edit_url": "https://github.com/woocommerce/woocommerce/edit/trunk/docs/cart-and-checkout-blocks/available-filters/additional-cart-checkout-inner-block-types.md",
              "hash": "7f8f59cf376c801b6c2870af356fac28f403c890d1652039f302e244159ee7db",
              "url": "https://raw.githubusercontent.com/woocommerce/woocommerce/trunk/docs/cart-and-checkout-blocks/available-filters/additional-cart-checkout-inner-block-types.md",
              "id": "3167c9602b1bd3b206226a0d4415944a5f647495"
            }
          ],
          "categories": []
        },
        {
          "content": "\n\n\n",
          "category_slug": "checkout-payment-methods",
          "category_title": "Payment Methods",
          "posts": [
            {
              "post_title": "Cart and Checkout - Payment method integration for the Checkout block",
              "menu_title": "Payment Method Integration",
              "tags": "reference",
              "edit_url": "https://github.com/woocommerce/woocommerce/edit/trunk/docs/cart-and-checkout-blocks/checkout-payment-methods/payment-method-integration.md",
<<<<<<< HEAD
              "hash": "404d69af793fc7a8536f49b46ad52d7a0d0990b2620e03c1acd3654fa1b0db38",
=======
              "hash": "138ffbf27e79ec8b35d2c46e87e3663c203d91fc9ba3f76c43f3cbe76258e5bf",
>>>>>>> 63d93d73
              "url": "https://raw.githubusercontent.com/woocommerce/woocommerce/trunk/docs/cart-and-checkout-blocks/checkout-payment-methods/payment-method-integration.md",
              "id": "c9a763b6976ecf03aeb961577c17c31f1ac7c420",
              "links": {
                "./checkout-flow-and-events.md": "499384cbb48ed96a2e12653cd68bd82d123a20a1"
              }
            },
            {
              "post_title": "Cart and Checkout - Filtering payment methods in the Checkout block",
              "menu_title": "Filtering Payment Methods",
              "tags": "how-to",
              "edit_url": "https://github.com/woocommerce/woocommerce/edit/trunk/docs/cart-and-checkout-blocks/checkout-payment-methods/filtering-payment-methods.md",
              "hash": "eec74b9116b1c0b76fdd9e50810e5f08467aec90ee62486409ca204be21dc3e4",
              "url": "https://raw.githubusercontent.com/woocommerce/woocommerce/trunk/docs/cart-and-checkout-blocks/checkout-payment-methods/filtering-payment-methods.md",
              "id": "5c9ff65767116f51e9ec4de26794e6e4e743ffa3",
              "links": {
                "./payment-method-integration.md": "c9a763b6976ecf03aeb961577c17c31f1ac7c420"
              }
            },
            {
              "post_title": "Cart and Checkout - Checkout flow and events",
              "menu_title": "Checkout Flow and Events",
              "tags": "reference",
              "edit_url": "https://github.com/woocommerce/woocommerce/edit/trunk/docs/cart-and-checkout-blocks/checkout-payment-methods/checkout-flow-and-events.md",
              "hash": "dcc4af69b2614b0722431f81a312558bf3c5fa349021849d241bf896e02813a7",
              "url": "https://raw.githubusercontent.com/woocommerce/woocommerce/trunk/docs/cart-and-checkout-blocks/checkout-payment-methods/checkout-flow-and-events.md",
              "id": "499384cbb48ed96a2e12653cd68bd82d123a20a1",
              "links": {
                "./payment-method-integration.md": "c9a763b6976ecf03aeb961577c17c31f1ac7c420"
              }
            }
          ],
          "categories": []
        },
        {
          "content": "\n\n\n",
          "category_slug": "cart-and-checkout-hooks",
          "category_title": "Hooks",
          "posts": [
            {
              "post_title": "Cart and Checkout - Legacy hooks",
              "menu_title": "Legacy Hooks",
              "tags": "reference",
              "edit_url": "https://github.com/woocommerce/woocommerce/edit/trunk/docs/cart-and-checkout-blocks/hooks/migrated-hooks.md",
              "hash": "be4cf6862932c6696568b210e5f6ae4bd5313dacfb66724e23fab830baeb94e1",
              "url": "https://raw.githubusercontent.com/woocommerce/woocommerce/trunk/docs/cart-and-checkout-blocks/hooks/migrated-hooks.md",
              "id": "5264fa45d393327b2c9cffb038c4d3670879d911"
            }
          ],
          "categories": []
        }
      ]
    },
    {
      "content": "\nAccess a collection of useful code snippets to customize and enhance your WooCommerce store's functionality.\n",
      "category_slug": "code-snippets",
      "category_title": "Code Snippets",
      "posts": [
        {
          "post_title": "Using NGINX server to protect your upload directory",
          "menu_title": "NGINX server to protect upload directory",
          "tags": "code-snippet",
          "edit_url": "https://github.com/woocommerce/woocommerce/edit/trunk/docs/code-snippets/using_nginx_server_to_protect_your_uploads_directory.md",
          "hash": "5039ec5e7804fba4095faabc5404d7d62a74fb059696e3f6359fd42e20803014",
          "url": "https://raw.githubusercontent.com/woocommerce/woocommerce/trunk/docs/code-snippets/using_nginx_server_to_protect_your_uploads_directory.md",
          "id": "8b325d3483f9a8d09961ca1082839752137faebf"
        },
        {
          "post_title": "Useful core functions",
          "tags": "code-snippet",
          "edit_url": "https://github.com/woocommerce/woocommerce/edit/trunk/docs/code-snippets/useful-functions.md",
          "hash": "3d102e671585a2de818fd5fdb84110c99ca55b5adc2698d07118beac27e59c94",
          "url": "https://raw.githubusercontent.com/woocommerce/woocommerce/trunk/docs/code-snippets/useful-functions.md",
          "id": "0d99f1dee7c104b5899fd62b96157fb6709ebfb8"
        },
        {
          "post_title": "Uninstall and remove all WooCommerce Data",
          "menu_title": "Uninstalling and removing data",
          "tags": "code-snippet",
          "edit_url": "https://github.com/woocommerce/woocommerce/edit/trunk/docs/code-snippets/uninstall_remove_all_woocommerce_data.md",
          "hash": "9bb8da9a3fba1397c0309280bbd69fecac2215a3ff0205869ce363cf8eb47849",
          "url": "https://raw.githubusercontent.com/woocommerce/woocommerce/trunk/docs/code-snippets/uninstall_remove_all_woocommerce_data.md",
          "id": "36b571fcf2471737729ab4769e2c721b2248187f"
        },
        {
          "post_title": "Unhook and remove WooCommerce emails",
          "tags": "code-snippet",
          "edit_url": "https://github.com/woocommerce/woocommerce/edit/trunk/docs/code-snippets/unhook--remove-woocommerce-emails.md",
          "hash": "9b10cc18f64970b1c919dc1b320497e66444befcae6733d2dc7c8ec07b564e6d",
          "url": "https://raw.githubusercontent.com/woocommerce/woocommerce/trunk/docs/code-snippets/unhook--remove-woocommerce-emails.md",
          "id": "0fdfe3b483ae74a9e5dc1fc21b80814462222ec3"
        },
        {
          "post_title": "SSL and HTTPS and WooCommerce",
          "menu_title": "SSL and HTTPS and WooCommerce",
          "tags": "code-snippet",
          "edit_url": "https://github.com/woocommerce/woocommerce/edit/trunk/docs/code-snippets/ssl_and_https_and_woocommerce_websites_behind_load_balanacers_or_reverse_proxies.md",
          "hash": "a3e5c103b7c929fd7914d872956eb8075a25aade50754f00ca5def0b99cdcd90",
          "url": "https://raw.githubusercontent.com/woocommerce/woocommerce/trunk/docs/code-snippets/ssl_and_https_and_woocommerce_websites_behind_load_balanacers_or_reverse_proxies.md",
          "id": "78d5b5a20ce6471b74f809386eff41fffe2d1adb"
        },
        {
          "post_title": "Shipping Method API",
          "menu_title": "Shipping method API",
          "tags": "shipping, API",
          "edit_url": "https://github.com/woocommerce/woocommerce/edit/trunk/docs/code-snippets/shipping_method_api.md",
          "hash": "bd7cbc361fe94acaa40fbc5befa8d14f302705a9d700dd7d7e78a482b003fe0b",
          "url": "https://raw.githubusercontent.com/woocommerce/woocommerce/trunk/docs/code-snippets/shipping_method_api.md",
          "id": "a419b97e5594918a015c61227ad9226c509eb314"
        },
        {
          "post_title": "Rename a country",
          "tags": "code-snippet",
          "edit_url": "https://github.com/woocommerce/woocommerce/edit/trunk/docs/code-snippets/rename-a-country.md",
          "hash": "80086f76587535c16e79d987ba00544766b167fe33fd435544c8b80683c5f946",
          "url": "https://raw.githubusercontent.com/woocommerce/woocommerce/trunk/docs/code-snippets/rename-a-country.md",
          "id": "67a49394f2e8ad0f8f81333207679be770bc8038"
        },
        {
          "post_title": "Change number of related products displayed",
          "tags": "code-snippet",
          "edit_url": "https://github.com/woocommerce/woocommerce/edit/trunk/docs/code-snippets/number-of-products-per-row.md",
          "hash": "58287de9fc0318daa8a604602d1384a7298d1227f9b99063c5402ccd521f8549",
          "url": "https://raw.githubusercontent.com/woocommerce/woocommerce/trunk/docs/code-snippets/number-of-products-per-row.md",
          "id": "7369dc328c49206771a2f8d0da5d920c480b5207"
        },
        {
          "post_title": "Making your translation upgrade safe",
          "menu_title": "Translation upgrade safety",
          "tags": "code-snippet",
          "edit_url": "https://github.com/woocommerce/woocommerce/edit/trunk/docs/code-snippets/making_translations_upgrade_safe.md",
          "hash": "ad688decb538ac2b0cf32cbdb60b347e203dfa4c2c17bd687e839cb65e54f72d",
          "url": "https://raw.githubusercontent.com/woocommerce/woocommerce/trunk/docs/code-snippets/making_translations_upgrade_safe.md",
          "id": "0c1add87ef9f5452b4c8404bb55021ad8265c171"
        },
        {
          "post_title": "Add link to logged data",
          "menu_title": "Add link to logged data",
          "tags": "code-snippets",
          "edit_url": "https://github.com/woocommerce/woocommerce/edit/trunk/docs/code-snippets/link-to-logged-data.md",
          "hash": "4e51c120a6ea7b14c0e43f11e8eb1b785e4447fbe2b997f5789f10b57c485137",
          "url": "https://raw.githubusercontent.com/woocommerce/woocommerce/trunk/docs/code-snippets/link-to-logged-data.md",
          "id": "34da337f79be5ce857024f541a99d302174ca37d"
        },
        {
          "post_title": "Advanced settings and customization for legacy Local Pickup",
          "tags": "code-snippet",
          "edit_url": "https://github.com/woocommerce/woocommerce/edit/trunk/docs/code-snippets/legacy_local_pickup_advacned_settings_and_customization.md",
          "hash": "dad4a05008807f4d16d5f3b283354889114db7394817e2e6468c8ff34f0ed6d2",
          "url": "https://raw.githubusercontent.com/woocommerce/woocommerce/trunk/docs/code-snippets/legacy_local_pickup_advacned_settings_and_customization.md",
          "id": "c4d4a2276fc251082a80a8330eea1eb62a97c3bb"
        },
        {
          "post_title": "Free Shipping Customizations",
          "menu_title": "Free shipping customizations",
          "tags": "code-snippets",
          "edit_url": "https://github.com/woocommerce/woocommerce/edit/trunk/docs/code-snippets/free_shipping_customization.md",
          "hash": "1711cff54da5c39385d06ff8d8e0a055d3d25f68ee4855d93fefa940c8ffc916",
          "url": "https://raw.githubusercontent.com/woocommerce/woocommerce/trunk/docs/code-snippets/free_shipping_customization.md",
          "id": "cac6f1ccd661588e9a5fa7405643e9c6d4da388e"
        },
        {
          "post_title": "Displaying Custom Fields in Your Theme or Site",
          "menu_title": "Displaying custom fields in theme",
          "tags": "code-snippet",
          "edit_url": "https://github.com/woocommerce/woocommerce/edit/trunk/docs/code-snippets/displaying_custom_fields_in_your_theme_or_site.md",
          "hash": "013acf9daaef92daf49e49315b2c0eba730b96adb8078eaab1146db4afc5270b",
          "url": "https://raw.githubusercontent.com/woocommerce/woocommerce/trunk/docs/code-snippets/displaying_custom_fields_in_your_theme_or_site.md",
          "id": "3e3fd004afda355cf9dbb05f0967523d6d0da1ce"
        },
        {
          "post_title": "Disabling Marketplace Suggestions Programmatically",
          "menu_title": "Disabling marketplace suggestions",
          "edit_url": "https://github.com/woocommerce/woocommerce/edit/trunk/docs/code-snippets/disabling_marketplace_suggestions_programmatically.md",
          "hash": "e3bdbf4f1754e32608ff55dd54c1f6f717a11178cc7d8028ccd88ff98b07cb36",
          "url": "https://raw.githubusercontent.com/woocommerce/woocommerce/trunk/docs/code-snippets/disabling_marketplace_suggestions_programmatically.md",
          "id": "94a7a28e5dd3d9394650e66abec2429445e87028"
        },
        {
          "post_title": "Customizing checkout fields using actions and filters",
          "tags": "code-snippet",
          "edit_url": "https://github.com/woocommerce/woocommerce/edit/trunk/docs/code-snippets/customising-checkout-fields.md",
          "hash": "ce63f640d5b91d85c3bbb80128d8a19e9c00d1c0e252abd4f958e29dcc1e60ce",
          "url": "https://raw.githubusercontent.com/woocommerce/woocommerce/trunk/docs/code-snippets/customising-checkout-fields.md",
          "id": "83097d3b7414557fc80dcf9f8f1a708bbdcdd884"
        },
        {
          "post_title": "Code snippets for configuring special tax scenarios",
          "menu_title": "Configuring special tax scenarios",
          "tags": "code-snippet, tax",
          "edit_url": "https://github.com/woocommerce/woocommerce/edit/trunk/docs/code-snippets/configuring_special_tax_scenarios.md",
          "hash": "c2459568db70b97d9a901c83eecb7737746499fe03cc84133aab3cf981b5c96a",
          "url": "https://raw.githubusercontent.com/woocommerce/woocommerce/trunk/docs/code-snippets/configuring_special_tax_scenarios.md",
          "id": "a8ab8b6734ba2ac5af7c6653635d15548abdab2a"
        },
        {
          "post_title": "Check if a Payment Method Support Refunds, Subscriptions or Pre-orders",
          "menu_title": "Payment method support  for refunds, subscriptions, pre-orders",
          "tags": "payment-methods",
          "edit_url": "https://github.com/woocommerce/woocommerce/edit/trunk/docs/code-snippets/check_payment_method_support.md",
          "hash": "932efcdd53d6b84920dd086570dedbf9b4ddaea333e6196cceaa017727ac5465",
          "url": "https://raw.githubusercontent.com/woocommerce/woocommerce/trunk/docs/code-snippets/check_payment_method_support.md",
          "id": "2919c9fc523bce46f43a5f35f821d0c6623c5ede"
        },
        {
          "post_title": "Change a currency symbol",
          "tags": "code-snippet",
          "edit_url": "https://github.com/woocommerce/woocommerce/edit/trunk/docs/code-snippets/change-a-currency-symbol.md",
          "hash": "1e25d4cf42f3b5907befc8d3b6d3999ca31c2f97b9512eadb749935685d1a7d6",
          "url": "https://raw.githubusercontent.com/woocommerce/woocommerce/trunk/docs/code-snippets/change-a-currency-symbol.md",
          "id": "35ff98a542ad0b092aa44a049c6015cd43ed5857"
        },
        {
          "post_title": "Add a message above the login / register form",
          "tags": "code-snippet",
          "edit_url": "https://github.com/woocommerce/woocommerce/edit/trunk/docs/code-snippets/before-login--register-form.md",
          "hash": "dd3d61cd1f99d459956167041718e6a25693901a810d4bde47613d5ea2595ca3",
          "url": "https://raw.githubusercontent.com/woocommerce/woocommerce/trunk/docs/code-snippets/before-login--register-form.md",
          "id": "26ea2036f16952c8c965f2ab38ab214e421aa615"
        },
        {
          "post_title": "Adjust the quantity input values",
          "tags": "code-snippet",
          "edit_url": "https://github.com/woocommerce/woocommerce/edit/trunk/docs/code-snippets/adjust-quantity-input-values.md",
          "hash": "2dce454ba4247b8ef604cf0f4dd42c6d9eedfc02115b7add4551c47e7c242c71",
          "url": "https://raw.githubusercontent.com/woocommerce/woocommerce/trunk/docs/code-snippets/adjust-quantity-input-values.md",
          "id": "e4d92076cbd872380edb6beb1ff944f749d2d0e1"
        },
        {
          "post_title": "Add or modify states",
          "tags": "code-snippet",
          "edit_url": "https://github.com/woocommerce/woocommerce/edit/trunk/docs/code-snippets/add-or-modify-states.md",
          "hash": "0f58428d8db1c7bc3e118362c25d129985a0a17957938d4003e64d4a56ea929b",
          "url": "https://raw.githubusercontent.com/woocommerce/woocommerce/trunk/docs/code-snippets/add-or-modify-states.md",
          "id": "59ff38edfc09669967a06dd1dd3e6fb967422367"
        },
        {
          "post_title": "Add currencies and symbols",
          "menu_title": "Add currencies and symbols",
          "tags": "code-snippet",
          "edit_url": "https://github.com/woocommerce/woocommerce/edit/trunk/docs/code-snippets/add-a-currency-symbol.md",
          "hash": "f91b76a0ebe65b6095157e904435c563b477be639a70795890656a29871cea76",
          "url": "https://raw.githubusercontent.com/woocommerce/woocommerce/trunk/docs/code-snippets/add-a-currency-symbol.md",
          "id": "1c031c2af4a1461253e798daa3304baa89a83979"
        },
        {
          "post_title": "Add a country",
          "menu_title": "Add a country",
          "tags": "code-snippet",
          "edit_url": "https://github.com/woocommerce/woocommerce/edit/trunk/docs/code-snippets/add-a-country.md",
          "hash": "2b5488637e3ecad6113abea73f26fab79e953d84b7e034d4aa71767f6b7338a6",
          "url": "https://raw.githubusercontent.com/woocommerce/woocommerce/trunk/docs/code-snippets/add-a-country.md",
          "id": "3f20affcf41e51989b0a7408aefe32b95d1da073"
        }
      ],
      "categories": []
    },
    {
      "content": "\nInterested in joining the Woo contributor community? The links in this doc summarize and direct you to the order of operations you will need to make your first contribution. If you are a seasoned WooCommerce developer, feel free to skip ahead and utilize the template links, or the reference docs and guides below.\n\n## Contributing to WooCommerce Core\n\nThe WooCommerce core plugin code can be found in our [monorepo](https://github.com/woocommerce/woocommerce). Here you can contribute to: \n\n- [WooCommerce Core Plugin](https://github.com/woocommerce/woocommerce/tree/trunk/plugins/woocommerce)\n- [WooCommerce Admin](https://github.com/woocommerce/woocommerce/tree/trunk/plugins/woocommerce-admin)\n- [WooCommerce Blocks](https://github.com/woocommerce/woocommerce/tree/trunk/plugins/woocommerce-blocks) \n\n### Code of Conduct\n\nContributing to an open source project requires cooperation amongst individuals and organizations all working to make our project a stable and safe place to build and ask questions. Please thoroughly read our [Code of Conduct](https://github.com/woocommerce/woocommerce/blob/trunk/SECURITY.md) to get familiar with our standards and processes.\n\n### Contributor Guidelines\n\nOur [contributor guidelines](https://github.com/woocommerce/woocommerce/blob/trunk/.github/CONTRIBUTING.md) layout the first steps to contributing.\n\n- [Prerequisites and developer tools to get started](https://github.com/woocommerce/woocommerce/blob/trunk/README.md#getting-started)\n- [PNPM commands, plugin development environment packages, and troubleshooting](https://github.com/woocommerce/woocommerce/blob/trunk/DEVELOPMENT.md)\n- [Coding standards, E2E testing links](https://github.com/woocommerce/woocommerce/blob/trunk/.github/CONTRIBUTING.md) \n\n### Templates, Bug Reports, and Feature Requests\n\n- [Pull Request template](https://github.com/woocommerce/woocommerce/blob/trunk/.github/PULL_REQUEST_TEMPLATE.md)\n- [Core Issue template](https://github.com/woocommerce/woocommerce/blob/trunk/.github/ISSUE_TEMPLATE.md)\n- [Bug Report template](https://github.com/woocommerce/woocommerce/blob/trunk/.github/ISSUE_TEMPLATE/1-bug-report.yml)\n- [Enhancement template](https://github.com/woocommerce/woocommerce/blob/trunk/.github/ISSUE_TEMPLATE/2-enhancement.yml)\n- [Feature requests](https://woocommerce.com/feature-requests/woocommerce/)\n\n### Security\n\nSecurity and safety for data management are incredibly important to us at Woo. Please check out the [Automattic security policy](https://automattic.com/security/) to learn about our foundational requirements.\n\nPlease report any vulnerabilities or security issues by reading through Woo's security policy [here](https://github.com/woocommerce/woocommerce/blob/trunk/SECURITY.md).\n\n\n\n\n\n",
      "category_slug": "contributing",
      "category_title": "Contribute to Woo",
      "posts": [
        {
          "post_title": "WooCommerce Git flow",
          "menu_title": "WooCommerce Git flow",
          "tags": "reference",
          "edit_url": "https://github.com/woocommerce/woocommerce/edit/trunk/docs/contributing/woocommerce-git-flow.md",
          "hash": "aefe3ba553a618ace6b52fbfaff276893ac955fe9b204214f3718e95911b5d15",
          "url": "https://raw.githubusercontent.com/woocommerce/woocommerce/trunk/docs/contributing/woocommerce-git-flow.md",
          "id": "9e5c2da0c341b88f32483ec2435740cd16d48676"
        },
        {
          "post_title": "String localization guidelines",
          "menu_title": "String localization guidelines",
          "tags": "reference",
          "edit_url": "https://github.com/woocommerce/woocommerce/edit/trunk/docs/contributing/string-localisation-guidelines.md",
          "hash": "8d3de270132d5c8c863d61159a76fac06ddc1a3ee1ecfb031bfefea4c137aa3d",
          "url": "https://raw.githubusercontent.com/woocommerce/woocommerce/trunk/docs/contributing/string-localisation-guidelines.md",
          "id": "b7a92f1f63f72a2263be940b362fd90aa0ea2cdb"
        },
        {
          "post_title": "Reporting security issues",
          "menu_title": "Reporting security issues",
          "tags": "reference",
          "edit_url": "https://github.com/woocommerce/woocommerce/edit/trunk/docs/contributing/reporting-security-issues.md",
          "hash": "736020b27cb453139f57cd49ee1f3e4dcf2da8d00c209d1d0f43db5326150cf0",
          "url": "https://raw.githubusercontent.com/woocommerce/woocommerce/trunk/docs/contributing/reporting-security-issues.md",
          "id": "363d7eb1b42e6974cfab7f62659b4effc8417774"
        },
        {
          "post_title": "Naming conventions",
          "menu_title": "Naming conventions",
          "tags": "reference",
          "edit_url": "https://github.com/woocommerce/woocommerce/edit/trunk/docs/contributing/naming-conventions.md",
          "hash": "c553a158e2641547376939f9e2b9ac9c336371bb1cf9eba59b552685a81112bf",
          "url": "https://raw.githubusercontent.com/woocommerce/woocommerce/trunk/docs/contributing/naming-conventions.md",
          "id": "019d7e8eefc341de559728b9c3e9c5e17dfc1d6d"
        },
        {
          "post_title": "Handling SCSS and JS minification in WooCommerce",
          "menu_title": "Minification of SCSS and JS",
          "tags": "reference",
          "edit_url": "https://github.com/woocommerce/woocommerce/edit/trunk/docs/contributing/minification-of-SCSS-and-JS.md",
          "hash": "da3f198acde56106e6d09136038d523cc612021923f5f0b3334663c9e787ceaf",
          "url": "https://raw.githubusercontent.com/woocommerce/woocommerce/trunk/docs/contributing/minification-of-SCSS-and-JS.md",
          "id": "bb50c2ce61a6c5465c95e6a94982c4c1e7944fd7"
        },
        {
          "post_title": "Deprecation in core",
          "menu_title": "Deprecation in core",
          "tags": "reference",
          "edit_url": "https://github.com/woocommerce/woocommerce/edit/trunk/docs/contributing/deprecation-in-core.md",
          "hash": "2fd2e73b7de1bbde028a998f8d375c365ea77979ad5ac16e192aaa6c7dc46c97",
          "url": "https://raw.githubusercontent.com/woocommerce/woocommerce/trunk/docs/contributing/deprecation-in-core.md",
          "id": "d4eee11fdec129af35c471b2366df285217c6ec6"
        },
        {
          "post_title": "How to assess the impact of a pull request",
          "menu_title": "Assessing PR impact",
          "tags": "how-to",
          "edit_url": "https://github.com/woocommerce/woocommerce/edit/trunk/docs/contributing/deciding-pr-high-impact.md",
          "hash": "091fd9acb51a272439d2c0378cc54ee45bbb90211b2a8953d25a5cbddd40ad70",
          "url": "https://raw.githubusercontent.com/woocommerce/woocommerce/trunk/docs/contributing/deciding-pr-high-impact.md",
          "id": "40d381fdc10bff338677228736249ba87df9e102"
        },
        {
          "post_title": "Common issues",
          "menu_title": "Common issues",
          "tags": "reference",
          "edit_url": "https://github.com/woocommerce/woocommerce/edit/trunk/docs/contributing/common-issues.md",
          "hash": "7c6e9eff5f207685b7bb106c4b91d25c72d991895e8bceb9a93458b354704198",
          "url": "https://raw.githubusercontent.com/woocommerce/woocommerce/trunk/docs/contributing/common-issues.md",
          "id": "5766fb43cf9135d5a2cceaf0d386ec14b57c9ba0"
        },
        {
          "post_title": "Critical flows within the WooCommerce Core API",
          "menu_title": "API critical flows",
          "tags": "reference",
          "edit_url": "https://github.com/woocommerce/woocommerce/edit/trunk/docs/contributing/api-critical-flows.md",
          "hash": "7e9a1f26c64b1f2dd5f8edb67c74b652a1fb852f2152ba7868ee0cd4bf228a14",
          "url": "https://raw.githubusercontent.com/woocommerce/woocommerce/trunk/docs/contributing/api-critical-flows.md",
          "id": "0fa8b2fa4bcb3b00c647504523a05857a90c434a"
        },
        {
          "post_title": "CSS SASS coding guidelines and naming conventions",
          "tags": "reference",
          "edit_url": "https://github.com/woocommerce/woocommerce/edit/trunk/docs/contributing/CSS-SASS-coding-guidelines-and-naming-conventions.md",
          "hash": "5dcdb00ab0209a277ead39ac21ad3a6befe2d23ae80548e3a405c513d00f712e",
          "url": "https://raw.githubusercontent.com/woocommerce/woocommerce/trunk/docs/contributing/CSS-SASS-coding-guidelines-and-naming-conventions.md",
          "id": "42e4e4a593b67fd844f2d7b366259d64cf2332ab"
        }
      ],
      "categories": []
    },
    {
      "content": "\nJust like WooCommerce itself, our developer docs are open source and editable by the community. This category outlines guidance and best practices to follow when contributing documentation.\n ",
      "category_slug": "contributing-docs",
      "category_title": "Contribute to Docs",
      "posts": [
        {
          "post_title": "Technical Documentation Style Guide",
          "menu_title": "Style Guide",
          "edit_url": "https://github.com/woocommerce/woocommerce/edit/trunk/docs/contributing-docs/style-guide.md",
          "hash": "1f7b619b73e05f0e607aa8959f598254b7af9adb5375f25df668a104eeadba5e",
          "url": "https://raw.githubusercontent.com/woocommerce/woocommerce/trunk/docs/contributing-docs/style-guide.md",
          "id": "5020907d57ae845a6477a36f59ec8c2f5f7b4b01"
        },
        {
          "post_title": "Contributing Technical Documentation",
          "menu_title": "Contributing Docs",
          "edit_url": "https://github.com/woocommerce/woocommerce/edit/trunk/docs/contributing-docs/contributing-docs.md",
<<<<<<< HEAD
          "hash": "ee2eed4bc33ccbc4a84a2c73ee503f2df5a92183013e3f703bb439edab0a3fe3",
=======
          "hash": "6733ba23f82a6e784ef10e2862aa3afd8a61e32181e157f67ccabfc8354aa989",
>>>>>>> 63d93d73
          "url": "https://raw.githubusercontent.com/woocommerce/woocommerce/trunk/docs/contributing-docs/contributing-docs.md",
          "id": "71c1a72bfd4d5ae6aa656d4264b1bf3beb6eca1c"
        }
      ],
      "categories": []
    },
    {
      "content": "\nMaster data management in WooCommerce, including documentation related to CRUD objects and data stores.\n",
      "category_slug": "data-management",
      "category_title": "Data Management",
      "posts": [
        {
          "post_title": "How to manage WooCommerce Data Stores",
          "menu_title": "Manage data stores",
          "edit_url": "https://github.com/woocommerce/woocommerce/edit/trunk/docs/data-management/data-stores.md",
          "hash": "9b9c1f8c1bbafdd669c191340032330e055fffef2b5e25f39be199f8b1a884a1",
          "url": "https://raw.githubusercontent.com/woocommerce/woocommerce/trunk/docs/data-management/data-stores.md",
          "id": "34b4a3e14d6dfabca889035bf67876b9404d0dfb"
        },
        {
          "post_title": "Developing using WooCommerce CRUD objects",
          "tags": "reference",
          "edit_url": "https://github.com/woocommerce/woocommerce/edit/trunk/docs/data-management/crud-objects.md",
          "hash": "9a3624adc70b6a30bc89ecd86519909c90335f75fcbc925e5b417fac20712e54",
          "url": "https://raw.githubusercontent.com/woocommerce/woocommerce/trunk/docs/data-management/crud-objects.md",
          "id": "eaf29a28f438c0d03b4e7056dc3b6eaead4937b5"
        }
      ],
      "categories": []
    },
    {
      "content": "\n\nThese documents are all dealing with extensibility in the various WooCommerce Blocks.\n\n## Imports and dependency extraction\n\nThe documentation in this section will use window globals in code examples, for example:\n\n```js\nconst { registerCheckoutFilters } = window.wc.blocksCheckout;\n```\n\nHowever, if you're using `@woocommerce/dependency-extraction-webpack-plugin` for enhanced dependency management you can instead use ES module syntax:\n\n```js\nimport { registerCheckoutFilters } from '@woocommerce/blocks-checkout';\n```\n\nSee <https://www.npmjs.com/package/@woocommerce/dependency-extraction-webpack-plugin> for more information.\n\n## Hooks (actions and filters)\n\n| Document                      | Description                                             |\n| ----------------------------- | ------------------------------------------------------- |\n| [Actions](https://github.com/woocommerce/woocommerce/blob/trunk/plugins/woocommerce-blocks/docs/third-party-developers/extensibility/hooks/actions.md) | Documentation covering action hooks on the server side. |\n| [Filters](https://github.com/woocommerce/woocommerce/blob/trunk/plugins/woocommerce-blocks/docs/third-party-developers/extensibility/hooks/filters.md) | Documentation covering filter hooks on the server side. |\n| [Migrated Hooks](/docs/cart-and-checkout-legacy-hooks/) | Documentation covering the migrated WooCommerce core hooks. |\n\n## REST API\n\n| Document                                                                                       | Description                                                         |\n| ---------------------------------------------------------------------------------------------- | ------------------------------------------------------------------- |\n| [Exposing your data in the Store API.](https://github.com/woocommerce/woocommerce/blob/trunk/plugins/woocommerce-blocks/docs/third-party-developers/extensibility/rest-api/extend-rest-api-add-data.md)                 | Explains how you can add additional data to Store API endpoints.    |\n| [Available endpoints to extend with ExtendSchema](https://github.com/woocommerce/woocommerce/blob/trunk/plugins/woocommerce-blocks/docs/third-party-developers/extensibility/rest-api/available-endpoints-to-extend.md) | A list of all available endpoints to extend.                        |\n| [Available Formatters](https://github.com/woocommerce/woocommerce/blob/trunk/plugins/woocommerce-blocks/docs/third-party-developers/extensibility/rest-api/extend-rest-api-formatters.md)                               | Available `Formatters` to format data for use in the Store API.     |\n| [Updating the cart with the Store API](https://github.com/woocommerce/woocommerce/blob/trunk/plugins/woocommerce-blocks/docs/third-party-developers/extensibility/rest-api/extend-rest-api-update-cart.md)              | Update the server-side cart following an action from the front-end. |\n\n## Checkout Payment Methods\n\n| Document                                                                               | Description                                                                                                 |\n| -------------------------------------------------------------------------------------- | ----------------------------------------------------------------------------------------------------------- |\n| [Checkout Flow and Events](/docs/cart-and-checkout-checkout-flow-and-events/)     | All about the checkout flow in the checkout block and the various emitted events that can be subscribed to. |\n| [Payment Method Integration](/docs/cart-and-checkout-payment-method-integration-for-the-checkout-block/) | Information about implementing payment methods.                                                             |\n| [Filtering Payment Methods](/docs/cart-and-checkout-filtering-payment-methods-in-the-checkout-block/)   | Information about filtering the payment methods available in the Checkout Block.                            |\n\n## Checkout Block\n\nIn addition to the reference material below, [please see the `block-checkout` package documentation](https://github.com/woocommerce/woocommerce/blob/trunk/plugins/woocommerce-blocks/packages/checkout/README.md) which is used to extend checkout with Filters, Slot Fills, and Inner Blocks.\n\n| Document                                                                                         | Description                                                                                                       |\n|--------------------------------------------------------------------------------------------------| ----------------------------------------------------------------------------------------------------------------- |\n| [How the Checkout Block processes an order](/docs/cart-and-checkout-how-the-checkout-block-processes-an-order/) | The detailed inner workings of the Checkout Flow.                                                                 |\n| [IntegrationInterface](/docs/cart-and-checkout-handling-scripts-styles-and-data/)                                | The `IntegrationInterface` class and how to use it to register scripts, styles, and data with WooCommerce Blocks. |\n| [Available Filters](/docs/category/cart-and-checkout-blocks/available-filters/)                                       | All about the filters that you may use to change values of certain elements of WooCommerce Blocks.                |\n| [Slots and Fills](/docs/cart-and-checkout-slot-and-fill/)                                                | Explains Slot Fills and how to use them to render your own components in Cart and Checkout.                       |\n| [Available Slot Fills](/docs/cart-and-checkout-available-slots/)                                 | Available Slots that you can use and their positions in Cart and Checkout.                                        |\n| [DOM Events](/docs/cart-and-checkout-dom-events/)                                                     | A list of DOM Events used by some blocks to communicate between them and with other parts of WooCommerce.         |\n| [Filter Registry](https://github.com/woocommerce/woocommerce/blob/trunk/plugins/woocommerce-blocks/packages/checkout/filter-registry/README.md)                          | The filter registry allows callbacks to be registered to manipulate certain values.                               |\n| [Additional Checkout Fields](/docs/cart-and-checkout-additional-checkout-fields/)                     | The filter registry allows callbacks to be registered to manipulate certain values.                               |\n",
      "category_slug": "extensibility-in-blocks",
      "category_title": "Extensibility in Blocks",
      "posts": [],
      "categories": []
    },
    {
      "content": "\nExplore how to develop WooCommerce extensions with practical tutorials and resources ideal for initial setup and understanding the core functionalities of the platform.\n",
      "category_slug": "extension-development",
      "category_title": "Extension Development",
      "posts": [
        {
          "post_title": "Integrating admin pages into WooCommerce extensions",
          "menu_title": "Integrating admin pages",
          "tags": "how-to",
          "edit_url": "https://github.com/woocommerce/woocommerce/edit/trunk/docs/extension-development/working-with-woocommerce-admin-pages.md",
          "hash": "c172fff2814f552e2ab5712edb9e716f75c27946d993a1ade8f2269cc9a8689d",
          "url": "https://raw.githubusercontent.com/woocommerce/woocommerce/trunk/docs/extension-development/working-with-woocommerce-admin-pages.md",
          "id": "6f9cc63bc4c614b9e01174069a5ddc4f3d7aa467"
        },
        {
          "post_title": "WooCommerce plugin API callbacks",
          "menu_title": "Plugin API callbacks",
          "tags": "reference",
          "edit_url": "https://github.com/woocommerce/woocommerce/edit/trunk/docs/extension-development/woocommerce-plugin-api-callback.md",
          "hash": "fc8eb47b9e31c412838a6426965f26dad89454234692a8f26b045da3a8ed872f",
          "url": "https://raw.githubusercontent.com/woocommerce/woocommerce/trunk/docs/extension-development/woocommerce-plugin-api-callback.md",
          "id": "9c1985429ab05bf7abc3e0a8676fb3d92a2c62eb"
        },
        {
          "post_title": "Managing custom attributes in WooCommerce menus and taxonomy archives",
          "menu_title": "Custom attributes in menus",
          "tags": "how-to",
          "edit_url": "https://github.com/woocommerce/woocommerce/edit/trunk/docs/extension-development/using-custom-attributes-in-menus.md",
          "hash": "fbcf2bc205057602d56c6f3f92ea3809cd0d9c8fedb16dd6438ee671d6589966",
          "url": "https://raw.githubusercontent.com/woocommerce/woocommerce/trunk/docs/extension-development/using-custom-attributes-in-menus.md",
          "id": "fe5975a11d45e9d95e91c256ca89a1ec2ca76556"
        },
        {
          "post_title": "Tools for low-code development",
          "menu_title": "Low-code tools",
          "tags": "reference",
          "edit_url": "https://github.com/woocommerce/woocommerce/edit/trunk/docs/extension-development/tools-for-low-code-development.md",
          "hash": "a2fd746404451bd34cc4fb237a6a16d83641694ec050f77bf779a7d3e117a056",
          "url": "https://raw.githubusercontent.com/woocommerce/woocommerce/trunk/docs/extension-development/tools-for-low-code-development.md",
          "id": "9320859027f950ceb36e13451ec8696d606426ec"
        },
        {
          "post_title": "Settings API",
          "edit_url": "https://github.com/woocommerce/woocommerce/edit/trunk/docs/extension-development/settings-api.md",
          "hash": "9015453d8be72871bb26a450b86e542aa698c67b93284a04cd2b18008113bf43",
          "url": "https://raw.githubusercontent.com/woocommerce/woocommerce/trunk/docs/extension-development/settings-api.md",
          "id": "ed56b97b9de350074a302373ebaaa5dcce727e8b"
        },
        {
          "post_title": "Logging in WooCommerce",
          "edit_url": "https://github.com/woocommerce/woocommerce/edit/trunk/docs/extension-development/logging.md",
          "hash": "7e66b9ea605944c5926cf6099fb8fb323976c014fef7dd768c91cef17b091edd",
          "url": "https://raw.githubusercontent.com/woocommerce/woocommerce/trunk/docs/extension-development/logging.md",
          "id": "c684e2efba45051a4e1f98eb5e6ef6bab194f25c"
        },
        {
          "post_title": "Integrating with coming soon mode",
          "tags": "how-to, coming-soon",
          "edit_url": "https://github.com/woocommerce/woocommerce/edit/trunk/docs/extension-development/integrating-coming-soon-mode.md",
<<<<<<< HEAD
          "hash": "910dbbab77c6fb4735e7704796242c38d86f3bf3b897de1075338eb47194f8f5",
=======
          "hash": "791cd6d3928b3aafc72a24d0283a404a90a0f021c7c36edaa445eb44978114a3",
>>>>>>> 63d93d73
          "url": "https://raw.githubusercontent.com/woocommerce/woocommerce/trunk/docs/extension-development/integrating-coming-soon-mode.md",
          "id": "787743efb6ef0ad509b17735eaf58b2a9a08afbc"
        },
        {
          "post_title": "Creating custom settings for WooCommerce extensions",
          "menu_title": "Creating custom settings",
          "tags": "how-to",
          "edit_url": "https://github.com/woocommerce/woocommerce/edit/trunk/docs/extension-development/implementing-settings.md",
          "hash": "5cab83a84bb7eb11090bac244754fdae1f8aef1030850d12c29c09054c50bc61",
          "url": "https://raw.githubusercontent.com/woocommerce/woocommerce/trunk/docs/extension-development/implementing-settings.md",
          "id": "58bcbd3a0cd3b3e5fe738c3bb625cf9b7747c99a"
        },
        {
          "post_title": "How to design a simple extension",
          "menu_title": "Design a simple extension",
          "tags": "how-to",
          "edit_url": "https://github.com/woocommerce/woocommerce/edit/trunk/docs/extension-development/how-to-design-a-simple-extension.md",
          "hash": "10afdef1875fb51e6163589535b6bfec86fe09624559e0dbed916e7e1c0bd777",
          "url": "https://raw.githubusercontent.com/woocommerce/woocommerce/trunk/docs/extension-development/how-to-design-a-simple-extension.md",
          "id": "375f7e18a2e656e662d3189041caeb9c80e7c9e3"
        },
        {
          "post_title": "How to add store management links",
          "menu_title": "Add store management links",
          "tags": "reference",
          "edit_url": "https://github.com/woocommerce/woocommerce/edit/trunk/docs/extension-development/how-to-add-your-own-store-management-links.md",
          "hash": "98b2f2edeec0afb88a5b138bee9ff46f582e350709c64e61abfa2c1e4a9939b0",
          "url": "https://raw.githubusercontent.com/woocommerce/woocommerce/trunk/docs/extension-development/how-to-add-your-own-store-management-links.md",
          "id": "ae8fc356aa7555b87477462eaa80130a044d00f9"
        },
        {
          "post_title": "How to implement merchant onboarding",
          "menu_title": "Implement merchant onboarding",
          "tags": "how-to",
          "edit_url": "https://github.com/woocommerce/woocommerce/edit/trunk/docs/extension-development/handling-merchant-onboarding.md",
          "hash": "85fc7d70f47fdb195ad2c690d3b95565169221f9e4d7afa98e88f3824ad0e267",
          "url": "https://raw.githubusercontent.com/woocommerce/woocommerce/trunk/docs/extension-development/handling-merchant-onboarding.md",
          "id": "89fe15dc232379f546852822230c334d3d940b93"
        },
        {
          "post_title": "Managing extension deactivation and uninstallation",
          "menu_title": "Manage deactivation and uninstallation",
          "tags": "how-to",
          "edit_url": "https://github.com/woocommerce/woocommerce/edit/trunk/docs/extension-development/handling-deactivation-and-uninstallation.md",
          "hash": "52992f047f6088cf93f72c87e27143ef896e9ccbb0ea55e77c9fa8c17df80404",
          "url": "https://raw.githubusercontent.com/woocommerce/woocommerce/trunk/docs/extension-development/handling-deactivation-and-uninstallation.md",
          "id": "549d92ad5518998ddcdcaa96beb6e25f09e4b1e5"
        },
        {
          "post_title": "WooCommerce extension development best practices",
          "menu_title": "Best Practices",
          "edit_url": "https://github.com/woocommerce/woocommerce/edit/trunk/docs/extension-development/extension-development-best-practices.md",
          "hash": "671f19d378c8ad3ebe0eb009524054bd5769d4fb3d8f48dd6a410e0c9de2b953",
          "url": "https://raw.githubusercontent.com/woocommerce/woocommerce/trunk/docs/extension-development/extension-development-best-practices.md",
          "id": "83050f0142b6de00b73b3638d46ddddc5a2f8b12",
          "links": {
            "./check-if-woo-is-active.md": "2c2e89013ad76ff2596680224047723163512bc2",
            "./data-storage.md": "b3e0b17ca74596e858c26887c1e4c8ee6c8f6102",
            "../security/prevent-data-leaks.md": "91b86abe2953e1cd4e9d6d407238093245346cf9",
            "./example-plugin-header-comment.md": "2fb49dc6ccad894e02f123940a9db98c7724dddc",
            "../code-snippets/link-to-logged-data.md": "34da337f79be5ce857024f541a99d302174ca37d"
          }
        },
        {
          "post_title": "Example WordPress plugin header comment for WooCommerce extensions",
          "menu_title": "Plugin header comments",
          "tags": "reference",
          "edit_url": "https://github.com/woocommerce/woocommerce/edit/trunk/docs/extension-development/example-plugin-header-comment.md",
          "hash": "0745d2f89373776a45701061e6bc9250231067a73a2ff118ceb63f1fe41cf231",
          "url": "https://raw.githubusercontent.com/woocommerce/woocommerce/trunk/docs/extension-development/example-plugin-header-comment.md",
          "id": "2fb49dc6ccad894e02f123940a9db98c7724dddc"
        },
        {
          "post_title": "Data storage primer",
          "menu_title": "Data storage",
          "tags": "reference",
          "edit_url": "https://github.com/woocommerce/woocommerce/edit/trunk/docs/extension-development/data-storage.md",
          "hash": "1ea2fabf927f9ced2fee89f930e9195c7df4d98ceb3d847436337376578802a3",
          "url": "https://raw.githubusercontent.com/woocommerce/woocommerce/trunk/docs/extension-development/data-storage.md",
          "id": "b3e0b17ca74596e858c26887c1e4c8ee6c8f6102"
        },
        {
          "post_title": "How to create custom product tours",
          "menu_title": "How to create custom product tours",
          "tags": "how-to",
          "edit_url": "https://github.com/woocommerce/woocommerce/edit/trunk/docs/extension-development/creating-custom-product-tours.md",
          "hash": "0c92334bb1ac4da6f3e60c9d8ad7fbe8e0854c4c808049ce116df1e4d6f70329",
          "url": "https://raw.githubusercontent.com/woocommerce/woocommerce/trunk/docs/extension-development/creating-custom-product-tours.md",
          "id": "7b6e4726678c0280f050dba86b9f7ea1fc417dea"
        },
        {
          "post_title": "Classes in WooCommerce",
          "menu_title": "Classes in WooCommerce",
          "tags": "reference",
          "edit_url": "https://github.com/woocommerce/woocommerce/edit/trunk/docs/extension-development/class-reference.md",
          "hash": "72afd8f0332d676c1c8c46534a62dfed5db1adf97d4ddf0aa40882d3a23da839",
          "url": "https://raw.githubusercontent.com/woocommerce/woocommerce/trunk/docs/extension-development/class-reference.md",
          "id": "d5f4d8e645707552d013b4be2cd5fd1c943f2122"
        },
        {
          "post_title": "How to check if WooCommerce is active",
          "menu_title": "Check if WooCommerce is active",
          "tags": "how-to",
          "edit_url": "https://github.com/woocommerce/woocommerce/edit/trunk/docs/extension-development/check-if-woo-is-active.md",
          "hash": "dca930ebe334bb3bb276ec912d050830b784ec9f755be491d41c3c32f5b65637",
          "url": "https://raw.githubusercontent.com/woocommerce/woocommerce/trunk/docs/extension-development/check-if-woo-is-active.md",
          "id": "2c2e89013ad76ff2596680224047723163512bc2"
        },
        {
          "post_title": "How to build your first extension",
          "menu_title": "Build your first extension",
          "tags": "how-to",
          "edit_url": "https://github.com/woocommerce/woocommerce/edit/trunk/docs/extension-development/building-your-first-extension.md",
          "hash": "b875dda72e3d4b26a06969f76abc1d99e55137d85ba22aa1671915625de851da",
          "url": "https://raw.githubusercontent.com/woocommerce/woocommerce/trunk/docs/extension-development/building-your-first-extension.md",
          "id": "278c2822fe06f1ab72499a757ef0c4981cfbffb5"
        },
        {
          "post_title": "How to add custom product types to Add Products onboarding list",
          "menu_title": "Add custom product types to Add Products onboarding list",
          "tags": "how-to",
          "edit_url": "https://github.com/woocommerce/woocommerce/edit/trunk/docs/extension-development/adding-custom-products-to-add-products-onboarding-list.md",
          "hash": "92a8e17f2cd8dc32a78f03970ded1beec2fd60cadbf14c8cefcabbf7abae59c5",
          "url": "https://raw.githubusercontent.com/woocommerce/woocommerce/trunk/docs/extension-development/adding-custom-products-to-add-products-onboarding-list.md",
          "id": "747321d7fd2eb5c9c3351ea38374dfc80d3ec968"
        },
        {
          "post_title": "How to add actions and filters",
          "menu_title": "Add actions and filters",
          "tags": "how-to",
          "edit_url": "https://github.com/woocommerce/woocommerce/edit/trunk/docs/extension-development/adding-actions-and-filters.md",
          "hash": "ac6b6db9a4bc92d13c71b9d7d81614df4e4cd80120875e5f274238af062a8744",
          "url": "https://raw.githubusercontent.com/woocommerce/woocommerce/trunk/docs/extension-development/adding-actions-and-filters.md",
          "id": "6f461e2f0ca9195097b36f987ee6c0212a65e8ab"
        },
        {
          "post_title": "How to add a section to a settings tab",
          "menu_title": "Add a section to a settings tab",
          "tags": "how-to",
          "edit_url": "https://github.com/woocommerce/woocommerce/edit/trunk/docs/extension-development/adding-a-section-to-a-settings-tab.md",
          "hash": "400124b03f0d2f53736012100d2be87e77a7bc9c72a5c6af143f62d84321b09d",
          "url": "https://raw.githubusercontent.com/woocommerce/woocommerce/trunk/docs/extension-development/adding-a-section-to-a-settings-tab.md",
          "id": "a88144dff894408f31a80c96dcee3bd5126ecd28"
        }
      ],
      "categories": []
    },
    {
      "content": "\nDive into WooCommerce with guides and resources ideal for initial setup and understanding the core functionalities of the platform.\n",
      "category_slug": "getting-started",
      "category_title": "Getting Started",
      "posts": [
        {
          "post_title": "Understanding WooCommerce Endpoints",
          "menu_title": "WooCommerce Endpoints",
          "edit_url": "https://github.com/woocommerce/woocommerce/edit/trunk/docs/getting-started/woocommerce-endpoints.md",
          "hash": "26318dce3085e8100d29115248495852ab4e425de9297b00e474e24a8ef979f6",
          "url": "https://raw.githubusercontent.com/woocommerce/woocommerce/trunk/docs/getting-started/woocommerce-endpoints.md",
          "id": "31a11f74bcd9f21f97cd4c6c719240b3d84e40f4",
          "links": {
            "./customizing-endpoint-urls.md": "c19e1b1da6543f8a95ee04ba120f4f171f8e6e40",
            "./troubleshooting-endpoints.md": "dff57bd736ae83850bfc7e4ac994bd22141d96ee"
          }
        },
        {
          "post_title": "Troubleshooting WooCommerce Endpoints",
          "menu_title": "Troubleshooting Endpoints",
          "tags": "how-to",
          "edit_url": "https://github.com/woocommerce/woocommerce/edit/trunk/docs/getting-started/troubleshooting-endpoints.md",
          "hash": "448bcd827ff44e9eb10d039bfd933cd63a37df05bd694bf80f9d9f978a3afdf5",
          "url": "https://raw.githubusercontent.com/woocommerce/woocommerce/trunk/docs/getting-started/troubleshooting-endpoints.md",
          "id": "dff57bd736ae83850bfc7e4ac994bd22141d96ee",
          "links": {
            "./woocommerce-endpoints.md": "31a11f74bcd9f21f97cd4c6c719240b3d84e40f4",
            "./customizing-endpoint-urls.md": "c19e1b1da6543f8a95ee04ba120f4f171f8e6e40"
          }
        },
        {
          "post_title": "Setting up your development environment",
          "menu_title": "Development environment setup",
          "tags": "tutorial, setup",
          "edit_url": "https://github.com/woocommerce/woocommerce/edit/trunk/docs/getting-started/development-environment.md",
          "hash": "bf5d77349ea64d1b8e19fe6b7472be35ed92406c5aafe677ce92363fb13f94d4",
          "url": "https://raw.githubusercontent.com/woocommerce/woocommerce/trunk/docs/getting-started/development-environment.md",
          "id": "9080572a3904349c44c565ca7e1bef1212c58757"
        },
        {
          "post_title": "WooCommerce developer tools",
          "menu_title": "Developer tools",
          "tags": "reference",
          "edit_url": "https://github.com/woocommerce/woocommerce/edit/trunk/docs/getting-started/developer-tools.md",
          "hash": "ef24e32109d66f96a990fea7a5eb32f9e0b98ae7ca766dcae12244449956997b",
          "url": "https://raw.githubusercontent.com/woocommerce/woocommerce/trunk/docs/getting-started/developer-tools.md",
          "id": "2ed3659ae0153c8fb3252c417bb0eb43ea60f862"
        },
        {
          "post_title": "Resources for debugging",
          "menu_title": "Debugging",
          "edit_url": "https://github.com/woocommerce/woocommerce/edit/trunk/docs/getting-started/debugging.md",
          "hash": "68ce2cf0aae27b9214ea5da1ad7474cd2274547732f6212bef39e9d7e60edd49",
          "url": "https://raw.githubusercontent.com/woocommerce/woocommerce/trunk/docs/getting-started/debugging.md",
          "id": "75c020ee52329c09f4dc04e33dc8aeb11c088534",
          "links": {
            "../extension-development/logging.md": "c684e2efba45051a4e1f98eb5e6ef6bab194f25c"
          }
        },
        {
          "post_title": "Customizing WooCommerce Endpoint URLs",
          "menu_title": "Customizing Endpoint URLs",
          "tags": "how-to",
          "edit_url": "https://github.com/woocommerce/woocommerce/edit/trunk/docs/getting-started/customizing-endpoint-urls.md",
          "hash": "364ed14d70c49498ba5017104b9c83743322d5095c215262d4311866a76181e5",
          "url": "https://raw.githubusercontent.com/woocommerce/woocommerce/trunk/docs/getting-started/customizing-endpoint-urls.md",
          "id": "c19e1b1da6543f8a95ee04ba120f4f171f8e6e40",
          "links": {
            "./woocommerce-endpoints.md": "31a11f74bcd9f21f97cd4c6c719240b3d84e40f4"
          }
        }
      ],
      "categories": []
    },
    {
      "content": "\nWooCommerce has traditionally stored store orders and related order information (like refunds) as custom WordPress post types or post meta records. This comes with performance issues.\n\n[High-Performance Order Storage (HPOS)](https://developer.woocommerce.com/2022/09/14/high-performance-order-storage-progress-report/) also previously known as \"Custom Order Tables\" is a solution that provides an easy-to-understand and solid database structure - specifically designed for eCommerce needs. It uses the WooCommerce CRUD design to store order data in custom tables - optimized for WooCommerce queries with minimal impact on the store's performance.\n\nIn January 2022, we published the [initial plan for the Custom Order Tables feature](https://developer.woocommerce.com/2022/01/17/the-plan-for-the-woocommerce-custom-order-table/) and since then, we've been working hard to bring the High-Performance Order Storage (HPOS) to WooCommerce Core. In May 2022, we invited you to [test the order migration process](https://developer.woocommerce.com/2022/05/16/call-for-early-testing-custom-order-table-migrations/) and provide feedback on how our initial work performs on real stores of varied configurations.\n\nFrom WooCommerce 8.2, released on October 2023, [High-Performance Order Storage (HPOS)](https://developer.woocommerce.com/2022/09/14/high-performance-order-storage-progress-report/)  is officially released under the stable flag and will be enabled by default for new installations.\n\n## What's New with High-Performance Order Storage?\n\nBringing High-Performance Order Storage (HPOS) to WooCommerce improves these three essential properties for eCommerce stores.\n\n### Scalability\n\nThe rise in the number of customers and customer orders increases the load on your store's database - making it difficult to handle customer order requests and deliver a seamless user experience.\n\nWith High-Performance Order Storage, you get dedicated tables for data like orders and order addresses and thus dedicated indexes which results in fewer read/write operations and fewer busy tables. This feature enables eCommerce stores of all shapes and sizes to scale their business to their maximum potential - without expert intervention.\n\n### Reliability\n\nHigh-Performance Order Storage makes implementing and restoring targeted data backup easier. You'll no longer need to worry about losing orders, inventory numbers, or client information with reliable backup in these custom order tables. It'll also facilitate implementing read/write locks and prevent race conditions.\n\n### Simplicity\n\nYou no longer have to go through a single huge database to locate underlying data and WooCommerce entries.\n\nWith High-Performance Order Storage, you can easily browse through the separate tables and easy-to-handle entries, independent of the table  `_posts`, to find data or understand the table structure. It also lets you easily develop new plugins, implement designs for shops and products, and modify WooCommerce with more flexibility.\n\n## Background\n\nBefore the release of version 8.2, WooCommerce relied on the `_post` and `_postmeta` table structures to store order information, which has served well over the years.\n\nHowever, High-Performance Order Storage introduces dedicated tables for data like orders and order addresses and thus dedicated indexes which results in fewer read/write operations and fewer busy tables. This feature enables eCommerce stores of all shapes and sizes to scale their business to their maximum potential - without expert intervention.\n\nThe order data is synced from `_posts` and `_postmeta` table to four custom order tables:\n\n1. `_wc_orders`\n2. `_wc_order_addresses`\n3. `_wc_order_operational_data`\n4. `_wc_orders_meta`\n\n\n## Enabling the feature\n\nFrom WooCommerce 8.2, released on October 2023, HPOS is enabled by default for new installations. Existing stores can check [How to enable HPOS](https://developer.woocommerce.com/docs/how-to-enable-high-performance-order-storage/)\n\n## Database tables\n\nA number of database tables are used to store order data by HPOS. The `get_all_table_names` method in [the OrdersTableDataStore class](https://github.com/woocommerce/woocommerce/blob/trunk/plugins/woocommerce/src/Internal/DataStores/Orders/OrdersTableDataStore.php) will return the names of all the tables.\n\n## Authoritative tables\n\nAt any given time, while the HPOS feature is enabled, there are two roles for the involved database tables: _authoritative_ and _backup_. The authoritative tables are the working tables, where order data will be stored to and retrieved from during normal operation of the store. The _backup_ tables will receive a copy of the authoritative data whenever [synchronization](#synchronization) happens.\n\nIf the `woocommerce_custom_orders_table_enabled` options is set to true, HPOS is active and [the new tables](#database-tables) are authoritative, while the posts and post meta tables act as the backup tables. If the option is set to false, it's the other way around. The option can be changed via admin UI (WooCommerce - Settings - Advanced - Custom data stores).\n\n[The CustomOrdersTableController class](https://github.com/woocommerce/woocommerce/blob/trunk/plugins/woocommerce/src/Internal/DataStores/Orders/CustomOrdersTableController.php) hooks on the `woocommerce_order_data_store` filter so that `WC_Data_Store::load( 'order' );` will return either an instance of [OrdersTableDataStore](https://github.com/woocommerce/woocommerce/blob/trunk/plugins/woocommerce/src/Internal/DataStores/Orders/OrdersTableDataStore.php) or an instance of [WC_Order_Data_Store_CPT](https://github.com/woocommerce/woocommerce/blob/trunk/plugins/woocommerce/includes/data-stores/class-wc-order-data-store-cpt.php), depending on which are the authoritative tables.\n\nIn order to preserve data integrity, switching the authoritative tables (from the new tables to the posts table or the other way around) isn't allowed while there are orders pending synchronization.\n\n## Synchronization\n\n_Synchronization_ is the process of applying all the pending changes in the authoritative tables to the backup tables. _Orders pending synchronization_ are orders that have been modified in the authoritative tables but the changes haven't been applied to the backup tables yet.\n\nThis can happen in a number of ways:\n\n\n### Immediate synchronization\n\nIf the `woocommerce_custom_orders_table_data_sync_enabled` setting is set to true, synchronization happens automatically and immediately as soon as the orders are changed in the authoritative tables.\n\n\n### Manual synchronization\n\nWhen immediate synchronization is disabled, it can be triggered manually via command line as follows: `wp wc cot sync`. It can also be triggered programmatically as follows:\n\n```php\n$synchronizer = wc_get_container()->get(Automattic\\WooCommerce\\Internal\\DataStores\\Orders\\DataSynchronizer::class);\n$order_ids = $synchronizer->get_next_batch_to_process( $batch_size );\nif ( count( $order_ids ) ) {\n\t$synchronizer->process_batch( $order_ids );\n}\n```\n\nwhere `$batch_size` is the maximum count of orders to process.\n\n\n### Scheduled synchronization\n\nIf immediate synchronization gets activated (`woocommerce_custom_orders_table_data_sync_enabled` is set to true) while there are orders pending synchronization, an instance of [DataSynchronizer](https://github.com/woocommerce/woocommerce/blob/trunk/plugins/woocommerce/src/Internal/DataStores/Orders/DataSynchronizer.php) will be enqueued using [BatchProcessingController](https://github.com/woocommerce/woocommerce/blob/trunk/plugins/woocommerce/src/Internal/BatchProcessing/BatchProcessingController.php) so that the synchronization of created/modified/deleted orders will happen in batches via scheduled actions. This scheduling happens inside [CustomOrdersTableController](https://github.com/woocommerce/woocommerce/blob/trunk/plugins/woocommerce/src/Internal/DataStores/Orders/CustomOrdersTableController.php), by means of hooking into `woocommerce_update_options_advanced_custom_data_stores`.\n\nIf for some reason immediate synchronization is already active but synchronization is not scheduled, a trick to restart it is to go to the settings page (WooCommerce - Settings - Advanced - Custom data stores) and hit \"Save\" even without making any changes. As long as \"Keep the posts table and the orders tables synchronized\" is checked the synchronization scheduling will happen, even if it was checked before.\n\nIf the `woocommerce_auto_flip_authoritative_table_roles` option is set to true (there's a checkbox for it in the settings page), the authoritative tables will be switched automatically once all the orders have been synchronized. This is handled by [the CustomOrdersTableController class](https://github.com/woocommerce/woocommerce/blob/trunk/plugins/woocommerce/src/Internal/DataStores/Orders/CustomOrdersTableController.php).\n\n\n### Deletion synchronization\n\nSynchronization of order deletions is tricky: if an order exists in one set of tables (new tables or posts) but not in the other, it's not clear if the missing orders need to be created or if the existing orders need to be deleted. Theoretically, the orders missing from the backup tables imply the former and the orders missing from the authoritative tables imply the latter; but that's dangerous as a bug in the involved code could easily lead to the deletion of legitimate orders.\n\nTo achieve a robust order deletion synchronization mechanism the following is done. Whenever an order is deleted and immediate synchronization is disabled, a record is created in the `wp_wc_orders_meta` table that has `deleted_from` as the key and the name of the authoritative table the order was deleted from (`wp_wc_orders` or the posts table). Then at synchronization time these records are processed (the corresponding orders are deleted from the corresponding tables) and deleted afterwards.\n\nAn exception to the above are the [placeholder records](#placeholder-records): these are deleted immediately when the corresponding order is deleted from `wp_wc_orders`, even if immediate synchronization is disabled.\n\nWhen the \"**High-Performance Order Storage**\" and \"**Compatibility mode**\" are enabled, WooCommerce populates the HPOS tables with data from posts & postmeta tables. The synchronization between the tables is [explained in detail in this document](https://developer.woocommerce.com/2022/09/29/high-performance-order-storage-backward-compatibility-and-synchronization/#synchronization).\n\n\n> You can find a deeper explanation about the synchronization between the tables in [this document about high-performance-order-storage-backward-compatibility-and-synchronization](https://developer.woocommerce.com/2022/09/29/high-performance-order-storage-backward-compatibility-and-synchronization/#synchronization).\n\n## Placeholder records\n\nOrder IDs must match in both the authoritative tables and the backup tables, otherwise synchronization wouldn't be possible. The order IDs that are compared for order identification and synchronization purposes are the ones from the `id` field in both the `wp_wc_orders` table and the posts table.\n\nIf the posts table is authoritative, achieving an order ID match is easy: the record in `wp_wc_orders` is created with the same ID and that's it. However, when the new orders tables are authoritative there's a problem: the posts table is used to store multiple types of data, not only orders; and by the time synchronization needs to happen, a non-order post could already exist having the same ID as the order to synchronize.\n\nTo solve this, _placeholder records_ are used. Whenever the new orders tables are authoritative and immediate synchronization is disabled, creating a new order will cause a record with post type `shop_order_placehold` and the same ID as the order to be created in the posts table; this effectively \"reserves\" the order ID in the posts table. Then, at synchronization time, the record is filled appropriately and its post type is changed to `shop_order`.\n\n\n## Order Data Storage\n\nYou can switch between data stores freely to sync the data between the tables.\n\n-   If you select  **\"WordPress Post Tables\"**, the system will save the order data within  `_post`  and  `_postmeta`  tables. The order tables are not utilized in this scenario.\n\n![Select WordPress Post Tables](https://woocommerce.com/wp-content/uploads/2023/10/image-18.png?w=650)\n\n-   If you select  **\"High-Performance Order Storage\"**, the system will save the order data within the new WooCommerce order tables\n\n![Select High-Performance Order Storage](https://woocommerce.com/wp-content/uploads/2023/10/image-19.png?w=650)\n\n-   If you select  **\"WordPress Post Tables\"** and **\"Enable compatibility mode\"**, the system will sync the order data between the posts/postmeta and the WooCommerce order tables.\n\n![Select WordPress Post Tables and Enable compatibility mode](https://woocommerce.com/wp-content/uploads/2023/10/image-20.png?w=650)\n\n\n## Incompatible Plugins\n\nIf you are using a plugin that is not compatible with High-Performance Order Storage, then the HPOS option will be disabled under  **WooCommerce > Settings > Advanced > Features**.\n\n![Incompatible plugin](https://woocommerce.com/wp-content/uploads/2023/10/image-21.png?w=650)\n\n-   You can click on \"**View and manage**\" to review the list of incompatible plugins\n-   Or you can visit  `https://example.com/wp-admin/plugins.php?plugin_status=incompatible_with_feature&feature_id=custom_order_tables`  to review the list of incompatible plugins (please replace  `example.com`  with your site domain)\n\n![Plugins page](https://woocommerce.com/wp-content/uploads/2023/10/image-22.png?w=650)\n\n> **Note:** If you are using a third-party extension that isn't working properly with High-Performance Order Storage then please notify the developers of the extension and ask them to update their extension to add support for HPOS. It's up to the extension developers to add support for HPOS. We have [developer resources and documentation](https://developer.woocommerce.com/2022/09/14/high-performance-order-storage-progress-report/)  available to help with their integration efforts.\n\n\n## Disabling HPOS\n\nIf you encounter problems or if you need to continue working with plugins that are not yet compatible with HPOS, then we recommend temporarily switching back to  **WordPress posts storage**.\n\nTo do this, navigate to  **WooCommerce ▸ Settings ▸ Advanced ▸ Features**  and start by making sure that  **compatibility mode** is enabled. If it was not already enabled, you may find you need to wait for some time while order data is synchronized across data-stores.\n\n![WooCommerce ▸ Settings ▸ Advanced ▸ Features Screen](https://woocommerce.com/wp-content/uploads/2023/10/hpos-feature-settings.png?w=650)\n\nOnce synchronization has completed, you can select  **WordPress posts storage (legacy)**  as your preferred option. You can also disable compatibility mode at this point. Once you are ready to re-enable HPOS, simply follow the instructions posted at the  [start of this doc](https://github.com/woocommerce/woocommerce/blob/trunk/docs/high-performance-order-storage/#section-3). Finally, remember to save this page between changes!\n\nAs noted earlier, we also strongly recommend reaching out to the support teams of any plugins that are incompatible, so they can take corrective action.\n",
      "category_slug": "hpos",
      "category_title": "High Performance Order Storage",
      "posts": [
        {
          "post_title": "HPOS order querying APIs",
          "tags": "reference",
          "edit_url": "https://github.com/woocommerce/woocommerce/edit/trunk/docs/high-performance-order-storage/wc-order-query-improvements.md",
          "hash": "e6a82fd1551296d1f104cb70921ecf13d63e04760ed2f24a3d57d4b2da2217e3",
          "url": "https://raw.githubusercontent.com/woocommerce/woocommerce/trunk/docs/high-performance-order-storage/wc-order-query-improvements.md",
          "id": "94261c0a5d954f409ce6c207c9ae624dd577cf64"
        },
        {
          "post_title": "HPOS extension recipe book",
          "tags": "how-to",
          "edit_url": "https://github.com/woocommerce/woocommerce/edit/trunk/docs/high-performance-order-storage/recipe-book.md",
          "hash": "f5dc57939c8278a9de9a7ddd9fdd968ca672e998ba43a080a03203c499d98709",
          "url": "https://raw.githubusercontent.com/woocommerce/woocommerce/trunk/docs/high-performance-order-storage/recipe-book.md",
          "id": "991c19edd20b1df6683f31f106d74689248cd102"
        },
        {
          "post_title": "A large store's guide to enable HPOS on WooCommerce",
          "menu_title": "Enable HPOS for large stores",
          "tags": "how-to",
          "edit_url": "https://github.com/woocommerce/woocommerce/edit/trunk/docs/high-performance-order-storage/guide-large-store.md",
<<<<<<< HEAD
          "hash": "8bcae74d27e3a4ee9a902719c7e8d5aec4a4d82d7c14acd8665a72b9d4758181",
=======
          "hash": "1e144ac0d0a7c869093533bf94a1f218a42930a3f3edcbcfdd1210448243a992",
>>>>>>> 63d93d73
          "url": "https://raw.githubusercontent.com/woocommerce/woocommerce/trunk/docs/high-performance-order-storage/guide-large-store.md",
          "id": "b6156ac7b77d75022867e9ebb968bc9c1c35f0da"
        },
        {
          "post_title": "How to enable High Performance Order Storage",
          "menu_title": "Enable HPOS",
          "tags": "how-to",
          "edit_url": "https://github.com/woocommerce/woocommerce/edit/trunk/docs/high-performance-order-storage/enable-hpos.md",
          "hash": "c8c75c274eb52a48729589220cfd6b5c091b6699d3bf44e6c808cf62f1680310",
          "url": "https://raw.githubusercontent.com/woocommerce/woocommerce/trunk/docs/high-performance-order-storage/enable-hpos.md",
          "id": "9d41c63f3d0cb17ada82a65bf4a26a1978cc34b0"
        },
        {
          "post_title": "HPOS CLI Tools",
          "tags": "reference",
          "edit_url": "https://github.com/woocommerce/woocommerce/edit/trunk/docs/high-performance-order-storage/cli-tools.md",
          "hash": "63e5edd55720c963de6700854515ea51946ff734b716ab61793955308b72af91",
          "url": "https://raw.githubusercontent.com/woocommerce/woocommerce/trunk/docs/high-performance-order-storage/cli-tools.md",
          "id": "cdd9d9ad5777d978ba953e3478fbb61cab8fdf59"
        }
      ],
      "categories": []
    },
    {
      "content": "\nTailor your WooCommerce store for global audiences with guides on setting up and translating Woo in your language.\n",
      "category_slug": "localization-translation",
      "category_title": "Localization and Translation",
      "posts": [
        {
          "post_title": "How to translate WooCommerce",
          "menu_title": "Translating WooCommerce",
          "tags": "how-to",
          "edit_url": "https://github.com/woocommerce/woocommerce/edit/trunk/docs/localization-translation/translating-woocommerce.md",
          "hash": "f35b7458ea38f7c95f56888c76f139059bf38661991d7f0c37fbdd860786f5fc",
          "url": "https://raw.githubusercontent.com/woocommerce/woocommerce/trunk/docs/localization-translation/translating-woocommerce.md",
          "id": "017b9f80a086d119f8bac193c9b4d87d1efff67d"
        }
      ],
      "categories": []
    },
    {
      "content": "\nGet insights into integrating and customizing various payment gateways in WooCommerce for secure and efficient transactions.\n",
      "category_slug": "payments",
      "category_title": "Payments",
      "posts": [
        {
          "post_title": "WooCommerce Payment Token API",
          "menu_title": "Payment Token API",
          "tags": "reference",
          "edit_url": "https://github.com/woocommerce/woocommerce/edit/trunk/docs/payments/payment-token-api.md",
          "hash": "441908f0678b9ff90f33adc3831ac75a5c49038a0b068dfc41456c232a851c7d",
          "url": "https://raw.githubusercontent.com/woocommerce/woocommerce/trunk/docs/payments/payment-token-api.md",
          "id": "5f345b53875981703d4b80e8d04eae2daafe4c81"
        },
        {
          "post_title": "WooCommerce payment gateway plugin base",
          "tags": "code-snippet",
          "edit_url": "https://github.com/woocommerce/woocommerce/edit/trunk/docs/payments/payment-gateway-plugin-base.md",
          "hash": "707cf9e5386c1d66fc84d6fc09fb0b0f2f3ed8c20376a66b3e0fa7b0802a363a",
          "url": "https://raw.githubusercontent.com/woocommerce/woocommerce/trunk/docs/payments/payment-gateway-plugin-base.md",
          "id": "1934a5305524d7111a91f1e52a7495cf126f33f2"
        },
        {
          "post_title": "WooCommerce Payment Gateway API",
          "menu_title": "Payment Gateway API",
          "tags": "reference",
          "edit_url": "https://github.com/woocommerce/woocommerce/edit/trunk/docs/payments/payment-gateway-api.md",
          "hash": "f199d04a262bac32d1e22eb3f8410d5c30f10fa86cbb303d4149363a44dc3562",
          "url": "https://raw.githubusercontent.com/woocommerce/woocommerce/trunk/docs/payments/payment-gateway-api.md",
          "id": "b337203996650b567f91c70306e1010d6f1ae552"
        }
      ],
      "categories": []
    },
    {
      "content": "\nThis section is dedicated to providing you with guides and best practices to optimize the performance of WooCommerce stores and extensions. Whether you're a store developer looking to enhance your site's speed and efficiency or an extension developer aiming to ensure your products contribute positively to store performance, you'll find valuable resources here to assist you.\n",
      "category_slug": "performance",
      "category_title": "Performance",
      "posts": [
        {
          "post_title": "How to optimize performance for WooCommerce stores",
          "menu_title": "Optimize store performance",
          "tags": "reference",
          "edit_url": "https://github.com/woocommerce/woocommerce/edit/trunk/docs/performance/performance-optimization.md",
          "hash": "25588fe2fab942f8db82a47d98594a3b0b6f35748185719b5c3b453876a9714b",
          "url": "https://raw.githubusercontent.com/woocommerce/woocommerce/trunk/docs/performance/performance-optimization.md",
          "id": "7294890af7805de703ce7b3d4b55d3c56ff39186"
        },
        {
          "post_title": "WooCommerce performance best practices",
          "menu_title": "Performance best practices",
          "tags": "reference",
          "edit_url": "https://github.com/woocommerce/woocommerce/edit/trunk/docs/performance/performance-best-practices.md",
          "hash": "3c49b5553e99b64ecdbdad565866479f7af5e474dbbcc9aa36d711c02d8b0906",
          "url": "https://raw.githubusercontent.com/woocommerce/woocommerce/trunk/docs/performance/performance-best-practices.md",
          "id": "35bda1cd7068d6179a9e46cca8d7dc2694d0df96"
        }
      ],
      "categories": []
    },
    {
      "content": "",
      "category_slug": "product-collection",
      "category_title": "Product Collection Block",
      "posts": [
        {
          "post_title": "Registering custom collections in product collection block",
          "menu_title": "Registering custom collections",
          "tags": "how-to",
          "edit_url": "https://github.com/woocommerce/woocommerce/edit/trunk/docs/product-collection-block/register-product-collection.md",
          "hash": "6d32bc27924226b032e03624dbeedde3c899c2e8eb777a1fece93bed99544f03",
          "url": "https://raw.githubusercontent.com/woocommerce/woocommerce/trunk/docs/product-collection-block/register-product-collection.md",
          "id": "3bf26fc7c56ae6e6a56e1171f750f5204fcfcece"
        },
        {
          "post_title": "DOM Events sent from product collection block",
          "menu_title": "DOM Events",
          "tags": "how-to",
          "edit_url": "https://github.com/woocommerce/woocommerce/edit/trunk/docs/product-collection-block/dom-events.md",
<<<<<<< HEAD
          "hash": "fbad20bc55cc569161e80478c0789db3c34cf35513e669554af36db1de967a26",
=======
          "hash": "59a4b49eb146774d33229bc60ab7d8f74381493f6e7089ca8f0e2d0eb433a7a4",
>>>>>>> 63d93d73
          "url": "https://raw.githubusercontent.com/woocommerce/woocommerce/trunk/docs/product-collection-block/dom-events.md",
          "id": "c8d247b91472740075871e6b57a9583d893ac650"
        }
      ],
      "categories": []
    },
    {
      "content": "\nDiscover how to customize the WooCommerce product editor, from extending product data to adding unique functionalities.\n\nThis handbook is a guide for extension developers looking to add support for the new product editor in their extensions. The product editor uses [Gutenberg's Block Editor](https://github.com/WordPress/gutenberg/tree/trunk/packages/block-editor), which is going to help WooCommerce evolve alongside the WordPress ecosystem.\n",
      "category_slug": "product-editor",
      "category_title": "Product Editor",
      "posts": [
        {
          "post_title": "Product editor development handbook",
          "menu_title": "Development handbook",
          "edit_url": "https://github.com/woocommerce/woocommerce/edit/trunk/docs/product-editor-development/product-editor.md",
          "hash": "bbf230f9f13bc2404096f5b5b2f7394ba5ab391d78e5efa9627342f5b33be7dd",
          "url": "https://raw.githubusercontent.com/woocommerce/woocommerce/trunk/docs/product-editor-development/product-editor.md",
          "id": "59450404de2750d918137e7cf523e52bedfd7214",
          "links": {
            "./product-editor-extensibility-guidelines.md": "a837eb947d31fcff3c6e1f775926ba5eb13cd790",
            "./block-template-lifecycle.md": "0c29c74a7e7e9fd88562df1afa489659f460879e"
          }
        },
        {
          "post_title": "Product editor extensibility guidelines",
          "menu_title": "Extensibility guidelines",
          "edit_url": "https://github.com/woocommerce/woocommerce/edit/trunk/docs/product-editor-development/product-editor-extensibility-guidelines.md",
          "hash": "8b6102ecab0ceda36afe6d7b2b12fd9d1e62c893ed7409d79cc15da8fc1e76c8",
          "url": "https://raw.githubusercontent.com/woocommerce/woocommerce/trunk/docs/product-editor-development/product-editor-extensibility-guidelines.md",
          "id": "a837eb947d31fcff3c6e1f775926ba5eb13cd790"
        },
        {
          "post_title": "Managing the lifecycle of WooCommerce block templates",
          "menu_title": "Block template lifecycle",
          "tags": "reference",
          "edit_url": "https://github.com/woocommerce/woocommerce/edit/trunk/docs/product-editor-development/block-template-lifecycle.md",
          "hash": "85c88e4c85786405b1eb0436b9e4e478c70ac4dd9ffd08f2a8db256b139ee290",
          "url": "https://raw.githubusercontent.com/woocommerce/woocommerce/trunk/docs/product-editor-development/block-template-lifecycle.md",
          "id": "0c29c74a7e7e9fd88562df1afa489659f460879e"
        }
      ],
      "categories": [
        {
          "content": "# How-to Guides for the Product form\n\nThere are several ways to extend and modify the new product form. Below are links to different tutorials.\n\n## Generic fields\n\nOne way to extend the new product form is by making use of generic fields. This allows you to easily modify the form using PHP only. We have a wide variety of generic fields that you can use, like a text, checkbox, pricing or a select field. You can find the full list [here](https://github.com/woocommerce/woocommerce/blob/trunk/packages/js/product-editor/src/blocks/generic/README.md).\n\nTo see how you can make use of these fields you can follow the [generic fields tutorial](https://github.com/woocommerce/woocommerce/blob/trunk/docs/product-editor-development/how-to-guides/generic-fields-tutorial.md).\n\n## Writing a custom field\n\nIt is also possible to write your own custom field and render those within the product form. This is helpful if the generic fields don't quite fit your use case.\nTo see an example of how to create a basic dropdown field in the product form you can follow [this tutorial](https://github.com/woocommerce/woocommerce/blob/trunk/docs/product-editor-development/how-to-guides/custom-field-tutorial.md).\n",
          "category_slug": "how-to-guides",
          "category_title": "How To Guides",
          "posts": [
            {
              "post_title": "Extending the product form with generic fields",
              "edit_url": "https://github.com/woocommerce/woocommerce/edit/trunk/docs/product-editor-development/how-to-guides/generic-fields-tutorial.md",
              "hash": "759edf2a3b0e29fa4f54b0e2d582c96db91eb68c844d5c545c33f0d2c38e2cda",
              "url": "https://raw.githubusercontent.com/woocommerce/woocommerce/trunk/docs/product-editor-development/how-to-guides/generic-fields-tutorial.md",
              "id": "f221ccb6d42c5e67a0a7916b955253ab7e546641"
            },
            {
              "post_title": "Extending the product form with custom fields",
              "edit_url": "https://github.com/woocommerce/woocommerce/edit/trunk/docs/product-editor-development/how-to-guides/custom-field-tutorial.md",
              "hash": "dfa00ed71af6eda1f539684657d5c880850ececea4c07bd11e89a605fab77ec7",
              "url": "https://raw.githubusercontent.com/woocommerce/woocommerce/trunk/docs/product-editor-development/how-to-guides/custom-field-tutorial.md",
              "id": "fed80efbb225df9054fadd6e1fc45c2cd03e7f99"
            }
          ],
          "categories": []
        }
      ]
    },
    {
      "content": "\nEnsuring the quality of your WooCommerce projects is essential. This section will delve into quality expectations, best practices, coding standards, and other methodologies to ensure your projects stand out in terms of reliability, efficiency, user experience, and more. \n",
      "category_slug": "quality-and-best-practices",
      "category_title": "Quality And Best Practices",
      "posts": [
        {
          "post_title": "Writing high quality testing instructions",
          "tags": "reference",
          "edit_url": "https://github.com/woocommerce/woocommerce/edit/trunk/docs/quality-and-best-practices/writing-high-quality-testing-instructions.md",
          "hash": "51fb384f8b1dfcb82fdbad6db08145b2c51dba6227529b8b54e2a281fc4b8ef7",
          "url": "https://raw.githubusercontent.com/woocommerce/woocommerce/trunk/docs/quality-and-best-practices/writing-high-quality-testing-instructions.md",
          "id": "56a8ef0ef0afec9c884f655e7fdd23d9666c9d00"
        },
        {
          "post_title": "Support and documentation for WooCommerce extensions",
          "menu_title": "Support and documentation",
          "tags": "reference",
          "edit_url": "https://github.com/woocommerce/woocommerce/edit/trunk/docs/quality-and-best-practices/support-and-documentation.md",
          "hash": "48ec15e8c50c2fceea0bce267a52dcd7c740a9f1614773b10b6bab4a2e605a8c",
          "url": "https://raw.githubusercontent.com/woocommerce/woocommerce/trunk/docs/quality-and-best-practices/support-and-documentation.md",
          "id": "c7ab700f5ab812a79b646a865caf429864becdb8"
        },
        {
          "post_title": "Understanding the risks of removing URL bases in WooCommerce",
          "menu_title": "Risks of removing URL bases",
          "tags": "reference",
          "edit_url": "https://github.com/woocommerce/woocommerce/edit/trunk/docs/quality-and-best-practices/removing-product-product-category-or-shop-from-the-url.md",
          "hash": "414970e7d53ddcafb186f2f3a253eed0d01800df2182f8bd2a4310c53079a795",
          "url": "https://raw.githubusercontent.com/woocommerce/woocommerce/trunk/docs/quality-and-best-practices/removing-product-product-category-or-shop-from-the-url.md",
          "id": "827bfa56d40c2155542147ea5afe7cc756e18c5d"
        },
        {
          "post_title": "Privacy Standards for WooCommerce Extensions",
          "menu_title": "Privacy Standards",
          "tags": "reference",
          "edit_url": "https://github.com/woocommerce/woocommerce/edit/trunk/docs/quality-and-best-practices/privacy-standards.md",
          "hash": "44496b3d6244ea09c86b9d13fbefe9b77478311df25def6ae5e4e567a0e2bd6f",
          "url": "https://raw.githubusercontent.com/woocommerce/woocommerce/trunk/docs/quality-and-best-practices/privacy-standards.md",
          "id": "840cf3001ed520ed206a42b147a2e3afa4ed82ae",
          "links": {
            "./gdpr-compliance.md": "af392a92b41b69b543c5ec77a07af770f6bb1587"
          }
        },
        {
          "post_title": "How to optimize performance for WooCommerce stores",
          "menu_title": "Optimize store performance",
          "tags": "reference",
          "edit_url": "https://github.com/woocommerce/woocommerce/edit/trunk/docs/quality-and-best-practices/performance-optimization.md",
          "hash": "25588fe2fab942f8db82a47d98594a3b0b6f35748185719b5c3b453876a9714b",
          "url": "https://raw.githubusercontent.com/woocommerce/woocommerce/trunk/docs/quality-and-best-practices/performance-optimization.md",
          "id": "4a616a12defd72bf5a16fb48db4dccd63000d98f"
        },
        {
          "post_title": "Naming conventions",
          "menu_title": "Naming conventions",
          "tags": "reference",
          "edit_url": "https://github.com/woocommerce/woocommerce/edit/trunk/docs/quality-and-best-practices/naming-conventions.md",
          "hash": "b9412bed82b46bf0232ca59caaeb48a868ab62b965d5f2756135a58ee0d80a66",
          "url": "https://raw.githubusercontent.com/woocommerce/woocommerce/trunk/docs/quality-and-best-practices/naming-conventions.md",
          "id": "7a64e9ba2411bdae46c6ff274a8f65c10d9ba59f",
          "links": {
            "./css-sass-naming-conventions.md": "a34404f72868f2780ccf07da9b998204b8213d32"
          }
        },
        {
          "post_title": "Maintaining and updating WooCommerce extensions",
          "menu_title": "Maintainability and updates",
          "tags": "reference",
          "edit_url": "https://github.com/woocommerce/woocommerce/edit/trunk/docs/quality-and-best-practices/maintainability.md",
          "hash": "6c1afab52dfab6998b87c4fac3acaba05ef516c4ff483b1ad46be13bc1b299c1",
          "url": "https://raw.githubusercontent.com/woocommerce/woocommerce/trunk/docs/quality-and-best-practices/maintainability.md",
          "id": "828687b931d51c041ff4b4e0dc9a3a5b832b7ead"
        },
        {
          "post_title": "WooCommerce grammar, punctuation and capitalization guide",
          "menu_title": "Grammar, punctuation and capitalization",
          "tags": "reference",
          "edit_url": "https://github.com/woocommerce/woocommerce/edit/trunk/docs/quality-and-best-practices/grammar-punctuation-capitalization.md",
          "hash": "6415e94dcfd13940409b28e063b5cd6e251f971c19d8910ed7faab143759fd30",
          "url": "https://raw.githubusercontent.com/woocommerce/woocommerce/trunk/docs/quality-and-best-practices/grammar-punctuation-capitalization.md",
          "id": "af9f21747d93f0ab504e3713b1844c59c70b1d0e"
        },
        {
          "post_title": "GDPR compliance guidelines for WooCommerce extensions",
          "menu_title": "GDPR compliance",
          "tags": "reference",
          "edit_url": "https://github.com/woocommerce/woocommerce/edit/trunk/docs/quality-and-best-practices/gdpr-compliance.md",
          "hash": "3ef669780d26a71106f9b01a64d079adc5f2bf1c78ed1ef026fa8fe17c20cdf8",
          "url": "https://raw.githubusercontent.com/woocommerce/woocommerce/trunk/docs/quality-and-best-practices/gdpr-compliance.md",
          "id": "af392a92b41b69b543c5ec77a07af770f6bb1587"
        },
        {
          "post_title": "CSS/Sass naming conventions",
          "edit_url": "https://github.com/woocommerce/woocommerce/edit/trunk/docs/quality-and-best-practices/css-sass-naming-conventions.md",
          "hash": "8d341abfa0c9642286c581c0ff21cc471e7721bbc180e96913a5f95232610736",
          "url": "https://raw.githubusercontent.com/woocommerce/woocommerce/trunk/docs/quality-and-best-practices/css-sass-naming-conventions.md",
          "id": "a34404f72868f2780ccf07da9b998204b8213d32"
        },
        {
          "post_title": "WooCommerce core critical flows",
          "menu_title": "Core critical flows",
          "tags": "reference",
          "edit_url": "https://github.com/woocommerce/woocommerce/edit/trunk/docs/quality-and-best-practices/core-critical-flows.md",
          "hash": "472f5a240abe907fec83a8a9f88af6699f2d994aa7ae87faa1716a087baa66db",
          "url": "https://raw.githubusercontent.com/woocommerce/woocommerce/trunk/docs/quality-and-best-practices/core-critical-flows.md",
          "id": "e561b46694dba223c38b87613ce4907e4e14333a"
        },
        {
          "post_title": "Compatibility and interoperability for WooCommerce extensions",
          "menu_title": "Compatibility best practices",
          "tags": "reference",
          "edit_url": "https://github.com/woocommerce/woocommerce/edit/trunk/docs/quality-and-best-practices/compatibility.md",
          "hash": "c8e09923cffd4a3951dfc2db43823f9d469439775019104f687aa2c95caff142",
          "url": "https://raw.githubusercontent.com/woocommerce/woocommerce/trunk/docs/quality-and-best-practices/compatibility.md",
          "id": "e3353f3e7a61bfd0f839d74c5baee2847b4b75d0"
        },
        {
          "post_title": "WooCommerce coding standards",
          "menu_title": "Coding standards",
          "tags": "reference",
          "edit_url": "https://github.com/woocommerce/woocommerce/edit/trunk/docs/quality-and-best-practices/coding-standards.md",
          "hash": "7c5b8a0b555f81606fd6d2c85f62a00feaff369569666ba88d029fd384202f2f",
          "url": "https://raw.githubusercontent.com/woocommerce/woocommerce/trunk/docs/quality-and-best-practices/coding-standards.md",
          "id": "b09a572b8a452b6cd795e0985daa85f06e5889fb"
        }
      ],
      "categories": [
        {
          "content": "\nReviews are an integral part of the online shopping experience, and people installing software pay attention to them. Prospective users of your extensions will likely consider average ratings when making software choices.\n\nMany of today's most popular online review platforms - from Yelp business reviews, to Amazon product reviews - have a range of opinion that can be polarized, with many extremely positive and/or negative reviews, and fewer moderate opinions. This creates a \"J-shaped\" distribution of reviews that isn't as accurate or as helpful as could be.\n\nWooCommerce.com and WordPress.org both feature reviews heavily, and competing extensions having a higher rating likely have the edge in user choice. \n\n## Primary considerations around reviews\n\nRequesting more reviews for a extension with major issues will not generate good reviews, and analyzing existing reviews will help surface areas to address before soliciting reviews.\n\nIt is extremely rare for users of WordPress plugins to leave reviews organically (.2% of users for WordPress.org leave reviews), which means that there's an untapped market of 99.8% of users of the average plugin.\n\nThese plugins are competing with other plugins on the same search terms in the WordPress.org plugin directory, and ratings are a large factor in the ranking algorithm. This is not usually a factor to the same extent on the WooCommerce Marketplace. For instance, WooCommerce's PayPal extension directly competes on all possible keywords with other PayPal extensions on the WordPress.org repository, while it does not compete with other PayPal payments extensions on the Marketplace.\n",
          "category_slug": "review-guidelines",
          "category_title": "Review Guidelines",
          "posts": [
            {
              "post_title": "When to request WooCommerce extension reviews",
              "menu_title": "When to request reviews",
              "edit_url": "https://github.com/woocommerce/woocommerce/edit/trunk/docs/quality-and-best-practices/review-guidelines/when-to-request-reviews.md",
              "hash": "7a14ceb03ac0a98d84c0d380e44534129198f8ee682e84824cbb6c793da71be8",
              "url": "https://raw.githubusercontent.com/woocommerce/woocommerce/trunk/docs/quality-and-best-practices/review-guidelines/when-to-request-reviews.md",
              "id": "d40eb30ff49c89545a5918f5b8c08b82e6f8f45a"
            },
            {
              "post_title": "Utilizing your support team to respond to feedback",
              "menu_title": "Utilizing your support team",
              "edit_url": "https://github.com/woocommerce/woocommerce/edit/trunk/docs/quality-and-best-practices/review-guidelines/utilizing-your-support-team.md",
              "hash": "3cadfdd506c2c279c16d411b4037f6ea6cd2fa2dcfad6ffe895e89e61b0e54c0",
              "url": "https://raw.githubusercontent.com/woocommerce/woocommerce/trunk/docs/quality-and-best-practices/review-guidelines/utilizing-your-support-team.md",
              "id": "f7029c8549d5ed86dd8f9cc27d7a62da539b9ba7"
            },
            {
              "post_title": "Utilizing WooCommerce extension feature requests",
              "menu_title": "Utilizing feature requests",
              "edit_url": "https://github.com/woocommerce/woocommerce/edit/trunk/docs/quality-and-best-practices/review-guidelines/utilizing-feature-requests.md",
              "hash": "28af9f05e0c843a932ba1320d16097c029e71bdeae0dbe02ff95a96eb9d8c1c0",
              "url": "https://raw.githubusercontent.com/woocommerce/woocommerce/trunk/docs/quality-and-best-practices/review-guidelines/utilizing-feature-requests.md",
              "id": "4efca02b0f14b13a1471f5beec4ef15365f98b17"
            },
            {
              "post_title": "How to respond to negative WooCommerce extension reviews",
              "menu_title": "Responding to negative reviews",
              "edit_url": "https://github.com/woocommerce/woocommerce/edit/trunk/docs/quality-and-best-practices/review-guidelines/responding-to-negative-reviews.md",
              "hash": "306df15c394c6867657e7c68282f16dab5d08e821bbb7e27514abca764262b24",
              "url": "https://raw.githubusercontent.com/woocommerce/woocommerce/trunk/docs/quality-and-best-practices/review-guidelines/responding-to-negative-reviews.md",
              "id": "7cb825a3830e392aeae853b441a91237f48c3ae5"
            },
            {
              "post_title": "Notifying users about bug fixes and feature requests",
              "menu_title": "Notifying users about bug fixes and feature requests",
              "edit_url": "https://github.com/woocommerce/woocommerce/edit/trunk/docs/quality-and-best-practices/review-guidelines/notifying-users-about-important-events.md",
              "hash": "30b6241ebb32204910980a5dea2399a8fa2e02fa37ea22449edc549f3f14034b",
              "url": "https://raw.githubusercontent.com/woocommerce/woocommerce/trunk/docs/quality-and-best-practices/review-guidelines/notifying-users-about-important-events.md",
              "id": "9ccc4bf579cc624002478fe8706241f4640d92b8"
            },
            {
              "post_title": "Miscellaneous guidelines and advice",
              "menu_title": "Miscellaneous guidelines",
              "edit_url": "https://github.com/woocommerce/woocommerce/edit/trunk/docs/quality-and-best-practices/review-guidelines/misc-guidelines.md",
              "hash": "c5515db05195cebbe1ed0595dbf2a09623c3b85e1b5b6e1c3628a79b957f8884",
              "url": "https://raw.githubusercontent.com/woocommerce/woocommerce/trunk/docs/quality-and-best-practices/review-guidelines/misc-guidelines.md",
              "id": "003ece0250c6a0c248019a095f75f3cfedbc290e"
            },
            {
              "post_title": "How to request WooCommerce extension reviews",
              "menu_title": "Requesting reviews",
              "edit_url": "https://github.com/woocommerce/woocommerce/edit/trunk/docs/quality-and-best-practices/review-guidelines/how-to-request-reviews.md",
              "hash": "dfdf5add075777636eb628d25484e93268251437dec0253766c12d80ac82573b",
              "url": "https://raw.githubusercontent.com/woocommerce/woocommerce/trunk/docs/quality-and-best-practices/review-guidelines/how-to-request-reviews.md",
              "id": "3d0c8bf7339a71198737d19eec7e6d71697b3727"
            }
          ],
          "categories": []
        }
      ]
    },
    {
      "content": "\nUnderstand Woo's reporting capabilities. Learn to generate, understand, and optimize reports to make informed decisions about your WooCommerce projects.\n",
      "category_slug": "reporting",
      "category_title": "Reporting",
      "posts": [
        {
          "post_title": "How to extend WooCommerce analytics reports",
          "menu_title": "Extend analytics reports",
          "tags": "how-to",
          "edit_url": "https://github.com/woocommerce/woocommerce/edit/trunk/docs/reporting/extending-woocommerce-admin-reports.md",
<<<<<<< HEAD
          "hash": "b694b0e857d3ca60acdef2ffaae329a93f0a0243eacc4b192562c7f507f169b3",
=======
          "hash": "56712b3583d0b0a4d96eb19153e5abcb8a386fcd083fa56481acf1be530afa25",
>>>>>>> 63d93d73
          "url": "https://raw.githubusercontent.com/woocommerce/woocommerce/trunk/docs/reporting/extending-woocommerce-admin-reports.md",
          "id": "3ef20148084c97d7f62b565b92df844392ac27f7"
        },
        {
          "post_title": "How to add columns to analytics reports and CSV downloads",
          "menu_title": "Add columns to analytics reports",
          "tags": "how-to",
          "edit_url": "https://github.com/woocommerce/woocommerce/edit/trunk/docs/reporting/adding-columns-to-analytics-reports-and-csv-downloads.md",
          "hash": "8b7d43f66fff68a0b96917d25bceca7bc3505a30ce5b36542b73f5a555b30ab0",
          "url": "https://raw.githubusercontent.com/woocommerce/woocommerce/trunk/docs/reporting/adding-columns-to-analytics-reports-and-csv-downloads.md",
          "id": "044aac1c58553a34049a77168d247fd42ede994b",
          "links": {
            "extending-woocommerce-admin-reports.md": "3ef20148084c97d7f62b565b92df844392ac27f7"
          }
        }
      ],
      "categories": []
    },
    {
      "content": "\nUtilize the WooCommerce REST API for advanced integrations, data manipulation, and building headless ecommerce solutions.\n",
      "category_slug": "rest-api",
      "category_title": "REST API",
      "posts": [
        {
          "post_title": "Getting started with the WooCommerce REST API",
          "menu_title": "Getting started",
          "edit_url": "https://github.com/woocommerce/woocommerce/edit/trunk/docs/rest-api/getting-started.md",
          "hash": "38f3b452b833707fa131a099da28b250fd687f449727685d42b9a9d5d060a96c",
          "url": "https://raw.githubusercontent.com/woocommerce/woocommerce/trunk/docs/rest-api/getting-started.md",
          "id": "ad7fceb11d06571fb060f72c414896b425d6b72b"
        }
      ],
      "categories": []
    },
    {
      "content": "\nSecurity is paramount. This section will dive into best practices, guidelines, and insights to ensure your WooCommerce projects remain secure from threats. \n",
      "category_slug": "security",
      "category_title": "Security",
      "posts": [
        {
          "post_title": "WooCommerce security best practices",
          "menu_title": "Security best practices",
          "tags": "reference",
          "edit_url": "https://github.com/woocommerce/woocommerce/edit/trunk/docs/security/security-best-practices.md",
          "hash": "c2fdc86ba61ba0ad33ed2795f4f00eb90b7fc8545b007b2c14dbc1b7aa97a6ed",
          "url": "https://raw.githubusercontent.com/woocommerce/woocommerce/trunk/docs/security/security-best-practices.md",
          "id": "d579f1c5174c67421dff64719e001b31a015a3d2"
        },
        {
          "post_title": "How to Prevent Data Leaks in WooCommerce",
          "menu_title": "Prevent Data Leaks",
          "tags": "how-to",
          "edit_url": "https://github.com/woocommerce/woocommerce/edit/trunk/docs/security/prevent-data-leaks.md",
          "hash": "762a6725340711063688e33c0107dbcf3a7aed1674bc0bcd9ed4157b3b49ea2e",
          "url": "https://raw.githubusercontent.com/woocommerce/woocommerce/trunk/docs/security/prevent-data-leaks.md",
          "id": "91b86abe2953e1cd4e9d6d407238093245346cf9"
        }
      ],
      "categories": []
    },
    {
      "content": "\nDelve into extending shipping functionality through adding custom shipping methods, integrating advanced carrier APIs, and developing tailored shipping solutions to elevate the ecommerce experience.\n",
      "category_slug": "shipping",
      "category_title": "Shipping",
      "posts": [
        {
          "post_title": "Shipping method API",
          "menu_title": "Shipping method API",
          "tags": "reference",
          "edit_url": "https://github.com/woocommerce/woocommerce/edit/trunk/docs/shipping/shipping-method-api.md",
          "hash": "40bf33d540692608fccec48e9a6cc08e51c510c894c32414723c75cc2d2dc3a8",
          "url": "https://raw.githubusercontent.com/woocommerce/woocommerce/trunk/docs/shipping/shipping-method-api.md",
          "id": "70270a01c8f1f2b630c809c0b9611940e99293a9",
          "links": {
            "../extension-development/building-your-first-extension.md": "278c2822fe06f1ab72499a757ef0c4981cfbffb5"
          }
        }
      ],
      "categories": []
    },
    {
      "content": "\nProperly setting up your test environment and writing tests when contributing to WooCommerce core are essential parts of our development pipeline. The links below are also included in our [Contributing Guidelines](https://github.com/woocommerce/woocommerce/blob/trunk/.github/CONTRIBUTING.md) on GitHub.\n\nIf you have any questions about testing please reach out to the developer community in our public channels([Developer Blog](https://developer.woocommerce.com/blog/), [GitHub Discussions](https://github.com/woocommerce/woocommerce/discussions), or [Community Slack](https://woocommerce.com/community-slack/)).\n\n## Unit Testing\n\n[End-to-end tests](https://github.com/woocommerce/woocommerce/tree/trunk/plugins/woocommerce/tests/e2e-pw) are powered by `Playwright`. The test site is spun up using `wp-env` ([recommended](https://developer.wordpress.org/block-editor/reference-guides/packages/packages-env/)), but we will continue to support `e2e-environment` in the meantime, and slowly [deprecate](https://github.com/woocommerce/woocommerce/blob/trunk/plugins/woocommerce/tests/e2e/README.md) `Puppeteer` testing. \n\n## API Testing\n\n`api-core-tests` is a [package](https://github.com/woocommerce/woocommerce/tree/trunk/plugins/woocommerce/tests/api-core-tests#guide-for-writing-api-tests) that contains automated API tests for WooCommerce, based on `Playwright` and `wp-env`. It supersedes the SuperTest based `api-core-tests` package and `e2e-environment` setup, which we will gradually deprecate.\n\n## Calls for Testing\n\nKeep tabs on calls for testing on our developer blog, and make sure to read our beta testing instructions to help us build new features and enhancements.\n",
      "category_slug": "testing",
      "category_title": "Testing",
      "posts": [
        {
          "post_title": "Beta Testing",
          "tags": "how-to",
          "edit_url": "https://github.com/woocommerce/woocommerce/edit/trunk/docs/testing/beta-testing.md",
          "hash": "09be54c71d8805df451263a1cddd12d744b2b1d81f669fb539bd2f14cfdefeeb",
          "url": "https://raw.githubusercontent.com/woocommerce/woocommerce/trunk/docs/testing/beta-testing.md",
          "id": "01f266904647aad0d44b5687fb5f143560dabc67"
        }
      ],
      "categories": []
    },
    {
      "content": "\nLearn to design and integrate custom themes in WooCommerce, focusing on responsive design and ecommerce optimization.\n\nFor blocks themes, see our [block theme documentation](/docs/category/block-theme-development).\n",
      "category_slug": "theme-development",
      "category_title": "Classic Theme Development",
      "posts": [
        {
          "post_title": "Thumbnail image regeneration",
          "tags": "reference",
          "edit_url": "https://github.com/woocommerce/woocommerce/edit/trunk/docs/theme-development/thumbnail-image-regeneration.md",
          "hash": "326d3f142bffb477750e5fc1211f9213a0cbf2083368043a3ee7f5358032fd88",
          "url": "https://raw.githubusercontent.com/woocommerce/woocommerce/trunk/docs/theme-development/thumbnail-image-regeneration.md",
          "id": "733e1b16276d64f128ba0e337ca68ec3de0bf68f"
        },
        {
          "post_title": "Theme design and user experience guidelines",
          "menu_title": "Theme design and user experience guidelines",
          "tags": "reference",
          "edit_url": "https://github.com/woocommerce/woocommerce/edit/trunk/docs/theme-development/theme-design-ux-guidelines.md",
          "hash": "360270ccb4a695a7b2fc089fe2b092ce4005fd63ae98c84b9014221ffb7e8015",
          "url": "https://raw.githubusercontent.com/woocommerce/woocommerce/trunk/docs/theme-development/theme-design-ux-guidelines.md",
          "id": "ec1f05ca7c14ed81a52553fa1c3f1045df5f6a4f"
        },
        {
          "post_title": "Template structure & Overriding templates via a theme",
          "edit_url": "https://github.com/woocommerce/woocommerce/edit/trunk/docs/theme-development/template-structure.md",
          "hash": "a82d885c8395385dc51c976b2b51eec88cdcce72bf905fda78f97d77533ce079",
          "url": "https://raw.githubusercontent.com/woocommerce/woocommerce/trunk/docs/theme-development/template-structure.md",
          "id": "34bfebec9fc45e680976814928a7b8a1778af14e"
        },
        {
          "post_title": "How to set up and use a child theme",
          "menu_title": "Set up and use a child theme",
          "tags": "how-to",
          "edit_url": "https://github.com/woocommerce/woocommerce/edit/trunk/docs/theme-development/set-up-a-child-theme.md",
          "hash": "b362d5ddd34d8b81f6a2ee2369dd2cd68e51700836a85f96d629e87d564b0844",
          "url": "https://raw.githubusercontent.com/woocommerce/woocommerce/trunk/docs/theme-development/set-up-a-child-theme.md",
          "id": "00b6916595cbde7766f080260a9ea26f53f3271c"
        },
        {
          "post_title": "Image sizing for theme developers",
          "menu_title": "Image sizing",
          "tags": "reference",
          "edit_url": "https://github.com/woocommerce/woocommerce/edit/trunk/docs/theme-development/image-sizes.md",
          "hash": "9883e7931ff8bd56dcd707974fe8ec992f21148818206aec354b0368dc999239",
          "url": "https://raw.githubusercontent.com/woocommerce/woocommerce/trunk/docs/theme-development/image-sizes.md",
          "id": "3f5301ac3040d38bc449b440733da6a466209df3",
          "links": {
            "./thumbnail-image-regeneration.md": "733e1b16276d64f128ba0e337ca68ec3de0bf68f"
          }
        },
        {
          "post_title": "How to fix outdated WooCommerce templates",
          "menu_title": "Fix outdated templates",
          "tags": "how-to",
          "edit_url": "https://github.com/woocommerce/woocommerce/edit/trunk/docs/theme-development/fixing-outdated-woocommerce-templates.md",
          "hash": "1b57eba543bb25708fbc4d4ff5802385d06ff2df6f2486f77e6924cb1d44b8d1",
          "url": "https://raw.githubusercontent.com/woocommerce/woocommerce/trunk/docs/theme-development/fixing-outdated-woocommerce-templates.md",
          "id": "1fa09bbc2137a65288cc1576c1053224db7187ed"
        },
        {
          "post_title": "Conditional tags in WooCommerce",
          "menu_title": "Conditional tags",
          "tags": "reference",
          "edit_url": "https://github.com/woocommerce/woocommerce/edit/trunk/docs/theme-development/conditional-tags.md",
          "hash": "897a95ac13aba64eecc2bb5c521dd5e390abbb6a8be421940e5eaae465949d43",
          "url": "https://raw.githubusercontent.com/woocommerce/woocommerce/trunk/docs/theme-development/conditional-tags.md",
          "id": "a08cc0796290477cad7d9bc6737960985f5f6f41"
        },
        {
          "post_title": "Classic theme development handbook",
          "menu_title": "Classic theme development",
          "edit_url": "https://github.com/woocommerce/woocommerce/edit/trunk/docs/theme-development/classic-theme-developer-handbook.md",
          "hash": "95ce7250479a5133bba6c68939d86e4e79708c65044d70727c73f6a88f716da7",
          "url": "https://raw.githubusercontent.com/woocommerce/woocommerce/trunk/docs/theme-development/classic-theme-developer-handbook.md",
          "id": "c2fde53e1dc3efbded3cfe1fb4df27136a3799a4"
        }
      ],
      "categories": []
    },
    {
      "content": "\nThis section covers general guidelines, and best practices to follow in order to ensure your product experience aligns with WooCommerce for ease of use, seamless integration, and strong adoption.\n\nWe strongly recommend you review the current [WooCommerce setup experience](https://woocommerce.com/documentation/plugins/woocommerce/getting-started/) to get familiar with the user experience and taxonomy.\n\nWe also recommend you review the [WordPress core guidelines](https://developer.wordpress.org/plugins/wordpress-org/detailed-plugin-guidelines/) to ensure your product isn't breaking any rules, and review [this helpful resource](https://woocommerce.com/document/grammar-punctuation-style-guide/) on content style.\n\n## General\n\nUse existing WordPress/WooCommerce UI, built in components (text fields, checkboxes, etc) and existing menu structures.\n\nPlugins which draw on WordPress' core design aesthetic will benefit from future updates to this design as WordPress continues to evolve. If you need to make an exception for your product, be prepared to provide a valid use case.\n\n- [WordPress Components library](https://wordpress.github.io/gutenberg/?path=/story/docs-introduction--page)\n- [Figma for WordPress](https://make.wordpress.org/design/2018/11/19/figma-for-wordpress/) | ([WordPress Design Library Figma](https://www.figma.com/file/e4tLacmlPuZV47l7901FEs/WordPress-Design-Library))\n- [WooCommerce Component Library](https://woocommerce.github.io/woocommerce-admin/)\n",
      "category_slug": "user-experience-extensions",
      "category_title": "Extension Guidelines",
      "posts": [
        {
          "post_title": "WooCommerce Extension Guidelines - Testing",
          "menu_title": "Testing",
          "edit_url": "https://github.com/woocommerce/woocommerce/edit/trunk/docs/ux-guidelines-extensions/testing.md",
          "hash": "8b5d6418f4f5c8281b8122640d738b833d734b4ffd6357e740953691d948faf6",
          "url": "https://raw.githubusercontent.com/woocommerce/woocommerce/trunk/docs/ux-guidelines-extensions/testing.md",
          "id": "0299f640abe2127807b1765c526cabd93120d60f"
        },
        {
          "post_title": "WooCommerce Extension Guidelines - Task List and Inbox",
          "menu_title": "Task list and Inbox",
          "edit_url": "https://github.com/woocommerce/woocommerce/edit/trunk/docs/ux-guidelines-extensions/task-list-and-inbox.md",
          "hash": "e49078090e1cff1a184d6a2841f14f0a79551a99d990b0227f3475bac01febe2",
          "url": "https://raw.githubusercontent.com/woocommerce/woocommerce/trunk/docs/ux-guidelines-extensions/task-list-and-inbox.md",
          "id": "4790569835c89da9f1a85e9afe59a4f53ba11943"
        },
        {
          "post_title": "WooCommerce Extension Guidelines - Settings",
          "menu_title": "Settings",
          "edit_url": "https://github.com/woocommerce/woocommerce/edit/trunk/docs/ux-guidelines-extensions/settings.md",
          "hash": "3f0f6af91e9cf96a2adbc9071d69c37fa1baf9d67f5ff42e3adbc6261a9e10bc",
          "url": "https://raw.githubusercontent.com/woocommerce/woocommerce/trunk/docs/ux-guidelines-extensions/settings.md",
          "id": "1066428802afb323fbf38c64f5480edbabd93178"
        },
        {
          "post_title": "WooCommerce Extension Guidelines - Onboarding",
          "menu_title": "Onboarding",
          "edit_url": "https://github.com/woocommerce/woocommerce/edit/trunk/docs/ux-guidelines-extensions/onboarding.md",
          "hash": "99361db29b6142c96bba6d087b6cc1740e693b340b83bf26d6356d3bd2aca96f",
          "url": "https://raw.githubusercontent.com/woocommerce/woocommerce/trunk/docs/ux-guidelines-extensions/onboarding.md",
          "id": "38cce49e3e334ad30aa2bcf304a15375e88e66fa"
        },
        {
          "post_title": "WooCommerce Extension Guidelines - Notices",
          "menu_title": "Notices",
          "edit_url": "https://github.com/woocommerce/woocommerce/edit/trunk/docs/ux-guidelines-extensions/notices.md",
          "hash": "70f5b6c955c30ea3f4b15d08ef59f13247bdf62e97af518824e35f2f47ec16c5",
          "url": "https://raw.githubusercontent.com/woocommerce/woocommerce/trunk/docs/ux-guidelines-extensions/notices.md",
          "id": "2f3ffb30344bc45b5ff3bc17a59520fcd16b2598"
        },
        {
          "post_title": "WooCommerce Extension Guidelines - Navigation",
          "menu_title": "Navigation",
          "edit_url": "https://github.com/woocommerce/woocommerce/edit/trunk/docs/ux-guidelines-extensions/navigation.md",
          "hash": "9c5313a31ebe26909a2cfaaa0bcfcdc9d5a0855ac0ddb9808832524be313ebb6",
          "url": "https://raw.githubusercontent.com/woocommerce/woocommerce/trunk/docs/ux-guidelines-extensions/navigation.md",
          "id": "9922abbcea787a91b3360f49fa53d5402a604e6b"
        },
        {
          "post_title": "WooCommerce Extension Guidelines - Colors",
          "menu_title": "Colors",
          "edit_url": "https://github.com/woocommerce/woocommerce/edit/trunk/docs/ux-guidelines-extensions/colors.md",
          "hash": "6812fdef13376c61091732078018df44fda52e9bc49e1f8a4a24cb0eaf3464a3",
          "url": "https://raw.githubusercontent.com/woocommerce/woocommerce/trunk/docs/ux-guidelines-extensions/colors.md",
          "id": "7ca89c550a36bee4df33635c6fe861bc769c43cb"
        },
        {
          "post_title": "User Experience Best Practices",
          "edit_url": "https://github.com/woocommerce/woocommerce/edit/trunk/docs/ux-guidelines-extensions/best-practices.md",
          "hash": "c9083117020c65b5c4a2c31ccfa8a4456c0e8420e922be86ba3346d29e8875c4",
          "url": "https://raw.githubusercontent.com/woocommerce/woocommerce/trunk/docs/ux-guidelines-extensions/best-practices.md",
          "id": "27838fbdf66db197a21d4a765cd9309423c33e83"
        },
        {
          "post_title": "WooCommerce Extension Guidelines - Accessibility",
          "menu_title": "Accessibility",
          "edit_url": "https://github.com/woocommerce/woocommerce/edit/trunk/docs/ux-guidelines-extensions/accessibility.md",
          "hash": "b147dbdb658b941e7bd45bec21f68ca83667915a1ba51f0d4b0e856899d0202d",
          "url": "https://raw.githubusercontent.com/woocommerce/woocommerce/trunk/docs/ux-guidelines-extensions/accessibility.md",
          "id": "e085da13824f41a311b3eeb391386a1c2f67da32"
        }
      ],
      "categories": []
    },
    {
      "content": "\nWhen building payments extensions, you should ensure you follow the [WooCommerce Extension Guidelines](https://developer.woocommerce.com/docs/category/extension-guidelines/).\n\nPayments plugins come in many types: payment processors and gateways, wallets, Buy Now Pay Later, crypto, and more.\n\nThe choice between payment plugins depends on the specific needs and preferences of the merchant and their customers. Some merchants may choose to use multiple types of payment plugins to offer their customers a wider range of payment options.\n\nA merchant can discover a payments plugin in the following ways:\n\n- Through direct installation from WordPress plugins.\n- Through Woo's public list of payment services on the Marketplace.\n- Through the admin onboarding tasks and payments settings. To be added to the list of payment gateways in the Woo admin, the payments plugin must meet the criteria listed in these guidelines.\n\n",
      "category_slug": "user-experience-payments",
      "category_title": "Payments Guidelines",
      "posts": [
        {
          "post_title": "User Experience Guidelines - Payments Onboarding and Setup",
          "menu_title": "Payments Onboarding and Setup",
          "edit_url": "https://github.com/woocommerce/woocommerce/edit/trunk/docs/ux-guidelines-payments/payments-onboarding.md",
          "hash": "b564c61dbaca4c883b94f3a82051e3baf1738337ea38ac29d2eb95bb1dfe8269",
          "url": "https://raw.githubusercontent.com/woocommerce/woocommerce/trunk/docs/ux-guidelines-payments/payments-onboarding.md",
          "id": "9e100f5d1c5e52bb337a294456f75cd60929d9e3",
          "links": {
            "../ux-guidelines-extensions/settings.md": "1066428802afb323fbf38c64f5480edbabd93178",
            "../ux-guidelines-extensions/navigation.md": "9922abbcea787a91b3360f49fa53d5402a604e6b"
          }
        },
        {
          "post_title": "User Experience Guidelines - Payment Button Style",
          "menu_title": "Payment Button Style",
          "edit_url": "https://github.com/woocommerce/woocommerce/edit/trunk/docs/ux-guidelines-payments/payment-button-style.md",
          "hash": "3d8e829f6ca8b8c120bb4ca87f7a53203480709b56b603ee8c48102af8f285a1",
          "url": "https://raw.githubusercontent.com/woocommerce/woocommerce/trunk/docs/ux-guidelines-payments/payment-button-style.md",
          "id": "83d869cec0b2268ae30a6517c7c8f424de284cad"
        },
        {
          "post_title": "User Experience Guidelines - Payment Button Size and Anatomy",
          "menu_title": "Payment Button Size",
          "edit_url": "https://github.com/woocommerce/woocommerce/edit/trunk/docs/ux-guidelines-payments/payment-button-size.md",
          "hash": "b9165eb27a79bb696d7f0fcea1ef8a36f56ffd01501447f4c266c95f515a8ee1",
          "url": "https://raw.githubusercontent.com/woocommerce/woocommerce/trunk/docs/ux-guidelines-payments/payment-button-size.md",
          "id": "0920df1611e1b1b3e2f33c810a8f8e8ae09dd67c"
        },
        {
          "post_title": "User Experience Guidelines - Payment Button Layout",
          "menu_title": "Payment Button Layout",
          "edit_url": "https://github.com/woocommerce/woocommerce/edit/trunk/docs/ux-guidelines-payments/payment-button-layout.md",
          "hash": "bc518454d8552c5da08d9635799c578d730341b115f7f8a63e9123628242c772",
          "url": "https://raw.githubusercontent.com/woocommerce/woocommerce/trunk/docs/ux-guidelines-payments/payment-button-layout.md",
          "id": "96caecc340794e5c80af271e5cc844e0b3d80a04"
        }
      ],
      "categories": []
    },
    {
      "content": "\nOur research shows that merchants think in terms of tasks and goals while creating new products in Woo. For example, adding or editing a product price is a separate task from uploading images or managing inventory.\n\nFor this reason, the new product form features groups (tabs) that correspond with these tasks. Simply speaking, they are separate views where different form features live. As a developer, you can extend any of these views and offer merchants the information and tools they need to create better, more successful products.\n\nThere are several ways to extend the new product form: from a single field to a whole group or section containing multiple fields and tables. These extension points are linked to the form structure, giving you plenty of freedom to create a great user experience.\n",
      "category_slug": "user-experience-product-editor",
      "category_title": "Product Editor Guidelines",
      "posts": [
        {
          "post_title": "Product Editor Guidelines - Top Bar Extensions (future feature)",
          "menu_title": "Top Bar Extensions",
          "edit_url": "https://github.com/woocommerce/woocommerce/edit/trunk/docs/ux-guidelines-product-editor/product-editor-form-top-bar.md",
          "hash": "24e079a4d79b0b692dc39493e5097584e4aa2c540f599756beed028586c6e468",
          "url": "https://raw.githubusercontent.com/woocommerce/woocommerce/trunk/docs/ux-guidelines-product-editor/product-editor-form-top-bar.md",
          "id": "d9f9789cd181147412e83cf227d6ffccbb88ee4a"
        },
        {
          "post_title": "Product Editor Guidelines - Subsections",
          "menu_title": "Subsections",
          "edit_url": "https://github.com/woocommerce/woocommerce/edit/trunk/docs/ux-guidelines-product-editor/product-editor-form-subsections.md",
          "hash": "3fe49c097ac3aab24358b9b3f3d48dafa90541be7f2dff8eb057964d17902fca",
          "url": "https://raw.githubusercontent.com/woocommerce/woocommerce/trunk/docs/ux-guidelines-product-editor/product-editor-form-subsections.md",
          "id": "1c1063b1d3b33af035da4f82dc2b06ce0a20900c"
        },
        {
          "post_title": "Product Editor Guidelines - Sections",
          "menu_title": "Sections",
          "edit_url": "https://github.com/woocommerce/woocommerce/edit/trunk/docs/ux-guidelines-product-editor/product-editor-form-sections.md",
          "hash": "d9414496ad3d2f1048bc5771bdb7e3eb2fcc571ec240d220c394e956e9e55675",
          "url": "https://raw.githubusercontent.com/woocommerce/woocommerce/trunk/docs/ux-guidelines-product-editor/product-editor-form-sections.md",
          "id": "cfd01b51ad0811704c28401e6d755eb54f884640"
        },
        {
          "post_title": "Product Editor Guidelines - Groups",
          "menu_title": "Groups",
          "edit_url": "https://github.com/woocommerce/woocommerce/edit/trunk/docs/ux-guidelines-product-editor/product-editor-form-groups.md",
          "hash": "70a01fcd0096461538f9071ea19c8c335f186c922b48e8c88a30fc874ce1cd81",
          "url": "https://raw.githubusercontent.com/woocommerce/woocommerce/trunk/docs/ux-guidelines-product-editor/product-editor-form-groups.md",
          "id": "03000dc9341d0d55a113c506e6e0bc87c98e3e1e",
          "links": {
            "./product-editor-form-custom-product-types.md": "8a21ebd4b75fdb5a311d2fda46e00a9132fe6d58"
          }
        },
        {
          "post_title": "Product Editor Guidelines - Fields",
          "menu_title": "Fields",
          "edit_url": "https://github.com/woocommerce/woocommerce/edit/trunk/docs/ux-guidelines-product-editor/product-editor-form-fields.md",
          "hash": "b6027444ea4c1ebe5444316e6cb5bfcb25fb6082408e93cdad165085f4a336e8",
          "url": "https://raw.githubusercontent.com/woocommerce/woocommerce/trunk/docs/ux-guidelines-product-editor/product-editor-form-fields.md",
          "id": "a76c0a435ceacc15962738418edeff41e40bfde7"
        },
        {
          "post_title": "Product Editor Guidelines - Dialogue Extensions (future feature)",
          "menu_title": "Dialogue Extensions",
          "edit_url": "https://github.com/woocommerce/woocommerce/edit/trunk/docs/ux-guidelines-product-editor/product-editor-form-dialogue-extensions.md",
          "hash": "82d4fdafc013f762ee929a38adcf2a2a0117526c67467002468fc465f8494d5f",
          "url": "https://raw.githubusercontent.com/woocommerce/woocommerce/trunk/docs/ux-guidelines-product-editor/product-editor-form-dialogue-extensions.md",
          "id": "e3308f1c2958076d6718321e004e77ff4136c99d"
        },
        {
          "post_title": "Product Editor Guidelines - Custom Product Types",
          "menu_title": "Custom Product Types",
          "edit_url": "https://github.com/woocommerce/woocommerce/edit/trunk/docs/ux-guidelines-product-editor/product-editor-form-custom-product-types.md",
          "hash": "8a68ffcd82d0ff4e477fd339e97177b751d475914853e37be60fb1247e476f81",
          "url": "https://raw.githubusercontent.com/woocommerce/woocommerce/trunk/docs/ux-guidelines-product-editor/product-editor-form-custom-product-types.md",
          "id": "8a21ebd4b75fdb5a311d2fda46e00a9132fe6d58"
        },
        {
          "post_title": "Product Editor Guidelines - Example Use-Cases",
          "menu_title": "Example Use-Cases",
          "tags": "reference",
          "edit_url": "https://github.com/woocommerce/woocommerce/edit/trunk/docs/ux-guidelines-product-editor/product-editor-examples.md",
          "hash": "611d4ef7e0463187855f4d330f79ec80ba9463d15930d8cb4aba6d809e02ff90",
          "url": "https://raw.githubusercontent.com/woocommerce/woocommerce/trunk/docs/ux-guidelines-product-editor/product-editor-examples.md",
          "id": "b48948ec307b17cc33a9357ae3e4add9678891b6",
          "links": {
            "./product-editor-form-fields.md": "a76c0a435ceacc15962738418edeff41e40bfde7",
            "./product-editor-form-custom-product-types.md": "8a21ebd4b75fdb5a311d2fda46e00a9132fe6d58"
          }
        }
      ],
      "categories": []
    },
    {
      "content": "\nThis section covers general guidelines and best practices to follow in order to ensure your theme experience aligns with ecommerce industry standards and WooCommerce for providing a great online shopping experience, maximizing sales, ensuring ease of use, seamless integration, and strong UX adoption.\n\nWe recommend you review the [UI best practices for WordPress](https://developer.wordpress.org/themes/advanced-topics/ui-best-practices/) to ensure your theme is aligned with the WordPress theme requirements.\n\nMake sure your theme fits one or more industries currently available in the [WooCommerce themes store](https://woocommerce.com/product-category/themes). It's important that the theme offers enough originality and distinctiveness in its design, while keeping it familiar, in order to be distinguished from other themes on the WooCommerce theme store. Your theme should avoid copying existing themes on the WooCommerce theme store or other WordPress theme marketplaces.\n",
      "category_slug": "user-experience-themes",
      "category_title": "Theme Design Guidelines",
      "posts": [
        {
          "post_title": "Theme Design Guidelines - Branding",
          "menu_title": "Branding",
          "edit_url": "https://github.com/woocommerce/woocommerce/edit/trunk/docs/ux-guidelines-themes/theme-design.md",
          "hash": "403210a2ec97e0f1a21d373a2de380f685183a8ae52d2c4a2cc53bd8c7f12649",
          "url": "https://raw.githubusercontent.com/woocommerce/woocommerce/trunk/docs/ux-guidelines-themes/theme-design.md",
          "id": "f0e73cda245eb43650f53211bf5e3182dbf487f2"
        },
        {
          "post_title": "WooCommerce Theme Guidelines - Demos and Sample Content",
          "menu_title": "Demos and Sample Content",
          "edit_url": "https://github.com/woocommerce/woocommerce/edit/trunk/docs/ux-guidelines-themes/theme-demos-and-sample-content.md",
          "hash": "88154329e0315dbc5ad095435fb70996e2f4211c2b70390a38c49b0f9f8bb9ac",
          "url": "https://raw.githubusercontent.com/woocommerce/woocommerce/trunk/docs/ux-guidelines-themes/theme-demos-and-sample-content.md",
          "id": "00dbd2b474b3ff30a460a96d8b106ce973c3e73a"
        },
        {
          "post_title": "WooCommerce Theme Guidelines - Customization",
          "menu_title": "Customization",
          "edit_url": "https://github.com/woocommerce/woocommerce/edit/trunk/docs/ux-guidelines-themes/theme-customization.md",
          "hash": "d1cd80d06816549f3693dec98b0084077a9433e55a37c2f5b57a69409b831b4d",
          "url": "https://raw.githubusercontent.com/woocommerce/woocommerce/trunk/docs/ux-guidelines-themes/theme-customization.md",
          "id": "e72fd0cc8651b27224859dc7349775f8e3142ffe"
        },
        {
          "post_title": "WooCommerce Theme Guidelines - Branding",
          "menu_title": "Branding",
          "edit_url": "https://github.com/woocommerce/woocommerce/edit/trunk/docs/ux-guidelines-themes/theme-branding.md",
          "hash": "5b2728331c54ade0223c9ed34eb46acc21d2066cc128b840cf37be870fa8e018",
          "url": "https://raw.githubusercontent.com/woocommerce/woocommerce/trunk/docs/ux-guidelines-themes/theme-branding.md",
          "id": "a7e8fd9fa7cd4f813324d89a15db3b7c8badf74c"
        },
        {
          "post_title": "WooCommerce Theme Guidelines - Accessibility",
          "menu_title": "Accessibility",
          "edit_url": "https://github.com/woocommerce/woocommerce/edit/trunk/docs/ux-guidelines-themes/theme-accessibility.md",
          "hash": "28c3931662bd44b20704f47b6c176491d4e47bf2af056ffb2558765fb081ca01",
          "url": "https://raw.githubusercontent.com/woocommerce/woocommerce/trunk/docs/ux-guidelines-themes/theme-accessibility.md",
          "id": "9004b7f3768b6781dae24484c5aaad365bd21b12"
        }
      ],
      "categories": []
    },
    {
      "content": "\n## Introduction to WooCommerce CLI\n\nWooCommerce CLI (WC-CLI) offers an efficient way to manage WooCommerce (WC) stores via the command line. This tool is a part of WC from version 3.0.0 onwards and leverages the capabilities of the WC REST API. This means that most tasks achievable through the REST API can also be performed via the command line.\n\nFor documentation on WC versions 2.5 and 2.6's CLI, visit [Legacy CLI commands](https://github.com/woocommerce/woocommerce/wiki/Legacy-CLI-commands-(v2.6-and-below)).\n\n## About WP-CLI\n\nWP-CLI is a powerful set of command-line tools for managing WordPress installations. You can update plugins, configure multisite installations, and much more, all without using a web browser. For more information, visit the [official WP-CLI website](http://wp-cli.org/).\n\n## Getting Started with WooCommerce CLI\n\nTo begin using WC-CLI, ensure that you have WP-CLI installed and that you are running WooCommerce 3.0.0 or later. The CLI commands are accessed through the `wp wc` command. For a full list of available commands, type `wp wc` in your command-line interface.\n\nFor specific details on commands and their usage, refer to the Command Reference section. The How-to Guide provides a practical approach to common tasks, ideal for those new to WC-CLI or looking for quick solutions.\n\n## Additional Resources\n\nFor those interested in exploring further, the following resources might be helpful:\n\n- [WC REST API Documentation](https://developer.woocommerce.com/docs/category/rest-api/)\n- [Testing files for our CLI tests](https://github.com/woocommerce/woocommerce/tree/trunk/plugins/woocommerce/tests/cli/features)\n",
      "category_slug": "wc-cli",
      "category_title": "WooCommerce CLI",
      "posts": [
        {
          "post_title": "WooCommerce CLI Examples",
          "menu_title": "Examples",
          "tags": "reference",
          "edit_url": "https://github.com/woocommerce/woocommerce/edit/trunk/docs/wc-cli/wc-cli-examples.md",
          "hash": "c656a5e47b0b15091372170a94c9ba741b815c715a4b2c9b340a7dcd38b87b09",
          "url": "https://raw.githubusercontent.com/woocommerce/woocommerce/trunk/docs/wc-cli/wc-cli-examples.md",
          "id": "d82ab48101db443ea9ed60f1deeaa89dad5d00cd"
        },
        {
          "post_title": "WooCommerce CLI Commands",
          "menu_title": "Commands",
          "tags": "reference",
          "edit_url": "https://github.com/woocommerce/woocommerce/edit/trunk/docs/wc-cli/wc-cli-commands.md",
          "hash": "17bbb18fd0ad0523a5b864f74acbec64c853ae7b42ecd7e6d9dbce1fbe2669aa",
          "url": "https://raw.githubusercontent.com/woocommerce/woocommerce/trunk/docs/wc-cli/wc-cli-commands.md",
          "id": "73d6bc6468d23a9e93d16d574399105b143e43af"
        },
        {
          "post_title": "How to Use WooCommerce CLI",
          "menu_title": "Using WooCommerce CLI",
          "tags": "how-to",
          "edit_url": "https://github.com/woocommerce/woocommerce/edit/trunk/docs/wc-cli/using-wc-cli.md",
          "hash": "f25bbfa7c85f05878b5f569414f46bb11974d1e9cacf3a6f5d708c6141edf0cd",
          "url": "https://raw.githubusercontent.com/woocommerce/woocommerce/trunk/docs/wc-cli/using-wc-cli.md",
          "id": "cfdf72385ec51c15ad9c57aa7a6d83f699416849",
          "links": {
            "./wc-cli-commands.md": "73d6bc6468d23a9e93d16d574399105b143e43af"
          }
        },
        {
          "post_title": "WooCommerce CLI Frequently Asked Questions",
          "menu_title": "Frequently Asked Questions",
          "tags": "reference",
          "edit_url": "https://github.com/woocommerce/woocommerce/edit/trunk/docs/wc-cli/cli-faq.md",
          "hash": "cdf02b0a30693f3659f26a774953cb56c85e0319c9472447a4b9563ac3d9b2a4",
          "url": "https://raw.githubusercontent.com/woocommerce/woocommerce/trunk/docs/wc-cli/cli-faq.md",
          "id": "86857f8924e3bd3fe6fdcc06cd8f4351f5e6f4c1"
        }
      ],
      "categories": []
    }
  ],
<<<<<<< HEAD
  "hash": "c3c474d9e4db83dc3a14ae5c6785a1bc61bc2523edae613507144317450d2826"
=======
  "hash": "dfe48a2a48d383c1f4e5b5bb4258d369dd4e80ac8582462b16bbfedd879cb0bf"
>>>>>>> 63d93d73
}<|MERGE_RESOLUTION|>--- conflicted
+++ resolved
@@ -223,11 +223,7 @@
               "menu_title": "Payment Method Integration",
               "tags": "reference",
               "edit_url": "https://github.com/woocommerce/woocommerce/edit/trunk/docs/cart-and-checkout-blocks/checkout-payment-methods/payment-method-integration.md",
-<<<<<<< HEAD
-              "hash": "404d69af793fc7a8536f49b46ad52d7a0d0990b2620e03c1acd3654fa1b0db38",
-=======
               "hash": "138ffbf27e79ec8b35d2c46e87e3663c203d91fc9ba3f76c43f3cbe76258e5bf",
->>>>>>> 63d93d73
               "url": "https://raw.githubusercontent.com/woocommerce/woocommerce/trunk/docs/cart-and-checkout-blocks/checkout-payment-methods/payment-method-integration.md",
               "id": "c9a763b6976ecf03aeb961577c17c31f1ac7c420",
               "links": {
@@ -597,12 +593,8 @@
         {
           "post_title": "Contributing Technical Documentation",
           "menu_title": "Contributing Docs",
-          "edit_url": "https://github.com/woocommerce/woocommerce/edit/trunk/docs/contributing-docs/contributing-docs.md",
-<<<<<<< HEAD
-          "hash": "ee2eed4bc33ccbc4a84a2c73ee503f2df5a92183013e3f703bb439edab0a3fe3",
-=======
+          "edit_url": "https://github.com/woocommerce/woocommerce/edit/trunk/docs/contributing-docs/contributing-docs.md",          "hash": "ee2eed4bc33ccbc4a84a2c73ee503f2df5a92183013e3f703bb439edab0a3fe3",
           "hash": "6733ba23f82a6e784ef10e2862aa3afd8a61e32181e157f67ccabfc8354aa989",
->>>>>>> 63d93d73
           "url": "https://raw.githubusercontent.com/woocommerce/woocommerce/trunk/docs/contributing-docs/contributing-docs.md",
           "id": "71c1a72bfd4d5ae6aa656d4264b1bf3beb6eca1c"
         }
@@ -699,11 +691,7 @@
           "post_title": "Integrating with coming soon mode",
           "tags": "how-to, coming-soon",
           "edit_url": "https://github.com/woocommerce/woocommerce/edit/trunk/docs/extension-development/integrating-coming-soon-mode.md",
-<<<<<<< HEAD
-          "hash": "910dbbab77c6fb4735e7704796242c38d86f3bf3b897de1075338eb47194f8f5",
-=======
           "hash": "791cd6d3928b3aafc72a24d0283a404a90a0f021c7c36edaa445eb44978114a3",
->>>>>>> 63d93d73
           "url": "https://raw.githubusercontent.com/woocommerce/woocommerce/trunk/docs/extension-development/integrating-coming-soon-mode.md",
           "id": "787743efb6ef0ad509b17735eaf58b2a9a08afbc"
         },
@@ -951,11 +939,7 @@
           "menu_title": "Enable HPOS for large stores",
           "tags": "how-to",
           "edit_url": "https://github.com/woocommerce/woocommerce/edit/trunk/docs/high-performance-order-storage/guide-large-store.md",
-<<<<<<< HEAD
-          "hash": "8bcae74d27e3a4ee9a902719c7e8d5aec4a4d82d7c14acd8665a72b9d4758181",
-=======
           "hash": "1e144ac0d0a7c869093533bf94a1f218a42930a3f3edcbcfdd1210448243a992",
->>>>>>> 63d93d73
           "url": "https://raw.githubusercontent.com/woocommerce/woocommerce/trunk/docs/high-performance-order-storage/guide-large-store.md",
           "id": "b6156ac7b77d75022867e9ebb968bc9c1c35f0da"
         },
@@ -1075,11 +1059,7 @@
           "menu_title": "DOM Events",
           "tags": "how-to",
           "edit_url": "https://github.com/woocommerce/woocommerce/edit/trunk/docs/product-collection-block/dom-events.md",
-<<<<<<< HEAD
-          "hash": "fbad20bc55cc569161e80478c0789db3c34cf35513e669554af36db1de967a26",
-=======
           "hash": "59a4b49eb146774d33229bc60ab7d8f74381493f6e7089ca8f0e2d0eb433a7a4",
->>>>>>> 63d93d73
           "url": "https://raw.githubusercontent.com/woocommerce/woocommerce/trunk/docs/product-collection-block/dom-events.md",
           "id": "c8d247b91472740075871e6b57a9583d893ac650"
         }
@@ -1349,11 +1329,7 @@
           "menu_title": "Extend analytics reports",
           "tags": "how-to",
           "edit_url": "https://github.com/woocommerce/woocommerce/edit/trunk/docs/reporting/extending-woocommerce-admin-reports.md",
-<<<<<<< HEAD
-          "hash": "b694b0e857d3ca60acdef2ffaae329a93f0a0243eacc4b192562c7f507f169b3",
-=======
           "hash": "56712b3583d0b0a4d96eb19153e5abcb8a386fcd083fa56481acf1be530afa25",
->>>>>>> 63d93d73
           "url": "https://raw.githubusercontent.com/woocommerce/woocommerce/trunk/docs/reporting/extending-woocommerce-admin-reports.md",
           "id": "3ef20148084c97d7f62b565b92df844392ac27f7"
         },
@@ -1828,9 +1804,5 @@
       "categories": []
     }
   ],
-<<<<<<< HEAD
-  "hash": "c3c474d9e4db83dc3a14ae5c6785a1bc61bc2523edae613507144317450d2826"
-=======
   "hash": "dfe48a2a48d383c1f4e5b5bb4258d369dd4e80ac8582462b16bbfedd879cb0bf"
->>>>>>> 63d93d73
 }