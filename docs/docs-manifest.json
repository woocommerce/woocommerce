--- conflicted
+++ resolved
@@ -1211,9 +1211,5 @@
       "categories": []
     }
   ],
-<<<<<<< HEAD
   "hash": "f1bb14ff2aa8c9be096365b78633ace4696f6314cd298e0cb57104a73b507fac"
-=======
-  "hash": "514bc14b1dd1c31a5aa6e3f47fe9fb61fb9dd28db4e475c2397f5f409ce06cf0"
->>>>>>> eee8643c
 }