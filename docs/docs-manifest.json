--- conflicted
+++ resolved
@@ -870,13 +870,6 @@
           "id": "ec1f05ca7c14ed81a52553fa1c3f1045df5f6a4f"
         },
         {
-          "post_title": "Template structure & Overriding templates via a theme",
-          "edit_url": "https://github.com/woocommerce/woocommerce/edit/trunk/docs/theme-development/template-structure.md",
-          "hash": "faf1f9d46a5115cb3c573d61474e7e7b3ba473568956c87aca6a45be8f205b37",
-          "url": "https://raw.githubusercontent.com/woocommerce/woocommerce/trunk/docs/theme-development/template-structure.md",
-          "id": "34bfebec9fc45e680976814928a7b8a1778af14e"
-        },
-        {
           "post_title": "How to set up and use a child theme",
           "menu_title": "Set up and use a child theme",
           "tags": "how-to",
@@ -1211,9 +1204,5 @@
       "categories": []
     }
   ],
-<<<<<<< HEAD
-  "hash": "3f53db16511729dc9faa37eb6c296b1384026e5083b53aa8ca2a47377c470223"
-=======
   "hash": "494b0c55a9312202c17bf17b4e50f1f574790788c1606be4c61c99ad479b279a"
->>>>>>> 2cfd120f
 }