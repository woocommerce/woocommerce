{
  "posts": [
    {
      "post_title": "WooCommerce developer documentation",
      "edit_url": "https://github.com/woocommerce/woocommerce/edit/trunk/docs/README.md",
      "hash": "4859cef0db714b893c202eeda0aec07131a840aa22efba21e1c031c3160d1416",
      "url": "https://raw.githubusercontent.com/woocommerce/woocommerce/trunk/docs/README.md",
      "id": "65f434b31529b2793f7f7adcadfec487c797bdd2",
      "links": {
        "extension-development/building-your-first-extension.md": "278c2822fe06f1ab72499a757ef0c4981cfbffb5",
        "extension-development/how-to-design-a-simple-extension.md": "375f7e18a2e656e662d3189041caeb9c80e7c9e3"
      }
    }
  ],
  "categories": [
    {
      "content": "",
      "category_slug": "block-theme-development",
      "category_title": "Block Theme Development",
      "posts": [
        {
          "post_title": "Theming for Woo blocks",
          "menu_title": "Theming for Woo Blocks",
          "tags": "reference",
          "edit_url": "https://github.com/woocommerce/woocommerce/edit/trunk/docs/block-theme-development/theming-woo-blocks.md",
          "hash": "4e0614ad8cb28735cfc8a3e3331c28386d1ceeadb1d1ce8fe529f2846e06b631",
          "url": "https://raw.githubusercontent.com/woocommerce/woocommerce/trunk/docs/block-theme-development/theming-woo-blocks.md",
          "id": "90b16f4143d6db728d5ed6dce2ee2c60bdcfdbf6"
        },
        {
          "post_title": "CSS styling for themes",
          "menu_title": "CSS Styling for Themes",
          "tags": "reference",
          "edit_url": "https://github.com/woocommerce/woocommerce/edit/trunk/docs/block-theme-development/css-styling.md",
          "hash": "422b2e0008ad1809a50c61851abe5c43c6f6743f216bcd9ba7dc5251f65e749d",
          "url": "https://raw.githubusercontent.com/woocommerce/woocommerce/trunk/docs/block-theme-development/css-styling.md",
          "id": "55b3452119141753ee1eaeee5f8d471ab362945b"
        },
        {
          "post_title": "Cart and checkout blocks theming",
          "menu_title": "Cart and Checkout Blocks Theming",
          "tags": "reference",
          "edit_url": "https://github.com/woocommerce/woocommerce/edit/trunk/docs/block-theme-development/cart-and-checkout.md",
          "hash": "bb65130caa017d16d84226d0383d5441113ebb1c4a7e5f05c52a6ebf56514aa3",
          "url": "https://raw.githubusercontent.com/woocommerce/woocommerce/trunk/docs/block-theme-development/cart-and-checkout.md",
          "id": "8ff3a904e51ef1a07a0a6b0c77b0134a2cb0a8e5"
        }
      ],
      "categories": []
    },
    {
      "content": "\nDiscover tutorials and guides for creating custom WooCommerce stores. This section is your toolkit for building advanced, modern online shops that meet the needs of merchants and customers alike.\n",
      "category_slug": "building-a-woo-store",
      "category_title": "Building a Woo Store",
      "posts": [
        {
          "post_title": "Working with Webhooks in WooCommerce",
          "menu_title": "Using Webhooks",
          "edit_url": "https://github.com/woocommerce/woocommerce/edit/trunk/docs/building-a-woo-store/webhooks.md",
          "hash": "102727c5217162eb5a363f95664f0c1554dce96c58e4b506cd350d50800a5381",
          "url": "https://raw.githubusercontent.com/woocommerce/woocommerce/trunk/docs/building-a-woo-store/webhooks.md",
          "id": "1629a329b1f4f1f24bba60f89e6f17c695b7ad0d"
        },
        {
          "post_title": "How to configure caching plugins for WooCommerce",
          "menu_title": "Configure caching plugins",
          "tags": "how-to",
          "edit_url": "https://github.com/woocommerce/woocommerce/edit/trunk/docs/building-a-woo-store/configuring-caching-plugins.md",
          "hash": "5f0d999813ace7d5a9b2ae830d67b50c05806d87d1ba1cbb2d2c88a69aec1328",
          "url": "https://raw.githubusercontent.com/woocommerce/woocommerce/trunk/docs/building-a-woo-store/configuring-caching-plugins.md",
          "id": "9f484f8db1111fa6c1b6108d40939c967eea7f47"
        },
        {
          "post_title": "How to add a custom field to simple and variable products",
          "menu_title": "Add Custom Fields to Products",
          "tags": "how-to",
          "edit_url": "https://github.com/woocommerce/woocommerce/edit/trunk/docs/building-a-woo-store/adding-a-custom-field-to-variable-products.md",
          "hash": "59ef97ed2053dedfa5e7c658d5c7fa470d8110afc9b84584cb32b58389bf5687",
          "url": "https://raw.githubusercontent.com/woocommerce/woocommerce/trunk/docs/building-a-woo-store/adding-a-custom-field-to-variable-products.md",
          "id": "64b686dcd5fdd4842be2fc570108231d5a8bfc1b"
        }
      ],
      "categories": []
    },
    {
      "content": "",
      "category_slug": "cart-and-checkout-blocks",
      "category_title": "Cart and Checkout Blocks",
      "posts": [
        {
          "post_title": "Cart and Checkout - Slot and fill",
          "menu_title": "Slot and Fill",
          "tags": "reference",
          "edit_url": "https://github.com/woocommerce/woocommerce/edit/trunk/docs/cart-and-checkout-blocks/slot-fills.md",
          "hash": "f83a5fbef86e5ef6b0ec1d63fdbcbf4742f54de1125e535fa0f32f5f80ec794a",
          "url": "https://raw.githubusercontent.com/woocommerce/woocommerce/trunk/docs/cart-and-checkout-blocks/slot-fills.md",
          "id": "e388101586765dd9aca752d66d667d74951a1504"
        },
        {
          "post_title": "Cart and Checkout - Handling scripts, styles, and data",
          "menu_title": "Script, Styles, and Data Handling",
          "tags": "how-to",
          "edit_url": "https://github.com/woocommerce/woocommerce/edit/trunk/docs/cart-and-checkout-blocks/integration-interface.md",
          "hash": "0f69443cf4d6fc672fb1ff02158f81c513e05675c9df0f8f4bc82a7efacbb20c",
          "url": "https://raw.githubusercontent.com/woocommerce/woocommerce/trunk/docs/cart-and-checkout-blocks/integration-interface.md",
          "id": "4e702e6f5d22756c4d3518ee3190320df691878f"
        },
        {
          "post_title": "Cart and Checkout - How the checkout block processes an order",
          "menu_title": "Processing an Order",
          "tags": "reference",
          "edit_url": "https://github.com/woocommerce/woocommerce/edit/trunk/docs/cart-and-checkout-blocks/how-checkout-processes-an-order.md",
          "hash": "738c3bf03138a084723061bafdc9315a58606c1dad2ab8743d44b7af93e7ecfc",
          "url": "https://raw.githubusercontent.com/woocommerce/woocommerce/trunk/docs/cart-and-checkout-blocks/how-checkout-processes-an-order.md",
          "id": "092e66dac8f44d08799ba1d2411d757fd53c9e00"
        },
        {
          "post_title": "Cart and Checkout - DOM events",
          "menu_title": "DOM Events",
          "tags": "reference",
          "edit_url": "https://github.com/woocommerce/woocommerce/edit/trunk/docs/cart-and-checkout-blocks/dom-events.md",
          "hash": "5ad212b2ee74a7f85dfe05dfa10a3797d839c4e791cc78998fadf30f8a61adf9",
          "url": "https://raw.githubusercontent.com/woocommerce/woocommerce/trunk/docs/cart-and-checkout-blocks/dom-events.md",
          "id": "d04c25818072f47ec21c36e7907e0f81c9c20cc3"
        },
        {
          "post_title": "Cart and Checkout - Available slots",
          "menu_title": "Available Slots",
          "tags": "reference",
          "edit_url": "https://github.com/woocommerce/woocommerce/edit/trunk/docs/cart-and-checkout-blocks/available-slot-fills.md",
          "hash": "770da9156eea1fdc24db0736ce4ccd44ebde4f3b0373cd875b1ae88d4d9c8a49",
          "url": "https://raw.githubusercontent.com/woocommerce/woocommerce/trunk/docs/cart-and-checkout-blocks/available-slot-fills.md",
          "id": "c7ac16eee5540b06b6db928f5d03282ff177e84e"
        },
        {
          "post_title": "Cart and Checkout - Additional checkout fields",
          "menu_title": "Additional Checkout Fields",
          "tags": "reference",
          "edit_url": "https://github.com/woocommerce/woocommerce/edit/trunk/docs/cart-and-checkout-blocks/additional-checkout-fields.md",
          "hash": "1b034ede098b933b6b00a9a27ba33e418b1c88c4883e2b9b191092e32866f7b9",
          "url": "https://raw.githubusercontent.com/woocommerce/woocommerce/trunk/docs/cart-and-checkout-blocks/additional-checkout-fields.md",
          "id": "cb5dd8d59043a4e53929121b45da7b33b1661ab8"
        }
      ],
      "categories": [
        {
          "content": "\nThis document lists the filters that are currently available to extensions and offers usage information for each one of them. Information on registering filters can be found on the [Checkout - Filter Registry](https://github.com/woocommerce/woocommerce/blob/trunk/plugins/woocommerce-blocks/packages/checkout/filter-registry/README.md) page.\n\n## Cart Line Items filters\n\nThe following [Cart Line Items filters](./cart-line-items.md) are available:\n\n-   `cartItemClass`\n-   `cartItemPrice`\n-   `itemName`\n-   `saleBadgePriceFormat`\n-   `showRemoveItemLink`\n-   `subtotalPriceFormat`\n\nThe following screenshot shows which parts the individual filters affect:\n\n![Cart Line Items](https://woocommerce.com/wp-content/uploads/2023/10/Screenshot-2023-10-26-at-13.12.33.png)\n\n## Order Summary Items filters\n\nThe following [Order Summary Items filters](./order-summary-items.md) are available:\n\n-   `cartItemClass`\n-   `cartItemPrice`\n-   `itemName`\n-   `subtotalPriceFormat`\n\nThe following screenshot shows which parts the individual filters affect:\n\n![Order Summary Items](https://woocommerce.com/wp-content/uploads/2023/10/Screenshot-2023-10-26-at-16.29.45.png)\n\n## Totals Footer Item filter\n\nThe following [Totals Footer Item filter](./totals-footer-item.md) is available:\n\n-   `totalLabel`\n-   `totalValue`\n\n## Checkout and place order button filters\n\nThe following [Checkout and place order button filters](./checkout-and-place-order-button.md) are available:\n\n-   `proceedToCheckoutButtonLabel`\n-   `proceedToCheckoutButtonLink`\n-   `placeOrderButtonLabel`\n\n## Coupon filters\n\nThe following [Coupon filters](./coupons.md) are available:\n\n-   `coupons`\n-   `showApplyCouponNotice`\n-   `showRemoveCouponNotice`\n\n## Additional Cart and Checkout inner block types filter\n\nThe following [Additional Cart and Checkout inner block types filter](./additional-cart-checkout-inner-block-types.md) is available:\n\n-   `additionalCartCheckoutInnerBlockTypes`\n\n## Combined filters\n\nFilters can also be combined. The following example shows how to combine some of the available filters.\n\n```tsx\nconst { registerCheckoutFilters } = window.wc.blocksCheckout;\n\nconst isOrderSummaryContext = ( args ) => args?.context === 'summary';\n\nconst modifyCartItemClass = ( defaultValue, extensions, args ) => {\n\tif ( isOrderSummaryContext( args ) ) {\n\t\treturn 'my-custom-class';\n\t}\n\treturn defaultValue;\n};\n\nconst modifyCartItemPrice = ( defaultValue, extensions, args ) => {\n\tif ( isOrderSummaryContext( args ) ) {\n\t\treturn '<price/> for all items';\n\t}\n\treturn defaultValue;\n};\n\nconst modifyItemName = ( defaultValue, extensions, args ) => {\n\tif ( isOrderSummaryContext( args ) ) {\n\t\treturn `${ defaultValue }`;\n\t}\n\treturn defaultValue;\n};\n\nconst modifySubtotalPriceFormat = ( defaultValue, extensions, args ) => {\n\tif ( isOrderSummaryContext( args ) ) {\n\t\treturn '<price/> per item';\n\t}\n\treturn defaultValue;\n};\n\nregisterCheckoutFilters( 'example-extension', {\n\tcartItemClass: modifyCartItemClass,\n\tcartItemPrice: modifyCartItemPrice,\n\titemName: modifyItemName,\n\tsubtotalPriceFormat: modifySubtotalPriceFormat,\n} );\n```\n\n## Troubleshooting\n\nIf you are logged in to the store as an administrator, you should be shown an error like this if your filter is not\nworking correctly. The error will also be shown in your console.\n\n![Troubleshooting](https://woocommerce.com/wp-content/uploads/2023/10/Screenshot-2023-10-30-at-10.52.53.png)\n\n\n",
          "category_slug": "cart-and-checkout-available-filters",
          "category_title": "Available Filters",
          "posts": [
            {
              "post_title": "Cart and Checkout Filters - Totals footer item",
              "menu_title": "Totals Footer Item",
              "tags": "reference",
              "edit_url": "https://github.com/woocommerce/woocommerce/edit/trunk/docs/cart-and-checkout-blocks/available-filters/totals-footer-item.md",
              "hash": "3a9869d7d7beadb8117c100c3b58675e416e16386ee753f78e1a9087e768053f",
              "url": "https://raw.githubusercontent.com/woocommerce/woocommerce/trunk/docs/cart-and-checkout-blocks/available-filters/totals-footer-item.md",
              "id": "90a9b8df374082f1713866a58b810303adb4d3da"
            },
            {
              "post_title": "Cart and Checkout Filters - Order summary items",
              "menu_title": "Order Summary Items",
              "tags": "reference",
              "edit_url": "https://github.com/woocommerce/woocommerce/edit/trunk/docs/cart-and-checkout-blocks/available-filters/order-summary-items.md",
              "hash": "36f1bfa8d192b106d28d71334b42413d4c289a0a8d1f5b76b2f905d6fa453883",
              "url": "https://raw.githubusercontent.com/woocommerce/woocommerce/trunk/docs/cart-and-checkout-blocks/available-filters/order-summary-items.md",
              "id": "78eb3b135f82a3624a49979e3e93334295abd060"
            },
            {
              "post_title": "Cart and Checkout Filters - Coupons",
              "menu_title": "Coupons",
              "tags": "reference",
              "edit_url": "https://github.com/woocommerce/woocommerce/edit/trunk/docs/cart-and-checkout-blocks/available-filters/coupons.md",
              "hash": "9ce61079d75f991137c771f044812c385db165256723a814ed44ba9caf297f13",
              "url": "https://raw.githubusercontent.com/woocommerce/woocommerce/trunk/docs/cart-and-checkout-blocks/available-filters/coupons.md",
              "id": "5a022617f3d0267c9b771374f28970e779a6e99d"
            },
            {
              "post_title": "Cart and Checkout Filters - Checkout and place order button",
              "menu_title": "Checkout and Place Order Button",
              "tags": "reference",
              "edit_url": "https://github.com/woocommerce/woocommerce/edit/trunk/docs/cart-and-checkout-blocks/available-filters/checkout-and-place-order-button.md",
              "hash": "9ef672160e407cebef3b163414834a6f6f67cd7d677aa399a4312883e0827131",
              "url": "https://raw.githubusercontent.com/woocommerce/woocommerce/trunk/docs/cart-and-checkout-blocks/available-filters/checkout-and-place-order-button.md",
              "id": "c97ca710c2e8107bf90915e038a34c8a1016c63a"
            },
            {
              "post_title": "Cart and Checkout Filters - Cart line items",
              "menu_title": "Cart Line Items",
              "tags": "reference",
              "edit_url": "https://github.com/woocommerce/woocommerce/edit/trunk/docs/cart-and-checkout-blocks/available-filters/cart-line-items.md",
              "hash": "f83254846b98a94f5c895f4a0a6719b281cba81884edb45e413a644967d28f73",
              "url": "https://raw.githubusercontent.com/woocommerce/woocommerce/trunk/docs/cart-and-checkout-blocks/available-filters/cart-line-items.md",
              "id": "97881b973dc1d08a54c54e0a04ecb75ee48dcee2"
            },
            {
              "post_title": "Cart and Checkout Filters - Inner block types",
              "menu_title": "Inner Block Types",
              "tags": "reference",
              "edit_url": "https://github.com/woocommerce/woocommerce/edit/trunk/docs/cart-and-checkout-blocks/available-filters/additional-cart-checkout-inner-block-types.md",
              "hash": "10534fe4d38115dd95efb4d791593c3b32db0317239b49ca8101ad744c22fd32",
              "url": "https://raw.githubusercontent.com/woocommerce/woocommerce/trunk/docs/cart-and-checkout-blocks/available-filters/additional-cart-checkout-inner-block-types.md",
              "id": "3167c9602b1bd3b206226a0d4415944a5f647495"
            }
          ],
          "categories": []
        },
        {
          "content": "\n\n\n",
          "category_slug": "checkout-payment-methods",
          "category_title": "Payment Methods",
          "posts": [
            {
              "post_title": "Cart and Checkout - Payment method integration for the Checkout block",
              "menu_title": "Payment Method Integration",
              "tags": "reference",
              "edit_url": "https://github.com/woocommerce/woocommerce/edit/trunk/docs/cart-and-checkout-blocks/checkout-payment-methods/payment-method-integration.md",
              "hash": "f60acaaea4a6ac4adf637bc7069c966e01db089f9dfaa937def91165a71a4255",
              "url": "https://raw.githubusercontent.com/woocommerce/woocommerce/trunk/docs/cart-and-checkout-blocks/checkout-payment-methods/payment-method-integration.md",
              "id": "c9a763b6976ecf03aeb961577c17c31f1ac7c420",
              "links": {
                "./checkout-flow-and-events.md": "499384cbb48ed96a2e12653cd68bd82d123a20a1"
              }
            },
            {
              "post_title": "Cart and Checkout - Filtering payment methods in the Checkout block",
              "menu_title": "Filtering Payment Methods",
              "tags": "how-to",
              "edit_url": "https://github.com/woocommerce/woocommerce/edit/trunk/docs/cart-and-checkout-blocks/checkout-payment-methods/filtering-payment-methods.md",
              "hash": "eec74b9116b1c0b76fdd9e50810e5f08467aec90ee62486409ca204be21dc3e4",
              "url": "https://raw.githubusercontent.com/woocommerce/woocommerce/trunk/docs/cart-and-checkout-blocks/checkout-payment-methods/filtering-payment-methods.md",
              "id": "5c9ff65767116f51e9ec4de26794e6e4e743ffa3",
              "links": {
                "./payment-method-integration.md": "c9a763b6976ecf03aeb961577c17c31f1ac7c420"
              }
            },
            {
              "post_title": "Cart and Checkout - Checkout flow and events",
              "menu_title": "Checkout Flow and Events",
              "tags": "reference",
              "edit_url": "https://github.com/woocommerce/woocommerce/edit/trunk/docs/cart-and-checkout-blocks/checkout-payment-methods/checkout-flow-and-events.md",
              "hash": "dcc4af69b2614b0722431f81a312558bf3c5fa349021849d241bf896e02813a7",
              "url": "https://raw.githubusercontent.com/woocommerce/woocommerce/trunk/docs/cart-and-checkout-blocks/checkout-payment-methods/checkout-flow-and-events.md",
              "id": "499384cbb48ed96a2e12653cd68bd82d123a20a1",
              "links": {
                "./payment-method-integration.md": "c9a763b6976ecf03aeb961577c17c31f1ac7c420"
              }
            }
          ],
          "categories": []
        },
        {
          "content": "\n\n\n",
          "category_slug": "cart-and-checkout-hooks",
          "category_title": "Hooks",
          "posts": [
            {
              "post_title": "Cart and Checkout - Legacy hooks",
              "menu_title": "Legacy Hooks",
              "tags": "reference",
              "edit_url": "https://github.com/woocommerce/woocommerce/edit/trunk/docs/cart-and-checkout-blocks/hooks/migrated-hooks.md",
              "hash": "025731fc8884e13e09ecc857bee7d669a091f11640e023e40c08ffc521f38964",
              "url": "https://raw.githubusercontent.com/woocommerce/woocommerce/trunk/docs/cart-and-checkout-blocks/hooks/migrated-hooks.md",
              "id": "5264fa45d393327b2c9cffb038c4d3670879d911"
            }
          ],
          "categories": []
        }
      ]
    },
    {
      "content": "\nAccess a collection of useful code snippets to customize and enhance your WooCommerce store's functionality.\n",
      "category_slug": "code-snippets",
      "category_title": "Code Snippets",
      "posts": [
        {
          "post_title": "Using NGINX server to protect your upload directory",
          "menu_title": "NGINX server to protect upload directory",
          "tags": "code-snippet",
          "edit_url": "https://github.com/woocommerce/woocommerce/edit/trunk/docs/code-snippets/using_nginx_server_to_protect_your_uploads_directory.md",
          "hash": "5d7afe5c8217c3a5f753eb2f468b8304f7f9b5b1275461abf2146e4de82ed6b2",
          "url": "https://raw.githubusercontent.com/woocommerce/woocommerce/trunk/docs/code-snippets/using_nginx_server_to_protect_your_uploads_directory.md",
          "id": "8b325d3483f9a8d09961ca1082839752137faebf"
        },
        {
          "post_title": "Useful core functions",
          "tags": "code-snippet",
          "edit_url": "https://github.com/woocommerce/woocommerce/edit/trunk/docs/code-snippets/useful-functions.md",
          "hash": "3d102e671585a2de818fd5fdb84110c99ca55b5adc2698d07118beac27e59c94",
          "url": "https://raw.githubusercontent.com/woocommerce/woocommerce/trunk/docs/code-snippets/useful-functions.md",
          "id": "0d99f1dee7c104b5899fd62b96157fb6709ebfb8"
        },
        {
          "post_title": "Uninstall and remove all WooCommerce Data",
          "menu_title": "Uninstalling and removing data",
          "tags": "code-snippet",
          "edit_url": "https://github.com/woocommerce/woocommerce/edit/trunk/docs/code-snippets/uninstall_remove_all_woocommerce_data.md",
          "hash": "73483ff158ceac81685a9cd52335dc98e99ac7f84d89cdbcf4ce994e18afe30d",
          "url": "https://raw.githubusercontent.com/woocommerce/woocommerce/trunk/docs/code-snippets/uninstall_remove_all_woocommerce_data.md",
          "id": "36b571fcf2471737729ab4769e2c721b2248187f"
        },
        {
          "post_title": "Unhook and remove WooCommerce emails",
          "tags": "code-snippet",
          "edit_url": "https://github.com/woocommerce/woocommerce/edit/trunk/docs/code-snippets/unhook--remove-woocommerce-emails.md",
          "hash": "9b10cc18f64970b1c919dc1b320497e66444befcae6733d2dc7c8ec07b564e6d",
          "url": "https://raw.githubusercontent.com/woocommerce/woocommerce/trunk/docs/code-snippets/unhook--remove-woocommerce-emails.md",
          "id": "0fdfe3b483ae74a9e5dc1fc21b80814462222ec3"
        },
        {
          "post_title": "SSL and HTTPS and WooCommerce",
          "menu_title": "SSL and HTTPS and WooCommerce",
          "tags": "code-snippet",
          "edit_url": "https://github.com/woocommerce/woocommerce/edit/trunk/docs/code-snippets/ssl_and_https_and_woocommerce_websites_behind_load_balanacers_or_reverse_proxies.md",
          "hash": "92a5091c27d1af6c0b49df143dd13886fb2cb30538fa877f68000cab69f4f502",
          "url": "https://raw.githubusercontent.com/woocommerce/woocommerce/trunk/docs/code-snippets/ssl_and_https_and_woocommerce_websites_behind_load_balanacers_or_reverse_proxies.md",
          "id": "78d5b5a20ce6471b74f809386eff41fffe2d1adb"
        },
        {
          "post_title": "Shipping Method API",
          "menu_title": "Shipping method API",
          "tags": "shipping, API",
          "edit_url": "https://github.com/woocommerce/woocommerce/edit/trunk/docs/code-snippets/shipping_method_api.md",
          "hash": "bd7cbc361fe94acaa40fbc5befa8d14f302705a9d700dd7d7e78a482b003fe0b",
          "url": "https://raw.githubusercontent.com/woocommerce/woocommerce/trunk/docs/code-snippets/shipping_method_api.md",
          "id": "a419b97e5594918a015c61227ad9226c509eb314"
        },
        {
          "post_title": "Rename a country",
          "tags": "code-snippet",
          "edit_url": "https://github.com/woocommerce/woocommerce/edit/trunk/docs/code-snippets/rename-a-country.md",
          "hash": "80086f76587535c16e79d987ba00544766b167fe33fd435544c8b80683c5f946",
          "url": "https://raw.githubusercontent.com/woocommerce/woocommerce/trunk/docs/code-snippets/rename-a-country.md",
          "id": "67a49394f2e8ad0f8f81333207679be770bc8038"
        },
        {
          "post_title": "Change number of related products displayed",
          "tags": "code-snippet",
          "edit_url": "https://github.com/woocommerce/woocommerce/edit/trunk/docs/code-snippets/number-of-products-per-row.md",
          "hash": "58287de9fc0318daa8a604602d1384a7298d1227f9b99063c5402ccd521f8549",
          "url": "https://raw.githubusercontent.com/woocommerce/woocommerce/trunk/docs/code-snippets/number-of-products-per-row.md",
          "id": "7369dc328c49206771a2f8d0da5d920c480b5207"
        },
        {
          "post_title": "Making your translation upgrade safe",
          "menu_title": "Translation upgrade safety",
          "tags": "code-snippet",
          "edit_url": "https://github.com/woocommerce/woocommerce/edit/trunk/docs/code-snippets/making_translations_upgrade_safe.md",
          "hash": "e2d296630d7af888a072de51870f3b4ff311b3c29f706fda735bd8f9122c8710",
          "url": "https://raw.githubusercontent.com/woocommerce/woocommerce/trunk/docs/code-snippets/making_translations_upgrade_safe.md",
          "id": "0c1add87ef9f5452b4c8404bb55021ad8265c171"
        },
        {
          "post_title": "Add link to logged data",
          "menu_title": "Add link to logged data",
          "tags": "code-snippets",
          "edit_url": "https://github.com/woocommerce/woocommerce/edit/trunk/docs/code-snippets/link-to-logged-data.md",
          "hash": "fd1c3a58da8b7eed11da841d901b4d3cc117c6753c3b3834f3de41ea266490b9",
          "url": "https://raw.githubusercontent.com/woocommerce/woocommerce/trunk/docs/code-snippets/link-to-logged-data.md",
          "id": "34da337f79be5ce857024f541a99d302174ca37d"
        },
        {
          "post_title": "Legacy Local Pickup Advanced Settings and Customization",
          "tags": "code-snippet",
          "edit_url": "https://github.com/woocommerce/woocommerce/edit/trunk/docs/code-snippets/legacy_local_pickup_advacned_settings_and_customization.md",
          "hash": "d0269f1ee2700356672a032e4e54491666b901765045f7c5224ef07eeb9d9598",
          "url": "https://raw.githubusercontent.com/woocommerce/woocommerce/trunk/docs/code-snippets/legacy_local_pickup_advacned_settings_and_customization.md",
          "id": "c4d4a2276fc251082a80a8330eea1eb62a97c3bb"
        },
        {
          "post_title": "Free Shipping Customizations",
          "menu_title": "Free shipping customizations",
          "tags": "code-snippets",
          "edit_url": "https://github.com/woocommerce/woocommerce/edit/trunk/docs/code-snippets/free_shipping_customization.md",
          "hash": "c18884a45e4e1cc7b174820c2553d2722df95b98f6783c2700096a5b7e19bffd",
          "url": "https://raw.githubusercontent.com/woocommerce/woocommerce/trunk/docs/code-snippets/free_shipping_customization.md",
          "id": "cac6f1ccd661588e9a5fa7405643e9c6d4da388e"
        },
        {
          "post_title": "Displaying Custom Fields in Your Theme or Site",
          "menu_title": "Displaying custom fields in theme",
          "tags": "code-snippet",
          "edit_url": "https://github.com/woocommerce/woocommerce/edit/trunk/docs/code-snippets/displaying_custom_fields_in_your_theme_or_site.md",
          "hash": "8048c2e9e5d25268d17d4f4ca7929e265eddbd4653318dd8f544856ddecd39dd",
          "url": "https://raw.githubusercontent.com/woocommerce/woocommerce/trunk/docs/code-snippets/displaying_custom_fields_in_your_theme_or_site.md",
          "id": "3e3fd004afda355cf9dbb05f0967523d6d0da1ce"
        },
        {
          "post_title": "Disabling Marketplace Suggestions Programmatically",
          "menu_title": "Disabling marketplace suggestions",
          "edit_url": "https://github.com/woocommerce/woocommerce/edit/trunk/docs/code-snippets/disabling_marketplace_suggestions_programmatically.md",
          "hash": "3d5bd50d64a46efaea99efb0a87dfdb8882cb83598b7be8a8154ad0e464eb6f5",
          "url": "https://raw.githubusercontent.com/woocommerce/woocommerce/trunk/docs/code-snippets/disabling_marketplace_suggestions_programmatically.md",
          "id": "94a7a28e5dd3d9394650e66abec2429445e87028"
        },
        {
          "post_title": "Customizing checkout fields using actions and filters",
          "tags": "code-snippet",
          "edit_url": "https://github.com/woocommerce/woocommerce/edit/trunk/docs/code-snippets/customising-checkout-fields.md",
          "hash": "8bbfe162402e484ae89427e1aedaed4faa57555b64b5a77ca800f701524314cb",
          "url": "https://raw.githubusercontent.com/woocommerce/woocommerce/trunk/docs/code-snippets/customising-checkout-fields.md",
          "id": "83097d3b7414557fc80dcf9f8f1a708bbdcdd884"
        },
        {
          "post_title": "Code snippets for configuring special tax scenarios",
          "menu_title": "Configuring special tax scenarios",
          "tags": "code-snippet, tax",
          "edit_url": "https://github.com/woocommerce/woocommerce/edit/trunk/docs/code-snippets/configuring_special_tax_scenarios.md",
          "hash": "128193e0e980f484f354c93e59d34c3948f112e4a1c99158cf3e5d9969db9352",
          "url": "https://raw.githubusercontent.com/woocommerce/woocommerce/trunk/docs/code-snippets/configuring_special_tax_scenarios.md",
          "id": "a8ab8b6734ba2ac5af7c6653635d15548abdab2a"
        },
        {
          "post_title": "Check if a Payment Method Support Refunds, Subscriptions or Pre-orders",
          "menu_title": "Payment method support  for refunds, subscriptions, pre-orders",
          "tags": "payment-methods",
          "edit_url": "https://github.com/woocommerce/woocommerce/edit/trunk/docs/code-snippets/check_payment_method_support.md",
          "hash": "6cae4b1fda5980c327c99d6bae8b1978fd05849f07179f0699a174b57d27b862",
          "url": "https://raw.githubusercontent.com/woocommerce/woocommerce/trunk/docs/code-snippets/check_payment_method_support.md",
          "id": "2919c9fc523bce46f43a5f35f821d0c6623c5ede"
        },
        {
          "post_title": "Change a currency symbol",
          "tags": "code-snippet",
          "edit_url": "https://github.com/woocommerce/woocommerce/edit/trunk/docs/code-snippets/change-a-currency-symbol.md",
          "hash": "1e25d4cf42f3b5907befc8d3b6d3999ca31c2f97b9512eadb749935685d1a7d6",
          "url": "https://raw.githubusercontent.com/woocommerce/woocommerce/trunk/docs/code-snippets/change-a-currency-symbol.md",
          "id": "35ff98a542ad0b092aa44a049c6015cd43ed5857"
        },
        {
          "post_title": "Add a message above the login / register form",
          "tags": "code-snippet",
          "edit_url": "https://github.com/woocommerce/woocommerce/edit/trunk/docs/code-snippets/before-login--register-form.md",
          "hash": "49f0d942364ea6815e799972894406cb0963164adfb6c373222dcf7fb0ee6fb9",
          "url": "https://raw.githubusercontent.com/woocommerce/woocommerce/trunk/docs/code-snippets/before-login--register-form.md",
          "id": "26ea2036f16952c8c965f2ab38ab214e421aa615"
        },
        {
          "post_title": "Adjust the quantity input values",
          "tags": "code-snippet",
          "edit_url": "https://github.com/woocommerce/woocommerce/edit/trunk/docs/code-snippets/adjust-quantity-input-values.md",
          "hash": "2dce454ba4247b8ef604cf0f4dd42c6d9eedfc02115b7add4551c47e7c242c71",
          "url": "https://raw.githubusercontent.com/woocommerce/woocommerce/trunk/docs/code-snippets/adjust-quantity-input-values.md",
          "id": "e4d92076cbd872380edb6beb1ff944f749d2d0e1"
        },
        {
          "post_title": "Add or modify states",
          "tags": "code-snippet",
          "edit_url": "https://github.com/woocommerce/woocommerce/edit/trunk/docs/code-snippets/add-or-modify-states.md",
          "hash": "0f58428d8db1c7bc3e118362c25d129985a0a17957938d4003e64d4a56ea929b",
          "url": "https://raw.githubusercontent.com/woocommerce/woocommerce/trunk/docs/code-snippets/add-or-modify-states.md",
          "id": "59ff38edfc09669967a06dd1dd3e6fb967422367"
        },
        {
          "post_title": "Add currencies and symbols",
          "menu_title": "Add currencies and symbols",
          "tags": "code-snippet",
          "edit_url": "https://github.com/woocommerce/woocommerce/edit/trunk/docs/code-snippets/add-a-currency-symbol.md",
          "hash": "f91b76a0ebe65b6095157e904435c563b477be639a70795890656a29871cea76",
          "url": "https://raw.githubusercontent.com/woocommerce/woocommerce/trunk/docs/code-snippets/add-a-currency-symbol.md",
          "id": "1c031c2af4a1461253e798daa3304baa89a83979"
        },
        {
          "post_title": "Add a country",
          "menu_title": "Add a country",
          "tags": "code-snippet",
          "edit_url": "https://github.com/woocommerce/woocommerce/edit/trunk/docs/code-snippets/add-a-country.md",
          "hash": "2b5488637e3ecad6113abea73f26fab79e953d84b7e034d4aa71767f6b7338a6",
          "url": "https://raw.githubusercontent.com/woocommerce/woocommerce/trunk/docs/code-snippets/add-a-country.md",
          "id": "3f20affcf41e51989b0a7408aefe32b95d1da073"
        }
      ],
      "categories": []
    },
    {
      "content": "\nInterested in joining the Woo contributor community? The links in this doc summarize and direct you to the order of operations you will need to make your first contribution. If you are a seasoned WooCommerce developer, feel free to skip ahead and utilize the template links, or the reference docs and guides below.\n\n## Contributing to WooCommerce Core\n\nThe WooCommerce core plugin code can be found in our [monorepo](https://github.com/woocommerce/woocommerce). Here you can contribute to: \n\n- [WooCommerce Core Plugin](https://github.com/woocommerce/woocommerce/tree/trunk/plugins/woocommerce)\n- [WooCommerce Admin](https://github.com/woocommerce/woocommerce/tree/trunk/plugins/woocommerce-admin)\n- [WooCommerce Blocks](https://github.com/woocommerce/woocommerce/tree/trunk/plugins/woocommerce-blocks) \n\n### Code of Conduct\n\nContributing to an open source project requires cooperation amongst individuals and organziations all working to make our project a stable and safe place to build and ask questions. Please thoroughly read our [Code of Conduct](https://github.com/woocommerce/woocommerce/blob/trunk/SECURITY.md) to get familiar with our standards and processes.\n\n### Contributor Guidelines\n\nOur [contributor guidelines](https://github.com/woocommerce/woocommerce/blob/trunk/.github/CONTRIBUTING.md) layout the first steps to contributing.\n\n- [Prerequisites and developer tools to get started](https://github.com/woocommerce/woocommerce/blob/trunk/README.md#getting-started)\n- [PNPM commands, plugin development environment packages, and troubleshooting](https://github.com/woocommerce/woocommerce/blob/trunk/DEVELOPMENT.md)\n- [Coding standards, E2E testing links](https://github.com/woocommerce/woocommerce/blob/trunk/.github/CONTRIBUTING.md) \n\n### Templates, Bug Reports, and Feature Requests\n\n- [Pull Request template](https://github.com/woocommerce/woocommerce/blob/trunk/.github/PULL_REQUEST_TEMPLATE.md)\n- [Core Issue template](https://github.com/woocommerce/woocommerce/blob/trunk/.github/ISSUE_TEMPLATE.md)\n- [Bug Report template](https://github.com/woocommerce/woocommerce/blob/trunk/.github/ISSUE_TEMPLATE/1-bug-report.yml)\n- [Enhancement template](https://github.com/woocommerce/woocommerce/blob/trunk/.github/ISSUE_TEMPLATE/2-enhancement.yml)\n- [Feature requests](https://woocommerce.com/feature-requests/woocommerce/)\n\n### Security\n\nSecurity and safety for data management are incredibly important to us at Woo. Please check out the [Automattic security policy](https://automattic.com/security/) to learn about our foundational requirements.\n\nPlease report any vulnerabilities or security issues by reading through Woo's security policy [here](https://github.com/woocommerce/woocommerce/blob/trunk/SECURITY.md).\n\n\n\n\n\n",
      "category_slug": "contributing",
      "category_title": "Contribute to Woo",
      "posts": [
        {
          "post_title": "WooCommerce Git flow",
          "menu_title": "WooCommerce Git flow",
          "tags": "reference",
          "edit_url": "https://github.com/woocommerce/woocommerce/edit/trunk/docs/contributing/woocommerce-git-flow.md",
          "hash": "aefe3ba553a618ace6b52fbfaff276893ac955fe9b204214f3718e95911b5d15",
          "url": "https://raw.githubusercontent.com/woocommerce/woocommerce/trunk/docs/contributing/woocommerce-git-flow.md",
          "id": "9e5c2da0c341b88f32483ec2435740cd16d48676"
        },
        {
          "post_title": "String localization guidelines",
          "menu_title": "String localization guidelines",
          "tags": "reference",
          "edit_url": "https://github.com/woocommerce/woocommerce/edit/trunk/docs/contributing/string-localisation-guidelines.md",
          "hash": "8d3de270132d5c8c863d61159a76fac06ddc1a3ee1ecfb031bfefea4c137aa3d",
          "url": "https://raw.githubusercontent.com/woocommerce/woocommerce/trunk/docs/contributing/string-localisation-guidelines.md",
          "id": "b7a92f1f63f72a2263be940b362fd90aa0ea2cdb"
        },
        {
          "post_title": "Reporting security issues",
          "menu_title": "Reporting security issues",
          "tags": "reference",
          "edit_url": "https://github.com/woocommerce/woocommerce/edit/trunk/docs/contributing/reporting-security-issues.md",
          "hash": "736020b27cb453139f57cd49ee1f3e4dcf2da8d00c209d1d0f43db5326150cf0",
          "url": "https://raw.githubusercontent.com/woocommerce/woocommerce/trunk/docs/contributing/reporting-security-issues.md",
          "id": "363d7eb1b42e6974cfab7f62659b4effc8417774"
        },
        {
          "post_title": "Naming conventions",
          "menu_title": "Naming conventions",
          "tags": "reference",
          "edit_url": "https://github.com/woocommerce/woocommerce/edit/trunk/docs/contributing/naming-conventions.md",
          "hash": "c553a158e2641547376939f9e2b9ac9c336371bb1cf9eba59b552685a81112bf",
          "url": "https://raw.githubusercontent.com/woocommerce/woocommerce/trunk/docs/contributing/naming-conventions.md",
          "id": "019d7e8eefc341de559728b9c3e9c5e17dfc1d6d"
        },
        {
          "post_title": "Handling SCSS and JS minification in WooCommerce",
          "menu_title": "Minification of SCSS and JS",
          "tags": "reference",
          "edit_url": "https://github.com/woocommerce/woocommerce/edit/trunk/docs/contributing/minification-of-SCSS-and-JS.md",
          "hash": "da3f198acde56106e6d09136038d523cc612021923f5f0b3334663c9e787ceaf",
          "url": "https://raw.githubusercontent.com/woocommerce/woocommerce/trunk/docs/contributing/minification-of-SCSS-and-JS.md",
          "id": "bb50c2ce61a6c5465c95e6a94982c4c1e7944fd7"
        },
        {
          "post_title": "Deprecation in core",
          "menu_title": "Deprecation in core",
          "tags": "reference",
          "edit_url": "https://github.com/woocommerce/woocommerce/edit/trunk/docs/contributing/deprecation-in-core.md",
          "hash": "2fd2e73b7de1bbde028a998f8d375c365ea77979ad5ac16e192aaa6c7dc46c97",
          "url": "https://raw.githubusercontent.com/woocommerce/woocommerce/trunk/docs/contributing/deprecation-in-core.md",
          "id": "d4eee11fdec129af35c471b2366df285217c6ec6"
        },
        {
          "post_title": "How to assess the impact of a pull request",
          "menu_title": "Assessing PR impact",
          "tags": "how-to",
          "edit_url": "https://github.com/woocommerce/woocommerce/edit/trunk/docs/contributing/deciding-pr-high-impact.md",
          "hash": "091fd9acb51a272439d2c0378cc54ee45bbb90211b2a8953d25a5cbddd40ad70",
          "url": "https://raw.githubusercontent.com/woocommerce/woocommerce/trunk/docs/contributing/deciding-pr-high-impact.md",
          "id": "40d381fdc10bff338677228736249ba87df9e102"
        },
        {
          "post_title": "Common issues",
          "menu_title": "Common issues",
          "tags": "reference",
          "edit_url": "https://github.com/woocommerce/woocommerce/edit/trunk/docs/contributing/common-issues.md",
          "hash": "7c6e9eff5f207685b7bb106c4b91d25c72d991895e8bceb9a93458b354704198",
          "url": "https://raw.githubusercontent.com/woocommerce/woocommerce/trunk/docs/contributing/common-issues.md",
          "id": "5766fb43cf9135d5a2cceaf0d386ec14b57c9ba0"
        },
        {
          "post_title": "Critical flows within the WooCommerce Core API",
          "menu_title": "API critical flows",
          "tags": "reference",
          "edit_url": "https://github.com/woocommerce/woocommerce/edit/trunk/docs/contributing/api-critical-flows.md",
          "hash": "7e9a1f26c64b1f2dd5f8edb67c74b652a1fb852f2152ba7868ee0cd4bf228a14",
          "url": "https://raw.githubusercontent.com/woocommerce/woocommerce/trunk/docs/contributing/api-critical-flows.md",
          "id": "0fa8b2fa4bcb3b00c647504523a05857a90c434a"
        },
        {
          "post_title": "CSS SASS coding guidelines and naming conventions",
          "tags": "reference",
          "edit_url": "https://github.com/woocommerce/woocommerce/edit/trunk/docs/contributing/CSS-SASS-coding-guidelines-and-naming-conventions.md",
          "hash": "5dcdb00ab0209a277ead39ac21ad3a6befe2d23ae80548e3a405c513d00f712e",
          "url": "https://raw.githubusercontent.com/woocommerce/woocommerce/trunk/docs/contributing/CSS-SASS-coding-guidelines-and-naming-conventions.md",
          "id": "42e4e4a593b67fd844f2d7b366259d64cf2332ab"
        }
      ],
      "categories": []
    },
    {
      "content": "\nJust like WooCommerce itself, our developer docs are open source and editable by the community. This category outlines guidance and best practices to follow when contributing documentation.\n ",
      "category_slug": "contributing-docs",
      "category_title": "Contribute to Docs",
      "posts": [
        {
          "post_title": "Technical Documentation Style Guide",
          "menu_title": "Style Guide",
          "edit_url": "https://github.com/woocommerce/woocommerce/edit/trunk/docs/contributing-docs/style-guide.md",
          "hash": "1f7b619b73e05f0e607aa8959f598254b7af9adb5375f25df668a104eeadba5e",
          "url": "https://raw.githubusercontent.com/woocommerce/woocommerce/trunk/docs/contributing-docs/style-guide.md",
          "id": "5020907d57ae845a6477a36f59ec8c2f5f7b4b01"
        },
        {
          "post_title": "Contributing Technical Documentation",
          "menu_title": "Contributing Docs",
          "edit_url": "https://github.com/woocommerce/woocommerce/edit/trunk/docs/contributing-docs/contributing-docs.md",
          "hash": "9675e241e87c899fab5371ceac75d55c5d0e1df1ae900bacaedaf793f25cd187",
          "url": "https://raw.githubusercontent.com/woocommerce/woocommerce/trunk/docs/contributing-docs/contributing-docs.md",
          "id": "71c1a72bfd4d5ae6aa656d4264b1bf3beb6eca1c"
        }
      ],
      "categories": []
    },
    {
      "content": "\nMaster data management in WooCommerce, including documentation related to CRUD objects and data stores.\n",
      "category_slug": "data-management",
      "category_title": "Data Management",
      "posts": [
        {
          "post_title": "How to manage WooCommerce Data Stores",
          "menu_title": "Manage data stores",
          "edit_url": "https://github.com/woocommerce/woocommerce/edit/trunk/docs/data-management/data-stores.md",
          "hash": "9b9c1f8c1bbafdd669c191340032330e055fffef2b5e25f39be199f8b1a884a1",
          "url": "https://raw.githubusercontent.com/woocommerce/woocommerce/trunk/docs/data-management/data-stores.md",
          "id": "34b4a3e14d6dfabca889035bf67876b9404d0dfb"
        },
        {
          "post_title": "Developing using WooCommerce CRUD objects",
          "tags": "reference",
          "edit_url": "https://github.com/woocommerce/woocommerce/edit/trunk/docs/data-management/crud-objects.md",
          "hash": "9a3624adc70b6a30bc89ecd86519909c90335f75fcbc925e5b417fac20712e54",
          "url": "https://raw.githubusercontent.com/woocommerce/woocommerce/trunk/docs/data-management/crud-objects.md",
          "id": "eaf29a28f438c0d03b4e7056dc3b6eaead4937b5"
        }
      ],
      "categories": []
    },
    {
      "content": "\n\nThese documents are all dealing with extensibility in the various WooCommerce Blocks.\n\n## Imports and dependency extration\n\nThe documentation in this section will use window globals in code examples, for example:\n\n```js\nconst { registerCheckoutFilters } = window.wc.blocksCheckout;\n```\n\nHowever, if you're using `@woocommerce/dependency-extraction-webpack-plugin` for enhanced dependency management you can instead use ES module syntax:\n\n```js\nimport { registerCheckoutFilters } from '@woocommerce/blocks-checkout';\n```\n\nSee <https://www.npmjs.com/package/@woocommerce/dependency-extraction-webpack-plugin> for more information.\n\n## Hooks (actions and filters)\n\n| Document                      | Description                                             |\n| ----------------------------- | ------------------------------------------------------- |\n| [Actions](https://github.com/woocommerce/woocommerce/blob/trunk/plugins/woocommerce-blocks/docs/third-party-developers/extensibility/hooks/actions.md) | Documentation covering action hooks on the server side. |\n| [Filters](https://github.com/woocommerce/woocommerce/blob/trunk/plugins/woocommerce-blocks/docs/third-party-developers/extensibility/hooks/filters.md) | Documentation covering filter hooks on the server side. |\n| [Migrated Hooks](/docs/cart-and-checkout-legacy-hooks/) | Documentation covering the migrated WooCommerce core hooks. |\n\n## REST API\n\n| Document                                                                                       | Description                                                         |\n| ---------------------------------------------------------------------------------------------- | ------------------------------------------------------------------- |\n| [Exposing your data in the Store API.](https://github.com/woocommerce/woocommerce/blob/trunk/plugins/woocommerce-blocks/docs/third-party-developers/extensibility/rest-api/extend-rest-api-add-data.md)                 | Explains how you can add additional data to Store API endpoints.    |\n| [Available endpoints to extend with ExtendSchema](https://github.com/woocommerce/woocommerce/blob/trunk/plugins/woocommerce-blocks/docs/third-party-developers/extensibility/rest-api/available-endpoints-to-extend.md) | A list of all available endpoints to extend.                        |\n| [Available Formatters](https://github.com/woocommerce/woocommerce/blob/trunk/plugins/woocommerce-blocks/docs/third-party-developers/extensibility/rest-api/extend-rest-api-formatters.md)                               | Available `Formatters` to format data for use in the Store API.     |\n| [Updating the cart with the Store API](https://github.com/woocommerce/woocommerce/blob/trunk/plugins/woocommerce-blocks/docs/third-party-developers/extensibility/rest-api/extend-rest-api-update-cart.md)              | Update the server-side cart following an action from the front-end. |\n\n## Checkout Payment Methods\n\n| Document                                                                               | Description                                                                                                 |\n| -------------------------------------------------------------------------------------- | ----------------------------------------------------------------------------------------------------------- |\n| [Checkout Flow and Events](/docs/cart-and-checkout-checkout-flow-and-events/)     | All about the checkout flow in the checkout block and the various emitted events that can be subscribed to. |\n| [Payment Method Integration](/docs/cart-and-checkout-payment-method-integration-for-the-checkout-block/) | Information about implementing payment methods.                                                             |\n| [Filtering Payment Methods](/docs/cart-and-checkout-filtering-payment-methods-in-the-checkout-block/)   | Information about filtering the payment methods available in the Checkout Block.                            |\n\n## Checkout Block\n\nIn addition to the reference material below, [please see the `block-checkout` package documentation](https://github.com/woocommerce/woocommerce/blob/trunk/plugins/woocommerce-blocks/packages/checkout/README.md) which is used to extend checkout with Filters, Slot Fills, and Inner Blocks.\n\n| Document                                                                                         | Description                                                                                                       |\n|--------------------------------------------------------------------------------------------------| ----------------------------------------------------------------------------------------------------------------- |\n| [How the Checkout Block processes an order](/docs/cart-and-checkout-how-the-checkout-block-processes-an-order/) | The detailed inner workings of the Checkout Flow.                                                                 |\n| [IntegrationInterface](/docs/cart-and-checkout-handling-scripts-styles-and-data/)                                | The `IntegrationInterface` class and how to use it to register scripts, styles, and data with WooCommerce Blocks. |\n| [Available Filters](/docs/category/cart-and-checkout-blocks/available-filters/)                                       | All about the filters that you may use to change values of certain elements of WooCommerce Blocks.                |\n| [Slots and Fills](/docs/cart-and-checkout-slot-and-fill/)                                                | Explains Slot Fills and how to use them to render your own components in Cart and Checkout.                       |\n| [Available Slot Fills](/docs/cart-and-checkout-available-slots/)                                 | Available Slots that you can use and their positions in Cart and Checkout.                                        |\n| [DOM Events](/docs/cart-and-checkout-dom-events/)                                                     | A list of DOM Events used by some blocks to communicate between them and with other parts of WooCommerce.         |\n| [Filter Registry](https://github.com/woocommerce/woocommerce/blob/trunk/plugins/woocommerce-blocks/packages/checkout/filter-registry/README.md)                          | The filter registry allows callbacks to be registered to manipulate certain values.                               |\n| [Additional Checkout Fields](/docs/cart-and-checkout-additional-checkout-fields/)                     | The filter registry allows callbacks to be registered to manipulate certain values.                               |\n",
      "category_slug": "extensibility-in-blocks",
      "category_title": "Extensibility in Blocks",
      "posts": [],
      "categories": []
    },
    {
      "content": "\nExplore how to develop WooCommerce extensions with practical tutorials and resources ideal for initial setup and understanding the core functionalities of the platform.\n",
      "category_slug": "extension-development",
      "category_title": "Extension Development",
      "posts": [
        {
          "post_title": "Integrating admin pages into WooCommerce extensions",
          "menu_title": "Integrating admin pages",
          "tags": "how-to",
          "edit_url": "https://github.com/woocommerce/woocommerce/edit/trunk/docs/extension-development/working-with-woocommerce-admin-pages.md",
          "hash": "c172fff2814f552e2ab5712edb9e716f75c27946d993a1ade8f2269cc9a8689d",
          "url": "https://raw.githubusercontent.com/woocommerce/woocommerce/trunk/docs/extension-development/working-with-woocommerce-admin-pages.md",
          "id": "6f9cc63bc4c614b9e01174069a5ddc4f3d7aa467"
        },
        {
          "post_title": "WooCommerce plugin API callbacks",
          "menu_title": "Plugin API callbacks",
          "tags": "reference",
          "edit_url": "https://github.com/woocommerce/woocommerce/edit/trunk/docs/extension-development/woocommerce-plugin-api-callback.md",
          "hash": "fc8eb47b9e31c412838a6426965f26dad89454234692a8f26b045da3a8ed872f",
          "url": "https://raw.githubusercontent.com/woocommerce/woocommerce/trunk/docs/extension-development/woocommerce-plugin-api-callback.md",
          "id": "9c1985429ab05bf7abc3e0a8676fb3d92a2c62eb"
        },
        {
          "post_title": "Managing custom attributes in WooCommerce menus and taxonomy archives",
          "menu_title": "Custom attributes in menus",
          "tags": "how-to",
          "edit_url": "https://github.com/woocommerce/woocommerce/edit/trunk/docs/extension-development/using-custom-attributes-in-menus.md",
          "hash": "fbcf2bc205057602d56c6f3f92ea3809cd0d9c8fedb16dd6438ee671d6589966",
          "url": "https://raw.githubusercontent.com/woocommerce/woocommerce/trunk/docs/extension-development/using-custom-attributes-in-menus.md",
          "id": "fe5975a11d45e9d95e91c256ca89a1ec2ca76556"
        },
        {
          "post_title": "Tools for low-code development",
          "menu_title": "Low-code tools",
          "tags": "reference",
          "edit_url": "https://github.com/woocommerce/woocommerce/edit/trunk/docs/extension-development/tools-for-low-code-development.md",
          "hash": "a2fd746404451bd34cc4fb237a6a16d83641694ec050f77bf779a7d3e117a056",
          "url": "https://raw.githubusercontent.com/woocommerce/woocommerce/trunk/docs/extension-development/tools-for-low-code-development.md",
          "id": "9320859027f950ceb36e13451ec8696d606426ec"
        },
        {
          "post_title": "Settings API",
          "edit_url": "https://github.com/woocommerce/woocommerce/edit/trunk/docs/extension-development/settings-api.md",
          "hash": "ca80728c56d60bb7416bb2865678b9e04807d0e208a4df56b8efaf32e9ac465d",
          "url": "https://raw.githubusercontent.com/woocommerce/woocommerce/trunk/docs/extension-development/settings-api.md",
          "id": "ed56b97b9de350074a302373ebaaa5dcce727e8b"
        },
        {
          "post_title": "Logging in WooCommerce",
          "edit_url": "https://github.com/woocommerce/woocommerce/edit/trunk/docs/extension-development/logging.md",
          "hash": "7e66b9ea605944c5926cf6099fb8fb323976c014fef7dd768c91cef17b091edd",
          "url": "https://raw.githubusercontent.com/woocommerce/woocommerce/trunk/docs/extension-development/logging.md",
          "id": "c684e2efba45051a4e1f98eb5e6ef6bab194f25c"
        },
        {
          "post_title": "Integrating with coming soon mode",
          "tags": "how-to, coming-soon",
          "edit_url": "https://github.com/woocommerce/woocommerce/edit/trunk/docs/extension-development/integrating-coming-soon-mode.md",
          "hash": "d702df70aff95e040624ffc6f9c8383ef98df2616a508e8ba2b031a9743de7e5",
          "url": "https://raw.githubusercontent.com/woocommerce/woocommerce/trunk/docs/extension-development/integrating-coming-soon-mode.md",
          "id": "787743efb6ef0ad509b17735eaf58b2a9a08afbc"
        },
        {
          "post_title": "Creating custom settings for WooCommerce extensions",
          "menu_title": "Creating custom settings",
          "tags": "how-to",
          "edit_url": "https://github.com/woocommerce/woocommerce/edit/trunk/docs/extension-development/implementing-settings.md",
          "hash": "604d455f9e413c23a208c174ba25611c333e02eef0bafb0d38253f8dd8e3a04c",
          "url": "https://raw.githubusercontent.com/woocommerce/woocommerce/trunk/docs/extension-development/implementing-settings.md",
          "id": "58bcbd3a0cd3b3e5fe738c3bb625cf9b7747c99a"
        },
        {
          "post_title": "How to design a simple extension",
          "menu_title": "Design a simple extension",
          "tags": "how-to",
          "edit_url": "https://github.com/woocommerce/woocommerce/edit/trunk/docs/extension-development/how-to-design-a-simple-extension.md",
          "hash": "10afdef1875fb51e6163589535b6bfec86fe09624559e0dbed916e7e1c0bd777",
          "url": "https://raw.githubusercontent.com/woocommerce/woocommerce/trunk/docs/extension-development/how-to-design-a-simple-extension.md",
          "id": "375f7e18a2e656e662d3189041caeb9c80e7c9e3"
        },
        {
          "post_title": "How to add store management links",
          "menu_title": "Add store management links",
          "tags": "reference",
          "edit_url": "https://github.com/woocommerce/woocommerce/edit/trunk/docs/extension-development/how-to-add-your-own-store-management-links.md",
          "hash": "98b2f2edeec0afb88a5b138bee9ff46f582e350709c64e61abfa2c1e4a9939b0",
          "url": "https://raw.githubusercontent.com/woocommerce/woocommerce/trunk/docs/extension-development/how-to-add-your-own-store-management-links.md",
          "id": "ae8fc356aa7555b87477462eaa80130a044d00f9"
        },
        {
          "post_title": "How to implement merchant onboarding",
          "menu_title": "Implement merchant onboarding",
          "tags": "how-to",
          "edit_url": "https://github.com/woocommerce/woocommerce/edit/trunk/docs/extension-development/handling-merchant-onboarding.md",
          "hash": "a34e2c637ac47adb1dd2e7b2510fb3eb7ff517b8f31e9cfa6fe4d3920f2567e7",
          "url": "https://raw.githubusercontent.com/woocommerce/woocommerce/trunk/docs/extension-development/handling-merchant-onboarding.md",
          "id": "89fe15dc232379f546852822230c334d3d940b93"
        },
        {
          "post_title": "Managing extension deactivation and uninstallation",
          "menu_title": "Manage deactivation and uninstallation",
          "tags": "how-to",
          "edit_url": "https://github.com/woocommerce/woocommerce/edit/trunk/docs/extension-development/handling-deactivation-and-uninstallation.md",
          "hash": "52992f047f6088cf93f72c87e27143ef896e9ccbb0ea55e77c9fa8c17df80404",
          "url": "https://raw.githubusercontent.com/woocommerce/woocommerce/trunk/docs/extension-development/handling-deactivation-and-uninstallation.md",
          "id": "549d92ad5518998ddcdcaa96beb6e25f09e4b1e5"
        },
        {
          "post_title": "WooCommerce extension development best practices",
          "menu_title": "Best Practices",
          "edit_url": "https://github.com/woocommerce/woocommerce/edit/trunk/docs/extension-development/extension-development-best-practices.md",
          "hash": "671f19d378c8ad3ebe0eb009524054bd5769d4fb3d8f48dd6a410e0c9de2b953",
          "url": "https://raw.githubusercontent.com/woocommerce/woocommerce/trunk/docs/extension-development/extension-development-best-practices.md",
          "id": "83050f0142b6de00b73b3638d46ddddc5a2f8b12",
          "links": {
            "./check-if-woo-is-active.md": "2c2e89013ad76ff2596680224047723163512bc2",
            "./data-storage.md": "b3e0b17ca74596e858c26887c1e4c8ee6c8f6102",
            "../security/prevent-data-leaks.md": "91b86abe2953e1cd4e9d6d407238093245346cf9",
            "./example-plugin-header-comment.md": "2fb49dc6ccad894e02f123940a9db98c7724dddc",
            "../code-snippets/link-to-logged-data.md": "34da337f79be5ce857024f541a99d302174ca37d"
          }
        },
        {
          "post_title": "Example WordPress plugin header comment for WooCommerce extensions",
          "menu_title": "Plugin header comments",
          "tags": "reference",
          "edit_url": "https://github.com/woocommerce/woocommerce/edit/trunk/docs/extension-development/example-plugin-header-comment.md",
          "hash": "0745d2f89373776a45701061e6bc9250231067a73a2ff118ceb63f1fe41cf231",
          "url": "https://raw.githubusercontent.com/woocommerce/woocommerce/trunk/docs/extension-development/example-plugin-header-comment.md",
          "id": "2fb49dc6ccad894e02f123940a9db98c7724dddc"
        },
        {
          "post_title": "Data storage primer",
          "menu_title": "Data storage",
          "tags": "reference",
          "edit_url": "https://github.com/woocommerce/woocommerce/edit/trunk/docs/extension-development/data-storage.md",
          "hash": "ea827670b3a888f69cb50bc78dc10827c802abb135a5846f31cfa55e882f7faa",
          "url": "https://raw.githubusercontent.com/woocommerce/woocommerce/trunk/docs/extension-development/data-storage.md",
          "id": "b3e0b17ca74596e858c26887c1e4c8ee6c8f6102"
        },
        {
          "post_title": "How to create custom product tours",
          "menu_title": "How to create custom product tours",
          "tags": "how-to",
          "edit_url": "https://github.com/woocommerce/woocommerce/edit/trunk/docs/extension-development/creating-custom-product-tours.md",
          "hash": "0c92334bb1ac4da6f3e60c9d8ad7fbe8e0854c4c808049ce116df1e4d6f70329",
          "url": "https://raw.githubusercontent.com/woocommerce/woocommerce/trunk/docs/extension-development/creating-custom-product-tours.md",
          "id": "7b6e4726678c0280f050dba86b9f7ea1fc417dea"
        },
        {
          "post_title": "Classes in WooCommerce",
          "menu_title": "Classes in WooCommerce",
          "tags": "reference",
          "edit_url": "https://github.com/woocommerce/woocommerce/edit/trunk/docs/extension-development/class-reference.md",
          "hash": "72afd8f0332d676c1c8c46534a62dfed5db1adf97d4ddf0aa40882d3a23da839",
          "url": "https://raw.githubusercontent.com/woocommerce/woocommerce/trunk/docs/extension-development/class-reference.md",
          "id": "d5f4d8e645707552d013b4be2cd5fd1c943f2122"
        },
        {
          "post_title": "How to check if WooCommerce is active",
          "menu_title": "Check if WooCommerce is active",
          "tags": "how-to",
          "edit_url": "https://github.com/woocommerce/woocommerce/edit/trunk/docs/extension-development/check-if-woo-is-active.md",
          "hash": "dca930ebe334bb3bb276ec912d050830b784ec9f755be491d41c3c32f5b65637",
          "url": "https://raw.githubusercontent.com/woocommerce/woocommerce/trunk/docs/extension-development/check-if-woo-is-active.md",
          "id": "2c2e89013ad76ff2596680224047723163512bc2"
        },
        {
          "post_title": "How to build your first extension",
          "menu_title": "Build your first extension",
          "tags": "how-to",
          "edit_url": "https://github.com/woocommerce/woocommerce/edit/trunk/docs/extension-development/building-your-first-extension.md",
          "hash": "b875dda72e3d4b26a06969f76abc1d99e55137d85ba22aa1671915625de851da",
          "url": "https://raw.githubusercontent.com/woocommerce/woocommerce/trunk/docs/extension-development/building-your-first-extension.md",
          "id": "278c2822fe06f1ab72499a757ef0c4981cfbffb5"
        },
        {
          "post_title": "How to add custom product types to Add Products onboarding list",
          "menu_title": "Add custom product types to Add Products onboarding list",
          "tags": "how-to",
          "edit_url": "https://github.com/woocommerce/woocommerce/edit/trunk/docs/extension-development/adding-custom-products-to-add-products-onboarding-list.md",
          "hash": "60e50ef5d7e2ac6d0745c31031140df1dbb3c1b8724230cab1eaedebe3814688",
          "url": "https://raw.githubusercontent.com/woocommerce/woocommerce/trunk/docs/extension-development/adding-custom-products-to-add-products-onboarding-list.md",
          "id": "747321d7fd2eb5c9c3351ea38374dfc80d3ec968"
        },
        {
          "post_title": "How to add actions and filters",
          "menu_title": "Add actions and filters",
          "tags": "how-to",
          "edit_url": "https://github.com/woocommerce/woocommerce/edit/trunk/docs/extension-development/adding-actions-and-filters.md",
          "hash": "ac6b6db9a4bc92d13c71b9d7d81614df4e4cd80120875e5f274238af062a8744",
          "url": "https://raw.githubusercontent.com/woocommerce/woocommerce/trunk/docs/extension-development/adding-actions-and-filters.md",
          "id": "6f461e2f0ca9195097b36f987ee6c0212a65e8ab"
        },
        {
          "post_title": "How to add a section to a settings tab",
          "menu_title": "Add a section to a settings tab",
          "tags": "how-to",
          "edit_url": "https://github.com/woocommerce/woocommerce/edit/trunk/docs/extension-development/adding-a-section-to-a-settings-tab.md",
          "hash": "400124b03f0d2f53736012100d2be87e77a7bc9c72a5c6af143f62d84321b09d",
          "url": "https://raw.githubusercontent.com/woocommerce/woocommerce/trunk/docs/extension-development/adding-a-section-to-a-settings-tab.md",
          "id": "a88144dff894408f31a80c96dcee3bd5126ecd28"
        }
      ],
      "categories": []
    },
    {
      "content": "\nDive into WooCommerce with guides and resources ideal for initial setup and understanding the core functionalities of the platform.\n",
      "category_slug": "getting-started",
      "category_title": "Getting Started",
      "posts": [
        {
          "post_title": "Understanding WooCommerce Endpoints",
          "menu_title": "WooCommerce Endpoints",
          "edit_url": "https://github.com/woocommerce/woocommerce/edit/trunk/docs/getting-started/woocommerce-endpoints.md",
          "hash": "26318dce3085e8100d29115248495852ab4e425de9297b00e474e24a8ef979f6",
          "url": "https://raw.githubusercontent.com/woocommerce/woocommerce/trunk/docs/getting-started/woocommerce-endpoints.md",
          "id": "31a11f74bcd9f21f97cd4c6c719240b3d84e40f4",
          "links": {
            "./customizing-endpoint-urls.md": "c19e1b1da6543f8a95ee04ba120f4f171f8e6e40",
            "./troubleshooting-endpoints.md": "dff57bd736ae83850bfc7e4ac994bd22141d96ee"
          }
        },
        {
          "post_title": "Troubleshooting WooCommerce Endpoints",
          "menu_title": "Troubleshooting Endpoints",
          "tags": "how-to",
          "edit_url": "https://github.com/woocommerce/woocommerce/edit/trunk/docs/getting-started/troubleshooting-endpoints.md",
          "hash": "1a015d82f4d82cc2d9f13f188f03c4e6e03b98ea9d22c5a7710547e7d3c8c78f",
          "url": "https://raw.githubusercontent.com/woocommerce/woocommerce/trunk/docs/getting-started/troubleshooting-endpoints.md",
          "id": "dff57bd736ae83850bfc7e4ac994bd22141d96ee",
          "links": {
            "./woocommerce-endpoints.md": "31a11f74bcd9f21f97cd4c6c719240b3d84e40f4",
            "./customizing-endpoint-urls.md": "c19e1b1da6543f8a95ee04ba120f4f171f8e6e40"
          }
        },
        {
          "post_title": "Setting up your development environment",
          "menu_title": "Development environment setup",
          "tags": "tutorial, setup",
          "edit_url": "https://github.com/woocommerce/woocommerce/edit/trunk/docs/getting-started/development-environment.md",
          "hash": "b9f56987247aee67eaa2c74d1059e1cadfd335fa81c77b76c0717648d5631c0f",
          "url": "https://raw.githubusercontent.com/woocommerce/woocommerce/trunk/docs/getting-started/development-environment.md",
          "id": "9080572a3904349c44c565ca7e1bef1212c58757"
        },
        {
          "post_title": "WooCommerce developer tools",
          "menu_title": "Developer tools",
          "tags": "reference",
          "edit_url": "https://github.com/woocommerce/woocommerce/edit/trunk/docs/getting-started/developer-tools.md",
          "hash": "ef24e32109d66f96a990fea7a5eb32f9e0b98ae7ca766dcae12244449956997b",
          "url": "https://raw.githubusercontent.com/woocommerce/woocommerce/trunk/docs/getting-started/developer-tools.md",
          "id": "2ed3659ae0153c8fb3252c417bb0eb43ea60f862"
        },
        {
          "post_title": "Resources for debugging",
          "menu_title": "Debugging",
          "edit_url": "https://github.com/woocommerce/woocommerce/edit/trunk/docs/getting-started/debugging.md",
          "hash": "68ce2cf0aae27b9214ea5da1ad7474cd2274547732f6212bef39e9d7e60edd49",
          "url": "https://raw.githubusercontent.com/woocommerce/woocommerce/trunk/docs/getting-started/debugging.md",
          "id": "75c020ee52329c09f4dc04e33dc8aeb11c088534",
          "links": {
            "../extension-development/logging.md": "c684e2efba45051a4e1f98eb5e6ef6bab194f25c"
          }
        },
        {
          "post_title": "Customizing WooCommerce Endpoint URLs",
          "menu_title": "Customizing Endpoint URLs",
          "tags": "how-to",
          "edit_url": "https://github.com/woocommerce/woocommerce/edit/trunk/docs/getting-started/customizing-endpoint-urls.md",
          "hash": "7feda75b07a1c11d533afabc7781abb80438ce2fa2c3fb37c173e1275098e720",
          "url": "https://raw.githubusercontent.com/woocommerce/woocommerce/trunk/docs/getting-started/customizing-endpoint-urls.md",
          "id": "c19e1b1da6543f8a95ee04ba120f4f171f8e6e40",
          "links": {
            "./woocommerce-endpoints.md": "31a11f74bcd9f21f97cd4c6c719240b3d84e40f4"
          }
        }
      ],
      "categories": []
    },
    {
      "content": "\nWooCommerce has traditionally stored store orders and related order information (like refunds) as custom WordPress post types or post meta records. This comes with performance issues.\n\n[High-Performance Order Storage (HPOS)](https://developer.woocommerce.com/2022/09/14/high-performance-order-storage-progress-report/) also previously known as \"Custom Order Tables\" is a solution that provides an easy-to-understand and solid database structure - specifically designed for eCommerce needs. It uses the WooCommerce CRUD design to store order data in custom tables - optimized for WooCommerce queries with minimal impact on the store's performance.\n\nIn January 2022, we published the [initial plan for the Custom Order Tables feature](https://developer.woocommerce.com/2022/01/17/the-plan-for-the-woocommerce-custom-order-table/) and since then, we've been working hard to bring the High-Performance Order Storage (HPOS) to WooCommerce Core. In May 2022, we invited you to [test the order migration process](https://developer.woocommerce.com/2022/05/16/call-for-early-testing-custom-order-table-migrations/) and provide feedback on how our initial work performs on real stores of varied configurations.\n\nFrom WooCommerce 8.2, released on October 2023, [High-Performance Order Storage (HPOS)](https://developer.woocommerce.com/2022/09/14/high-performance-order-storage-progress-report/)  is officially released under the stable flag and will be enabled by default for new installations.\n\n## What's New with High-Performance Order Storage?\n\nBringing High-Performance Order Storage (HPOS) to WooCommerce improves these three essential properties for eCommerce stores.\n\n### Scalability\n\nThe rise in the number of customers and customer orders increases the load on your store's database - making it difficult to handle customer order requests and deliver a seamless user experience.\n\nWith High-Performance Order Storage, you get dedicated tables for data like orders and order addresses and thus dedicated indexes which results in fewer read/write operations and fewer busy tables. This feature enables eCommerce stores of all shapes and sizes to scale their business to their maximum potential - without expert intervention.\n\n### Reliability\n\nHigh-Performance Order Storage makes implementing and restoring targeted data backup easier. You'll no longer need to worry about losing orders, inventory numbers, or client information with reliable backup in these custom order tables. It'll also facilitate implementing read/write locks and prevent race conditions.\n\n### Simplicity\n\nYou no longer have to go through a single huge database to locate underlying data and WooCommerce entries.\n\nWith High-Performance Order Storage, you can easily browse through the separate tables and easy-to-handle entries, independent of the table  `_posts`, to find data or understand the table structure. It also lets you easily develop new plugins, implement designs for shops and products, and modify WooCommerce with more flexibility.\n\n## Background\n\nBefore the release of version 8.2, WooCommerce relied on the `_post` and `_postmeta` table structures to store order information, which has served well over the years.\n\nHowever, High-Performance Order Storage introduces dedicated tables for data like orders and order addresses and thus dedicated indexes which results in fewer read/write operations and fewer busy tables. This feature enables eCommerce stores of all shapes and sizes to scale their business to their maximum potential - without expert intervention.\n\nThe order data is synced from `_posts` and `_postmeta` table to four custom order tables:\n\n1. `_wc_orders`\n2. `_wc_order_addresses`\n3. `_wc_order_operational_data`\n4. `_wc_orders_meta`\n\n\n## Enabling the feature\n\nFrom WooCommerce 8.2, released on October 2023, HPOS is enabled by default for new installations. Existing stores can check [How to enable HPOS](https://developer.woocommerce.com/docs/how-to-enable-high-performance-order-storage/)\n\n## Database tables\n\nA number of database tables are used to store order data by HPOS. The `get_all_table_names` method in [the OrdersTableDataStore class](https://github.com/woocommerce/woocommerce/blob/trunk/plugins/woocommerce/src/Internal/DataStores/Orders/OrdersTableDataStore.php) will return the names of all the tables.\n\n## Authoritative tables\n\nAt any given time, while the HPOS feature is enabled, there are two roles for the involved database tables: _authoritative_ and _backup_. The authoritative tables are the working tables, where order data will be stored to and retrieved from during normal operation of the store. The _backup_ tables will receive a copy of the authoritative data whenever [synchronization](#synchronization) happens.\n\nIf the `woocommerce_custom_orders_table_enabled` options is set to true, HPOS is active and [the new tables](#database-tables) are authoritative, while the posts and post meta tables act as the backup tables. If the option is set to false, it's the other way around. The option can be changed via admin UI (WooCommerce - Settings - Advanced - Custom data stores).\n\n[The CustomOrdersTableController class](https://github.com/woocommerce/woocommerce/blob/trunk/plugins/woocommerce/src/Internal/DataStores/Orders/CustomOrdersTableController.php) hooks on the `woocommerce_order_data_store` filter so that `WC_Data_Store::load( 'order' );` will return either an instance of [OrdersTableDataStore](https://github.com/woocommerce/woocommerce/blob/trunk/plugins/woocommerce/src/Internal/DataStores/Orders/OrdersTableDataStore.php) or an instance of [WC_Order_Data_Store_CPT](https://github.com/woocommerce/woocommerce/blob/trunk/plugins/woocommerce/includes/data-stores/class-wc-order-data-store-cpt.php), depending on which are the authoritative tables.\n\nIn order to preserve data integrity, switching the authoritative tables (from the new tables to the posts table or the other way around) isn't allowed while there are orders pending synchronization.\n\n## Synchronization\n\n_Synchronization_ is the process of applying all the pending changes in the authoritative tables to the backup tables. _Orders pending synchronization_ are orders that have been modified in the authoritative tables but the changes haven't been applied to the backup tables yet.\n\nThis can happen in a number of ways:\n\n\n### Immediate synchronization\n\nIf the `woocommerce_custom_orders_table_data_sync_enabled` setting is set to true, synchronization happens automatically and immediately as soon as the orders are changed in the authoritative tables.\n\n\n### Manual synchronization\n\nWhen immediate synchronization is disabled, it can be triggered manually via command line as follows: `wp wc cot sync`. It can also be triggered programmatically as follows:\n\n```php\n$synchronizer = wc_get_container()->get(Automattic\\WooCommerce\\Internal\\DataStores\\Orders\\DataSynchronizer::class);\n$order_ids = $synchronizer->get_next_batch_to_process( $batch_size );\nif ( count( $order_ids ) ) {\n\t$synchronizer->process_batch( $order_ids );\n}\n```\n\nwhere `$batch_size` is the maximum count of orders to process.\n\n\n### Scheduled synchronization\n\nIf immediate synchronization gets activated (`woocommerce_custom_orders_table_data_sync_enabled` is set to true) while there are orders pending synchronization, an instance of [DataSynchronizer](https://github.com/woocommerce/woocommerce/blob/trunk/plugins/woocommerce/src/Internal/DataStores/Orders/DataSynchronizer.php) will be enqueued using [BatchProcessingController](https://github.com/woocommerce/woocommerce/blob/trunk/plugins/woocommerce/src/Internal/BatchProcessing/BatchProcessingController.php) so that the synchronization of created/modified/deleted orders will happen in batches via scheduled actions. This scheduling happens inside [CustomOrdersTableController](https://github.com/woocommerce/woocommerce/blob/trunk/plugins/woocommerce/src/Internal/DataStores/Orders/CustomOrdersTableController.php), by means of hooking into `woocommerce_update_options_advanced_custom_data_stores`.\n\nIf for some reason immediate synchronization is already active but synchronization is not scheduled, a trick to restart it is to go to the settings page (WooCommerce - Settings - Advanced - Custom data stores) and hit \"Save\" even without making any changes. As long as \"Keep the posts table and the orders tables synchronized\" is checked the synchronization scheduling will happen, even if it was checked before.\n\nIf the `woocommerce_auto_flip_authoritative_table_roles` option is set to true (there's a checkbox for it in the settings page), the authoritative tables will be switched automatically once all the orders have been synchronized. This is handled by [the CustomOrdersTableController class](https://github.com/woocommerce/woocommerce/blob/trunk/plugins/woocommerce/src/Internal/DataStores/Orders/CustomOrdersTableController.php).\n\n\n### Deletion synchronization\n\nSynchronization of order deletions is tricky: if an order exists in one set of tables (new tables or posts) but not in the other, it's not clear if the missing orders need to be created or if the existing orders need to be deleted. Theoretically, the orders missing from the backup tables imply the former and the orders missing from the authoritative tables imply the latter; but that's dangerous as a bug in the involved code could easily lead to the deletion of legitimate orders.\n\nTo achieve a robust order deletion synchronization mechanism the following is done. Whenever an order is deleted and immediate synchronization is disabled, a record is created in the `wp_wc_orders_meta` table that has `deleted_from` as the key and the name of the authoritative table the order was deleted from (`wp_wc_orders` or the posts table). Then at synchronization time these records are processed (the corresponding orders are deleted from the corresponding tables) and deleted afterwards.\n\nAn exception to the above are the [placeholder records](#placeholder-records): these are deleted immediately when the corresponding order is deleted from `wp_wc_orders`, even if immediate synchronization is disabled.\n\nWhen the \"**High-Performance Order Storage**\" and \"**Compatibility mode**\" are enabled, WooCommerce populates the HPOS tables with data from posts & postmeta tables. The synchronization between the tables is [explained in detail in this document](https://developer.woocommerce.com/2022/09/29/high-performance-order-storage-backward-compatibility-and-synchronization/#synchronization).\n\n\n> You can find a deeper explanation about the synchronization between the tables in [this document about high-performance-order-storage-backward-compatibility-and-synchronization](https://developer.woocommerce.com/2022/09/29/high-performance-order-storage-backward-compatibility-and-synchronization/#synchronization).\n\n## Placeholder records\n\nOrder IDs must match in both the authoritative tables and the backup tables, otherwise synchronization wouldn't be possible. The order IDs that are compared for order identification and synchronization purposes are the ones from the `id` field in both the `wp_wc_orders` table and the posts table.\n\nIf the posts table is authoritative, achieving an order ID match is easy: the record in `wp_wc_orders` is created with the same ID and that's it. However, when the new orders tables are authoritative there's a problem: the posts table is used to store multiple types of data, not only orders; and by the time synchronization needs to happen, a non-order post could already exist having the same ID as the order to synchronize.\n\nTo solve this, _placeholder records_ are used. Whenever the new orders tables are authoritative and immediate synchronization is disabled, creating a new order will cause a record with post type `shop_order_placehold` and the same ID as the order to be created in the posts table; this effectively \"reserves\" the order ID in the posts table. Then, at synchronization time, the record is filled appropriately and its post type is changed to `shop_order`.\n\n\n## Order Data Storage\n\nYou can switch between data stores freely to sync the data between the tables.\n\n-   If you select  **\"WordPress Post Tables\"**, the system will save the order data within  `_post`  and  `_postmeta`  tables. The order tables are not utilized in this scenario.\n\n![Select WordPress Post Tables](https://woocommerce.com/wp-content/uploads/2023/10/image-18.png?w=650)\n\n-   If you select  **\"High-Performance Order Storage\"**, the system will save the order data within the new WooCommerce order tables\n\n![Select High-Performance Order Storage](https://woocommerce.com/wp-content/uploads/2023/10/image-19.png?w=650)\n\n-   If you select  **\"WordPress Post Tables\"** and **\"Enable compatibility mode\"**, the system will sync the order data between the posts/postmeta and the WooCommerce order tables.\n\n![Select WordPress Post Tables and Enable compatibility mode](https://woocommerce.com/wp-content/uploads/2023/10/image-20.png?w=650)\n\n\n## Incompatible Plugins\n\nIf you are using a plugin that is not compatible with High-Performance Order Storage, then the HPOS option will be disabled under  **WooCommerce > Settings > Advanced > Features**.\n\n![Incompatible plugin](https://woocommerce.com/wp-content/uploads/2023/10/image-21.png?w=650)\n\n-   You can click on \"**View and manage**\" to review the list of incompatible plugins\n-   Or you can visit  `https://example.com/wp-admin/plugins.php?plugin_status=incompatible_with_feature&feature_id=custom_order_tables`  to review the list of incompatible plugins (please replace  `example.com`  with your site domain)\n\n![Plugins page](https://woocommerce.com/wp-content/uploads/2023/10/image-22.png?w=650)\n\n> **Note:** If you are using a third-party extension that isn't working properly with High-Performance Order Storage then please notify the developers of the extension and ask them to update their extension to add support for HPOS. It's up to the extension developers to add support for HPOS. We have [developer resources and documentation](https://developer.woocommerce.com/2022/09/14/high-performance-order-storage-progress-report/)  available to help with their integration efforts.\n\n\n## Disabling HPOS\n\nIf you encounter problems or if you need to continue working with plugins that are not yet compatible with HPOS, then we recommend temporarily switching back to  **WordPress posts storage**.\n\nTo do this, navigate to  **WooCommerce ▸ Settings ▸ Advanced ▸ Features**  and start by making sure that  **compatibility mode** is enabled. If it was not already enabled, you may find you need to wait for some time while order data is synchronized across data-stores.\n\n![WooCommerce ▸ Settings ▸ Advanced ▸ Features Screen](https://woocommerce.com/wp-content/uploads/2023/10/hpos-feature-settings.png?w=650)\n\nOnce synchronization has completed, you can select  **WordPress posts storage (legacy)**  as your preferred option. You can also disable compatibility mode at this point. Once you are ready to re-enable HPOS, simply follow the instructions posted at the  [start of this doc](https://github.com/woocommerce/woocommerce/blob/trunk/docs/high-performance-order-storage/#section-3). Finally, remember to save this page between changes!\n\nAs noted earlier, we also strongly recommend reaching out to the support teams of any plugins that are incompatible, so they can take corrective action.\n",
      "category_slug": "hpos",
      "category_title": "High Performance Order Storage",
      "posts": [
        {
          "post_title": "HPOS order querying APIs",
          "tags": "reference",
          "edit_url": "https://github.com/woocommerce/woocommerce/edit/trunk/docs/high-performance-order-storage/wc-order-query-improvements.md",
          "hash": "e6a82fd1551296d1f104cb70921ecf13d63e04760ed2f24a3d57d4b2da2217e3",
          "url": "https://raw.githubusercontent.com/woocommerce/woocommerce/trunk/docs/high-performance-order-storage/wc-order-query-improvements.md",
          "id": "94261c0a5d954f409ce6c207c9ae624dd577cf64"
        },
        {
          "post_title": "HPOS extension recipe book",
          "tags": "how-to",
          "edit_url": "https://github.com/woocommerce/woocommerce/edit/trunk/docs/high-performance-order-storage/recipe-book.md",
          "hash": "f5dc57939c8278a9de9a7ddd9fdd968ca672e998ba43a080a03203c499d98709",
          "url": "https://raw.githubusercontent.com/woocommerce/woocommerce/trunk/docs/high-performance-order-storage/recipe-book.md",
          "id": "991c19edd20b1df6683f31f106d74689248cd102"
        },
        {
          "post_title": "A large store's guide to enable HPOS on WooCommerce",
          "menu_title": "Enable HPOS for large stores",
          "tags": "how-to",
          "edit_url": "https://github.com/woocommerce/woocommerce/edit/trunk/docs/high-performance-order-storage/guide-large-store.md",
          "hash": "77c0815ce6044a7e331a9cecd42c7a277392aa10dfe801b689d53880ef72064c",
          "url": "https://raw.githubusercontent.com/woocommerce/woocommerce/trunk/docs/high-performance-order-storage/guide-large-store.md",
          "id": "b6156ac7b77d75022867e9ebb968bc9c1c35f0da"
        },
        {
          "post_title": "How to enable High Performance Order Storage",
          "menu_title": "Enable HPOS",
          "tags": "how-to",
          "edit_url": "https://github.com/woocommerce/woocommerce/edit/trunk/docs/high-performance-order-storage/enable-hpos.md",
          "hash": "c8c75c274eb52a48729589220cfd6b5c091b6699d3bf44e6c808cf62f1680310",
          "url": "https://raw.githubusercontent.com/woocommerce/woocommerce/trunk/docs/high-performance-order-storage/enable-hpos.md",
          "id": "9d41c63f3d0cb17ada82a65bf4a26a1978cc34b0"
        },
        {
          "post_title": "HPOS CLI Tools",
          "tags": "reference",
          "edit_url": "https://github.com/woocommerce/woocommerce/edit/trunk/docs/high-performance-order-storage/cli-tools.md",
          "hash": "8cd823759ce20551d582c39f57ae79f9e0227a8cb0131146e6b7dac5e7312708",
          "url": "https://raw.githubusercontent.com/woocommerce/woocommerce/trunk/docs/high-performance-order-storage/cli-tools.md",
          "id": "cdd9d9ad5777d978ba953e3478fbb61cab8fdf59"
        }
      ],
      "categories": []
    },
    {
      "content": "\nTailor your WooCommerce store for global audiences with guides on setting up and translating Woo in your language.\n",
      "category_slug": "localization-translation",
      "category_title": "Localization and Translation",
      "posts": [
        {
          "post_title": "How to translate WooCommerce",
          "menu_title": "Translating WooCommerce",
          "tags": "how-to",
          "edit_url": "https://github.com/woocommerce/woocommerce/edit/trunk/docs/localization-translation/translating-woocommerce.md",
          "hash": "f35b7458ea38f7c95f56888c76f139059bf38661991d7f0c37fbdd860786f5fc",
          "url": "https://raw.githubusercontent.com/woocommerce/woocommerce/trunk/docs/localization-translation/translating-woocommerce.md",
          "id": "017b9f80a086d119f8bac193c9b4d87d1efff67d"
        }
      ],
      "categories": []
    },
    {
      "content": "\nGet insights into integrating and customizing various payment gateways in WooCommerce for secure and efficient transactions.\n",
      "category_slug": "payments",
      "category_title": "Payments",
      "posts": [
        {
          "post_title": "WooCommerce Payment Token API",
          "menu_title": "Payment Token API",
          "tags": "reference",
          "edit_url": "https://github.com/woocommerce/woocommerce/edit/trunk/docs/payments/payment-token-api.md",
          "hash": "441908f0678b9ff90f33adc3831ac75a5c49038a0b068dfc41456c232a851c7d",
          "url": "https://raw.githubusercontent.com/woocommerce/woocommerce/trunk/docs/payments/payment-token-api.md",
          "id": "5f345b53875981703d4b80e8d04eae2daafe4c81"
        },
        {
          "post_title": "WooCommerce payment gateway plugin base",
          "tags": "code-snippet",
          "edit_url": "https://github.com/woocommerce/woocommerce/edit/trunk/docs/payments/payment-gateway-plugin-base.md",
          "hash": "707cf9e5386c1d66fc84d6fc09fb0b0f2f3ed8c20376a66b3e0fa7b0802a363a",
          "url": "https://raw.githubusercontent.com/woocommerce/woocommerce/trunk/docs/payments/payment-gateway-plugin-base.md",
          "id": "1934a5305524d7111a91f1e52a7495cf126f33f2"
        },
        {
          "post_title": "WooCommerce Payment Gateway API",
          "menu_title": "Payment Gateway API",
          "tags": "reference",
          "edit_url": "https://github.com/woocommerce/woocommerce/edit/trunk/docs/payments/payment-gateway-api.md",
          "hash": "f199d04a262bac32d1e22eb3f8410d5c30f10fa86cbb303d4149363a44dc3562",
          "url": "https://raw.githubusercontent.com/woocommerce/woocommerce/trunk/docs/payments/payment-gateway-api.md",
          "id": "b337203996650b567f91c70306e1010d6f1ae552"
        }
      ],
      "categories": []
    },
    {
      "content": "\nThis section is dedicated to providing you with guides and best practices to optimize the performance of WooCommerce stores and extensions. Whether you're a store developer looking to enhance your site's speed and efficiency or an extension developer aiming to ensure your products contribute positively to store performance, you'll find valuable resources here to assist you.\n",
      "category_slug": "performance",
      "category_title": "Performance",
      "posts": [
        {
          "post_title": "How to optimize performance for WooCommerce stores",
          "menu_title": "Optimize store performance",
          "tags": "reference",
          "edit_url": "https://github.com/woocommerce/woocommerce/edit/trunk/docs/performance/performance-optimization.md",
          "hash": "25588fe2fab942f8db82a47d98594a3b0b6f35748185719b5c3b453876a9714b",
          "url": "https://raw.githubusercontent.com/woocommerce/woocommerce/trunk/docs/performance/performance-optimization.md",
          "id": "7294890af7805de703ce7b3d4b55d3c56ff39186"
        },
        {
          "post_title": "WooCommerce performance best practices",
          "menu_title": "Performance best practices",
          "tags": "reference",
          "edit_url": "https://github.com/woocommerce/woocommerce/edit/trunk/docs/performance/performance-best-practices.md",
          "hash": "5af1f4e4085e85a1693390f40e238cbd6a4a0b7d5d304afdda935c34fed97c64",
          "url": "https://raw.githubusercontent.com/woocommerce/woocommerce/trunk/docs/performance/performance-best-practices.md",
          "id": "35bda1cd7068d6179a9e46cca8d7dc2694d0df96"
        }
      ],
      "categories": []
    },
    {
      "content": "",
      "category_slug": "product-collection",
      "category_title": "Product Collection Block",
      "posts": [
        {
          "post_title": "Registering custom collections in product collection block",
          "menu_title": "Registering custom collections",
          "tags": "how-to",
          "edit_url": "https://github.com/woocommerce/woocommerce/edit/trunk/docs/product-collection-block/register-product-collection.md",
          "hash": "e3df65c5eec52e4bb797e34c040dbb8f820ea6571e9ce50b1d518e95ca6cb169",
          "url": "https://raw.githubusercontent.com/woocommerce/woocommerce/trunk/docs/product-collection-block/register-product-collection.md",
          "id": "3bf26fc7c56ae6e6a56e1171f750f5204fcfcece"
        },
        {
          "post_title": "DOM Events sent from product collection block",
          "menu_title": "DOM Events",
          "tags": "how-to",
          "edit_url": "https://github.com/woocommerce/woocommerce/edit/trunk/docs/product-collection-block/dom-events.md",
          "hash": "fbad20bc55cc569161e80478c0789db3c34cf35513e669554af36db1de967a26",
          "url": "https://raw.githubusercontent.com/woocommerce/woocommerce/trunk/docs/product-collection-block/dom-events.md",
          "id": "c8d247b91472740075871e6b57a9583d893ac650"
        }
      ],
      "categories": []
    },
    {
      "content": "\nDiscover how to customize the WooCommerce product editor, from extending product data to adding unique functionalities.\n\nThis handbook is a guide for extension developers looking to add support for the new product editor in their extensions. The product editor uses [Gutenberg's Block Editor](https://github.com/WordPress/gutenberg/tree/trunk/packages/block-editor), which is going to help WooCommerce evolve alongside the WordPress ecosystem.",
      "category_slug": "product-editor",
      "category_title": "Product Editor",
      "posts": [
        {
          "post_title": "Product editor development handbook",
          "menu_title": "Development handbook",
          "edit_url": "https://github.com/woocommerce/woocommerce/edit/trunk/docs/product-editor-development/product-editor.md",
          "hash": "bbf230f9f13bc2404096f5b5b2f7394ba5ab391d78e5efa9627342f5b33be7dd",
          "url": "https://raw.githubusercontent.com/woocommerce/woocommerce/trunk/docs/product-editor-development/product-editor.md",
          "id": "59450404de2750d918137e7cf523e52bedfd7214",
          "links": {
            "./product-editor-extensibility-guidelines.md": "a837eb947d31fcff3c6e1f775926ba5eb13cd790",
            "./block-template-lifecycle.md": "0c29c74a7e7e9fd88562df1afa489659f460879e"
          }
        },
        {
          "post_title": "Product editor extensibility guidelines",
          "menu_title": "Extensibility guidelines",
          "edit_url": "https://github.com/woocommerce/woocommerce/edit/trunk/docs/product-editor-development/product-editor-extensibility-guidelines.md",
          "hash": "8b6102ecab0ceda36afe6d7b2b12fd9d1e62c893ed7409d79cc15da8fc1e76c8",
          "url": "https://raw.githubusercontent.com/woocommerce/woocommerce/trunk/docs/product-editor-development/product-editor-extensibility-guidelines.md",
          "id": "a837eb947d31fcff3c6e1f775926ba5eb13cd790"
        },
        {
          "post_title": "Managing the lifecycle of WooCommerce block templates",
          "menu_title": "Block template lifecycle",
          "tags": "reference",
          "edit_url": "https://github.com/woocommerce/woocommerce/edit/trunk/docs/product-editor-development/block-template-lifecycle.md",
          "hash": "85c88e4c85786405b1eb0436b9e4e478c70ac4dd9ffd08f2a8db256b139ee290",
          "url": "https://raw.githubusercontent.com/woocommerce/woocommerce/trunk/docs/product-editor-development/block-template-lifecycle.md",
          "id": "0c29c74a7e7e9fd88562df1afa489659f460879e"
        }
      ],
      "categories": [
        {
          "content": "# How-to Guides for the Product form\n\nThere are several ways to extend and modify the new product form. Below are links to different tutorials.\n\n## Generic fields\n\nOne way to extend the new product form is by making use of generic fields. This allows you to easily modify the form using PHP only. We have a wide variety of generic fields that you can use, like a text, checkbox, pricing or a select field. You can find the full list [here](https://github.com/woocommerce/woocommerce/blob/trunk/packages/js/product-editor/src/blocks/generic/README.md).\n\nTo see how you can make use of these fields you can follow the [generic fields tutorial](https://github.com/woocommerce/woocommerce/blob/trunk/docs/product-editor-development/how-to-guides/generic-fields-tutorial.md).\n\n## Writing a custom field\n\nIt is also possible to write your own custom field and render those within the product form. This is helpful if the generic fields don't quite fit your use case.\nTo see an example of how to create a basic dropdown field in the product form you can follow [this tutorial](https://github.com/woocommerce/woocommerce/blob/trunk/docs/product-editor-development/how-to-guides/custom-field-tutorial.md).\n",
          "category_slug": "how-to-guides",
          "category_title": "How To Guides",
          "posts": [
            {
              "post_title": "Extending the product form with generic fields",
              "edit_url": "https://github.com/woocommerce/woocommerce/edit/trunk/docs/product-editor-development/how-to-guides/generic-fields-tutorial.md",
              "hash": "a0e68f9d6027f8bcd4ef09cc33d5b3bf8c7169adad89c676569a97a6185dd261",
              "url": "https://raw.githubusercontent.com/woocommerce/woocommerce/trunk/docs/product-editor-development/how-to-guides/generic-fields-tutorial.md",
              "id": "f221ccb6d42c5e67a0a7916b955253ab7e546641"
            },
            {
              "post_title": "Extending the product form with custom fields",
              "edit_url": "https://github.com/woocommerce/woocommerce/edit/trunk/docs/product-editor-development/how-to-guides/custom-field-tutorial.md",
              "hash": "f0d0273c0d65739d605448492bfbe684f0ed33f9e6e274df06f26e83cb6ba341",
              "url": "https://raw.githubusercontent.com/woocommerce/woocommerce/trunk/docs/product-editor-development/how-to-guides/custom-field-tutorial.md",
              "id": "fed80efbb225df9054fadd6e1fc45c2cd03e7f99"
            }
          ],
          "categories": []
        }
      ]
    },
    {
      "content": "\nEnsuring the quality of your WooCommerce projects is essential. This section will delve into quality exoectations, best practices, coding standards, and other methodologies to ensure your projects stand out in terms of reliability, efficiency, user experience, and more. \n",
      "category_slug": "quality-and-best-practices",
      "category_title": "Quality And Best Practices",
      "posts": [
        {
          "post_title": "Writing high quality testing instructions",
          "tags": "reference",
          "edit_url": "https://github.com/woocommerce/woocommerce/edit/trunk/docs/quality-and-best-practices/writing-high-quality-testing-instructions.md",
          "hash": "51fb384f8b1dfcb82fdbad6db08145b2c51dba6227529b8b54e2a281fc4b8ef7",
          "url": "https://raw.githubusercontent.com/woocommerce/woocommerce/trunk/docs/quality-and-best-practices/writing-high-quality-testing-instructions.md",
          "id": "56a8ef0ef0afec9c884f655e7fdd23d9666c9d00"
        },
        {
          "post_title": "Support and documentation for WooCommerce extensions",
          "menu_title": "Support and documentation",
          "tags": "reference",
          "edit_url": "https://github.com/woocommerce/woocommerce/edit/trunk/docs/quality-and-best-practices/support-and-documentation.md",
          "hash": "48ec15e8c50c2fceea0bce267a52dcd7c740a9f1614773b10b6bab4a2e605a8c",
          "url": "https://raw.githubusercontent.com/woocommerce/woocommerce/trunk/docs/quality-and-best-practices/support-and-documentation.md",
          "id": "c7ab700f5ab812a79b646a865caf429864becdb8"
        },
        {
          "post_title": "Understanding the risks of removing URL bases in WooCommerce",
          "menu_title": "Risks of removing URL bases",
          "tags": "reference",
          "edit_url": "https://github.com/woocommerce/woocommerce/edit/trunk/docs/quality-and-best-practices/removing-product-product-category-or-shop-from-the-url.md",
          "hash": "414970e7d53ddcafb186f2f3a253eed0d01800df2182f8bd2a4310c53079a795",
          "url": "https://raw.githubusercontent.com/woocommerce/woocommerce/trunk/docs/quality-and-best-practices/removing-product-product-category-or-shop-from-the-url.md",
          "id": "827bfa56d40c2155542147ea5afe7cc756e18c5d"
        },
        {
          "post_title": "Privacy Standards for WooCommerce Extensions",
          "menu_title": "Privacy Standards",
          "tags": "reference",
          "edit_url": "https://github.com/woocommerce/woocommerce/edit/trunk/docs/quality-and-best-practices/privacy-standards.md",
          "hash": "44496b3d6244ea09c86b9d13fbefe9b77478311df25def6ae5e4e567a0e2bd6f",
          "url": "https://raw.githubusercontent.com/woocommerce/woocommerce/trunk/docs/quality-and-best-practices/privacy-standards.md",
          "id": "840cf3001ed520ed206a42b147a2e3afa4ed82ae",
          "links": {
            "./gdpr-compliance.md": "af392a92b41b69b543c5ec77a07af770f6bb1587"
          }
        },
        {
          "post_title": "How to optimize performance for WooCommerce stores",
          "menu_title": "Optimize store performance",
          "tags": "reference",
          "edit_url": "https://github.com/woocommerce/woocommerce/edit/trunk/docs/quality-and-best-practices/performance-optimization.md",
          "hash": "25588fe2fab942f8db82a47d98594a3b0b6f35748185719b5c3b453876a9714b",
          "url": "https://raw.githubusercontent.com/woocommerce/woocommerce/trunk/docs/quality-and-best-practices/performance-optimization.md",
          "id": "4a616a12defd72bf5a16fb48db4dccd63000d98f"
        },
        {
          "post_title": "Naming conventions",
          "menu_title": "Naming conventions",
          "tags": "reference",
          "edit_url": "https://github.com/woocommerce/woocommerce/edit/trunk/docs/quality-and-best-practices/naming-conventions.md",
          "hash": "b9412bed82b46bf0232ca59caaeb48a868ab62b965d5f2756135a58ee0d80a66",
          "url": "https://raw.githubusercontent.com/woocommerce/woocommerce/trunk/docs/quality-and-best-practices/naming-conventions.md",
          "id": "7a64e9ba2411bdae46c6ff274a8f65c10d9ba59f",
          "links": {
            "./css-sass-naming-conventions.md": "a34404f72868f2780ccf07da9b998204b8213d32"
          }
        },
        {
          "post_title": "Maintaining and updating WooCommerce extensions",
          "menu_title": "Maintainability and updates",
          "tags": "reference",
          "edit_url": "https://github.com/woocommerce/woocommerce/edit/trunk/docs/quality-and-best-practices/maintainability.md",
          "hash": "6c1afab52dfab6998b87c4fac3acaba05ef516c4ff483b1ad46be13bc1b299c1",
          "url": "https://raw.githubusercontent.com/woocommerce/woocommerce/trunk/docs/quality-and-best-practices/maintainability.md",
          "id": "828687b931d51c041ff4b4e0dc9a3a5b832b7ead"
        },
        {
          "post_title": "WooCommerce grammar, punctuation and capitalization guide",
          "menu_title": "Grammar, punctuation and capitalization",
          "tags": "reference",
          "edit_url": "https://github.com/woocommerce/woocommerce/edit/trunk/docs/quality-and-best-practices/grammar-punctuation-capitalization.md",
          "hash": "6415e94dcfd13940409b28e063b5cd6e251f971c19d8910ed7faab143759fd30",
          "url": "https://raw.githubusercontent.com/woocommerce/woocommerce/trunk/docs/quality-and-best-practices/grammar-punctuation-capitalization.md",
          "id": "af9f21747d93f0ab504e3713b1844c59c70b1d0e"
        },
        {
          "post_title": "GDPR compliance guidelines for WooCommerce extensions",
          "menu_title": "GDPR compliance",
          "tags": "reference",
          "edit_url": "https://github.com/woocommerce/woocommerce/edit/trunk/docs/quality-and-best-practices/gdpr-compliance.md",
          "hash": "3ef669780d26a71106f9b01a64d079adc5f2bf1c78ed1ef026fa8fe17c20cdf8",
          "url": "https://raw.githubusercontent.com/woocommerce/woocommerce/trunk/docs/quality-and-best-practices/gdpr-compliance.md",
          "id": "af392a92b41b69b543c5ec77a07af770f6bb1587"
        },
        {
          "post_title": "CSS/Sass naming conventions",
          "edit_url": "https://github.com/woocommerce/woocommerce/edit/trunk/docs/quality-and-best-practices/css-sass-naming-conventions.md",
          "hash": "8d341abfa0c9642286c581c0ff21cc471e7721bbc180e96913a5f95232610736",
          "url": "https://raw.githubusercontent.com/woocommerce/woocommerce/trunk/docs/quality-and-best-practices/css-sass-naming-conventions.md",
          "id": "a34404f72868f2780ccf07da9b998204b8213d32"
        },
        {
          "post_title": "WooCommerce core critical flows",
          "menu_title": "Core critical flows",
          "tags": "reference",
          "edit_url": "https://github.com/woocommerce/woocommerce/edit/trunk/docs/quality-and-best-practices/core-critical-flows.md",
          "hash": "34109195216ebcb5b23e741391b9f355ba861777a5533d4ef1e341472cb5209e",
          "url": "https://raw.githubusercontent.com/woocommerce/woocommerce/trunk/docs/quality-and-best-practices/core-critical-flows.md",
          "id": "e561b46694dba223c38b87613ce4907e4e14333a"
        },
        {
          "post_title": "Compatibility and interoperability for WooCommerce extensions",
          "menu_title": "Compatibility best practices",
          "tags": "reference",
          "edit_url": "https://github.com/woocommerce/woocommerce/edit/trunk/docs/quality-and-best-practices/compatibility.md",
          "hash": "c8e09923cffd4a3951dfc2db43823f9d469439775019104f687aa2c95caff142",
          "url": "https://raw.githubusercontent.com/woocommerce/woocommerce/trunk/docs/quality-and-best-practices/compatibility.md",
          "id": "e3353f3e7a61bfd0f839d74c5baee2847b4b75d0"
        },
        {
          "post_title": "WooCommerce coding standards",
          "menu_title": "Coding standards",
          "tags": "reference",
          "edit_url": "https://github.com/woocommerce/woocommerce/edit/trunk/docs/quality-and-best-practices/coding-standards.md",
          "hash": "7c5b8a0b555f81606fd6d2c85f62a00feaff369569666ba88d029fd384202f2f",
          "url": "https://raw.githubusercontent.com/woocommerce/woocommerce/trunk/docs/quality-and-best-practices/coding-standards.md",
          "id": "b09a572b8a452b6cd795e0985daa85f06e5889fb"
        }
      ],
      "categories": []
    },
    {
      "content": "\nUnderstand Woo's reporting capabilities. Learn to generate, understand, and optimize reports to make informed decisions about your WooCommerce projects.\n",
      "category_slug": "reporting",
      "category_title": "Reporting",
      "posts": [
        {
          "post_title": "How to extend WooCommerce analytics reports",
          "menu_title": "Extend analytics reports",
          "tags": "how-to",
          "edit_url": "https://github.com/woocommerce/woocommerce/edit/trunk/docs/reporting/extending-woocommerce-admin-reports.md",
          "hash": "f0da86ad096c564e54550a880a755ff7915ab892e1828d2b019937cbb330dc9f",
          "url": "https://raw.githubusercontent.com/woocommerce/woocommerce/trunk/docs/reporting/extending-woocommerce-admin-reports.md",
          "id": "3ef20148084c97d7f62b565b92df844392ac27f7"
        },
        {
          "post_title": "How to add columns to analytics reports and CSV downloads",
          "menu_title": "Add columns to analytics reports",
          "tags": "how-to",
          "edit_url": "https://github.com/woocommerce/woocommerce/edit/trunk/docs/reporting/adding-columns-to-analytics-reports-and-csv-downloads.md",
          "hash": "8b7d43f66fff68a0b96917d25bceca7bc3505a30ce5b36542b73f5a555b30ab0",
          "url": "https://raw.githubusercontent.com/woocommerce/woocommerce/trunk/docs/reporting/adding-columns-to-analytics-reports-and-csv-downloads.md",
          "id": "044aac1c58553a34049a77168d247fd42ede994b",
          "links": {
            "extending-woocommerce-admin-reports.md": "3ef20148084c97d7f62b565b92df844392ac27f7"
          }
        }
      ],
      "categories": []
    },
    {
      "content": "\nUtilize the WooCommerce REST API for advanced integrations, data manipulation, and building headless ecommerce solutions.\n",
      "category_slug": "rest-api",
      "category_title": "REST API",
      "posts": [
        {
          "post_title": "Getting started with the WooCommerce REST API",
          "menu_title": "Getting started",
          "edit_url": "https://github.com/woocommerce/woocommerce/edit/trunk/docs/rest-api/getting-started.md",
          "hash": "2f0d989ee0e95ee87a764b69b2448e641a38b845e2d9bbfbf716b078fb200eb8",
          "url": "https://raw.githubusercontent.com/woocommerce/woocommerce/trunk/docs/rest-api/getting-started.md",
          "id": "ad7fceb11d06571fb060f72c414896b425d6b72b"
        }
      ],
      "categories": []
    },
    {
      "content": "\nSecurity is paramount. This section will dive into best practices, guidelines, and insights to ensure your WooCommerce projects remain secure from threats. \n",
      "category_slug": "security",
      "category_title": "Security",
      "posts": [
        {
          "post_title": "WooCommerce security best practices",
          "menu_title": "Security best practices",
          "tags": "reference",
          "edit_url": "https://github.com/woocommerce/woocommerce/edit/trunk/docs/security/security-best-practices.md",
          "hash": "c2fdc86ba61ba0ad33ed2795f4f00eb90b7fc8545b007b2c14dbc1b7aa97a6ed",
          "url": "https://raw.githubusercontent.com/woocommerce/woocommerce/trunk/docs/security/security-best-practices.md",
          "id": "d579f1c5174c67421dff64719e001b31a015a3d2"
        },
        {
          "post_title": "How to Prevent Data Leaks in WooCommerce",
          "menu_title": "Prevent Data Leaks",
          "tags": "how-to",
          "edit_url": "https://github.com/woocommerce/woocommerce/edit/trunk/docs/security/prevent-data-leaks.md",
          "hash": "762a6725340711063688e33c0107dbcf3a7aed1674bc0bcd9ed4157b3b49ea2e",
          "url": "https://raw.githubusercontent.com/woocommerce/woocommerce/trunk/docs/security/prevent-data-leaks.md",
          "id": "91b86abe2953e1cd4e9d6d407238093245346cf9"
        }
      ],
      "categories": []
    },
    {
      "content": "\nDelve into extending shipping functionality through adding custom shipping methods, integrating advanced carrier APIs, and developing tailored shipping solutions to elevate the ecommerce experience.\n",
      "category_slug": "shipping",
      "category_title": "Shipping",
      "posts": [
        {
          "post_title": "Shipping method API",
          "menu_title": "Shipping method API",
          "tags": "reference",
          "edit_url": "https://github.com/woocommerce/woocommerce/edit/trunk/docs/shipping/shipping-method-api.md",
          "hash": "40bf33d540692608fccec48e9a6cc08e51c510c894c32414723c75cc2d2dc3a8",
          "url": "https://raw.githubusercontent.com/woocommerce/woocommerce/trunk/docs/shipping/shipping-method-api.md",
          "id": "70270a01c8f1f2b630c809c0b9611940e99293a9",
          "links": {
            "../extension-development/building-your-first-extension.md": "278c2822fe06f1ab72499a757ef0c4981cfbffb5"
          }
        }
      ],
      "categories": []
    },
    {
      "content": "\nProperly setting up your test environment and writing tests when contributing to WooCommrece core are essential parts of our development pipeline. The links below are also included in our [Contributing Guidelines](https://github.com/woocommerce/woocommerce/blob/trunk/.github/CONTRIBUTING.md) on GitHub.\n\nIf you have any questions about testing please reach out to the developer community in our public channels([Developer Blog](https://developer.woocommerce.com/blog/), [GitHub Discussions](https://github.com/woocommerce/woocommerce/discussions), or [Community Slack](https://woocommerce.com/community-slack/)).\n\n## Unit Testing\n\n[End-to-end tests](https://github.com/woocommerce/woocommerce/tree/trunk/plugins/woocommerce/tests/e2e-pw) are powered by `Playwright`. The test site is spun up using `wp-env` ([recommended](https://developer.wordpress.org/block-editor/reference-guides/packages/packages-env/)), but we will continue to support `e2e-environment` in the meantime, and slowly [deprecate](https://github.com/woocommerce/woocommerce/blob/trunk/plugins/woocommerce/tests/e2e/README.md) `Puppeteer` testing. \n\n## API Testing\n\n`api-core-tests` is a [package](https://github.com/woocommerce/woocommerce/tree/trunk/plugins/woocommerce/tests/api-core-tests#guide-for-writing-api-tests) that contains automated API tests for WooCommerce, based on `Playwright` and `wp-env`. It supersedes the SuperTest based `api-core-tests` package and `e2e-environment` setup, which we will gradually deprecate.\n\n## Calls for Testing\n\nKeep tabs on calls for testing on our developer blog, and make sure to read our beta testing instructions to help us build new features and enhancements.\n",
      "category_slug": "testing",
      "category_title": "Testing",
      "posts": [
        {
          "post_title": "Beta Testing",
          "tags": "how-to",
          "edit_url": "https://github.com/woocommerce/woocommerce/edit/trunk/docs/testing/beta-testing.md",
          "hash": "09be54c71d8805df451263a1cddd12d744b2b1d81f669fb539bd2f14cfdefeeb",
          "url": "https://raw.githubusercontent.com/woocommerce/woocommerce/trunk/docs/testing/beta-testing.md",
          "id": "01f266904647aad0d44b5687fb5f143560dabc67"
        }
      ],
      "categories": []
    },
    {
      "content": "\nLearn to design and integrate custom themes in WooCommerce, focusing on responsive design and ecommerce optimization.\n\nFor blocks themes, see our [block theme documentation](/docs/category/block-theme-development).\n",
      "category_slug": "theme-development",
      "category_title": "Classic Theme Development",
      "posts": [
        {
          "post_title": "Thumbnail image regeneration",
          "tags": "reference",
          "edit_url": "https://github.com/woocommerce/woocommerce/edit/trunk/docs/theme-development/thumbnail-image-regeneration.md",
          "hash": "326d3f142bffb477750e5fc1211f9213a0cbf2083368043a3ee7f5358032fd88",
          "url": "https://raw.githubusercontent.com/woocommerce/woocommerce/trunk/docs/theme-development/thumbnail-image-regeneration.md",
          "id": "733e1b16276d64f128ba0e337ca68ec3de0bf68f"
        },
        {
          "post_title": "Theme design and user experience guidelines",
          "menu_title": "Theme design and user experience guidelines",
          "tags": "reference",
          "edit_url": "https://github.com/woocommerce/woocommerce/edit/trunk/docs/theme-development/theme-design-ux-guidelines.md",
          "hash": "360270ccb4a695a7b2fc089fe2b092ce4005fd63ae98c84b9014221ffb7e8015",
          "url": "https://raw.githubusercontent.com/woocommerce/woocommerce/trunk/docs/theme-development/theme-design-ux-guidelines.md",
          "id": "ec1f05ca7c14ed81a52553fa1c3f1045df5f6a4f"
        },
        {
          "post_title": "Template structure & Overriding templates via a theme",
          "edit_url": "https://github.com/woocommerce/woocommerce/edit/trunk/docs/theme-development/template-structure.md",
          "hash": "6099b3a45f91390d9dd239f496eaf531be2b638c666858d6a066051ce915176a",
          "url": "https://raw.githubusercontent.com/woocommerce/woocommerce/trunk/docs/theme-development/template-structure.md",
          "id": "34bfebec9fc45e680976814928a7b8a1778af14e"
        },
        {
          "post_title": "How to set up and use a child theme",
          "menu_title": "Set up and use a child theme",
          "tags": "how-to",
          "edit_url": "https://github.com/woocommerce/woocommerce/edit/trunk/docs/theme-development/set-up-a-child-theme.md",
          "hash": "b362d5ddd34d8b81f6a2ee2369dd2cd68e51700836a85f96d629e87d564b0844",
          "url": "https://raw.githubusercontent.com/woocommerce/woocommerce/trunk/docs/theme-development/set-up-a-child-theme.md",
          "id": "00b6916595cbde7766f080260a9ea26f53f3271c"
        },
        {
          "post_title": "Image sizing for theme developers",
          "menu_title": "Image sizing",
          "tags": "reference",
          "edit_url": "https://github.com/woocommerce/woocommerce/edit/trunk/docs/theme-development/image-sizes.md",
          "hash": "9883e7931ff8bd56dcd707974fe8ec992f21148818206aec354b0368dc999239",
          "url": "https://raw.githubusercontent.com/woocommerce/woocommerce/trunk/docs/theme-development/image-sizes.md",
          "id": "3f5301ac3040d38bc449b440733da6a466209df3",
          "links": {
            "./thumbnail-image-regeneration.md": "733e1b16276d64f128ba0e337ca68ec3de0bf68f"
          }
        },
        {
          "post_title": "How to fix outdated WooCommerce templates",
          "menu_title": "Fix outdated templates",
          "tags": "how-to",
          "edit_url": "https://github.com/woocommerce/woocommerce/edit/trunk/docs/theme-development/fixing-outdated-woocommerce-templates.md",
          "hash": "1b57eba543bb25708fbc4d4ff5802385d06ff2df6f2486f77e6924cb1d44b8d1",
          "url": "https://raw.githubusercontent.com/woocommerce/woocommerce/trunk/docs/theme-development/fixing-outdated-woocommerce-templates.md",
          "id": "1fa09bbc2137a65288cc1576c1053224db7187ed"
        },
        {
          "post_title": "Conditional tags in WooCommerce",
          "menu_title": "Conditional tags",
          "tags": "reference",
          "edit_url": "https://github.com/woocommerce/woocommerce/edit/trunk/docs/theme-development/conditional-tags.md",
          "hash": "897a95ac13aba64eecc2bb5c521dd5e390abbb6a8be421940e5eaae465949d43",
          "url": "https://raw.githubusercontent.com/woocommerce/woocommerce/trunk/docs/theme-development/conditional-tags.md",
          "id": "a08cc0796290477cad7d9bc6737960985f5f6f41"
        },
        {
          "post_title": "Classic theme development handbook",
          "menu_title": "Classic theme development",
          "edit_url": "https://github.com/woocommerce/woocommerce/edit/trunk/docs/theme-development/classic-theme-developer-handbook.md",
          "hash": "1194437fbc2ec82d60c8b73a9742ec650bd90fe734758c3a2b27ed852d4d14f7",
          "url": "https://raw.githubusercontent.com/woocommerce/woocommerce/trunk/docs/theme-development/classic-theme-developer-handbook.md",
          "id": "c2fde53e1dc3efbded3cfe1fb4df27136a3799a4"
        }
      ],
      "categories": []
    },
    {
      "content": "\nThis section covers general guidelines, and best practices to follow in order to ensure your product experience aligns with WooCommerce for ease of use, seamless integration, and strong adoption.\n\nWe strongly recommend you review the current [WooCommerce setup experience](https://woocommerce.com/documentation/plugins/woocommerce/getting-started/) to get familiar with the user experience and taxonomy.\n\nWe also recommend you review the [WordPress core guidelines](https://developer.wordpress.org/plugins/wordpress-org/detailed-plugin-guidelines/) to ensure your product isn't breaking any rules, and review [this helpful resource](https://woocommerce.com/document/grammar-punctuation-style-guide/) on content style.\n\n## General\n\nUse existing WordPress/WooCommerce UI, built in components (text fields, checkboxes, etc) and existing menu structures.\n\nPlugins which draw on WordPress' core design aesthetic will benefit from future updates to this design as WordPress continues to evolve. If you need to make an exception for your product, be prepared to provide a valid use case.\n\n- [WordPress Components library](https://wordpress.github.io/gutenberg/?path=/story/docs-introduction--page)\n- [Figma for WordPress](https://make.wordpress.org/design/2018/11/19/figma-for-wordpress/) | ([WordPress Design Library Figma](https://www.figma.com/file/e4tLacmlPuZV47l7901FEs/WordPress-Design-Library))\n- [WooCommerce Component Library](https://woocommerce.github.io/woocommerce-admin/)\n",
      "category_slug": "user-experience-extensions",
      "category_title": "Extension Guidelines",
      "posts": [
        {
          "post_title": "WooCommerce Extension Guidelines - Testing",
          "menu_title": "Testing",
          "edit_url": "https://github.com/woocommerce/woocommerce/edit/trunk/docs/ux-guidelines-extensions/testing.md",
          "hash": "8b5d6418f4f5c8281b8122640d738b833d734b4ffd6357e740953691d948faf6",
          "url": "https://raw.githubusercontent.com/woocommerce/woocommerce/trunk/docs/ux-guidelines-extensions/testing.md",
          "id": "0299f640abe2127807b1765c526cabd93120d60f"
        },
        {
          "post_title": "WooCommerce Extension Guidelines - Task List and Inbox",
          "menu_title": "Task list and Inbox",
          "edit_url": "https://github.com/woocommerce/woocommerce/edit/trunk/docs/ux-guidelines-extensions/task-list-and-inbox.md",
          "hash": "e49078090e1cff1a184d6a2841f14f0a79551a99d990b0227f3475bac01febe2",
          "url": "https://raw.githubusercontent.com/woocommerce/woocommerce/trunk/docs/ux-guidelines-extensions/task-list-and-inbox.md",
          "id": "4790569835c89da9f1a85e9afe59a4f53ba11943"
        },
        {
          "post_title": "WooCommerce Extension Guidelines - Settings",
          "menu_title": "Settings",
          "edit_url": "https://github.com/woocommerce/woocommerce/edit/trunk/docs/ux-guidelines-extensions/settings.md",
          "hash": "3f0f6af91e9cf96a2adbc9071d69c37fa1baf9d67f5ff42e3adbc6261a9e10bc",
          "url": "https://raw.githubusercontent.com/woocommerce/woocommerce/trunk/docs/ux-guidelines-extensions/settings.md",
          "id": "1066428802afb323fbf38c64f5480edbabd93178"
        },
        {
          "post_title": "WooCommerce Extension Guidelines - Onboarding",
          "menu_title": "Onboarding",
          "edit_url": "https://github.com/woocommerce/woocommerce/edit/trunk/docs/ux-guidelines-extensions/onboarding.md",
          "hash": "99361db29b6142c96bba6d087b6cc1740e693b340b83bf26d6356d3bd2aca96f",
          "url": "https://raw.githubusercontent.com/woocommerce/woocommerce/trunk/docs/ux-guidelines-extensions/onboarding.md",
          "id": "38cce49e3e334ad30aa2bcf304a15375e88e66fa"
        },
        {
          "post_title": "WooCommerce Extension Guidelines - Notices",
          "menu_title": "Notices",
          "edit_url": "https://github.com/woocommerce/woocommerce/edit/trunk/docs/ux-guidelines-extensions/notices.md",
          "hash": "70f5b6c955c30ea3f4b15d08ef59f13247bdf62e97af518824e35f2f47ec16c5",
          "url": "https://raw.githubusercontent.com/woocommerce/woocommerce/trunk/docs/ux-guidelines-extensions/notices.md",
          "id": "2f3ffb30344bc45b5ff3bc17a59520fcd16b2598"
        },
        {
          "post_title": "WooCommerce Extension Guidelines - Navigation",
          "menu_title": "Navigation",
          "edit_url": "https://github.com/woocommerce/woocommerce/edit/trunk/docs/ux-guidelines-extensions/navigation.md",
          "hash": "f14cbd3750451934d173ec43aa996067699bdd8fc05f5c34097d1967a79145db",
          "url": "https://raw.githubusercontent.com/woocommerce/woocommerce/trunk/docs/ux-guidelines-extensions/navigation.md",
          "id": "9922abbcea787a91b3360f49fa53d5402a604e6b"
        },
        {
          "post_title": "WooCommerce Extension Guidelines - Colors",
          "menu_title": "Colors",
          "edit_url": "https://github.com/woocommerce/woocommerce/edit/trunk/docs/ux-guidelines-extensions/colors.md",
          "hash": "6812fdef13376c61091732078018df44fda52e9bc49e1f8a4a24cb0eaf3464a3",
          "url": "https://raw.githubusercontent.com/woocommerce/woocommerce/trunk/docs/ux-guidelines-extensions/colors.md",
          "id": "7ca89c550a36bee4df33635c6fe861bc769c43cb"
        },
        {
          "post_title": "User Experience Best Practices",
          "edit_url": "https://github.com/woocommerce/woocommerce/edit/trunk/docs/ux-guidelines-extensions/best-practices.md",
          "hash": "c9083117020c65b5c4a2c31ccfa8a4456c0e8420e922be86ba3346d29e8875c4",
          "url": "https://raw.githubusercontent.com/woocommerce/woocommerce/trunk/docs/ux-guidelines-extensions/best-practices.md",
          "id": "27838fbdf66db197a21d4a765cd9309423c33e83"
        },
        {
          "post_title": "WooCommerce Extension Guidelines - Accessibility",
          "menu_title": "Accessibility",
          "edit_url": "https://github.com/woocommerce/woocommerce/edit/trunk/docs/ux-guidelines-extensions/accessibility.md",
          "hash": "b147dbdb658b941e7bd45bec21f68ca83667915a1ba51f0d4b0e856899d0202d",
          "url": "https://raw.githubusercontent.com/woocommerce/woocommerce/trunk/docs/ux-guidelines-extensions/accessibility.md",
          "id": "e085da13824f41a311b3eeb391386a1c2f67da32"
        }
      ],
      "categories": []
    },
    {
      "content": "\nWhen building payments extensions, you should ensure you follow the [WooCommerce Extension Guidelines](https://developer.woocommerce.com/docs/category/extension-guidelines/).\n\nPayments plugins come in many types: payment processors and gateways, wallets, Buy Now Pay Later, crypto, and more.\n\nThe choice between payment plugins depends on the specific needs and preferences of the merchant and their customers. Some merchants may choose to use multiple types of payment plugins to offer their customers a wider range of payment options.\n\nA merchant can discover a payments plugin in the following ways:\n\n- Through direct installation from WordPress plugins.\n- Through Woo's public list of payment services on the Marketplace.\n- Through the admin onboarding tasks and payments settings. To be added to the list of payment gateways in the Woo admin, the payments plugin must meet the criteria listed in these guidelines.\n\n",
      "category_slug": "user-experience-payments",
      "category_title": "Payments Guidelines",
      "posts": [
        {
          "post_title": "User Experience Guidelines - Payments Onboarding and Setup",
          "menu_title": "Payments Onboarding and Setup",
          "edit_url": "https://github.com/woocommerce/woocommerce/edit/trunk/docs/ux-guidelines-payments/payments-onboarding.md",
          "hash": "b564c61dbaca4c883b94f3a82051e3baf1738337ea38ac29d2eb95bb1dfe8269",
          "url": "https://raw.githubusercontent.com/woocommerce/woocommerce/trunk/docs/ux-guidelines-payments/payments-onboarding.md",
          "id": "9e100f5d1c5e52bb337a294456f75cd60929d9e3",
          "links": {
            "../ux-guidelines-extensions/settings.md": "1066428802afb323fbf38c64f5480edbabd93178",
            "../ux-guidelines-extensions/navigation.md": "9922abbcea787a91b3360f49fa53d5402a604e6b"
          }
        },
        {
          "post_title": "User Experience Guidelines - Payment Button Style",
          "menu_title": "Payment Button Style",
          "edit_url": "https://github.com/woocommerce/woocommerce/edit/trunk/docs/ux-guidelines-payments/payment-button-style.md",
          "hash": "3d8e829f6ca8b8c120bb4ca87f7a53203480709b56b603ee8c48102af8f285a1",
          "url": "https://raw.githubusercontent.com/woocommerce/woocommerce/trunk/docs/ux-guidelines-payments/payment-button-style.md",
          "id": "83d869cec0b2268ae30a6517c7c8f424de284cad"
        },
        {
          "post_title": "User Experience Guidelines - Payment Button Size and Anatomy",
          "menu_title": "Payment Button Size",
          "edit_url": "https://github.com/woocommerce/woocommerce/edit/trunk/docs/ux-guidelines-payments/payment-button-size.md",
          "hash": "b9165eb27a79bb696d7f0fcea1ef8a36f56ffd01501447f4c266c95f515a8ee1",
          "url": "https://raw.githubusercontent.com/woocommerce/woocommerce/trunk/docs/ux-guidelines-payments/payment-button-size.md",
          "id": "0920df1611e1b1b3e2f33c810a8f8e8ae09dd67c"
        },
        {
          "post_title": "User Experience Guidelines - Payment Button Layout",
          "menu_title": "Payment Button Layout",
          "edit_url": "https://github.com/woocommerce/woocommerce/edit/trunk/docs/ux-guidelines-payments/payment-button-layout.md",
          "hash": "bc518454d8552c5da08d9635799c578d730341b115f7f8a63e9123628242c772",
          "url": "https://raw.githubusercontent.com/woocommerce/woocommerce/trunk/docs/ux-guidelines-payments/payment-button-layout.md",
          "id": "96caecc340794e5c80af271e5cc844e0b3d80a04"
        }
      ],
      "categories": []
    },
    {
      "content": "\nOur research shows that merchants think in terms of tasks and goals while creating new products in Woo. For example, adding or editing a product price is a separate task from uploading images or managing inventory.\n\nFor this reason, the new product form features groups (tabs) that correspond with these tasks. Simply speaking, they are separate views where different form features live. As a developer, you can extend any of these views and offer merchants the information and tools they need to create better, more successful products.\n\nThere are several ways to extend the new product form: from a single field to a whole group or section containing multiple fields and tables. These extension points are linked to the form structure, giving you plenty of freedom to create a great user experience.\n",
      "category_slug": "user-experience-product-editor",
      "category_title": "Product Editor Guidelines",
      "posts": [
        {
          "post_title": "Product Editor Guidelines - Top Bar Extensions (future feature)",
          "menu_title": "Top Bar Extensions",
          "edit_url": "https://github.com/woocommerce/woocommerce/edit/trunk/docs/ux-guidelines-product-editor/product-editor-form-top-bar.md",
          "hash": "24e079a4d79b0b692dc39493e5097584e4aa2c540f599756beed028586c6e468",
          "url": "https://raw.githubusercontent.com/woocommerce/woocommerce/trunk/docs/ux-guidelines-product-editor/product-editor-form-top-bar.md",
          "id": "d9f9789cd181147412e83cf227d6ffccbb88ee4a"
        },
        {
          "post_title": "Product Editor Guidelines - Subsections",
          "menu_title": "Subsections",
          "edit_url": "https://github.com/woocommerce/woocommerce/edit/trunk/docs/ux-guidelines-product-editor/product-editor-form-subsections.md",
          "hash": "3fe49c097ac3aab24358b9b3f3d48dafa90541be7f2dff8eb057964d17902fca",
          "url": "https://raw.githubusercontent.com/woocommerce/woocommerce/trunk/docs/ux-guidelines-product-editor/product-editor-form-subsections.md",
          "id": "1c1063b1d3b33af035da4f82dc2b06ce0a20900c"
        },
        {
          "post_title": "Product Editor Guidelines - Sections",
          "menu_title": "Sections",
          "edit_url": "https://github.com/woocommerce/woocommerce/edit/trunk/docs/ux-guidelines-product-editor/product-editor-form-sections.md",
          "hash": "d9414496ad3d2f1048bc5771bdb7e3eb2fcc571ec240d220c394e956e9e55675",
          "url": "https://raw.githubusercontent.com/woocommerce/woocommerce/trunk/docs/ux-guidelines-product-editor/product-editor-form-sections.md",
          "id": "cfd01b51ad0811704c28401e6d755eb54f884640"
        },
        {
          "post_title": "Product Editor Guidelines - Groups",
          "menu_title": "Groups",
          "edit_url": "https://github.com/woocommerce/woocommerce/edit/trunk/docs/ux-guidelines-product-editor/product-editor-form-groups.md",
          "hash": "70a01fcd0096461538f9071ea19c8c335f186c922b48e8c88a30fc874ce1cd81",
          "url": "https://raw.githubusercontent.com/woocommerce/woocommerce/trunk/docs/ux-guidelines-product-editor/product-editor-form-groups.md",
          "id": "03000dc9341d0d55a113c506e6e0bc87c98e3e1e",
          "links": {
            "./product-editor-form-custom-product-types.md": "8a21ebd4b75fdb5a311d2fda46e00a9132fe6d58"
          }
        },
        {
          "post_title": "Product Editor Guidelines - Fields",
          "menu_title": "Fields",
          "edit_url": "https://github.com/woocommerce/woocommerce/edit/trunk/docs/ux-guidelines-product-editor/product-editor-form-fields.md",
          "hash": "b6027444ea4c1ebe5444316e6cb5bfcb25fb6082408e93cdad165085f4a336e8",
          "url": "https://raw.githubusercontent.com/woocommerce/woocommerce/trunk/docs/ux-guidelines-product-editor/product-editor-form-fields.md",
          "id": "a76c0a435ceacc15962738418edeff41e40bfde7"
        },
        {
          "post_title": "Product Editor Guidelines - Dialogue Extensions (future feature)",
          "menu_title": "Dialogue Extensions",
          "edit_url": "https://github.com/woocommerce/woocommerce/edit/trunk/docs/ux-guidelines-product-editor/product-editor-form-dialogue-extensions.md",
          "hash": "82d4fdafc013f762ee929a38adcf2a2a0117526c67467002468fc465f8494d5f",
          "url": "https://raw.githubusercontent.com/woocommerce/woocommerce/trunk/docs/ux-guidelines-product-editor/product-editor-form-dialogue-extensions.md",
          "id": "e3308f1c2958076d6718321e004e77ff4136c99d"
        },
        {
          "post_title": "Product Editor Guidelines - Custom Product Types",
          "menu_title": "Custom Product Types",
          "edit_url": "https://github.com/woocommerce/woocommerce/edit/trunk/docs/ux-guidelines-product-editor/product-editor-form-custom-product-types.md",
          "hash": "8a68ffcd82d0ff4e477fd339e97177b751d475914853e37be60fb1247e476f81",
          "url": "https://raw.githubusercontent.com/woocommerce/woocommerce/trunk/docs/ux-guidelines-product-editor/product-editor-form-custom-product-types.md",
          "id": "8a21ebd4b75fdb5a311d2fda46e00a9132fe6d58"
        },
        {
          "post_title": "Product Editor Guidelines - Example Use-Cases",
          "menu_title": "Example Use-Cases",
          "tags": "reference",
          "edit_url": "https://github.com/woocommerce/woocommerce/edit/trunk/docs/ux-guidelines-product-editor/product-editor-examples.md",
          "hash": "611d4ef7e0463187855f4d330f79ec80ba9463d15930d8cb4aba6d809e02ff90",
          "url": "https://raw.githubusercontent.com/woocommerce/woocommerce/trunk/docs/ux-guidelines-product-editor/product-editor-examples.md",
          "id": "b48948ec307b17cc33a9357ae3e4add9678891b6",
          "links": {
            "./product-editor-form-fields.md": "a76c0a435ceacc15962738418edeff41e40bfde7",
            "./product-editor-form-custom-product-types.md": "8a21ebd4b75fdb5a311d2fda46e00a9132fe6d58"
          }
        }
      ],
      "categories": []
    },
    {
      "content": "\nThis section covers general guidelines and best practices to follow in order to ensure your theme experience aligns with ecommerce industry standards and WooCommerce for providing a great online shopping experience, maximizing sales, ensuring ease of use, seamless integration, and strong UX adoption.\n\nWe recommend you review the [UI best practices for WordPress](https://developer.wordpress.org/themes/advanced-topics/ui-best-practices/) to ensure your theme is aligned with the WordPress theme requirements.\n\nMake sure your theme fits one or more industries currently available in the [WooCommerce themes store](https://woocommerce.com/product-category/themes). It's important that the theme offers enough originality and distinctiveness in its design, while keeping it familiar, in order to be distinguished from other themes on the WooCommerce theme store. Your theme should avoid copying existing themes on the WooCommerce theme store or other WordPress theme marketplaces.\n",
      "category_slug": "user-experience-themes",
      "category_title": "Theme Design Guidelines",
      "posts": [
        {
          "post_title": "Theme Design Guidelines - Branding",
          "menu_title": "Branding",
          "edit_url": "https://github.com/woocommerce/woocommerce/edit/trunk/docs/ux-guidelines-themes/theme-design.md",
          "hash": "403210a2ec97e0f1a21d373a2de380f685183a8ae52d2c4a2cc53bd8c7f12649",
          "url": "https://raw.githubusercontent.com/woocommerce/woocommerce/trunk/docs/ux-guidelines-themes/theme-design.md",
          "id": "f0e73cda245eb43650f53211bf5e3182dbf487f2"
        },
        {
          "post_title": "WooCommerce Theme Guidelines - Demos and Sample Content",
          "menu_title": "Demos and Sample Content",
          "edit_url": "https://github.com/woocommerce/woocommerce/edit/trunk/docs/ux-guidelines-themes/theme-demos-and-sample-content.md",
          "hash": "88154329e0315dbc5ad095435fb70996e2f4211c2b70390a38c49b0f9f8bb9ac",
          "url": "https://raw.githubusercontent.com/woocommerce/woocommerce/trunk/docs/ux-guidelines-themes/theme-demos-and-sample-content.md",
          "id": "00dbd2b474b3ff30a460a96d8b106ce973c3e73a"
        },
        {
          "post_title": "WooCommerce Theme Guidelines - Customization",
          "menu_title": "Customization",
          "edit_url": "https://github.com/woocommerce/woocommerce/edit/trunk/docs/ux-guidelines-themes/theme-customization.md",
          "hash": "d1cd80d06816549f3693dec98b0084077a9433e55a37c2f5b57a69409b831b4d",
          "url": "https://raw.githubusercontent.com/woocommerce/woocommerce/trunk/docs/ux-guidelines-themes/theme-customization.md",
          "id": "e72fd0cc8651b27224859dc7349775f8e3142ffe"
        },
        {
          "post_title": "WooCommerce Theme Guidelines - Branding",
          "menu_title": "Branding",
          "edit_url": "https://github.com/woocommerce/woocommerce/edit/trunk/docs/ux-guidelines-themes/theme-branding.md",
          "hash": "5b2728331c54ade0223c9ed34eb46acc21d2066cc128b840cf37be870fa8e018",
          "url": "https://raw.githubusercontent.com/woocommerce/woocommerce/trunk/docs/ux-guidelines-themes/theme-branding.md",
          "id": "a7e8fd9fa7cd4f813324d89a15db3b7c8badf74c"
        },
        {
          "post_title": "WooCommerce Theme Guidelines - Accessibility",
          "menu_title": "Accessibility",
          "edit_url": "https://github.com/woocommerce/woocommerce/edit/trunk/docs/ux-guidelines-themes/theme-accessibility.md",
          "hash": "28c3931662bd44b20704f47b6c176491d4e47bf2af056ffb2558765fb081ca01",
          "url": "https://raw.githubusercontent.com/woocommerce/woocommerce/trunk/docs/ux-guidelines-themes/theme-accessibility.md",
          "id": "9004b7f3768b6781dae24484c5aaad365bd21b12"
        }
      ],
      "categories": []
    },
    {
      "content": "\n## Introduction to WooCommerce CLI\n\nWooCommerce CLI (WC-CLI) offers an efficient way to manage WooCommerce (WC) stores via the command line. This tool is a part of WC from version 3.0.0 onwards and leverages the capabilities of the WC REST API. This means that most tasks achievable through the REST API can also be performed via the command line.\n\nFor documentation on WC versions 2.5 and 2.6's CLI, visit [Legacy CLI commands](https://github.com/woocommerce/woocommerce/wiki/Legacy-CLI-commands-(v2.6-and-below)).\n\n## About WP-CLI\n\nWP-CLI is a powerful set of command-line tools for managing WordPress installations. You can update plugins, configure multisite installations, and much more, all without using a web browser. For more information, visit the [official WP-CLI website](http://wp-cli.org/).\n\n## Getting Started with WooCommerce CLI\n\nTo begin using WC-CLI, ensure that you have WP-CLI installed and that you are running WooCommerce 3.0.0 or later. The CLI commands are accessed through the `wp wc` command. For a full list of available commands, type `wp wc` in your command-line interface.\n\nFor specific details on commands and their usage, refer to the Command Reference section. The How-to Guide provides a practical approach to common tasks, ideal for those new to WC-CLI or looking for quick solutions.\n\n## Additional Resources\n\nFor those interested in exploring further, the following resources might be helpful:\n\n- [WC REST API Documentation](https://developer.woocommerce.com/docs/category/rest-api/)\n- [Testing files for our CLI tests](https://github.com/woocommerce/woocommerce/tree/trunk/plugins/woocommerce/tests/cli/features)\n",
      "category_slug": "wc-cli",
      "category_title": "WooCommerce CLI",
      "posts": [
        {
          "post_title": "WooCommerce CLI Examples",
          "menu_title": "Examples",
          "tags": "reference",
          "edit_url": "https://github.com/woocommerce/woocommerce/edit/trunk/docs/wc-cli/wc-cli-examples.md",
          "hash": "c656a5e47b0b15091372170a94c9ba741b815c715a4b2c9b340a7dcd38b87b09",
          "url": "https://raw.githubusercontent.com/woocommerce/woocommerce/trunk/docs/wc-cli/wc-cli-examples.md",
          "id": "d82ab48101db443ea9ed60f1deeaa89dad5d00cd"
        },
        {
          "post_title": "WooCommerce CLI Commands",
          "menu_title": "Commands",
          "tags": "reference",
          "edit_url": "https://github.com/woocommerce/woocommerce/edit/trunk/docs/wc-cli/wc-cli-commands.md",
          "hash": "a926ff45642539e0edc6b4e3dfeba4b31c2d01082700af132a2e8d56cfa25ec5",
          "url": "https://raw.githubusercontent.com/woocommerce/woocommerce/trunk/docs/wc-cli/wc-cli-commands.md",
          "id": "73d6bc6468d23a9e93d16d574399105b143e43af"
        },
        {
          "post_title": "How to Use WooCommerce CLI",
          "menu_title": "Using WooCommerce CLI",
          "tags": "how-to",
          "edit_url": "https://github.com/woocommerce/woocommerce/edit/trunk/docs/wc-cli/using-wc-cli.md",
          "hash": "f25bbfa7c85f05878b5f569414f46bb11974d1e9cacf3a6f5d708c6141edf0cd",
          "url": "https://raw.githubusercontent.com/woocommerce/woocommerce/trunk/docs/wc-cli/using-wc-cli.md",
          "id": "cfdf72385ec51c15ad9c57aa7a6d83f699416849",
          "links": {
            "./wc-cli-commands.md": "73d6bc6468d23a9e93d16d574399105b143e43af"
          }
        },
        {
          "post_title": "WooCommerce CLI Frequently Asked Questions",
          "menu_title": "Frequently Asked Questions",
          "tags": "reference",
          "edit_url": "https://github.com/woocommerce/woocommerce/edit/trunk/docs/wc-cli/cli-faq.md",
          "hash": "cdf02b0a30693f3659f26a774953cb56c85e0319c9472447a4b9563ac3d9b2a4",
          "url": "https://raw.githubusercontent.com/woocommerce/woocommerce/trunk/docs/wc-cli/cli-faq.md",
          "id": "86857f8924e3bd3fe6fdcc06cd8f4351f5e6f4c1"
        }
      ],
      "categories": []
    }
  ],
<<<<<<< HEAD
  "hash": "47dc2a7e213e1e9d83e93a85dafdf8c7b539cc5474b4166eb6398b734d150ff3"
=======
  "hash": "f9d109f3f4a559fd581e0352724943500327c36c821086f3be280e73a6e33fb7"
>>>>>>> e45b59b7
}<|MERGE_RESOLUTION|>--- conflicted
+++ resolved
@@ -1731,9 +1731,5 @@
       "categories": []
     }
   ],
-<<<<<<< HEAD
   "hash": "47dc2a7e213e1e9d83e93a85dafdf8c7b539cc5474b4166eb6398b734d150ff3"
-=======
-  "hash": "f9d109f3f4a559fd581e0352724943500327c36c821086f3be280e73a6e33fb7"
->>>>>>> e45b59b7
 }