--- conflicted
+++ resolved
@@ -1706,9 +1706,5 @@
       "categories": []
     }
   ],
-<<<<<<< HEAD
   "hash": "47dc2a7e213e1e9d83e93a85dafdf8c7b539cc5474b4166eb6398b734d150ff3"
-=======
-  "hash": "402a928bfa0399c09151423796f98caeb8f99a70f8a4cf009db6703ec7949468"
->>>>>>> 3a363d23
 }