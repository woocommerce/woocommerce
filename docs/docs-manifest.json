--- conflicted
+++ resolved
@@ -1804,9 +1804,5 @@
       "categories": []
     }
   ],
-<<<<<<< HEAD
   "hash": "47dc2a7e213e1e9d83e93a85dafdf8c7b539cc5474b4166eb6398b734d150ff3"
-=======
-  "hash": "1f651a59399c34644d2f91a0366bbd01da2c7dc677a1c53329b184badd3b8d13"
->>>>>>> a06c6ba4
 }