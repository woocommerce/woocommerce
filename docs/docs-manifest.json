--- conflicted
+++ resolved
@@ -873,11 +873,7 @@
       "categories": []
     },
     {
-<<<<<<< HEAD
-      "content": "\n# Testing\n\nProperly setting up your test environment and writing tests when contributing to WooCommrece core are essential parts of our development pipeline. The links below are also included in our [Contributing Guidelines](https://github.com/woocommerce/woocommerce/blob/trunk/.github/CONTRIBUTING.md) on GitHub.\n\nIf you have any questions about testing please reach out to the developer community in our public channels([Developer Blog](https://developer.woo.com/blog/), [GitHub Discussions](https://github.com/woocommerce/woocommerce/discussions), or [Community Slack](https://woo.com/community-slack/)).\n\n## Unit Testing\n\n[End-to-end tests](https://github.com/woocommerce/woocommerce/tree/trunk/plugins/woocommerce/tests/e2e-pw) are powered by `Playwright`. The test site is spun up using `wp-env` ([recommended](https://developer.wordpress.org/block-editor/reference-guides/packages/packages-env/)), but we will continue to support `e2e-environment` in the meantime, and slowly [deprecate](https://github.com/woocommerce/woocommerce/blob/trunk/plugins/woocommerce/tests/e2e/README.md) `Puppeteer` testing. \n\n## API Testing\n\n`api-core-tests` is a [package](https://github.com/woocommerce/woocommerce/tree/trunk/plugins/woocommerce/tests/api-core-tests#guide-for-writing-api-tests) that contains automated API tests for WooCommerce, based on `Playwright` and `wp-env`. It supersedes the SuperTest based `api-core-tests` package and `e2e-environment` setup, which we will gradually deprecate.\n\n## Calls for Testing\n\nKeep tabs on calls for testing on our developer blog, and make sure to read our beta testing instructions to help us build new features and enhancements.\n",
-=======
       "content": "\nProperly setting up your test environment and writing tests when contributing to WooCommrece core are essential parts of our development pipeline. The links below are also included in our [Contributing Guidelines](https://github.com/woocommerce/woocommerce/blob/trunk/.github/CONTRIBUTING.md) on GitHub.\n\nIf you have any questions about testing please reach out to the developer community in our public channels([Developer Blog](https://developer.woocommerce.com/blog/), [GitHub Discussions](https://github.com/woocommerce/woocommerce/discussions), or [Community Slack](https://woocommerce.com/community-slack/)).\n\n## Unit Testing\n\n[End-to-end tests](https://github.com/woocommerce/woocommerce/tree/trunk/plugins/woocommerce/tests/e2e-pw) are powered by `Playwright`. The test site is spun up using `wp-env` ([recommended](https://developer.wordpress.org/block-editor/reference-guides/packages/packages-env/)), but we will continue to support `e2e-environment` in the meantime, and slowly [deprecate](https://github.com/woocommerce/woocommerce/blob/trunk/plugins/woocommerce/tests/e2e/README.md) `Puppeteer` testing. \n\n## API Testing\n\n`api-core-tests` is a [package](https://github.com/woocommerce/woocommerce/tree/trunk/plugins/woocommerce/tests/api-core-tests#guide-for-writing-api-tests) that contains automated API tests for WooCommerce, based on `Playwright` and `wp-env`. It supersedes the SuperTest based `api-core-tests` package and `e2e-environment` setup, which we will gradually deprecate.\n\n## Calls for Testing\n\nKeep tabs on calls for testing on our developer blog, and make sure to read our beta testing instructions to help us build new features and enhancements.\n",
->>>>>>> f9a7ff04
       "category_slug": "testing",
       "category_title": "Testing",
       "posts": [
@@ -1270,9 +1266,5 @@
       "categories": []
     }
   ],
-<<<<<<< HEAD
-  "hash": "a16bf254139baad9d1dc24453140e18e4d14bf0b93a2b5be83d41f809ce3574f"
-=======
   "hash": "24c95fd5e28dc3e1fd03ffa495e1487bafc1dc8c3ffa91334f05ac2ea3b12e78"
->>>>>>> f9a7ff04
 }