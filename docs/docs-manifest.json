{
  "posts": [
    {
      "post_title": "WooCommerce developer documentation",
      "edit_url": "https://github.com/woocommerce/woocommerce/edit/trunk/docs/README.md",
      "hash": "5090b3208cadaa22f3c85d563ccd8f86194ff9e61c614df6021be805050713f2",
      "url": "https://raw.githubusercontent.com/woocommerce/woocommerce/trunk/docs/README.md",
      "id": "65f434b31529b2793f7f7adcadfec487c797bdd2",
      "links": {
        "extension-development/building-your-first-extension.md": "278c2822fe06f1ab72499a757ef0c4981cfbffb5",
        "extension-development/how-to-design-a-simple-extension.md": "375f7e18a2e656e662d3189041caeb9c80e7c9e3"
      }
    }
  ],
  "categories": [
    {
      "content": "\nDiscover tutorials and guides for creating custom WooCommerce stores. This section is your toolkit for building advanced, modern online shops that meet the needs of merchants and customers alike.\n",
      "category_slug": "building-a-woo-store",
      "category_title": "Building a Woo Store",
      "posts": [
        {
          "post_title": "Working with Webhooks in WooCommerce",
          "menu_title": "Using Webhooks",
          "edit_url": "https://github.com/woocommerce/woocommerce/edit/trunk/docs/building-a-woo-store/webhooks.md",
          "hash": "102727c5217162eb5a363f95664f0c1554dce96c58e4b506cd350d50800a5381",
          "url": "https://raw.githubusercontent.com/woocommerce/woocommerce/trunk/docs/building-a-woo-store/webhooks.md",
          "id": "1629a329b1f4f1f24bba60f89e6f17c695b7ad0d"
        },
        {
          "post_title": "How to configure caching plugins for WooCommerce",
          "menu_title": "Configure caching plugins",
          "tags": "how-to",
          "edit_url": "https://github.com/woocommerce/woocommerce/edit/trunk/docs/building-a-woo-store/configuring-caching-plugins.md",
          "hash": "5f0d999813ace7d5a9b2ae830d67b50c05806d87d1ba1cbb2d2c88a69aec1328",
          "url": "https://raw.githubusercontent.com/woocommerce/woocommerce/trunk/docs/building-a-woo-store/configuring-caching-plugins.md",
          "id": "9f484f8db1111fa6c1b6108d40939c967eea7f47"
        },
        {
          "post_title": "How to add a custom field to simple and variable products",
          "menu_title": "Add custom fields to products",
          "tags": "how-to",
          "edit_url": "https://github.com/woocommerce/woocommerce/edit/trunk/docs/building-a-woo-store/adding-a-custom-field-to-variable-products.md",
          "hash": "3f9ca41cf853de77b48bb8c2e762129f7dbeef8b7680471d2d55fe0c7b32a5cb",
          "url": "https://raw.githubusercontent.com/woocommerce/woocommerce/trunk/docs/building-a-woo-store/adding-a-custom-field-to-variable-products.md",
          "id": "64b686dcd5fdd4842be2fc570108231d5a8bfc1b"
        }
      ],
      "categories": []
    },
    {
      "content": "\nAccess a collection of useful code snippets to customize and enhance your WooCommerce store's functionality.\n",
      "category_slug": "code-snippets",
      "category_title": "Code Snippets",
      "posts": [
        {
          "post_title": "Useful core functions",
          "tags": "code-snippet",
          "edit_url": "https://github.com/woocommerce/woocommerce/edit/trunk/docs/code-snippets/useful-functions.md",
          "hash": "3d102e671585a2de818fd5fdb84110c99ca55b5adc2698d07118beac27e59c94",
          "url": "https://raw.githubusercontent.com/woocommerce/woocommerce/trunk/docs/code-snippets/useful-functions.md",
          "id": "0d99f1dee7c104b5899fd62b96157fb6709ebfb8"
        },
        {
          "post_title": "Unhook and remove WooCommerce emails",
          "tags": "code-snippet",
          "edit_url": "https://github.com/woocommerce/woocommerce/edit/trunk/docs/code-snippets/unhook--remove-woocommerce-emails.md",
          "hash": "9b10cc18f64970b1c919dc1b320497e66444befcae6733d2dc7c8ec07b564e6d",
          "url": "https://raw.githubusercontent.com/woocommerce/woocommerce/trunk/docs/code-snippets/unhook--remove-woocommerce-emails.md",
          "id": "0fdfe3b483ae74a9e5dc1fc21b80814462222ec3"
        },
        {
          "post_title": "Rename a country",
          "tags": "code-snippet",
          "edit_url": "https://github.com/woocommerce/woocommerce/edit/trunk/docs/code-snippets/rename-a-country.md",
          "hash": "80086f76587535c16e79d987ba00544766b167fe33fd435544c8b80683c5f946",
          "url": "https://raw.githubusercontent.com/woocommerce/woocommerce/trunk/docs/code-snippets/rename-a-country.md",
          "id": "67a49394f2e8ad0f8f81333207679be770bc8038"
        },
        {
          "post_title": "Change number of related products displayed",
          "tags": "code-snippet",
          "edit_url": "https://github.com/woocommerce/woocommerce/edit/trunk/docs/code-snippets/number-of-products-per-row.md",
          "hash": "58287de9fc0318daa8a604602d1384a7298d1227f9b99063c5402ccd521f8549",
          "url": "https://raw.githubusercontent.com/woocommerce/woocommerce/trunk/docs/code-snippets/number-of-products-per-row.md",
          "id": "7369dc328c49206771a2f8d0da5d920c480b5207"
        },
        {
          "post_title": "Add link to logged data",
          "menu_title": "Add link to logged data",
          "tags": "code-snippets",
          "edit_url": "https://github.com/woocommerce/woocommerce/edit/trunk/docs/code-snippets/link-to-logged-data.md",
          "hash": "fd1c3a58da8b7eed11da841d901b4d3cc117c6753c3b3834f3de41ea266490b9",
          "url": "https://raw.githubusercontent.com/woocommerce/woocommerce/trunk/docs/code-snippets/link-to-logged-data.md",
          "id": "34da337f79be5ce857024f541a99d302174ca37d"
        },
        {
          "post_title": "Customizing checkout fields using actions and filters",
          "tags": "code-snippet",
          "edit_url": "https://github.com/woocommerce/woocommerce/edit/trunk/docs/code-snippets/customising-checkout-fields.md",
          "hash": "af7a80643af9c75b81f63ad763c88ee266c338d8387e09e3c940ffa4aa66a396",
          "url": "https://raw.githubusercontent.com/woocommerce/woocommerce/trunk/docs/code-snippets/customising-checkout-fields.md",
          "id": "83097d3b7414557fc80dcf9f8f1a708bbdcdd884"
        },
        {
          "post_title": "Change a currency symbol",
          "tags": "code-snippet",
          "edit_url": "https://github.com/woocommerce/woocommerce/edit/trunk/docs/code-snippets/change-a-currency-symbol.md",
          "hash": "1e25d4cf42f3b5907befc8d3b6d3999ca31c2f97b9512eadb749935685d1a7d6",
          "url": "https://raw.githubusercontent.com/woocommerce/woocommerce/trunk/docs/code-snippets/change-a-currency-symbol.md",
          "id": "35ff98a542ad0b092aa44a049c6015cd43ed5857"
        },
        {
          "post_title": "Add a message above the login / register form",
          "tags": "code-snippet",
          "edit_url": "https://github.com/woocommerce/woocommerce/edit/trunk/docs/code-snippets/before-login--register-form.md",
          "hash": "49f0d942364ea6815e799972894406cb0963164adfb6c373222dcf7fb0ee6fb9",
          "url": "https://raw.githubusercontent.com/woocommerce/woocommerce/trunk/docs/code-snippets/before-login--register-form.md",
          "id": "26ea2036f16952c8c965f2ab38ab214e421aa615"
        },
        {
          "post_title": "Adjust the quantity input values",
          "tags": "code-snippet",
          "edit_url": "https://github.com/woocommerce/woocommerce/edit/trunk/docs/code-snippets/adjust-quantity-input-values.md",
          "hash": "099fe23a591aa2283bad1cbb55a120f579b6cde8664cdb41f6b2c3716f7b6671",
          "url": "https://raw.githubusercontent.com/woocommerce/woocommerce/trunk/docs/code-snippets/adjust-quantity-input-values.md",
          "id": "e4d92076cbd872380edb6beb1ff944f749d2d0e1"
        },
        {
          "post_title": "Add or modify states",
          "tags": "code-snippet",
          "edit_url": "https://github.com/woocommerce/woocommerce/edit/trunk/docs/code-snippets/add-or-modify-states.md",
          "hash": "0f58428d8db1c7bc3e118362c25d129985a0a17957938d4003e64d4a56ea929b",
          "url": "https://raw.githubusercontent.com/woocommerce/woocommerce/trunk/docs/code-snippets/add-or-modify-states.md",
          "id": "59ff38edfc09669967a06dd1dd3e6fb967422367"
        },
        {
          "post_title": "Add currencies and symbols",
          "menu_title": "Add currencies and symbols",
          "tags": "code-snippet",
          "edit_url": "https://github.com/woocommerce/woocommerce/edit/trunk/docs/code-snippets/add-a-currency-symbol.md",
          "hash": "f91b76a0ebe65b6095157e904435c563b477be639a70795890656a29871cea76",
          "url": "https://raw.githubusercontent.com/woocommerce/woocommerce/trunk/docs/code-snippets/add-a-currency-symbol.md",
          "id": "1c031c2af4a1461253e798daa3304baa89a83979"
        },
        {
          "post_title": "Add a country",
          "menu_title": "Add a country",
          "tags": "code-snippet",
          "edit_url": "https://github.com/woocommerce/woocommerce/edit/trunk/docs/code-snippets/add-a-country.md",
          "hash": "2b5488637e3ecad6113abea73f26fab79e953d84b7e034d4aa71767f6b7338a6",
          "url": "https://raw.githubusercontent.com/woocommerce/woocommerce/trunk/docs/code-snippets/add-a-country.md",
          "id": "3f20affcf41e51989b0a7408aefe32b95d1da073"
        }
      ],
      "categories": []
    },
    {
      "content": "\nJoin the WooCommerce community of contributors. Find out how to build with WooCommerce and help enhance the Woo ecosystem.\n",
      "category_slug": "contributing",
      "category_title": "Contribute to Woo",
      "posts": [
        {
          "post_title": "WooCommerce Git flow",
          "menu_title": "WooCommerce Git flow",
          "tags": "reference",
          "edit_url": "https://github.com/woocommerce/woocommerce/edit/trunk/docs/contributing/woocommerce-git-flow.md",
          "hash": "e1e5e86439852f728496f0d83d4de465c1e4a67e956973636c5106e35ab21595",
          "url": "https://raw.githubusercontent.com/woocommerce/woocommerce/trunk/docs/contributing/woocommerce-git-flow.md",
          "id": "9e5c2da0c341b88f32483ec2435740cd16d48676"
        },
        {
          "post_title": "String localization guidelines",
          "menu_title": "String localization guidelines",
          "tags": "reference",
          "edit_url": "https://github.com/woocommerce/woocommerce/edit/trunk/docs/contributing/string-localisation-guidelines.md",
          "hash": "8d3de270132d5c8c863d61159a76fac06ddc1a3ee1ecfb031bfefea4c137aa3d",
          "url": "https://raw.githubusercontent.com/woocommerce/woocommerce/trunk/docs/contributing/string-localisation-guidelines.md",
          "id": "b7a92f1f63f72a2263be940b362fd90aa0ea2cdb"
        },
        {
          "post_title": "Reporting security issues",
          "menu_title": "Reporting security issues",
          "tags": "reference",
          "edit_url": "https://github.com/woocommerce/woocommerce/edit/trunk/docs/contributing/reporting-security-issues.md",
          "hash": "736020b27cb453139f57cd49ee1f3e4dcf2da8d00c209d1d0f43db5326150cf0",
          "url": "https://raw.githubusercontent.com/woocommerce/woocommerce/trunk/docs/contributing/reporting-security-issues.md",
          "id": "363d7eb1b42e6974cfab7f62659b4effc8417774"
        },
        {
          "post_title": "Naming conventions",
          "menu_title": "Naming conventions",
          "tags": "reference",
          "edit_url": "https://github.com/woocommerce/woocommerce/edit/trunk/docs/contributing/naming-conventions.md",
          "hash": "c553a158e2641547376939f9e2b9ac9c336371bb1cf9eba59b552685a81112bf",
          "url": "https://raw.githubusercontent.com/woocommerce/woocommerce/trunk/docs/contributing/naming-conventions.md",
          "id": "019d7e8eefc341de559728b9c3e9c5e17dfc1d6d"
        },
        {
          "post_title": "Handling SCSS and JS minification in WooCommerce",
          "menu_title": "Minification of SCSS and JS",
          "tags": "reference",
          "edit_url": "https://github.com/woocommerce/woocommerce/edit/trunk/docs/contributing/minification-of-SCSS-and-JS.md",
          "hash": "da3f198acde56106e6d09136038d523cc612021923f5f0b3334663c9e787ceaf",
          "url": "https://raw.githubusercontent.com/woocommerce/woocommerce/trunk/docs/contributing/minification-of-SCSS-and-JS.md",
          "id": "bb50c2ce61a6c5465c95e6a94982c4c1e7944fd7"
        },
        {
          "post_title": "Deprecation in core",
          "menu_title": "Deprecation in core",
          "tags": "reference",
          "edit_url": "https://github.com/woocommerce/woocommerce/edit/trunk/docs/contributing/deprecation-in-core.md",
          "hash": "2fd2e73b7de1bbde028a998f8d375c365ea77979ad5ac16e192aaa6c7dc46c97",
          "url": "https://raw.githubusercontent.com/woocommerce/woocommerce/trunk/docs/contributing/deprecation-in-core.md",
          "id": "d4eee11fdec129af35c471b2366df285217c6ec6"
        },
        {
          "post_title": "How to assess the impact of a pull request",
          "menu_title": "Assessing PR impact",
          "tags": "how-to",
          "edit_url": "https://github.com/woocommerce/woocommerce/edit/trunk/docs/contributing/deciding-pr-high-impact.md",
          "hash": "091fd9acb51a272439d2c0378cc54ee45bbb90211b2a8953d25a5cbddd40ad70",
          "url": "https://raw.githubusercontent.com/woocommerce/woocommerce/trunk/docs/contributing/deciding-pr-high-impact.md",
          "id": "40d381fdc10bff338677228736249ba87df9e102"
        },
        {
          "post_title": "Common issues",
          "menu_title": "Common issues",
          "tags": "reference",
          "edit_url": "https://github.com/woocommerce/woocommerce/edit/trunk/docs/contributing/common-issues.md",
          "hash": "5b1b08159b9e20df68731ee0261b1a17b8aa2e9f7ba63fc28a5d25ba1b7f0d55",
          "url": "https://raw.githubusercontent.com/woocommerce/woocommerce/trunk/docs/contributing/common-issues.md",
          "id": "5766fb43cf9135d5a2cceaf0d386ec14b57c9ba0"
        },
        {
          "post_title": "Critical flows within the WooCommerce Core API",
          "menu_title": "API critical flows",
          "tags": "reference",
          "edit_url": "https://github.com/woocommerce/woocommerce/edit/trunk/docs/contributing/api-critical-flows.md",
          "hash": "7e9a1f26c64b1f2dd5f8edb67c74b652a1fb852f2152ba7868ee0cd4bf228a14",
          "url": "https://raw.githubusercontent.com/woocommerce/woocommerce/trunk/docs/contributing/api-critical-flows.md",
          "id": "0fa8b2fa4bcb3b00c647504523a05857a90c434a"
        },
        {
          "post_title": "CSS SASS coding guidelines and naming conventions",
          "tags": "reference",
          "edit_url": "https://github.com/woocommerce/woocommerce/edit/trunk/docs/contributing/CSS-SASS-coding-guidelines-and-naming-conventions.md",
          "hash": "5dcdb00ab0209a277ead39ac21ad3a6befe2d23ae80548e3a405c513d00f712e",
          "url": "https://raw.githubusercontent.com/woocommerce/woocommerce/trunk/docs/contributing/CSS-SASS-coding-guidelines-and-naming-conventions.md",
          "id": "42e4e4a593b67fd844f2d7b366259d64cf2332ab"
        }
      ],
      "categories": []
    },
    {
      "content": "\nJust like WooCommerce itself, our developer docs are open source and editable by the community. This category outlines guidance and best practices to follow when contributing documentation.\n ",
      "category_slug": "contributing-docs",
      "category_title": "Contribute to Docs",
      "posts": [
        {
          "post_title": "Technical Documentation Style Guide",
          "menu_title": "Style Guide",
          "edit_url": "https://github.com/woocommerce/woocommerce/edit/trunk/docs/contributing-docs/style-guide.md",
          "hash": "1f7b619b73e05f0e607aa8959f598254b7af9adb5375f25df668a104eeadba5e",
          "url": "https://raw.githubusercontent.com/woocommerce/woocommerce/trunk/docs/contributing-docs/style-guide.md",
          "id": "5020907d57ae845a6477a36f59ec8c2f5f7b4b01"
        },
        {
          "post_title": "Contributing Technical Documentation",
          "menu_title": "Contributing Docs",
          "edit_url": "https://github.com/woocommerce/woocommerce/edit/trunk/docs/contributing-docs/contributing-docs.md",
          "hash": "3bcfb5ac1ad271b34f4f13db409b1f5e50c6ed6e310f474bcc3ccc2f4b0448b1",
          "url": "https://raw.githubusercontent.com/woocommerce/woocommerce/trunk/docs/contributing-docs/contributing-docs.md",
          "id": "71c1a72bfd4d5ae6aa656d4264b1bf3beb6eca1c"
        }
      ],
      "categories": []
    },
    {
      "content": "\nMaster data management in WooCommerce, including documentation related to CRUD objects and data stores.\n",
      "category_slug": "data-management",
      "category_title": "Data Management",
      "posts": [
        {
          "post_title": "How to manage WooCommerce Data Stores",
          "menu_title": "Manage data stores",
          "edit_url": "https://github.com/woocommerce/woocommerce/edit/trunk/docs/data-management/data-stores.md",
          "hash": "c0f53930abe9479af0eccb136a07ca01d183347e3b8b391b8e57c8fdc6ddd251",
          "url": "https://raw.githubusercontent.com/woocommerce/woocommerce/trunk/docs/data-management/data-stores.md",
          "id": "34b4a3e14d6dfabca889035bf67876b9404d0dfb"
        },
        {
          "post_title": "Developing using WooCommerce CRUD objects",
          "tags": "reference",
          "edit_url": "https://github.com/woocommerce/woocommerce/edit/trunk/docs/data-management/crud-objects.md",
          "hash": "9a3624adc70b6a30bc89ecd86519909c90335f75fcbc925e5b417fac20712e54",
          "url": "https://raw.githubusercontent.com/woocommerce/woocommerce/trunk/docs/data-management/crud-objects.md",
          "id": "eaf29a28f438c0d03b4e7056dc3b6eaead4937b5"
        }
      ],
      "categories": []
    },
    {
      "content": "\nExplore how to develop WooCommerce extensions with practical tutorials and resources ideal for initial setup and understanding the core functionalities of the platform.\n",
      "category_slug": "extension-development",
      "category_title": "Extension Development",
      "posts": [
        {
          "post_title": "Integrating admin pages into WooCommerce extensions",
          "menu_title": "Integrating admin pages",
          "tags": "how-to",
          "edit_url": "https://github.com/woocommerce/woocommerce/edit/trunk/docs/extension-development/working-with-woocommerce-admin-pages.md",
          "hash": "9d01da78347ee7379fe096cce5e3982cd13e46617f90ad78e03af72bc3fb8aba",
          "url": "https://raw.githubusercontent.com/woocommerce/woocommerce/trunk/docs/extension-development/working-with-woocommerce-admin-pages.md",
          "id": "6f9cc63bc4c614b9e01174069a5ddc4f3d7aa467"
        },
        {
          "post_title": "WooCommerce plugin API callbacks",
          "menu_title": "Plugin API callbacks",
          "tags": "reference",
          "edit_url": "https://github.com/woocommerce/woocommerce/edit/trunk/docs/extension-development/woocommerce-plugin-api-callback.md",
          "hash": "fc8eb47b9e31c412838a6426965f26dad89454234692a8f26b045da3a8ed872f",
          "url": "https://raw.githubusercontent.com/woocommerce/woocommerce/trunk/docs/extension-development/woocommerce-plugin-api-callback.md",
          "id": "9c1985429ab05bf7abc3e0a8676fb3d92a2c62eb"
        },
        {
          "post_title": "Managing custom attributes in WooCommerce menus and taxonomy archives",
          "menu_title": "Custom attributes in menus",
          "tags": "how-to",
          "edit_url": "https://github.com/woocommerce/woocommerce/edit/trunk/docs/extension-development/using-custom-attributes-in-menus.md",
          "hash": "fbcf2bc205057602d56c6f3f92ea3809cd0d9c8fedb16dd6438ee671d6589966",
          "url": "https://raw.githubusercontent.com/woocommerce/woocommerce/trunk/docs/extension-development/using-custom-attributes-in-menus.md",
          "id": "fe5975a11d45e9d95e91c256ca89a1ec2ca76556"
        },
        {
          "post_title": "Tools for low-code development",
          "menu_title": "Low-code tools",
          "tags": "reference",
          "edit_url": "https://github.com/woocommerce/woocommerce/edit/trunk/docs/extension-development/tools-for-low-code-development.md",
          "hash": "a2fd746404451bd34cc4fb237a6a16d83641694ec050f77bf779a7d3e117a056",
          "url": "https://raw.githubusercontent.com/woocommerce/woocommerce/trunk/docs/extension-development/tools-for-low-code-development.md",
          "id": "9320859027f950ceb36e13451ec8696d606426ec"
        },
        {
          "post_title": "Settings API",
          "edit_url": "https://github.com/woocommerce/woocommerce/edit/trunk/docs/extension-development/settings-api.md",
          "hash": "ca80728c56d60bb7416bb2865678b9e04807d0e208a4df56b8efaf32e9ac465d",
          "url": "https://raw.githubusercontent.com/woocommerce/woocommerce/trunk/docs/extension-development/settings-api.md",
          "id": "ed56b97b9de350074a302373ebaaa5dcce727e8b"
        },
        {
          "post_title": "Logging in WooCommerce",
          "edit_url": "https://github.com/woocommerce/woocommerce/edit/trunk/docs/extension-development/logging.md",
          "hash": "14deebc3eaaf821ade3f84b5b16d154b36b4cceae59b04b6cb18f6ba9588fa56",
          "url": "https://raw.githubusercontent.com/woocommerce/woocommerce/trunk/docs/extension-development/logging.md",
          "id": "c684e2efba45051a4e1f98eb5e6ef6bab194f25c"
        },
        {
          "post_title": "Creating custom settings for WooCommerce extensions",
          "menu_title": "Creating custom settings",
          "tags": "how-to",
          "edit_url": "https://github.com/woocommerce/woocommerce/edit/trunk/docs/extension-development/implementing-settings.md",
          "hash": "12bbcf9095c8dd00d79036d413e2c2d0a060e84b4de23943741fa27444d7efcf",
          "url": "https://raw.githubusercontent.com/woocommerce/woocommerce/trunk/docs/extension-development/implementing-settings.md",
          "id": "58bcbd3a0cd3b3e5fe738c3bb625cf9b7747c99a"
        },
        {
          "post_title": "How to design a simple extension",
          "menu_title": "Design a simple extension",
          "tags": "how-to",
          "edit_url": "https://github.com/woocommerce/woocommerce/edit/trunk/docs/extension-development/how-to-design-a-simple-extension.md",
          "hash": "395b7647382ea116f9d05c42a0d2b285a2eb932af7393febf415fe8ee4eb1d28",
          "url": "https://raw.githubusercontent.com/woocommerce/woocommerce/trunk/docs/extension-development/how-to-design-a-simple-extension.md",
          "id": "375f7e18a2e656e662d3189041caeb9c80e7c9e3"
        },
        {
          "post_title": "How to add store management links",
          "menu_title": "Add store management links",
          "tags": "reference",
          "edit_url": "https://github.com/woocommerce/woocommerce/edit/trunk/docs/extension-development/how-to-add-your-own-store-management-links.md",
          "hash": "66f5592f901f350db8e89fe3cfefc4f9202f5c2da790313cc2ac4aa1d64cc4d2",
          "url": "https://raw.githubusercontent.com/woocommerce/woocommerce/trunk/docs/extension-development/how-to-add-your-own-store-management-links.md",
          "id": "ae8fc356aa7555b87477462eaa80130a044d00f9"
        },
        {
          "post_title": "How to implement merchant onboarding",
          "menu_title": "Implement merchant onboarding",
          "tags": "how-to",
          "edit_url": "https://github.com/woocommerce/woocommerce/edit/trunk/docs/extension-development/handling-merchant-onboarding.md",
          "hash": "e5fd467caece98bb1d18a5d150c375b2c575cb956980a7054b89b3cfcfbcdae9",
          "url": "https://raw.githubusercontent.com/woocommerce/woocommerce/trunk/docs/extension-development/handling-merchant-onboarding.md",
          "id": "89fe15dc232379f546852822230c334d3d940b93",
          "links": {
            "../../plugins/woocommerce-admin/docs/examples/extensions/add-task": "3b7e57a59d714d74f4551a5437945b3f3fad1217",
            "../../plugins/woocommerce-admin/docs/features/onboarding-tasks.md": "3b838384abee3ac1f61329c7e4ef96964f555282"
          }
        },
        {
          "post_title": "Managing extension deactivation and uninstallation",
          "menu_title": "Manage deactivation and uninstallation",
          "tags": "how-to",
          "edit_url": "https://github.com/woocommerce/woocommerce/edit/trunk/docs/extension-development/handling-deactivation-and-uninstallation.md",
          "hash": "52992f047f6088cf93f72c87e27143ef896e9ccbb0ea55e77c9fa8c17df80404",
          "url": "https://raw.githubusercontent.com/woocommerce/woocommerce/trunk/docs/extension-development/handling-deactivation-and-uninstallation.md",
          "id": "549d92ad5518998ddcdcaa96beb6e25f09e4b1e5"
        },
        {
          "post_title": "WooCommerce extension development best practices",
          "menu_title": "Best Practices",
          "edit_url": "https://github.com/woocommerce/woocommerce/edit/trunk/docs/extension-development/extension-development-best-practices.md",
          "hash": "11a9e5f380426b3e05e68ba2ef87b59a33ab3be70c0cff83ffc0fa13d6bcee3f",
          "url": "https://raw.githubusercontent.com/woocommerce/woocommerce/trunk/docs/extension-development/extension-development-best-practices.md",
          "id": "83050f0142b6de00b73b3638d46ddddc5a2f8b12",
          "links": {
            "./check-if-woo-is-active.md": "2c2e89013ad76ff2596680224047723163512bc2",
            "./data-storage.md": "b3e0b17ca74596e858c26887c1e4c8ee6c8f6102",
            "../security/prevent-data-leaks.md": "91b86abe2953e1cd4e9d6d407238093245346cf9",
            "./example-plugin-header-comment.md": "2fb49dc6ccad894e02f123940a9db98c7724dddc"
          }
        },
        {
          "post_title": "Example WordPress plugin header comment for WooCommerce extensions",
          "menu_title": "Plugin header comments",
          "tags": "reference",
          "edit_url": "https://github.com/woocommerce/woocommerce/edit/trunk/docs/extension-development/example-plugin-header-comment.md",
          "hash": "b729ec74eb4703f87d0ee46430f2ca473576f0c03de2ab7ecfc87a2f83e7d086",
          "url": "https://raw.githubusercontent.com/woocommerce/woocommerce/trunk/docs/extension-development/example-plugin-header-comment.md",
          "id": "2fb49dc6ccad894e02f123940a9db98c7724dddc"
        },
        {
          "post_title": "Data storage primer",
          "menu_title": "Data storage",
          "tags": "reference",
          "edit_url": "https://github.com/woocommerce/woocommerce/edit/trunk/docs/extension-development/data-storage.md",
          "hash": "d3a1c2d01b8f4b216f02b357d2510340e1b2f63ea0adab113100946c8d81cdb1",
          "url": "https://raw.githubusercontent.com/woocommerce/woocommerce/trunk/docs/extension-development/data-storage.md",
          "id": "b3e0b17ca74596e858c26887c1e4c8ee6c8f6102"
        },
        {
          "post_title": "Classes in WooCommerce",
          "menu_title": "Classes in WooCommerce",
          "tags": "reference",
          "edit_url": "https://github.com/woocommerce/woocommerce/edit/trunk/docs/extension-development/class-reference.md",
          "hash": "72afd8f0332d676c1c8c46534a62dfed5db1adf97d4ddf0aa40882d3a23da839",
          "url": "https://raw.githubusercontent.com/woocommerce/woocommerce/trunk/docs/extension-development/class-reference.md",
          "id": "d5f4d8e645707552d013b4be2cd5fd1c943f2122"
        },
        {
          "post_title": "How to check if WooCommerce is active",
          "menu_title": "Check if WooCommerce is active",
          "tags": "how-to",
          "edit_url": "https://github.com/woocommerce/woocommerce/edit/trunk/docs/extension-development/check-if-woo-is-active.md",
          "hash": "dca930ebe334bb3bb276ec912d050830b784ec9f755be491d41c3c32f5b65637",
          "url": "https://raw.githubusercontent.com/woocommerce/woocommerce/trunk/docs/extension-development/check-if-woo-is-active.md",
          "id": "2c2e89013ad76ff2596680224047723163512bc2"
        },
        {
          "post_title": "How to build your first extension",
          "menu_title": "Build your first extension",
          "tags": "how-to",
          "edit_url": "https://github.com/woocommerce/woocommerce/edit/trunk/docs/extension-development/building-your-first-extension.md",
          "hash": "6c97092279436171fa847119ea8813a35b8ad7b8784bc3c993236648687064c1",
          "url": "https://raw.githubusercontent.com/woocommerce/woocommerce/trunk/docs/extension-development/building-your-first-extension.md",
          "id": "278c2822fe06f1ab72499a757ef0c4981cfbffb5"
        },
        {
          "post_title": "How to add actions and filters",
          "menu_title": "Add actions and filters",
          "tags": "how-to",
          "edit_url": "https://github.com/woocommerce/woocommerce/edit/trunk/docs/extension-development/adding-actions-and-filters.md",
          "hash": "ac6b6db9a4bc92d13c71b9d7d81614df4e4cd80120875e5f274238af062a8744",
          "url": "https://raw.githubusercontent.com/woocommerce/woocommerce/trunk/docs/extension-development/adding-actions-and-filters.md",
          "id": "6f461e2f0ca9195097b36f987ee6c0212a65e8ab"
        },
        {
          "post_title": "How to add a section to a settings tab",
          "menu_title": "Add a section to a settings tab",
          "tags": "how-to",
          "edit_url": "https://github.com/woocommerce/woocommerce/edit/trunk/docs/extension-development/adding-a-section-to-a-settings-tab.md",
          "hash": "400124b03f0d2f53736012100d2be87e77a7bc9c72a5c6af143f62d84321b09d",
          "url": "https://raw.githubusercontent.com/woocommerce/woocommerce/trunk/docs/extension-development/adding-a-section-to-a-settings-tab.md",
          "id": "a88144dff894408f31a80c96dcee3bd5126ecd28"
        }
      ],
      "categories": []
    },
    {
      "content": "\nDive into WooCommerce with guides and resources ideal for initial setup and understanding the core functionalities of the platform.\n",
      "category_slug": "getting-started",
      "category_title": "Getting Started",
      "posts": [
        {
          "post_title": "Understanding WooCommerce Endpoints",
          "menu_title": "WooCommerce Endpoints",
          "edit_url": "https://github.com/woocommerce/woocommerce/edit/trunk/docs/getting-started/woocommerce-endpoints.md",
          "hash": "26318dce3085e8100d29115248495852ab4e425de9297b00e474e24a8ef979f6",
          "url": "https://raw.githubusercontent.com/woocommerce/woocommerce/trunk/docs/getting-started/woocommerce-endpoints.md",
          "id": "31a11f74bcd9f21f97cd4c6c719240b3d84e40f4",
          "links": {
            "./customizing-endpoint-urls.md": "c19e1b1da6543f8a95ee04ba120f4f171f8e6e40",
            "./troubleshooting-endpoints.md": "dff57bd736ae83850bfc7e4ac994bd22141d96ee"
          }
        },
        {
          "post_title": "Troubleshooting WooCommerce Endpoints",
          "menu_title": "Troubleshooting Endpoints",
          "tags": "how-to",
          "edit_url": "https://github.com/woocommerce/woocommerce/edit/trunk/docs/getting-started/troubleshooting-endpoints.md",
          "hash": "40b0e339073bd8b17c2264b00ee84946bcdf657af97471ca08f315b014802319",
          "url": "https://raw.githubusercontent.com/woocommerce/woocommerce/trunk/docs/getting-started/troubleshooting-endpoints.md",
          "id": "dff57bd736ae83850bfc7e4ac994bd22141d96ee",
          "links": {
            "./customizing-endpoint-urls.md": "c19e1b1da6543f8a95ee04ba120f4f171f8e6e40"
          }
        },
        {
          "post_title": "Setting up your development environment",
          "menu_title": "Development environment setup",
          "tags": "tutorial, setup",
          "edit_url": "https://github.com/woocommerce/woocommerce/edit/trunk/docs/getting-started/development-environment.md",
          "hash": "f3f91c7e2d2676d39f30cf2245e02c044de704894b358a78a086507a0d37ae2c",
          "url": "https://raw.githubusercontent.com/woocommerce/woocommerce/trunk/docs/getting-started/development-environment.md",
          "id": "9080572a3904349c44c565ca7e1bef1212c58757"
        },
        {
          "post_title": "WooCommerce developer tools",
          "menu_title": "Developer tools",
          "tags": "reference",
          "edit_url": "https://github.com/woocommerce/woocommerce/edit/trunk/docs/getting-started/developer-tools.md",
          "hash": "0c63cb8213a7bb64295f7321afc9fce5c8e12c3b860e7bb885fe66ac7a71d661",
          "url": "https://raw.githubusercontent.com/woocommerce/woocommerce/trunk/docs/getting-started/developer-tools.md",
          "id": "2ed3659ae0153c8fb3252c417bb0eb43ea60f862"
        },
        {
          "post_title": "WooCommerce developer resources",
          "menu_title": "Developer resources",
          "tags": "reference",
          "edit_url": "https://github.com/woocommerce/woocommerce/edit/trunk/docs/getting-started/developer-resources.md",
          "hash": "ec2c30bd0d73eb26e636da9d9d3468eb3bc453213099edcc73468a74407e600c",
          "url": "https://raw.githubusercontent.com/woocommerce/woocommerce/trunk/docs/getting-started/developer-resources.md",
          "id": "77008656b040d376b7cea7b3c7cc8860c6aec70e"
        },
        {
          "post_title": "Resources for debugging",
          "menu_title": "Debugging",
          "edit_url": "https://github.com/woocommerce/woocommerce/edit/trunk/docs/getting-started/debugging.md",
          "hash": "68ce2cf0aae27b9214ea5da1ad7474cd2274547732f6212bef39e9d7e60edd49",
          "url": "https://raw.githubusercontent.com/woocommerce/woocommerce/trunk/docs/getting-started/debugging.md",
          "id": "75c020ee52329c09f4dc04e33dc8aeb11c088534",
          "links": {
            "../extension-development/logging.md": "c684e2efba45051a4e1f98eb5e6ef6bab194f25c"
          }
        },
        {
          "post_title": "Customizing WooCommerce Endpoint URLs",
          "menu_title": "Customizing Endpoint URLs",
          "tags": "how-to",
          "edit_url": "https://github.com/woocommerce/woocommerce/edit/trunk/docs/getting-started/customizing-endpoint-urls.md",
          "hash": "644a0fbe31d395e94f8a6392ad8c569a4090c72168b7482a732e4cba4ed28c0a",
          "url": "https://raw.githubusercontent.com/woocommerce/woocommerce/trunk/docs/getting-started/customizing-endpoint-urls.md",
          "id": "c19e1b1da6543f8a95ee04ba120f4f171f8e6e40",
          "links": {
            "./woocommerce-endpoints.md": "31a11f74bcd9f21f97cd4c6c719240b3d84e40f4"
          }
        }
      ],
      "categories": []
    },
    {
      "content": "\nWooCommerce has traditionally stored store orders and related order information (like refunds) as custom WordPress post types or post meta records. This comes with performance issues.\n\n[High-Performance Order Storage (HPOS)](https://developer.woo.com/2022/09/14/high-performance-order-storage-progress-report/) also previously known as \"Custom Order Tables\" is a solution that provides an easy-to-understand and solid database structure - specifically designed for eCommerce needs. It uses the WooCommerce CRUD design to store order data in custom tables - optimized for WooCommerce queries with minimal impact on the store's performance.\n\nIn January 2022, we published the [initial plan for the Custom Order Tables feature](https://developer.woo.com/2022/01/17/the-plan-for-the-woocommerce-custom-order-table/) and since then, we've been working hard to bring the High-Performance Order Storage (HPOS) to WooCommerce Core. In May 2022, we invited you to [test the order migration process](https://developer.woo.com/2022/05/16/call-for-early-testing-custom-order-table-migrations/) and provide feedback on how our initial work performs on real stores of varied configurations.\n\nFrom WooCommerce 8.2, released on October 2023, [High-Performance Order Storage (HPOS)](https://developer.woo.com/2022/09/14/high-performance-order-storage-progress-report/)  is officially released under the stable flag and will be enabled by default for new installations.\n\n## What's New with High-Performance Order Storage?\n\nBringing High-Performance Order Storage (HPOS) to WooCommerce improves these three essential properties for eCommerce stores.\n\n### Scalability\n\nThe rise in the number of customers and customer orders increases the load on your store's database - making it difficult to handle customer order requests and deliver a seamless user experience.\n\nWith High-Performance Order Storage, you get dedicated tables for data like orders and order addresses and thus dedicated indexes which results in fewer read/write operations and fewer busy tables. This feature enables eCommerce stores of all shapes and sizes to scale their business to their maximum potential - without expert intervention.\n\n### Reliability\n\nHigh-Performance Order Storage makes implementing and restoring targeted data backup easier. You'll no longer need to worry about losing orders, inventory numbers, or client information with reliable backup in these custom order tables. It'll also facilitate implementing read/write locks and prevent race conditions.\n\n### Simplicity\n\nYou no longer have to go through a single huge database to locate underlying data and WooCommerce entries.\n\nWith High-Performance Order Storage, you can easily browse through the separate tables and easy-to-handle entries, independent of the table  `_posts`, to find data or understand the table structure. It also lets you easily develop new plugins, implement designs for shops and products, and modify WooCommerce with more flexibility.\n\n## Background\n\nBefore the release of version 8.2, WooCommerce relied on the `_post` and `_postmeta` table structures to store order information, which has served well over the years.\n\nHowever, High-Performance Order Storage introduces dedicated tables for data like orders and order addresses and thus dedicated indexes which results in fewer read/write operations and fewer busy tables. This feature enables eCommerce stores of all shapes and sizes to scale their business to their maximum potential - without expert intervention.\n\nThe order data is synced from `_posts` and `_postmeta` table to four custom order tables:\n\n1. `_wc_orders`\n2. `_wc_order_addresses`\n3. `_wc_order_operational_data`\n4. `_wc_orders_meta`\n\n\n## Enabling the feature\n\nFrom WooCommerce 8.2, released on October 2023, HPOS is enabled by default for new installations. Existing stores can check [How to enable HPOS](./enable-hpos.md)\n\n## Database tables\n\nA number of database tables are used to store order data by HPOS. The `get_all_table_names` method in [the OrdersTableDataStore class](https://github.com/woocommerce/woocommerce/blob/trunk/plugins/woocommerce/src/Internal/DataStores/Orders/OrdersTableDataStore.php) will return the names of all the tables.\n\n## Authoritative tables\n\nAt any given time, while the HPOS feature is enabled, there are two roles for the involved database tables: _authoritative_ and _backup_. The authoritative tables are the working tables, where order data will be stored to and retrieved from during normal operation of the store. The _backup_ tables will receive a copy of the authoritative data whenever [synchronization](#synchronization) happens.\n\nIf the `woocommerce_custom_orders_table_enabled` options is set to true, HPOS is active and [the new tables](#database-tables) are authoritative, while the posts and post meta tables act as the backup tables. If the option is set to false, it's the other way around. The option can be changed via admin UI (WooCommerce - Settings - Advanced - Custom data stores).\n\n[The CustomOrdersTableController class](https://github.com/woocommerce/woocommerce/blob/trunk/plugins/woocommerce/src/Internal/DataStores/Orders/CustomOrdersTableController.php) hooks on the `woocommerce_order_data_store` filter so that `WC_Data_Store::load( 'order' );` will return either an instance of [OrdersTableDataStore](https://github.com/woocommerce/woocommerce/blob/trunk/plugins/woocommerce/src/Internal/DataStores/Orders/OrdersTableDataStore.php) or an instance of [WC_Order_Data_Store_CPT](https://github.com/woocommerce/woocommerce/blob/trunk/plugins/woocommerce/includes/data-stores/class-wc-order-data-store-cpt.php), depending on which are the authoritative tables.\n\nIn order to preserve data integrity, switching the authoritative tables (from the new tables to the posts table or the other way around) isn't allowed while there are orders pending synchronization.\n\n## Synchronization\n\n_Synchronization_ is the process of applying all the pending changes in the authoritative tables to the backup tables. _Orders pending synchronization_ are orders that have been modified in the authoritative tables but the changes haven't been applied to the backup tables yet.\n\nThis can happen in a number of ways:\n\n\n### Immediate synchronization\n\nIf the `woocommerce_custom_orders_table_data_sync_enabled` setting is set to true, synchronization happens automatically and immediately as soon as the orders are changed in the authoritative tables.\n\n\n### Manual synchronization\n\nWhen immediate synchronization is disabled, it can be triggered manually via command line as follows: `wp wc cot sync`. It can also be triggered programmatically as follows:\n\n```php\n$synchronizer = wc_get_container()->get(Automattic\\WooCommerce\\Internal\\DataStores\\Orders\\DataSynchronizer::class);\n$order_ids = $synchronizer->get_next_batch_to_process( $batch_size );\nif ( count( $order_ids ) ) {\n\t$synchronizer->process_batch( $order_ids );\n}\n```\n\nwhere `$batch_size` is the maximum count of orders to process.\n\n\n### Scheduled synchronization\n\nIf immediate synchronization gets activated (`woocommerce_custom_orders_table_data_sync_enabled` is set to true) while there are orders pending synchronization, an instance of [DataSynchronizer](https://github.com/woocommerce/woocommerce/blob/trunk/plugins/woocommerce/src/Internal/DataStores/Orders/DataSynchronizer.php) will be enqueued using [BatchProcessingController](https://github.com/woocommerce/woocommerce/blob/trunk/plugins/woocommerce/src/Internal/BatchProcessing/BatchProcessingController.php) so that the synchronization of created/modified/deleted orders will happen in batches via scheduled actions. This scheduling happens inside [CustomOrdersTableController](https://github.com/woocommerce/woocommerce/blob/trunk/plugins/woocommerce/src/Internal/DataStores/Orders/CustomOrdersTableController.php), by means of hooking into `woocommerce_update_options_advanced_custom_data_stores`.\n\nIf for some reason immediate synchronization is already active but synchronization is not scheduled, a trick to restart it is to go to the settings page (WooCommerce - Settings - Advanced - Custom data stores) and hit \"Save\" even without making any changes. As long as \"Keep the posts table and the orders tables synchronized\" is checked the synchronization scheduling will happen, even if it was checked before.\n\nIf the `woocommerce_auto_flip_authoritative_table_roles` option is set to true (there's a checkbox for it in the settings page), the authoritative tables will be switched automatically once all the orders have been synchronized. This is handled by [the CustomOrdersTableController class](https://github.com/woocommerce/woocommerce/blob/trunk/plugins/woocommerce/src/Internal/DataStores/Orders/CustomOrdersTableController.php).\n\n\n### Deletion synchronization\n\nSynchronization of order deletions is tricky: if an order exists in one set of tables (new tables or posts) but not in the other, it's not clear if the missing orders need to be created or if the existing orders need to be deleted. Theoretically, the orders missing from the backup tables imply the former and the orders missing from the authoritative tables imply the latter; but that's dangerous as a bug in the involved code could easily lead to the deletion of legitimate orders.\n\nTo achieve a robust order deletion synchronization mechanism the following is done. Whenever an order is deleted and immediate synchronization is disabled, a record is created in the `wp_wc_orders_meta` table that has `deleted_from` as the key and the name of the authoritative table the order was deleted from (`wp_wc_orders` or the posts table). Then at synchronization time these records are processed (the corresponding orders are deleted from the corresponding tables) and deleted afterwards.\n\nAn exception to the above are the [placeholder records](#placeholder-records): these are deleted immediately when the corresponding order is deleted from `wp_wc_orders`, even if immediate synchronization is disabled.\n\nWhen the \"**High-Performance Order Storage**\" and \"**Compatibility mode**\" are enabled, WooCommerce populates the HPOS tables with data from posts & postmeta tables. The synchronization between the tables is [explained in detail in this document](https://developer.woo.com/2022/09/29/high-performance-order-storage-backward-compatibility-and-synchronization/#synchronization).\n\n\n> You can find a deeper explanation about the synchronization between the tables in [this document about high-performance-order-storage-backward-compatibility-and-synchronization](https://developer.woo.com/2022/09/29/high-performance-order-storage-backward-compatibility-and-synchronization/#synchronization).\n\n## Placeholder records\n\nOrder IDs must match in both the authoritative tables and the backup tables, otherwise synchronization wouldn't be possible. The order IDs that are compared for order identification and synchronization purposes are the ones from the `id` field in both the `wp_wc_orders` table and the posts table.\n\nIf the posts table is authoritative, achieving an order ID match is easy: the record in `wp_wc_orders` is created with the same ID and that's it. However, when the new orders tables are authoritative there's a problem: the posts table is used to store multiple types of data, not only orders; and by the time synchronization needs to happen, a non-order post could already exist having the same ID as the order to synchronize.\n\nTo solve this, _placeholder records_ are used. Whenever the new orders tables are authoritative and immediate synchronization is disabled, creating a new order will cause a record with post type `shop_order_placehold` and the same ID as the order to be created in the posts table; this effectively \"reserves\" the order ID in the posts table. Then, at synchronization time, the record is filled appropriately and its post type is changed to `shop_order`.\n\n\n## Order Data Storage\n\nYou can switch between data stores freely to sync the data between the tables.\n\n-   If you select  **\"WordPress Post Tables\"**, the system will save the order data within  `_post`  and  `_postmeta`  tables. The order tables are not utilized in this scenario.\n\n![Select WordPress Post Tables](https://woo.com/wp-content/uploads/2023/10/image-18.png?w=650)\n\n-   If you select  **\"High-Performance Order Storage\"**, the system will save the order data within the new WooCommerce order tables\n\n![Select High-Performance Order Storage](https://woo.com/wp-content/uploads/2023/10/image-19.png?w=650)\n\n-   If you select  **\"WordPress Post Tables\"** and **\"Enable compatibility mode\"**, the system will sync the order data between the posts/postmeta and the WooCommerce order tables.\n\n![Select WordPress Post Tables and Enable compatibility mode](https://woo.com/wp-content/uploads/2023/10/image-20.png?w=650)\n\n\n## Incompatible Plugins\n\nIf you are using a plugin that is not compatible with High-Performance Order Storage, then the HPOS option will be disabled under  **WooCommerce > Settings > Advanced > Features**.\n\n![Incompatible plugin](https://woo.com/wp-content/uploads/2023/10/image-21.png?w=650)\n\n-   You can click on \"**View and manage**\" to review the list of incompatible plugins\n-   Or you can visit  `https://example.com/wp-admin/plugins.php?plugin_status=incompatible_with_feature&feature_id=custom_order_tables`  to review the list of incompatible plugins (please replace  `example.com`  with your site domain)\n\n![Plugins page](https://woo.com/wp-content/uploads/2023/10/image-22.png?w=650)\n\n> **Note:** If you are using a third-party extension that isn't working properly with High-Performance Order Storage then please notify the developers of the extension and ask them to update their extension to add support for HPOS. It's up to the extension developers to add support for HPOS. We have [developer resources and documentation](https://developer.woo.com/2022/09/14/high-performance-order-storage-progress-report/)  available to help with their integration efforts.\n\n\n## Disabling HPOS\n\nIf you encounter problems or if you need to continue working with plugins that are not yet compatible with HPOS, then we recommend temporarily switching back to  **WordPress posts storage**.\n\nTo do this, navigate to  **WooCommerce ▸ Settings ▸ Advanced ▸ Features**  and start by making sure that  **compatibility mode** is enabled. If it was not already enabled, you may find you need to wait for some time while order data is synchronized across data-stores.\n\n![WooCommerce ▸ Settings ▸ Advanced ▸ Features Screen](https://woo.com/wp-content/uploads/2023/10/hpos-feature-settings.png?w=650)\n\nOnce synchronization has completed, you can select  **WordPress posts storage (legacy)**  as your preferred option. You can also disable compatibility mode at this point. Once you are ready to re-enable HPOS, simply follow the instructions posted at the  [start of this doc](https://github.com/woocommerce/woocommerce/blob/trunk/docs/high-performance-order-storage/#section-3). Finally, remember to save this page between changes!\n\nAs noted earlier, we also strongly recommend reaching out to the support teams of any plugins that are incompatible, so they can take corrective action.\n",
      "category_slug": "hpos",
      "category_title": "High Performance Order Storage",
      "posts": [
        {
          "post_title": "How to enable High Performance Order Storage",
          "menu_title": "Enable HPOS",
          "tags": "how-to",
          "edit_url": "https://github.com/woocommerce/woocommerce/edit/trunk/docs/high-performance-order-storage/enable-hpos.md",
          "hash": "f2c2795564ab4bd825627eb7ed2500c19d2f739eed7036a0502300afcd2e8628",
          "url": "https://raw.githubusercontent.com/woocommerce/woocommerce/trunk/docs/high-performance-order-storage/enable-hpos.md",
          "id": "9d41c63f3d0cb17ada82a65bf4a26a1978cc34b0"
        }
      ],
      "categories": []
    },
    {
      "content": "\nTailor your WooCommerce store for global audiences with guides on setting up and translating Woo in your language.\n",
      "category_slug": "localization-translation",
      "category_title": "Localization and Translation",
      "posts": [
        {
          "post_title": "How to translate WooCommerce",
          "menu_title": "Translating WooCommerce",
          "tags": "how-to",
          "edit_url": "https://github.com/woocommerce/woocommerce/edit/trunk/docs/localization-translation/translating-woocommerce.md",
          "hash": "f2bc78f7fe3231a24f2d5c441384f007107e9d2302bda9db408170494bb14ca3",
          "url": "https://raw.githubusercontent.com/woocommerce/woocommerce/trunk/docs/localization-translation/translating-woocommerce.md",
          "id": "017b9f80a086d119f8bac193c9b4d87d1efff67d"
        }
      ],
      "categories": []
    },
    {
      "content": "\nGet insights into integrating and customizing various payment gateways in WooCommerce for secure and efficient transactions.\n",
      "category_slug": "payments",
      "category_title": "Payments",
      "posts": [
        {
          "post_title": "WooCommerce Payment Token API",
          "menu_title": "Payment Token API",
          "tags": "reference",
          "edit_url": "https://github.com/woocommerce/woocommerce/edit/trunk/docs/payments/payment-token-api.md",
          "hash": "441908f0678b9ff90f33adc3831ac75a5c49038a0b068dfc41456c232a851c7d",
          "url": "https://raw.githubusercontent.com/woocommerce/woocommerce/trunk/docs/payments/payment-token-api.md",
          "id": "5f345b53875981703d4b80e8d04eae2daafe4c81"
        },
        {
          "post_title": "WooCommerce payment gateway plugin base",
          "tags": "code-snippet",
          "edit_url": "https://github.com/woocommerce/woocommerce/edit/trunk/docs/payments/payment-gateway-plugin-base.md",
          "hash": "707cf9e5386c1d66fc84d6fc09fb0b0f2f3ed8c20376a66b3e0fa7b0802a363a",
          "url": "https://raw.githubusercontent.com/woocommerce/woocommerce/trunk/docs/payments/payment-gateway-plugin-base.md",
          "id": "1934a5305524d7111a91f1e52a7495cf126f33f2"
        },
        {
          "post_title": "WooCommerce Payment Gateway API",
          "menu_title": "Payment Gateway API",
          "tags": "reference",
          "edit_url": "https://github.com/woocommerce/woocommerce/edit/trunk/docs/payments/payment-gateway-api.md",
          "hash": "b1661642abe47dffb015f9e9d7f625a1df60f27a4f364df2610d24c3e6c77439",
          "url": "https://raw.githubusercontent.com/woocommerce/woocommerce/trunk/docs/payments/payment-gateway-api.md",
          "id": "b337203996650b567f91c70306e1010d6f1ae552"
        }
      ],
      "categories": []
    },
    {
      "content": "\nDiscover how to customize the WooCommerce product editor, from extending product data to adding unique functionalities.\n\nThis handbook is a guide for extension developers looking to add support for the new product editor in their extensions. The product editor uses [Gutenberg's Block Editor](https://github.com/WordPress/gutenberg/tree/trunk/packages/block-editor), which is going to help WooCommerce evolve alongside the WordPress ecosystem.",
      "category_slug": "product-editor",
      "category_title": "Product Editor",
      "posts": [
        {
          "post_title": "Product editor development handbook",
          "menu_title": "Development handbook",
          "edit_url": "https://github.com/woocommerce/woocommerce/edit/trunk/docs/product-editor-development/product-editor.md",
          "hash": "e94d3333e6ec94f6bf430ef0ea19a52142a1c60592060e527712bfd701487b72",
          "url": "https://raw.githubusercontent.com/woocommerce/woocommerce/trunk/docs/product-editor-development/product-editor.md",
          "id": "59450404de2750d918137e7cf523e52bedfd7214",
          "links": {
            "./product-editor-extensibility-guidelines.md": "a837eb947d31fcff3c6e1f775926ba5eb13cd790",
            "./block-template-lifecycle.md": "0c29c74a7e7e9fd88562df1afa489659f460879e"
          }
        },
        {
          "post_title": "Product editor extensibility guidelines",
          "menu_title": "Extensibility guidelines",
          "edit_url": "https://github.com/woocommerce/woocommerce/edit/trunk/docs/product-editor-development/product-editor-extensibility-guidelines.md",
          "hash": "b438982a6264b35f142e0b8c3823800460e37c7eeafcf1ef76c79ec10503afc0",
          "url": "https://raw.githubusercontent.com/woocommerce/woocommerce/trunk/docs/product-editor-development/product-editor-extensibility-guidelines.md",
          "id": "a837eb947d31fcff3c6e1f775926ba5eb13cd790"
        },
        {
          "post_title": "Managing the lifecycle of WooCommerce block templates",
          "menu_title": "Block template lifecycle",
          "tags": "reference",
          "edit_url": "https://github.com/woocommerce/woocommerce/edit/trunk/docs/product-editor-development/block-template-lifecycle.md",
          "hash": "8412c1fc634341ef4d4e81cd3212e368acca7e2c8c3ded15de1726cbec88424f",
          "url": "https://raw.githubusercontent.com/woocommerce/woocommerce/trunk/docs/product-editor-development/block-template-lifecycle.md",
          "id": "0c29c74a7e7e9fd88562df1afa489659f460879e"
        }
      ],
      "categories": []
    },
    {
      "content": "\nEnsuring the quality of your WooCommerce projects is essential. This section will delve into quality exoectations, best practices, coding standards, and other methodologies to ensure your projects stand out in terms of reliability, efficiency, user experience, and more. \n",
      "category_slug": "quality-and-best-practices",
      "category_title": "Quality And Best Practices",
      "posts": [
        {
          "post_title": "Writing high quality testing instructions",
          "tags": "reference",
          "edit_url": "https://github.com/woocommerce/woocommerce/edit/trunk/docs/quality-and-best-practices/writing-high-quality-testing-instructions.md",
          "hash": "80ec05c732a5182c84ebc87b55912a1ad47e9b141c0fa45681c84c283e91711a",
          "url": "https://raw.githubusercontent.com/woocommerce/woocommerce/trunk/docs/quality-and-best-practices/writing-high-quality-testing-instructions.md",
          "id": "56a8ef0ef0afec9c884f655e7fdd23d9666c9d00"
        },
        {
          "post_title": "Understanding the risks of removing URL bases in WooCommerce",
          "menu_title": "Risks of removing URL bases",
          "tags": "reference",
          "edit_url": "https://github.com/woocommerce/woocommerce/edit/trunk/docs/quality-and-best-practices/removing-product-product-category-or-shop-from-the-url.md",
          "hash": "414970e7d53ddcafb186f2f3a253eed0d01800df2182f8bd2a4310c53079a795",
          "url": "https://raw.githubusercontent.com/woocommerce/woocommerce/trunk/docs/quality-and-best-practices/removing-product-product-category-or-shop-from-the-url.md",
          "id": "827bfa56d40c2155542147ea5afe7cc756e18c5d"
        },
        {
          "post_title": "How to optimize performance for WooCommerce stores",
          "menu_title": "Optimize store performance",
          "tags": "reference",
          "edit_url": "https://github.com/woocommerce/woocommerce/edit/trunk/docs/quality-and-best-practices/performance-optimization.md",
          "hash": "25588fe2fab942f8db82a47d98594a3b0b6f35748185719b5c3b453876a9714b",
          "url": "https://raw.githubusercontent.com/woocommerce/woocommerce/trunk/docs/quality-and-best-practices/performance-optimization.md",
          "id": "4a616a12defd72bf5a16fb48db4dccd63000d98f"
        },
        {
          "post_title": "Naming conventions",
          "menu_title": "Naming conventions",
          "tags": "reference",
          "edit_url": "https://github.com/woocommerce/woocommerce/edit/trunk/docs/quality-and-best-practices/naming-conventions.md",
          "hash": "b9412bed82b46bf0232ca59caaeb48a868ab62b965d5f2756135a58ee0d80a66",
          "url": "https://raw.githubusercontent.com/woocommerce/woocommerce/trunk/docs/quality-and-best-practices/naming-conventions.md",
          "id": "7a64e9ba2411bdae46c6ff274a8f65c10d9ba59f",
          "links": {
            "./css-sass-naming-conventions.md": "a34404f72868f2780ccf07da9b998204b8213d32"
          }
        },
        {
          "post_title": "WooCommerce grammar, punctuation and capitalization guide",
          "menu_title": "Grammar, punctuation and capitalization",
          "tags": "reference",
          "edit_url": "https://github.com/woocommerce/woocommerce/edit/trunk/docs/quality-and-best-practices/grammar-punctuation-capitalization.md",
          "hash": "bec1145eb80a16db898534dccb83d133c803c1e76d5ef8e7a6ffd902d3822634",
          "url": "https://raw.githubusercontent.com/woocommerce/woocommerce/trunk/docs/quality-and-best-practices/grammar-punctuation-capitalization.md",
          "id": "af9f21747d93f0ab504e3713b1844c59c70b1d0e"
        },
        {
          "post_title": "GDPR compliance guidelines for WooCommerce extensions",
          "menu_title": "GDPR compliance",
          "tags": "reference",
          "edit_url": "https://github.com/woocommerce/woocommerce/edit/trunk/docs/quality-and-best-practices/gdpr-compliance.md",
          "hash": "3ef669780d26a71106f9b01a64d079adc5f2bf1c78ed1ef026fa8fe17c20cdf8",
          "url": "https://raw.githubusercontent.com/woocommerce/woocommerce/trunk/docs/quality-and-best-practices/gdpr-compliance.md",
          "id": "af392a92b41b69b543c5ec77a07af770f6bb1587"
        },
        {
          "post_title": "CSS/Sass naming conventions",
          "edit_url": "https://github.com/woocommerce/woocommerce/edit/trunk/docs/quality-and-best-practices/css-sass-naming-conventions.md",
          "hash": "8d341abfa0c9642286c581c0ff21cc471e7721bbc180e96913a5f95232610736",
          "url": "https://raw.githubusercontent.com/woocommerce/woocommerce/trunk/docs/quality-and-best-practices/css-sass-naming-conventions.md",
          "id": "a34404f72868f2780ccf07da9b998204b8213d32"
        },
        {
          "post_title": "WooCommerce core critical flows",
          "menu_title": "Core critical flows",
          "tags": "reference",
          "edit_url": "https://github.com/woocommerce/woocommerce/edit/trunk/docs/quality-and-best-practices/core-critical-flows.md",
          "hash": "51529e3c07276ea267763d7520f1ca8d8b37eda4337ec97b4c8d19231f3a0334",
          "url": "https://raw.githubusercontent.com/woocommerce/woocommerce/trunk/docs/quality-and-best-practices/core-critical-flows.md",
          "id": "e561b46694dba223c38b87613ce4907e4e14333a"
        },
        {
          "post_title": "WooCommerce coding standards",
          "menu_title": "Coding standards",
          "tags": "reference",
          "edit_url": "https://github.com/woocommerce/woocommerce/edit/trunk/docs/quality-and-best-practices/coding-standards.md",
          "hash": "f23b9ab30de8af1356e92999d492ddb5bfb1303e88e64c4e58a26fbc9b93e6d4",
          "url": "https://raw.githubusercontent.com/woocommerce/woocommerce/trunk/docs/quality-and-best-practices/coding-standards.md",
          "id": "b09a572b8a452b6cd795e0985daa85f06e5889fb"
        }
      ],
      "categories": []
    },
    {
      "content": "\nUnderstand Woo's reporting capabilities. Learn to generate, understand, and optimize reports to make informed decisions about your WooCommerce projects.\n",
      "category_slug": "reporting",
      "category_title": "Reporting",
      "posts": [
        {
          "post_title": "How to extend WooCommerce analytics reports",
          "menu_title": "Extend analytics reports",
          "tags": "how-to",
          "edit_url": "https://github.com/woocommerce/woocommerce/edit/trunk/docs/reporting/extending-woocommerce-admin-reports.md",
          "hash": "be800f1148a7bee8f4fcca1484605490eec03b6e2d172d9fe221e53601348562",
          "url": "https://raw.githubusercontent.com/woocommerce/woocommerce/trunk/docs/reporting/extending-woocommerce-admin-reports.md",
          "id": "3ef20148084c97d7f62b565b92df844392ac27f7"
        },
        {
          "post_title": "How to add columns to analytics reports and CSV downloads",
          "menu_title": "Add columns to analytics reports",
          "tags": "how-to",
          "edit_url": "https://github.com/woocommerce/woocommerce/edit/trunk/docs/reporting/adding-columns-to-analytics-reports-and-csv-downloads.md",
          "hash": "8b7d43f66fff68a0b96917d25bceca7bc3505a30ce5b36542b73f5a555b30ab0",
          "url": "https://raw.githubusercontent.com/woocommerce/woocommerce/trunk/docs/reporting/adding-columns-to-analytics-reports-and-csv-downloads.md",
          "id": "044aac1c58553a34049a77168d247fd42ede994b",
          "links": {
            "extending-woocommerce-admin-reports.md": "3ef20148084c97d7f62b565b92df844392ac27f7"
          }
        }
      ],
      "categories": []
    },
    {
      "content": "\nUtilize the WooCommerce REST API for advanced integrations, data manipulation, and building headless ecommerce solutions.\n",
      "category_slug": "rest-api",
      "category_title": "REST API",
      "posts": [
        {
          "post_title": "Getting started with the WooCommerce REST API",
          "menu_title": "Getting started",
          "edit_url": "https://github.com/woocommerce/woocommerce/edit/trunk/docs/rest-api/getting-started.md",
          "hash": "0081ac04128d94eaa02f21105db8f861f60b68398b0e97f668009604d56fc382",
          "url": "https://raw.githubusercontent.com/woocommerce/woocommerce/trunk/docs/rest-api/getting-started.md",
          "id": "ad7fceb11d06571fb060f72c414896b425d6b72b"
        }
      ],
      "categories": []
    },
    {
      "content": "\nSecurity is paramount. This section will dive into best practices, guidelines, and insights to ensure your WooCommerce projects remain secure from threats. \n",
      "category_slug": "security",
      "category_title": "Security",
      "posts": [
        {
          "post_title": "WooCommerce security best practices",
          "menu_title": "Security best practices",
          "tags": "reference",
          "edit_url": "https://github.com/woocommerce/woocommerce/edit/trunk/docs/security/security-best-practices.md",
          "hash": "7b0e53d779fe564b8f6c4e1a96567b2aef938ce840997045707ed4d30aa5b361",
          "url": "https://raw.githubusercontent.com/woocommerce/woocommerce/trunk/docs/security/security-best-practices.md",
          "id": "d579f1c5174c67421dff64719e001b31a015a3d2"
        },
        {
          "post_title": "How to Prevent Data Leaks in WooCommerce",
          "menu_title": "Prevent Data Leaks",
          "tags": "how-to",
          "edit_url": "https://github.com/woocommerce/woocommerce/edit/trunk/docs/security/prevent-data-leaks.md",
          "hash": "762a6725340711063688e33c0107dbcf3a7aed1674bc0bcd9ed4157b3b49ea2e",
          "url": "https://raw.githubusercontent.com/woocommerce/woocommerce/trunk/docs/security/prevent-data-leaks.md",
          "id": "91b86abe2953e1cd4e9d6d407238093245346cf9"
        }
      ],
      "categories": []
    },
    {
      "content": "\nDelve into extending shipping functionality through adding custom shipping methods, integrating advanced carrier APIs, and developing tailored shipping solutions to elevate the ecommerce experience.\n",
      "category_slug": "shipping",
      "category_title": "Shipping",
      "posts": [
        {
          "post_title": "Shipping method API",
          "menu_title": "Shipping method API",
          "tags": "reference",
          "edit_url": "https://github.com/woocommerce/woocommerce/edit/trunk/docs/shipping/shipping-method-api.md",
          "hash": "9a417b9e722ca819f860cedd25c4139bd67bdae39d10d9701ada93ed66c6bf6c",
          "url": "https://raw.githubusercontent.com/woocommerce/woocommerce/trunk/docs/shipping/shipping-method-api.md",
          "id": "70270a01c8f1f2b630c809c0b9611940e99293a9"
        }
      ],
      "categories": []
    },
    {
      "content": "\nLearn to design and integrate custom themes in WooCommerce, focusing on responsive design and ecommerce optimization.\n",
      "category_slug": "theme-development",
      "category_title": "Theme Development",
      "posts": [
        {
          "post_title": "Thumbnail image regeneration",
          "tags": "reference",
          "edit_url": "https://github.com/woocommerce/woocommerce/edit/trunk/docs/theme-development/thumbnail-image-regeneration.md",
          "hash": "326d3f142bffb477750e5fc1211f9213a0cbf2083368043a3ee7f5358032fd88",
          "url": "https://raw.githubusercontent.com/woocommerce/woocommerce/trunk/docs/theme-development/thumbnail-image-regeneration.md",
          "id": "733e1b16276d64f128ba0e337ca68ec3de0bf68f"
        },
        {
          "post_title": "Theme design and user experience guidelines",
          "menu_title": "Theme design and user experience guidelines",
          "tags": "reference",
          "edit_url": "https://github.com/woocommerce/woocommerce/edit/trunk/docs/theme-development/theme-design-ux-guidelines.md",
          "hash": "9fe6d28bc71057d7f35574d3b719b33a2a1e4ebdd7e098e8f1ed29219626faf8",
          "url": "https://raw.githubusercontent.com/woocommerce/woocommerce/trunk/docs/theme-development/theme-design-ux-guidelines.md",
          "id": "ec1f05ca7c14ed81a52553fa1c3f1045df5f6a4f"
        },
        {
          "post_title": "Template structure & Overriding templates via a theme",
          "edit_url": "https://github.com/woocommerce/woocommerce/edit/trunk/docs/theme-development/template-structure.md",
          "hash": "faf1f9d46a5115cb3c573d61474e7e7b3ba473568956c87aca6a45be8f205b37",
          "url": "https://raw.githubusercontent.com/woocommerce/woocommerce/trunk/docs/theme-development/template-structure.md",
          "id": "34bfebec9fc45e680976814928a7b8a1778af14e"
        },
        {
          "post_title": "How to set up and use a child theme",
          "menu_title": "Set up and use a child theme",
          "tags": "how-to",
          "edit_url": "https://github.com/woocommerce/woocommerce/edit/trunk/docs/theme-development/set-up-a-child-theme.md",
          "hash": "9835b194b3dd3f3edda52f544b80994ce26ae56a003ff35571a178ec4943f4e8",
          "url": "https://raw.githubusercontent.com/woocommerce/woocommerce/trunk/docs/theme-development/set-up-a-child-theme.md",
          "id": "00b6916595cbde7766f080260a9ea26f53f3271c"
        },
        {
          "post_title": "Image sizing for theme developers",
          "menu_title": "Image sizing",
          "tags": "reference",
          "edit_url": "https://github.com/woocommerce/woocommerce/edit/trunk/docs/theme-development/image-sizes.md",
          "hash": "802c0706305894adef2345451a8d08f4ecb0c7dc0979b54800cae9e750077660",
          "url": "https://raw.githubusercontent.com/woocommerce/woocommerce/trunk/docs/theme-development/image-sizes.md",
          "id": "3f5301ac3040d38bc449b440733da6a466209df3"
        },
        {
          "post_title": "How to fix outdated WooCommerce templates",
          "menu_title": "Fix outdated templates",
          "tags": "how-to",
          "edit_url": "https://github.com/woocommerce/woocommerce/edit/trunk/docs/theme-development/fixing-outdated-woocommerce-templates.md",
          "hash": "708e7242975ae285e3df391b9cf144f61d3519183eaddd31a96dfc5bbc4a0b47",
          "url": "https://raw.githubusercontent.com/woocommerce/woocommerce/trunk/docs/theme-development/fixing-outdated-woocommerce-templates.md",
          "id": "1fa09bbc2137a65288cc1576c1053224db7187ed"
        },
        {
          "post_title": "Conditional tags in WooCommerce",
          "menu_title": "Conditional tags",
          "tags": "reference",
          "edit_url": "https://github.com/woocommerce/woocommerce/edit/trunk/docs/theme-development/conditional-tags.md",
          "hash": "7c309277c9c75636414bbbc0763f5492c18a6b43ce1bfc5ded21aa15bc5f956d",
          "url": "https://raw.githubusercontent.com/woocommerce/woocommerce/trunk/docs/theme-development/conditional-tags.md",
          "id": "a08cc0796290477cad7d9bc6737960985f5f6f41"
        },
        {
          "post_title": "Classic theme development handbook",
          "menu_title": "Classic theme development",
          "edit_url": "https://github.com/woocommerce/woocommerce/edit/trunk/docs/theme-development/classic-theme-developer-handbook.md",
          "hash": "4cdcbf4148a8ecbde5508653cc24294abd69482cd1c90e5ef195fde67ea5679c",
          "url": "https://raw.githubusercontent.com/woocommerce/woocommerce/trunk/docs/theme-development/classic-theme-developer-handbook.md",
          "id": "c2fde53e1dc3efbded3cfe1fb4df27136a3799a4"
        }
      ],
      "categories": []
    },
    {
      "content": "\nThis section covers general guidelines, and best practices to follow in order to ensure your product experience aligns with WooCommerce for ease of use, seamless integration, and strong adoption.\n\nWe strongly recommend you review the current [WooCommerce setup experience](https://woo.com/documentation/plugins/woocommerce/getting-started/) to get familiar with the user experience and taxonomy.\n\nWe also recommend you review the [WordPress core guidelines](https://developer.wordpress.org/plugins/wordpress-org/detailed-plugin-guidelines/) to ensure your product isn't breaking any rules, and review [this helpful resource](https://woo.com/document/grammar-punctuation-style-guide/) on content style.\n\n## General\n\nUse existing WordPress/WooCommerce UI, built in components (text fields, checkboxes, etc) and existing menu structures.\n\nPlugins which draw on WordPress' core design aesthetic will benefit from future updates to this design as WordPress continues to evolve. If you need to make an exception for your product, be prepared to provide a valid use case.\n\n- [WordPress Components library](https://wordpress.github.io/gutenberg/?path=/story/docs-introduction--page)\n- [Figma for WordPress](https://make.wordpress.org/design/2018/11/19/figma-for-wordpress/) | ([WordPress Design Library Figma](https://www.figma.com/file/e4tLacmlPuZV47l7901FEs/WordPress-Design-Library))\n- [WooCommerce Component Library](https://woocommerce.github.io/woocommerce-admin/)\n",
      "category_slug": "user-experience-extensions",
      "category_title": "Extension Guidelines",
      "posts": [
        {
          "post_title": "WooCommerce Extension Guidelines - Testing",
          "menu_title": "Testing",
          "edit_url": "https://github.com/woocommerce/woocommerce/edit/trunk/docs/ux-guidelines-extensions/testing.md",
          "hash": "8b5d6418f4f5c8281b8122640d738b833d734b4ffd6357e740953691d948faf6",
          "url": "https://raw.githubusercontent.com/woocommerce/woocommerce/trunk/docs/ux-guidelines-extensions/testing.md",
          "id": "0299f640abe2127807b1765c526cabd93120d60f"
        },
        {
          "post_title": "WooCommerce Extension Guidelines - Task List and Inbox",
          "menu_title": "Task list and Inbox",
          "edit_url": "https://github.com/woocommerce/woocommerce/edit/trunk/docs/ux-guidelines-extensions/task-list-and-inbox.md",
          "hash": "b47a2784820b48e83417f9581754aa19935eb8257f4588179bc6ac6b5f0ec554",
          "url": "https://raw.githubusercontent.com/woocommerce/woocommerce/trunk/docs/ux-guidelines-extensions/task-list-and-inbox.md",
          "id": "4790569835c89da9f1a85e9afe59a4f53ba11943"
        },
        {
          "post_title": "WooCommerce Extension Guidelines - Settings",
          "menu_title": "Settings",
          "edit_url": "https://github.com/woocommerce/woocommerce/edit/trunk/docs/ux-guidelines-extensions/settings.md",
          "hash": "3f0f6af91e9cf96a2adbc9071d69c37fa1baf9d67f5ff42e3adbc6261a9e10bc",
          "url": "https://raw.githubusercontent.com/woocommerce/woocommerce/trunk/docs/ux-guidelines-extensions/settings.md",
          "id": "1066428802afb323fbf38c64f5480edbabd93178"
        },
        {
          "post_title": "WooCommerce Extension Guidelines - Onboarding",
          "menu_title": "Onboarding",
          "edit_url": "https://github.com/woocommerce/woocommerce/edit/trunk/docs/ux-guidelines-extensions/onboarding.md",
          "hash": "99361db29b6142c96bba6d087b6cc1740e693b340b83bf26d6356d3bd2aca96f",
          "url": "https://raw.githubusercontent.com/woocommerce/woocommerce/trunk/docs/ux-guidelines-extensions/onboarding.md",
          "id": "38cce49e3e334ad30aa2bcf304a15375e88e66fa"
        },
        {
          "post_title": "WooCommerce Extension Guidelines - Notices",
          "menu_title": "Notices",
          "edit_url": "https://github.com/woocommerce/woocommerce/edit/trunk/docs/ux-guidelines-extensions/notices.md",
          "hash": "5fb2bc12db001a3e8427f5d3b87b062a427feeb7a6f0092aa64663d828412c74",
          "url": "https://raw.githubusercontent.com/woocommerce/woocommerce/trunk/docs/ux-guidelines-extensions/notices.md",
          "id": "2f3ffb30344bc45b5ff3bc17a59520fcd16b2598"
        },
        {
          "post_title": "WooCommerce Extension Guidelines - Navigation",
          "menu_title": "Navigation",
          "edit_url": "https://github.com/woocommerce/woocommerce/edit/trunk/docs/ux-guidelines-extensions/navigation.md",
          "hash": "340dc5bac03d8804b21dcf60a7d0a705e235e2346efeac16962c6c42ebcd1d25",
          "url": "https://raw.githubusercontent.com/woocommerce/woocommerce/trunk/docs/ux-guidelines-extensions/navigation.md",
          "id": "9922abbcea787a91b3360f49fa53d5402a604e6b"
        },
        {
          "post_title": "WooCommerce Extension Guidelines - Colors",
          "menu_title": "Colors",
          "edit_url": "https://github.com/woocommerce/woocommerce/edit/trunk/docs/ux-guidelines-extensions/colors.md",
          "hash": "b8344d4ab9ff6504dc127bd6ad084bd0f2976c753eefec6053045ecb231f68d5",
          "url": "https://raw.githubusercontent.com/woocommerce/woocommerce/trunk/docs/ux-guidelines-extensions/colors.md",
          "id": "7ca89c550a36bee4df33635c6fe861bc769c43cb"
        },
        {
          "post_title": "User Experience Best Practices",
          "edit_url": "https://github.com/woocommerce/woocommerce/edit/trunk/docs/ux-guidelines-extensions/best-practices.md",
          "hash": "346e8d7e252d3674cc4c280c0c71f0112501e3db430e5139a9c030bcdccd7464",
          "url": "https://raw.githubusercontent.com/woocommerce/woocommerce/trunk/docs/ux-guidelines-extensions/best-practices.md",
          "id": "27838fbdf66db197a21d4a765cd9309423c33e83"
        },
        {
          "post_title": "WooCommerce Extension Guidelines - Accessibility",
          "menu_title": "Accessibility",
          "edit_url": "https://github.com/woocommerce/woocommerce/edit/trunk/docs/ux-guidelines-extensions/accessibility.md",
          "hash": "b147dbdb658b941e7bd45bec21f68ca83667915a1ba51f0d4b0e856899d0202d",
          "url": "https://raw.githubusercontent.com/woocommerce/woocommerce/trunk/docs/ux-guidelines-extensions/accessibility.md",
          "id": "e085da13824f41a311b3eeb391386a1c2f67da32"
        }
      ],
      "categories": []
    },
    {
      "content": "\nWhen building payments extensions, you should ensure you follow the [WooCommerce Extension Guidelines](./user-experience-guidelines).\n\nPayments plugins come in many types: payment processors and gateways, wallets, Buy Now Pay Later, crypto, and more.\n\nThe choice between payment plugins depends on the specific needs and preferences of the merchant and their customers. Some merchants may choose to use multiple types of payment plugins to offer their customers a wider range of payment options.\n\nA merchant can discover a payments plugin in the following ways:\n\n- Through direct installation from WordPress plugins.\n- Through Woo's public list of payment services on the Marketplace.\n- Through the admin onboarding tasks and payments settings. To be added to the list of payment gateways in the Woo admin, the payments plugin must meet the criteria listed in these guidelines.\n\n",
      "category_slug": "user-experience-payments",
      "category_title": "Payments Guidelines",
      "posts": [
        {
          "post_title": "User Experience Guidelines - Payments Onboarding and Setup",
          "menu_title": "Payments Onboarding and Setup",
          "edit_url": "https://github.com/woocommerce/woocommerce/edit/trunk/docs/ux-guidelines-payments/payments-onboarding.md",
          "hash": "aa2429f5322cb3f4e2168117e7c42cd3a090fc2665c6e09264a0d69c03216c9c",
          "url": "https://raw.githubusercontent.com/woocommerce/woocommerce/trunk/docs/ux-guidelines-payments/payments-onboarding.md",
          "id": "9e100f5d1c5e52bb337a294456f75cd60929d9e3"
        },
        {
          "post_title": "User Experience Guidelines - Payment Button Style",
          "menu_title": "Payment Button Style",
          "edit_url": "https://github.com/woocommerce/woocommerce/edit/trunk/docs/ux-guidelines-payments/payment-button-style.md",
          "hash": "f302ec65394f21436f5886263f95aa8b24f7b3dc67a65ce7f6c0704923337612",
          "url": "https://raw.githubusercontent.com/woocommerce/woocommerce/trunk/docs/ux-guidelines-payments/payment-button-style.md",
          "id": "83d869cec0b2268ae30a6517c7c8f424de284cad"
        },
        {
          "post_title": "User Experience Guidelines - Payment Button Size and Anatomy",
          "menu_title": "Payment Button Size",
          "edit_url": "https://github.com/woocommerce/woocommerce/edit/trunk/docs/ux-guidelines-payments/payment-button-size.md",
          "hash": "f369880a1e4cc0841820c1ec690aac46ac4629cd105f8405f18d755a2346ba8e",
          "url": "https://raw.githubusercontent.com/woocommerce/woocommerce/trunk/docs/ux-guidelines-payments/payment-button-size.md",
          "id": "0920df1611e1b1b3e2f33c810a8f8e8ae09dd67c"
        },
        {
          "post_title": "User Experience Guidelines - Payment Button Layout",
          "menu_title": "Payment Button Layout",
          "edit_url": "https://github.com/woocommerce/woocommerce/edit/trunk/docs/ux-guidelines-payments/payment-button-layout.md",
          "hash": "c1a2014232650e5dcf2a37288df2c7a552a6e69e4919dd3ce27c71ff28175c2c",
          "url": "https://raw.githubusercontent.com/woocommerce/woocommerce/trunk/docs/ux-guidelines-payments/payment-button-layout.md",
          "id": "96caecc340794e5c80af271e5cc844e0b3d80a04"
        }
      ],
      "categories": []
    },
    {
      "content": "\nOur research shows that merchants think in terms of tasks and goals while creating new products in Woo. For example, adding or editing a product price is a separate task from uploading images or managing inventory.\n\nFor this reason, the new product form features groups (tabs) that correspond with these tasks. Simply speaking, they are separate views where different form features live. As a developer, you can extend any of these views and offer merchants the information and tools they need to create better, more successful products.\n\nThere are several ways to extend the new product form: from a single field to a whole group or section containing multiple fields and tables. These extension points are linked to the form structure, giving you plenty of freedom to create a great user experience.\n",
      "category_slug": "user-experience-product-editor",
      "category_title": "Product Editor Guidelines",
      "posts": [
        {
          "post_title": "Product Editor Guidelines - Top Bar Extensions (future feature)",
          "menu_title": "Top Bar Extensions",
          "edit_url": "https://github.com/woocommerce/woocommerce/edit/trunk/docs/ux-guidelines-product-editor/product-editor-form-top-bar.md",
          "hash": "32e745478386a211f4984644435b5acd660f4c4cb3d1d12b8d1bcce260c010b9",
          "url": "https://raw.githubusercontent.com/woocommerce/woocommerce/trunk/docs/ux-guidelines-product-editor/product-editor-form-top-bar.md",
          "id": "d9f9789cd181147412e83cf227d6ffccbb88ee4a"
        },
        {
          "post_title": "Product Editor Guidelines - Subsections",
          "menu_title": "Subsections",
          "edit_url": "https://github.com/woocommerce/woocommerce/edit/trunk/docs/ux-guidelines-product-editor/product-editor-form-subsections.md",
          "hash": "34cf862209a5b8c638634178fb97725ce7ded3ffec8ecf00e1fb5314ce5a40b3",
          "url": "https://raw.githubusercontent.com/woocommerce/woocommerce/trunk/docs/ux-guidelines-product-editor/product-editor-form-subsections.md",
          "id": "1c1063b1d3b33af035da4f82dc2b06ce0a20900c"
        },
        {
          "post_title": "Product Editor Guidelines - Sections",
          "menu_title": "Sections",
          "edit_url": "https://github.com/woocommerce/woocommerce/edit/trunk/docs/ux-guidelines-product-editor/product-editor-form-sections.md",
          "hash": "2d60e35440a1ae9d3faa3c7c5ffa7e3ca2dc12d35e780017930ed5c5a66752b5",
          "url": "https://raw.githubusercontent.com/woocommerce/woocommerce/trunk/docs/ux-guidelines-product-editor/product-editor-form-sections.md",
          "id": "cfd01b51ad0811704c28401e6d755eb54f884640"
        },
        {
          "post_title": "Product Editor Guidelines - Groups",
          "menu_title": "Groups",
          "edit_url": "https://github.com/woocommerce/woocommerce/edit/trunk/docs/ux-guidelines-product-editor/product-editor-form-groups.md",
          "hash": "ee5ae405565bdd482b65769910da124e5c9d9e19a5689a6c8aa39037256e1f50",
          "url": "https://raw.githubusercontent.com/woocommerce/woocommerce/trunk/docs/ux-guidelines-product-editor/product-editor-form-groups.md",
          "id": "03000dc9341d0d55a113c506e6e0bc87c98e3e1e"
        },
        {
          "post_title": "Product Editor Guidelines - Fields",
          "menu_title": "Fields",
          "edit_url": "https://github.com/woocommerce/woocommerce/edit/trunk/docs/ux-guidelines-product-editor/product-editor-form-fields.md",
          "hash": "0adb2f96980ee31e1d1f43e6d8fda6d48a799dd6aef357463e284f30d6047831",
          "url": "https://raw.githubusercontent.com/woocommerce/woocommerce/trunk/docs/ux-guidelines-product-editor/product-editor-form-fields.md",
          "id": "a76c0a435ceacc15962738418edeff41e40bfde7"
        },
        {
          "post_title": "Product Editor Guidelines - Dialogue Extensions (future feature)",
          "menu_title": "Dialogue Extensions",
          "edit_url": "https://github.com/woocommerce/woocommerce/edit/trunk/docs/ux-guidelines-product-editor/product-editor-form-dialogue-extensions.md",
          "hash": "3e2bcfbc3c40d37c8711dffa17df3703b80d2160ce7f957059c3647c687bd2be",
          "url": "https://raw.githubusercontent.com/woocommerce/woocommerce/trunk/docs/ux-guidelines-product-editor/product-editor-form-dialogue-extensions.md",
          "id": "e3308f1c2958076d6718321e004e77ff4136c99d"
        },
        {
          "post_title": "Product Editor Guidelines - Custom Product Types",
          "menu_title": "Custom Product Types",
          "edit_url": "https://github.com/woocommerce/woocommerce/edit/trunk/docs/ux-guidelines-product-editor/product-editor-form-custom-product-types.md",
          "hash": "8a68ffcd82d0ff4e477fd339e97177b751d475914853e37be60fb1247e476f81",
          "url": "https://raw.githubusercontent.com/woocommerce/woocommerce/trunk/docs/ux-guidelines-product-editor/product-editor-form-custom-product-types.md",
          "id": "8a21ebd4b75fdb5a311d2fda46e00a9132fe6d58"
        },
        {
          "post_title": "Product Editor Guidelines - Example Use-Cases",
          "menu_title": "Example Use-Cases",
          "tags": "reference",
          "edit_url": "https://github.com/woocommerce/woocommerce/edit/trunk/docs/ux-guidelines-product-editor/product-editor-examples.md",
          "hash": "adc45b743c5360c9baf3efc8a34f83cee5c341ad89d20e4f413932d125fdeb28",
          "url": "https://raw.githubusercontent.com/woocommerce/woocommerce/trunk/docs/ux-guidelines-product-editor/product-editor-examples.md",
          "id": "b48948ec307b17cc33a9357ae3e4add9678891b6"
        }
      ],
      "categories": []
    },
    {
      "content": "\nThis section covers general guidelines and best practices to follow in order to ensure your theme experience aligns with ecommerce industry standards and WooCommerce for providing a great online shopping experience, maximizing sales, ensuring ease of use, seamless integration, and strong UX adoption.\n\nWe recommend you review the [UI best practices for WordPress](https://developer.wordpress.org/themes/advanced-topics/ui-best-practices/) to ensure your theme is aligned with the WordPress theme requirements.\n\nMake sure your theme fits one or more industries currently available in the [WooCommerce themes store](https://woo.com/product-category/themes). It's important that the theme offers enough originality and distinctiveness in its design, while keeping it familiar, in order to be distinguished from other themes on the WooCommerce theme store. Your theme should avoid copying existing themes on the WooCommerce theme store or other WordPress theme marketplaces.\n",
      "category_slug": "user-experience-themes",
      "category_title": "Theme Design Guidelines",
      "posts": [
        {
          "post_title": "Theme Design Guidelines - Branding",
          "menu_title": "Branding",
          "edit_url": "https://github.com/woocommerce/woocommerce/edit/trunk/docs/ux-guidelines-themes/theme-design.md",
          "hash": "403210a2ec97e0f1a21d373a2de380f685183a8ae52d2c4a2cc53bd8c7f12649",
          "url": "https://raw.githubusercontent.com/woocommerce/woocommerce/trunk/docs/ux-guidelines-themes/theme-design.md",
          "id": "f0e73cda245eb43650f53211bf5e3182dbf487f2"
        },
        {
          "post_title": "WooCommerce Theme Guidelines - Demos and Sample Content",
          "menu_title": "Demos and Sample Content",
          "edit_url": "https://github.com/woocommerce/woocommerce/edit/trunk/docs/ux-guidelines-themes/theme-demos-and-sample-content.md",
          "hash": "88154329e0315dbc5ad095435fb70996e2f4211c2b70390a38c49b0f9f8bb9ac",
          "url": "https://raw.githubusercontent.com/woocommerce/woocommerce/trunk/docs/ux-guidelines-themes/theme-demos-and-sample-content.md",
          "id": "00dbd2b474b3ff30a460a96d8b106ce973c3e73a"
        },
        {
          "post_title": "WooCommerce Theme Guidelines - Customization",
          "menu_title": "Customization",
          "edit_url": "https://github.com/woocommerce/woocommerce/edit/trunk/docs/ux-guidelines-themes/theme-customization.md",
          "hash": "d1cd80d06816549f3693dec98b0084077a9433e55a37c2f5b57a69409b831b4d",
          "url": "https://raw.githubusercontent.com/woocommerce/woocommerce/trunk/docs/ux-guidelines-themes/theme-customization.md",
          "id": "e72fd0cc8651b27224859dc7349775f8e3142ffe"
        },
        {
          "post_title": "WooCommerce Theme Guidelines - Branding",
          "menu_title": "Branding",
          "edit_url": "https://github.com/woocommerce/woocommerce/edit/trunk/docs/ux-guidelines-themes/theme-branding.md",
          "hash": "5b2728331c54ade0223c9ed34eb46acc21d2066cc128b840cf37be870fa8e018",
          "url": "https://raw.githubusercontent.com/woocommerce/woocommerce/trunk/docs/ux-guidelines-themes/theme-branding.md",
          "id": "a7e8fd9fa7cd4f813324d89a15db3b7c8badf74c"
        },
        {
          "post_title": "WooCommerce Theme Guidelines - Accessibility",
          "menu_title": "Accessibility",
          "edit_url": "https://github.com/woocommerce/woocommerce/edit/trunk/docs/ux-guidelines-themes/theme-accessibility.md",
          "hash": "28c3931662bd44b20704f47b6c176491d4e47bf2af056ffb2558765fb081ca01",
          "url": "https://raw.githubusercontent.com/woocommerce/woocommerce/trunk/docs/ux-guidelines-themes/theme-accessibility.md",
          "id": "9004b7f3768b6781dae24484c5aaad365bd21b12"
        }
      ],
      "categories": []
    },
    {
      "content": "\n## Introduction to WooCommerce CLI\n\nWooCommerce CLI (WC-CLI) offers an efficient way to manage WooCommerce (WC) stores via the command line. This tool is a part of WC from version 3.0.0 onwards and leverages the capabilities of the WC REST API. This means that most tasks achievable through the REST API can also be performed via the command line.\n\nFor documentation on WC versions 2.5 and 2.6's CLI, visit [Legacy CLI commands](https://github.com/woocommerce/woocommerce/wiki/Legacy-CLI-commands-(v2.6-and-below)).\n\n## About WP-CLI\n\nWP-CLI is a powerful set of command-line tools for managing WordPress installations. You can update plugins, configure multisite installations, and much more, all without using a web browser. For more information, visit the [official WP-CLI website](http://wp-cli.org/).\n\n## Documentation Structure\n\nThis suite of documentation includes:\n\n- [**How-to Guide**](./using-wc-cli.md): Step-by-step instructions for common WC-CLI tasks.\n- [**Command Reference**](./wc-cli-commands.md): Detailed information on WC-CLI commands and their options.\n- [**FAQs**](./cli-faq.md): Answers to frequently asked questions about WC-CLI.\n- [**Examples**](./wc-cli-examples.md): Practical examples of WC-CLI commands in use.\n\n## Getting Started with WooCommerce CLI\n\nTo begin using WC-CLI, ensure that you have WP-CLI installed and that you are running WooCommerce 3.0.0 or later. The CLI commands are accessed through the `wp wc` command. For a full list of available commands, type `wp wc` in your command-line interface.\n\nFor specific details on commands and their usage, refer to the Command Reference section. The How-to Guide provides a practical approach to common tasks, ideal for those new to WC-CLI or looking for quick solutions.\n\n## Additional Resources\n\nFor those interested in exploring further, the following resources might be helpful:\n\n- [WC REST API Documentation](../rest-api/getting-started.md)\n- [Testing files for our CLI tests](https://github.com/woocommerce/woocommerce/tree/trunk/plugins/woocommerce/tests/cli/features)\n",
      "category_slug": "wc-cli",
      "category_title": "WooCommerce CLI",
      "posts": [
        {
          "post_title": "WooCommerce CLI Examples",
          "menu_title": "Examples",
          "tags": "reference",
          "edit_url": "https://github.com/woocommerce/woocommerce/edit/trunk/docs/wc-cli/wc-cli-examples.md",
          "hash": "c656a5e47b0b15091372170a94c9ba741b815c715a4b2c9b340a7dcd38b87b09",
          "url": "https://raw.githubusercontent.com/woocommerce/woocommerce/trunk/docs/wc-cli/wc-cli-examples.md",
          "id": "d82ab48101db443ea9ed60f1deeaa89dad5d00cd"
        },
        {
          "post_title": "WooCommerce CLI Commands",
          "menu_title": "Commands",
          "tags": "reference",
          "edit_url": "https://github.com/woocommerce/woocommerce/edit/trunk/docs/wc-cli/wc-cli-commands.md",
          "hash": "a926ff45642539e0edc6b4e3dfeba4b31c2d01082700af132a2e8d56cfa25ec5",
          "url": "https://raw.githubusercontent.com/woocommerce/woocommerce/trunk/docs/wc-cli/wc-cli-commands.md",
          "id": "73d6bc6468d23a9e93d16d574399105b143e43af"
        },
        {
          "post_title": "How to Use WooCommerce CLI",
          "menu_title": "Using WooCommerce CLI",
          "tags": "how-to",
          "edit_url": "https://github.com/woocommerce/woocommerce/edit/trunk/docs/wc-cli/using-wc-cli.md",
          "hash": "f25bbfa7c85f05878b5f569414f46bb11974d1e9cacf3a6f5d708c6141edf0cd",
          "url": "https://raw.githubusercontent.com/woocommerce/woocommerce/trunk/docs/wc-cli/using-wc-cli.md",
          "id": "cfdf72385ec51c15ad9c57aa7a6d83f699416849",
          "links": {
            "./wc-cli-commands.md": "73d6bc6468d23a9e93d16d574399105b143e43af"
          }
        },
        {
          "post_title": "WooCommerce CLI Frequently Asked Questions",
          "menu_title": "Frequently Asked Questions",
          "tags": "reference",
          "edit_url": "https://github.com/woocommerce/woocommerce/edit/trunk/docs/wc-cli/cli-faq.md",
          "hash": "cdf02b0a30693f3659f26a774953cb56c85e0319c9472447a4b9563ac3d9b2a4",
          "url": "https://raw.githubusercontent.com/woocommerce/woocommerce/trunk/docs/wc-cli/cli-faq.md",
          "id": "86857f8924e3bd3fe6fdcc06cd8f4351f5e6f4c1"
        }
      ],
      "categories": []
    }
  ],
<<<<<<< HEAD
  "hash": "9e8f681a35cdfd7a421e9c60116e75f89231891289eaae64d3ffc6ae8acc8929"
=======
  "hash": "54c558ffb682cee4ce5f81069690e47439b174cffac8e4d0950d014145dcad9e"
>>>>>>> d8c23c4e
}<|MERGE_RESOLUTION|>--- conflicted
+++ resolved
@@ -870,13 +870,6 @@
           "id": "ec1f05ca7c14ed81a52553fa1c3f1045df5f6a4f"
         },
         {
-          "post_title": "Template structure & Overriding templates via a theme",
-          "edit_url": "https://github.com/woocommerce/woocommerce/edit/trunk/docs/theme-development/template-structure.md",
-          "hash": "faf1f9d46a5115cb3c573d61474e7e7b3ba473568956c87aca6a45be8f205b37",
-          "url": "https://raw.githubusercontent.com/woocommerce/woocommerce/trunk/docs/theme-development/template-structure.md",
-          "id": "34bfebec9fc45e680976814928a7b8a1778af14e"
-        },
-        {
           "post_title": "How to set up and use a child theme",
           "menu_title": "Set up and use a child theme",
           "tags": "how-to",
@@ -1211,9 +1204,5 @@
       "categories": []
     }
   ],
-<<<<<<< HEAD
-  "hash": "9e8f681a35cdfd7a421e9c60116e75f89231891289eaae64d3ffc6ae8acc8929"
-=======
   "hash": "54c558ffb682cee4ce5f81069690e47439b174cffac8e4d0950d014145dcad9e"
->>>>>>> d8c23c4e
 }