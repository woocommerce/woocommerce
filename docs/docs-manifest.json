{
  "posts": [
    {
      "post_title": "WooCommerce developer documentation",
      "edit_url": "https://github.com/woocommerce/woocommerce/edit/trunk/docs/README.md",
      "hash": "4859cef0db714b893c202eeda0aec07131a840aa22efba21e1c031c3160d1416",
      "url": "https://raw.githubusercontent.com/woocommerce/woocommerce/trunk/docs/README.md",
      "id": "65f434b31529b2793f7f7adcadfec487c797bdd2",
      "links": {
        "extension-development/building-your-first-extension.md": "278c2822fe06f1ab72499a757ef0c4981cfbffb5",
        "extension-development/how-to-design-a-simple-extension.md": "375f7e18a2e656e662d3189041caeb9c80e7c9e3"
      }
    }
  ],
  "categories": [
    {
      "content": "",
      "category_slug": "block-theme-development",
      "category_title": "Block Theme Development",
      "posts": [
        {
          "post_title": "Theming for Woo blocks",
          "menu_title": "Theming for Woo Blocks",
          "tags": "reference",
          "edit_url": "https://github.com/woocommerce/woocommerce/edit/trunk/docs/block-theme-development/theming-woo-blocks.md",
          "hash": "cec80a34a38b7286be676a35624e2e441f5ccbb1aa318def6afe56a5a2bb6558",
          "url": "https://raw.githubusercontent.com/woocommerce/woocommerce/trunk/docs/block-theme-development/theming-woo-blocks.md",
          "id": "90b16f4143d6db728d5ed6dce2ee2c60bdcfdbf6"
        },
        {
          "post_title": "CSS styling for themes",
          "menu_title": "CSS Styling for Themes",
          "tags": "reference",
          "edit_url": "https://github.com/woocommerce/woocommerce/edit/trunk/docs/block-theme-development/css-styling.md",
          "hash": "fe209b833c972e17a30b5b17d079f97c9d9ddfa5e8d6af2127ed4d87c469cd06",
          "url": "https://raw.githubusercontent.com/woocommerce/woocommerce/trunk/docs/block-theme-development/css-styling.md",
          "id": "55b3452119141753ee1eaeee5f8d471ab362945b"
        },
        {
          "post_title": "Cart and checkout blocks theming",
          "menu_title": "Cart and Checkout Blocks Theming",
          "tags": "reference",
          "edit_url": "https://github.com/woocommerce/woocommerce/edit/trunk/docs/block-theme-development/cart-and-checkout.md",
          "hash": "79e8ab04829f423d8cfd749e189dc97586992314d70abe8f7efd10c66b93a44a",
          "url": "https://raw.githubusercontent.com/woocommerce/woocommerce/trunk/docs/block-theme-development/cart-and-checkout.md",
          "id": "8ff3a904e51ef1a07a0a6b0c77b0134a2cb0a8e5"
        }
      ],
      "categories": []
    },
    {
      "content": "\nDiscover tutorials and guides for creating custom WooCommerce stores. This section is your toolkit for building advanced, modern online shops that meet the needs of merchants and customers alike.\n",
      "category_slug": "building-a-woo-store",
      "category_title": "Building a Woo Store",
      "posts": [
        {
          "post_title": "Working with Webhooks in WooCommerce",
          "menu_title": "Using Webhooks",
          "edit_url": "https://github.com/woocommerce/woocommerce/edit/trunk/docs/building-a-woo-store/webhooks.md",
          "hash": "102727c5217162eb5a363f95664f0c1554dce96c58e4b506cd350d50800a5381",
          "url": "https://raw.githubusercontent.com/woocommerce/woocommerce/trunk/docs/building-a-woo-store/webhooks.md",
          "id": "1629a329b1f4f1f24bba60f89e6f17c695b7ad0d"
        },
        {
          "post_title": "How to configure caching plugins for WooCommerce",
          "menu_title": "Configure caching plugins",
          "tags": "how-to",
          "edit_url": "https://github.com/woocommerce/woocommerce/edit/trunk/docs/building-a-woo-store/configuring-caching-plugins.md",
          "hash": "7efe019f643f79cd143a7c555b40d61d3a7c91d1d28db43888ea12c1fdd71dc8",
          "url": "https://raw.githubusercontent.com/woocommerce/woocommerce/trunk/docs/building-a-woo-store/configuring-caching-plugins.md",
          "id": "9f484f8db1111fa6c1b6108d40939c967eea7f47"
        },
        {
          "post_title": "Blocks reference",
          "menu_title": "Blocks Reference",
          "edit_url": "https://github.com/woocommerce/woocommerce/edit/trunk/docs/building-a-woo-store/block-references.md",
          "hash": "329f17097ce67074a915d7814b2363e8b9e908910c1f7b196c8f4fd8594cc55c",
          "url": "https://raw.githubusercontent.com/woocommerce/woocommerce/trunk/docs/building-a-woo-store/block-references.md",
          "id": "1fbe91d7fa4fafaf35f0297e4cee1e7958756aed"
        },
        {
          "post_title": "How to add a custom field to simple and variable products",
          "menu_title": "Add Custom Fields to Products",
          "tags": "how-to",
          "edit_url": "https://github.com/woocommerce/woocommerce/edit/trunk/docs/building-a-woo-store/adding-a-custom-field-to-variable-products.md",
          "hash": "59ef97ed2053dedfa5e7c658d5c7fa470d8110afc9b84584cb32b58389bf5687",
          "url": "https://raw.githubusercontent.com/woocommerce/woocommerce/trunk/docs/building-a-woo-store/adding-a-custom-field-to-variable-products.md",
          "id": "64b686dcd5fdd4842be2fc570108231d5a8bfc1b"
        }
      ],
      "categories": []
    },
    {
      "content": "",
      "category_slug": "cart-and-checkout-blocks",
      "category_title": "Cart and Checkout Blocks",
      "posts": [
        {
          "post_title": "Cart and Checkout - Slot and fill",
          "menu_title": "Slot and Fill",
          "tags": "reference",
          "edit_url": "https://github.com/woocommerce/woocommerce/edit/trunk/docs/cart-and-checkout-blocks/slot-fills.md",
          "hash": "f83a5fbef86e5ef6b0ec1d63fdbcbf4742f54de1125e535fa0f32f5f80ec794a",
          "url": "https://raw.githubusercontent.com/woocommerce/woocommerce/trunk/docs/cart-and-checkout-blocks/slot-fills.md",
          "id": "e388101586765dd9aca752d66d667d74951a1504"
        },
        {
          "post_title": "Cart and Checkout - Handling scripts, styles, and data",
          "menu_title": "Script, Styles, and Data Handling",
          "tags": "how-to",
          "edit_url": "https://github.com/woocommerce/woocommerce/edit/trunk/docs/cart-and-checkout-blocks/integration-interface.md",
          "hash": "0f69443cf4d6fc672fb1ff02158f81c513e05675c9df0f8f4bc82a7efacbb20c",
          "url": "https://raw.githubusercontent.com/woocommerce/woocommerce/trunk/docs/cart-and-checkout-blocks/integration-interface.md",
          "id": "4e702e6f5d22756c4d3518ee3190320df691878f"
        },
        {
          "post_title": "Cart and Checkout - How the checkout block processes an order",
          "menu_title": "Processing an Order",
          "tags": "reference",
          "edit_url": "https://github.com/woocommerce/woocommerce/edit/trunk/docs/cart-and-checkout-blocks/how-checkout-processes-an-order.md",
          "hash": "738c3bf03138a084723061bafdc9315a58606c1dad2ab8743d44b7af93e7ecfc",
          "url": "https://raw.githubusercontent.com/woocommerce/woocommerce/trunk/docs/cart-and-checkout-blocks/how-checkout-processes-an-order.md",
          "id": "092e66dac8f44d08799ba1d2411d757fd53c9e00"
        },
        {
          "post_title": "Cart and Checkout - DOM events",
          "menu_title": "DOM Events",
          "tags": "reference",
          "edit_url": "https://github.com/woocommerce/woocommerce/edit/trunk/docs/cart-and-checkout-blocks/dom-events.md",
          "hash": "5ad212b2ee74a7f85dfe05dfa10a3797d839c4e791cc78998fadf30f8a61adf9",
          "url": "https://raw.githubusercontent.com/woocommerce/woocommerce/trunk/docs/cart-and-checkout-blocks/dom-events.md",
          "id": "d04c25818072f47ec21c36e7907e0f81c9c20cc3"
        },
        {
          "post_title": "Cart and Checkout - Available slots",
          "menu_title": "Available Slots",
          "tags": "reference",
          "edit_url": "https://github.com/woocommerce/woocommerce/edit/trunk/docs/cart-and-checkout-blocks/available-slot-fills.md",
          "hash": "770da9156eea1fdc24db0736ce4ccd44ebde4f3b0373cd875b1ae88d4d9c8a49",
          "url": "https://raw.githubusercontent.com/woocommerce/woocommerce/trunk/docs/cart-and-checkout-blocks/available-slot-fills.md",
          "id": "c7ac16eee5540b06b6db928f5d03282ff177e84e"
        },
        {
          "post_title": "Cart and Checkout - Additional checkout fields",
          "menu_title": "Additional Checkout Fields",
          "tags": "reference",
          "edit_url": "https://github.com/woocommerce/woocommerce/edit/trunk/docs/cart-and-checkout-blocks/additional-checkout-fields.md",
          "hash": "1b034ede098b933b6b00a9a27ba33e418b1c88c4883e2b9b191092e32866f7b9",
          "url": "https://raw.githubusercontent.com/woocommerce/woocommerce/trunk/docs/cart-and-checkout-blocks/additional-checkout-fields.md",
          "id": "cb5dd8d59043a4e53929121b45da7b33b1661ab8"
        }
      ],
      "categories": [
        {
          "content": "\nThis document lists the filters that are currently available to extensions and offers usage information for each one of them. Information on registering filters can be found on the [Checkout - Filter Registry](https://github.com/woocommerce/woocommerce/blob/trunk/plugins/woocommerce-blocks/packages/checkout/filter-registry/README.md) page.\n\n## Cart Line Items filters\n\nThe following [Cart Line Items filters](./cart-line-items.md) are available:\n\n-   `cartItemClass`\n-   `cartItemPrice`\n-   `itemName`\n-   `saleBadgePriceFormat`\n-   `showRemoveItemLink`\n-   `subtotalPriceFormat`\n\nThe following screenshot shows which parts the individual filters affect:\n\n![Cart Line Items](https://woocommerce.com/wp-content/uploads/2023/10/Screenshot-2023-10-26-at-13.12.33.png)\n\n## Order Summary Items filters\n\nThe following [Order Summary Items filters](./order-summary-items.md) are available:\n\n-   `cartItemClass`\n-   `cartItemPrice`\n-   `itemName`\n-   `subtotalPriceFormat`\n\nThe following screenshot shows which parts the individual filters affect:\n\n![Order Summary Items](https://woocommerce.com/wp-content/uploads/2023/10/Screenshot-2023-10-26-at-16.29.45.png)\n\n## Totals Footer Item filter\n\nThe following [Totals Footer Item filter](./totals-footer-item.md) is available:\n\n-   `totalLabel`\n-   `totalValue`\n\n## Checkout and place order button filters\n\nThe following [Checkout and place order button filters](./checkout-and-place-order-button.md) are available:\n\n-   `proceedToCheckoutButtonLabel`\n-   `proceedToCheckoutButtonLink`\n-   `placeOrderButtonLabel`\n\n## Coupon filters\n\nThe following [Coupon filters](./coupons.md) are available:\n\n-   `coupons`\n-   `showApplyCouponNotice`\n-   `showRemoveCouponNotice`\n\n## Additional Cart and Checkout inner block types filter\n\nThe following [Additional Cart and Checkout inner block types filter](./additional-cart-checkout-inner-block-types.md) is available:\n\n-   `additionalCartCheckoutInnerBlockTypes`\n\n## Combined filters\n\nFilters can also be combined. The following example shows how to combine some of the available filters.\n\n```tsx\nconst { registerCheckoutFilters } = window.wc.blocksCheckout;\n\nconst isOrderSummaryContext = ( args ) => args?.context === 'summary';\n\nconst modifyCartItemClass = ( defaultValue, extensions, args ) => {\n\tif ( isOrderSummaryContext( args ) ) {\n\t\treturn 'my-custom-class';\n\t}\n\treturn defaultValue;\n};\n\nconst modifyCartItemPrice = ( defaultValue, extensions, args ) => {\n\tif ( isOrderSummaryContext( args ) ) {\n\t\treturn '<price/> for all items';\n\t}\n\treturn defaultValue;\n};\n\nconst modifyItemName = ( defaultValue, extensions, args ) => {\n\tif ( isOrderSummaryContext( args ) ) {\n\t\treturn `${ defaultValue }`;\n\t}\n\treturn defaultValue;\n};\n\nconst modifySubtotalPriceFormat = ( defaultValue, extensions, args ) => {\n\tif ( isOrderSummaryContext( args ) ) {\n\t\treturn '<price/> per item';\n\t}\n\treturn defaultValue;\n};\n\nregisterCheckoutFilters( 'example-extension', {\n\tcartItemClass: modifyCartItemClass,\n\tcartItemPrice: modifyCartItemPrice,\n\titemName: modifyItemName,\n\tsubtotalPriceFormat: modifySubtotalPriceFormat,\n} );\n```\n\n## Troubleshooting\n\nIf you are logged in to the store as an administrator, you should be shown an error like this if your filter is not\nworking correctly. The error will also be shown in your console.\n\n![Troubleshooting](https://woocommerce.com/wp-content/uploads/2023/10/Screenshot-2023-10-30-at-10.52.53.png)\n\n\n",
          "category_slug": "cart-and-checkout-available-filters",
          "category_title": "Available Filters",
          "posts": [
            {
              "post_title": "Cart and Checkout Filters - Totals footer item",
              "menu_title": "Totals Footer Item",
              "tags": "reference",
              "edit_url": "https://github.com/woocommerce/woocommerce/edit/trunk/docs/cart-and-checkout-blocks/available-filters/totals-footer-item.md",
              "hash": "3a9869d7d7beadb8117c100c3b58675e416e16386ee753f78e1a9087e768053f",
              "url": "https://raw.githubusercontent.com/woocommerce/woocommerce/trunk/docs/cart-and-checkout-blocks/available-filters/totals-footer-item.md",
              "id": "90a9b8df374082f1713866a58b810303adb4d3da"
            },
            {
              "post_title": "Cart and Checkout Filters - Order summary items",
              "menu_title": "Order Summary Items",
              "tags": "reference",
              "edit_url": "https://github.com/woocommerce/woocommerce/edit/trunk/docs/cart-and-checkout-blocks/available-filters/order-summary-items.md",
              "hash": "36f1bfa8d192b106d28d71334b42413d4c289a0a8d1f5b76b2f905d6fa453883",
              "url": "https://raw.githubusercontent.com/woocommerce/woocommerce/trunk/docs/cart-and-checkout-blocks/available-filters/order-summary-items.md",
              "id": "78eb3b135f82a3624a49979e3e93334295abd060"
            },
            {
              "post_title": "Cart and Checkout Filters - Coupons",
              "menu_title": "Coupons",
              "tags": "reference",
              "edit_url": "https://github.com/woocommerce/woocommerce/edit/trunk/docs/cart-and-checkout-blocks/available-filters/coupons.md",
              "hash": "9ce61079d75f991137c771f044812c385db165256723a814ed44ba9caf297f13",
              "url": "https://raw.githubusercontent.com/woocommerce/woocommerce/trunk/docs/cart-and-checkout-blocks/available-filters/coupons.md",
              "id": "5a022617f3d0267c9b771374f28970e779a6e99d"
            },
            {
              "post_title": "Cart and Checkout Filters - Checkout and place order button",
              "menu_title": "Checkout and Place Order Button",
              "tags": "reference",
              "edit_url": "https://github.com/woocommerce/woocommerce/edit/trunk/docs/cart-and-checkout-blocks/available-filters/checkout-and-place-order-button.md",
              "hash": "9ef672160e407cebef3b163414834a6f6f67cd7d677aa399a4312883e0827131",
              "url": "https://raw.githubusercontent.com/woocommerce/woocommerce/trunk/docs/cart-and-checkout-blocks/available-filters/checkout-and-place-order-button.md",
              "id": "c97ca710c2e8107bf90915e038a34c8a1016c63a"
            },
            {
              "post_title": "Cart and Checkout Filters - Cart line items",
              "menu_title": "Cart Line Items",
              "tags": "reference",
              "edit_url": "https://github.com/woocommerce/woocommerce/edit/trunk/docs/cart-and-checkout-blocks/available-filters/cart-line-items.md",
              "hash": "f83254846b98a94f5c895f4a0a6719b281cba81884edb45e413a644967d28f73",
              "url": "https://raw.githubusercontent.com/woocommerce/woocommerce/trunk/docs/cart-and-checkout-blocks/available-filters/cart-line-items.md",
              "id": "97881b973dc1d08a54c54e0a04ecb75ee48dcee2"
            },
            {
              "post_title": "Cart and Checkout Filters - Inner block types",
              "menu_title": "Inner Block Types",
              "tags": "reference",
              "edit_url": "https://github.com/woocommerce/woocommerce/edit/trunk/docs/cart-and-checkout-blocks/available-filters/additional-cart-checkout-inner-block-types.md",
              "hash": "7f8f59cf376c801b6c2870af356fac28f403c890d1652039f302e244159ee7db",
              "url": "https://raw.githubusercontent.com/woocommerce/woocommerce/trunk/docs/cart-and-checkout-blocks/available-filters/additional-cart-checkout-inner-block-types.md",
              "id": "3167c9602b1bd3b206226a0d4415944a5f647495"
            }
          ],
          "categories": []
        },
        {
          "content": "\n\n\n",
          "category_slug": "checkout-payment-methods",
          "category_title": "Payment Methods",
          "posts": [
            {
              "post_title": "Cart and Checkout - Payment method integration for the Checkout block",
              "menu_title": "Payment Method Integration",
              "tags": "reference",
              "edit_url": "https://github.com/woocommerce/woocommerce/edit/trunk/docs/cart-and-checkout-blocks/checkout-payment-methods/payment-method-integration.md",
              "hash": "f60acaaea4a6ac4adf637bc7069c966e01db089f9dfaa937def91165a71a4255",
              "url": "https://raw.githubusercontent.com/woocommerce/woocommerce/trunk/docs/cart-and-checkout-blocks/checkout-payment-methods/payment-method-integration.md",
              "id": "c9a763b6976ecf03aeb961577c17c31f1ac7c420",
              "links": {
                "./checkout-flow-and-events.md": "499384cbb48ed96a2e12653cd68bd82d123a20a1"
              }
            },
            {
              "post_title": "Cart and Checkout - Filtering payment methods in the Checkout block",
              "menu_title": "Filtering Payment Methods",
              "tags": "how-to",
              "edit_url": "https://github.com/woocommerce/woocommerce/edit/trunk/docs/cart-and-checkout-blocks/checkout-payment-methods/filtering-payment-methods.md",
              "hash": "eec74b9116b1c0b76fdd9e50810e5f08467aec90ee62486409ca204be21dc3e4",
              "url": "https://raw.githubusercontent.com/woocommerce/woocommerce/trunk/docs/cart-and-checkout-blocks/checkout-payment-methods/filtering-payment-methods.md",
              "id": "5c9ff65767116f51e9ec4de26794e6e4e743ffa3",
              "links": {
                "./payment-method-integration.md": "c9a763b6976ecf03aeb961577c17c31f1ac7c420"
              }
            },
            {
              "post_title": "Cart and Checkout - Checkout flow and events",
              "menu_title": "Checkout Flow and Events",
              "tags": "reference",
              "edit_url": "https://github.com/woocommerce/woocommerce/edit/trunk/docs/cart-and-checkout-blocks/checkout-payment-methods/checkout-flow-and-events.md",
              "hash": "dcc4af69b2614b0722431f81a312558bf3c5fa349021849d241bf896e02813a7",
              "url": "https://raw.githubusercontent.com/woocommerce/woocommerce/trunk/docs/cart-and-checkout-blocks/checkout-payment-methods/checkout-flow-and-events.md",
              "id": "499384cbb48ed96a2e12653cd68bd82d123a20a1",
              "links": {
                "./payment-method-integration.md": "c9a763b6976ecf03aeb961577c17c31f1ac7c420"
              }
            }
          ],
          "categories": []
        },
        {
          "content": "\n\n\n",
          "category_slug": "cart-and-checkout-hooks",
          "category_title": "Hooks",
          "posts": [
            {
              "post_title": "Cart and Checkout - Legacy hooks",
              "menu_title": "Legacy Hooks",
              "tags": "reference",
              "edit_url": "https://github.com/woocommerce/woocommerce/edit/trunk/docs/cart-and-checkout-blocks/hooks/migrated-hooks.md",
              "hash": "be4cf6862932c6696568b210e5f6ae4bd5313dacfb66724e23fab830baeb94e1",
              "url": "https://raw.githubusercontent.com/woocommerce/woocommerce/trunk/docs/cart-and-checkout-blocks/hooks/migrated-hooks.md",
              "id": "5264fa45d393327b2c9cffb038c4d3670879d911"
            }
          ],
          "categories": []
        }
      ]
    },
    {
      "content": "\nAccess a collection of useful code snippets to customize and enhance your WooCommerce store's functionality.\n",
      "category_slug": "code-snippets",
      "category_title": "Code Snippets",
      "posts": [
        {
          "post_title": "Using NGINX server to protect your upload directory",
          "menu_title": "NGINX server to protect upload directory",
          "tags": "code-snippet",
          "edit_url": "https://github.com/woocommerce/woocommerce/edit/trunk/docs/code-snippets/using_nginx_server_to_protect_your_uploads_directory.md",
          "hash": "5039ec5e7804fba4095faabc5404d7d62a74fb059696e3f6359fd42e20803014",
          "url": "https://raw.githubusercontent.com/woocommerce/woocommerce/trunk/docs/code-snippets/using_nginx_server_to_protect_your_uploads_directory.md",
          "id": "8b325d3483f9a8d09961ca1082839752137faebf"
        },
        {
          "post_title": "Useful core functions",
          "tags": "code-snippet",
          "edit_url": "https://github.com/woocommerce/woocommerce/edit/trunk/docs/code-snippets/useful-functions.md",
          "hash": "3d102e671585a2de818fd5fdb84110c99ca55b5adc2698d07118beac27e59c94",
          "url": "https://raw.githubusercontent.com/woocommerce/woocommerce/trunk/docs/code-snippets/useful-functions.md",
          "id": "0d99f1dee7c104b5899fd62b96157fb6709ebfb8"
        },
        {
          "post_title": "Uninstall and remove all WooCommerce Data",
          "menu_title": "Uninstalling and removing data",
          "tags": "code-snippet",
          "edit_url": "https://github.com/woocommerce/woocommerce/edit/trunk/docs/code-snippets/uninstall_remove_all_woocommerce_data.md",
          "hash": "9bb8da9a3fba1397c0309280bbd69fecac2215a3ff0205869ce363cf8eb47849",
          "url": "https://raw.githubusercontent.com/woocommerce/woocommerce/trunk/docs/code-snippets/uninstall_remove_all_woocommerce_data.md",
          "id": "36b571fcf2471737729ab4769e2c721b2248187f"
        },
        {
          "post_title": "Unhook and remove WooCommerce emails",
          "tags": "code-snippet",
          "edit_url": "https://github.com/woocommerce/woocommerce/edit/trunk/docs/code-snippets/unhook--remove-woocommerce-emails.md",
          "hash": "9b10cc18f64970b1c919dc1b320497e66444befcae6733d2dc7c8ec07b564e6d",
          "url": "https://raw.githubusercontent.com/woocommerce/woocommerce/trunk/docs/code-snippets/unhook--remove-woocommerce-emails.md",
          "id": "0fdfe3b483ae74a9e5dc1fc21b80814462222ec3"
        },
        {
          "post_title": "SSL and HTTPS and WooCommerce",
          "menu_title": "SSL and HTTPS and WooCommerce",
          "tags": "code-snippet",
          "edit_url": "https://github.com/woocommerce/woocommerce/edit/trunk/docs/code-snippets/ssl_and_https_and_woocommerce_websites_behind_load_balanacers_or_reverse_proxies.md",
          "hash": "a3e5c103b7c929fd7914d872956eb8075a25aade50754f00ca5def0b99cdcd90",
          "url": "https://raw.githubusercontent.com/woocommerce/woocommerce/trunk/docs/code-snippets/ssl_and_https_and_woocommerce_websites_behind_load_balanacers_or_reverse_proxies.md",
          "id": "78d5b5a20ce6471b74f809386eff41fffe2d1adb"
        },
        {
          "post_title": "Shipping Method API",
          "menu_title": "Shipping method API",
          "tags": "shipping, API",
          "edit_url": "https://github.com/woocommerce/woocommerce/edit/trunk/docs/code-snippets/shipping_method_api.md",
          "hash": "bd7cbc361fe94acaa40fbc5befa8d14f302705a9d700dd7d7e78a482b003fe0b",
          "url": "https://raw.githubusercontent.com/woocommerce/woocommerce/trunk/docs/code-snippets/shipping_method_api.md",
          "id": "a419b97e5594918a015c61227ad9226c509eb314"
        },
        {
          "post_title": "Rename a country",
          "tags": "code-snippet",
          "edit_url": "https://github.com/woocommerce/woocommerce/edit/trunk/docs/code-snippets/rename-a-country.md",
          "hash": "80086f76587535c16e79d987ba00544766b167fe33fd435544c8b80683c5f946",
          "url": "https://raw.githubusercontent.com/woocommerce/woocommerce/trunk/docs/code-snippets/rename-a-country.md",
          "id": "67a49394f2e8ad0f8f81333207679be770bc8038"
        },
        {
          "post_title": "Change number of related products displayed",
          "tags": "code-snippet",
          "edit_url": "https://github.com/woocommerce/woocommerce/edit/trunk/docs/code-snippets/number-of-products-per-row.md",
          "hash": "58287de9fc0318daa8a604602d1384a7298d1227f9b99063c5402ccd521f8549",
          "url": "https://raw.githubusercontent.com/woocommerce/woocommerce/trunk/docs/code-snippets/number-of-products-per-row.md",
          "id": "7369dc328c49206771a2f8d0da5d920c480b5207"
        },
        {
          "post_title": "Making your translation upgrade safe",
          "menu_title": "Translation upgrade safety",
          "tags": "code-snippet",
          "edit_url": "https://github.com/woocommerce/woocommerce/edit/trunk/docs/code-snippets/making_translations_upgrade_safe.md",
          "hash": "ad688decb538ac2b0cf32cbdb60b347e203dfa4c2c17bd687e839cb65e54f72d",
          "url": "https://raw.githubusercontent.com/woocommerce/woocommerce/trunk/docs/code-snippets/making_translations_upgrade_safe.md",
          "id": "0c1add87ef9f5452b4c8404bb55021ad8265c171"
        },
        {
          "post_title": "Add link to logged data",
          "menu_title": "Add link to logged data",
          "tags": "code-snippets",
          "edit_url": "https://github.com/woocommerce/woocommerce/edit/trunk/docs/code-snippets/link-to-logged-data.md",
          "hash": "fd1c3a58da8b7eed11da841d901b4d3cc117c6753c3b3834f3de41ea266490b9",
          "url": "https://raw.githubusercontent.com/woocommerce/woocommerce/trunk/docs/code-snippets/link-to-logged-data.md",
          "id": "34da337f79be5ce857024f541a99d302174ca37d"
        },
        {
          "post_title": "Advanced settings and customization for legacy Local Pickup",
          "tags": "code-snippet",
          "edit_url": "https://github.com/woocommerce/woocommerce/edit/trunk/docs/code-snippets/legacy_local_pickup_advacned_settings_and_customization.md",
          "hash": "dad4a05008807f4d16d5f3b283354889114db7394817e2e6468c8ff34f0ed6d2",
          "url": "https://raw.githubusercontent.com/woocommerce/woocommerce/trunk/docs/code-snippets/legacy_local_pickup_advacned_settings_and_customization.md",
          "id": "c4d4a2276fc251082a80a8330eea1eb62a97c3bb"
        },
        {
          "post_title": "Free Shipping Customizations",
          "menu_title": "Free shipping customizations",
          "tags": "code-snippets",
          "edit_url": "https://github.com/woocommerce/woocommerce/edit/trunk/docs/code-snippets/free_shipping_customization.md",
          "hash": "1711cff54da5c39385d06ff8d8e0a055d3d25f68ee4855d93fefa940c8ffc916",
          "url": "https://raw.githubusercontent.com/woocommerce/woocommerce/trunk/docs/code-snippets/free_shipping_customization.md",
          "id": "cac6f1ccd661588e9a5fa7405643e9c6d4da388e"
        },
        {
          "post_title": "Displaying Custom Fields in Your Theme or Site",
          "menu_title": "Displaying custom fields in theme",
          "tags": "code-snippet",
          "edit_url": "https://github.com/woocommerce/woocommerce/edit/trunk/docs/code-snippets/displaying_custom_fields_in_your_theme_or_site.md",
          "hash": "8048c2e9e5d25268d17d4f4ca7929e265eddbd4653318dd8f544856ddecd39dd",
          "url": "https://raw.githubusercontent.com/woocommerce/woocommerce/trunk/docs/code-snippets/displaying_custom_fields_in_your_theme_or_site.md",
          "id": "3e3fd004afda355cf9dbb05f0967523d6d0da1ce"
        },
        {
          "post_title": "Disabling Marketplace Suggestions Programmatically",
          "menu_title": "Disabling marketplace suggestions",
          "edit_url": "https://github.com/woocommerce/woocommerce/edit/trunk/docs/code-snippets/disabling_marketplace_suggestions_programmatically.md",
          "hash": "e3bdbf4f1754e32608ff55dd54c1f6f717a11178cc7d8028ccd88ff98b07cb36",
          "url": "https://raw.githubusercontent.com/woocommerce/woocommerce/trunk/docs/code-snippets/disabling_marketplace_suggestions_programmatically.md",
          "id": "94a7a28e5dd3d9394650e66abec2429445e87028"
        },
        {
          "post_title": "Customizing checkout fields using actions and filters",
          "tags": "code-snippet",
          "edit_url": "https://github.com/woocommerce/woocommerce/edit/trunk/docs/code-snippets/customising-checkout-fields.md",
          "hash": "8bbfe162402e484ae89427e1aedaed4faa57555b64b5a77ca800f701524314cb",
          "url": "https://raw.githubusercontent.com/woocommerce/woocommerce/trunk/docs/code-snippets/customising-checkout-fields.md",
          "id": "83097d3b7414557fc80dcf9f8f1a708bbdcdd884"
        },
        {
          "post_title": "Code snippets for configuring special tax scenarios",
          "menu_title": "Configuring special tax scenarios",
          "tags": "code-snippet, tax",
          "edit_url": "https://github.com/woocommerce/woocommerce/edit/trunk/docs/code-snippets/configuring_special_tax_scenarios.md",
          "hash": "acce5111eb917b7381d9bdcb260c72870e89d723195b86522050032741c5107c",
          "url": "https://raw.githubusercontent.com/woocommerce/woocommerce/trunk/docs/code-snippets/configuring_special_tax_scenarios.md",
          "id": "a8ab8b6734ba2ac5af7c6653635d15548abdab2a"
        },
        {
          "post_title": "Check if a Payment Method Support Refunds, Subscriptions or Pre-orders",
          "menu_title": "Payment method support  for refunds, subscriptions, pre-orders",
          "tags": "payment-methods",
          "edit_url": "https://github.com/woocommerce/woocommerce/edit/trunk/docs/code-snippets/check_payment_method_support.md",
          "hash": "932efcdd53d6b84920dd086570dedbf9b4ddaea333e6196cceaa017727ac5465",
          "url": "https://raw.githubusercontent.com/woocommerce/woocommerce/trunk/docs/code-snippets/check_payment_method_support.md",
          "id": "2919c9fc523bce46f43a5f35f821d0c6623c5ede"
        },
        {
          "post_title": "Change a currency symbol",
          "tags": "code-snippet",
          "edit_url": "https://github.com/woocommerce/woocommerce/edit/trunk/docs/code-snippets/change-a-currency-symbol.md",
          "hash": "1e25d4cf42f3b5907befc8d3b6d3999ca31c2f97b9512eadb749935685d1a7d6",
          "url": "https://raw.githubusercontent.com/woocommerce/woocommerce/trunk/docs/code-snippets/change-a-currency-symbol.md",
          "id": "35ff98a542ad0b092aa44a049c6015cd43ed5857"
        },
        {
          "post_title": "Add a message above the login / register form",
          "tags": "code-snippet",
          "edit_url": "https://github.com/woocommerce/woocommerce/edit/trunk/docs/code-snippets/before-login--register-form.md",
          "hash": "49f0d942364ea6815e799972894406cb0963164adfb6c373222dcf7fb0ee6fb9",
          "url": "https://raw.githubusercontent.com/woocommerce/woocommerce/trunk/docs/code-snippets/before-login--register-form.md",
          "id": "26ea2036f16952c8c965f2ab38ab214e421aa615"
        },
        {
          "post_title": "Adjust the quantity input values",
          "tags": "code-snippet",
          "edit_url": "https://github.com/woocommerce/woocommerce/edit/trunk/docs/code-snippets/adjust-quantity-input-values.md",
          "hash": "2dce454ba4247b8ef604cf0f4dd42c6d9eedfc02115b7add4551c47e7c242c71",
          "url": "https://raw.githubusercontent.com/woocommerce/woocommerce/trunk/docs/code-snippets/adjust-quantity-input-values.md",
          "id": "e4d92076cbd872380edb6beb1ff944f749d2d0e1"
        },
        {
          "post_title": "Add or modify states",
          "tags": "code-snippet",
          "edit_url": "https://github.com/woocommerce/woocommerce/edit/trunk/docs/code-snippets/add-or-modify-states.md",
          "hash": "0f58428d8db1c7bc3e118362c25d129985a0a17957938d4003e64d4a56ea929b",
          "url": "https://raw.githubusercontent.com/woocommerce/woocommerce/trunk/docs/code-snippets/add-or-modify-states.md",
          "id": "59ff38edfc09669967a06dd1dd3e6fb967422367"
        },
        {
          "post_title": "Add currencies and symbols",
          "menu_title": "Add currencies and symbols",
          "tags": "code-snippet",
          "edit_url": "https://github.com/woocommerce/woocommerce/edit/trunk/docs/code-snippets/add-a-currency-symbol.md",
          "hash": "f91b76a0ebe65b6095157e904435c563b477be639a70795890656a29871cea76",
          "url": "https://raw.githubusercontent.com/woocommerce/woocommerce/trunk/docs/code-snippets/add-a-currency-symbol.md",
          "id": "1c031c2af4a1461253e798daa3304baa89a83979"
        },
        {
          "post_title": "Add a country",
          "menu_title": "Add a country",
          "tags": "code-snippet",
          "edit_url": "https://github.com/woocommerce/woocommerce/edit/trunk/docs/code-snippets/add-a-country.md",
          "hash": "2b5488637e3ecad6113abea73f26fab79e953d84b7e034d4aa71767f6b7338a6",
          "url": "https://raw.githubusercontent.com/woocommerce/woocommerce/trunk/docs/code-snippets/add-a-country.md",
          "id": "3f20affcf41e51989b0a7408aefe32b95d1da073"
        }
      ],
      "categories": []
    },
    {
      "content": "\nInterested in joining the Woo contributor community? The links in this doc summarize and direct you to the order of operations you will need to make your first contribution. If you are a seasoned WooCommerce developer, feel free to skip ahead and utilize the template links, or the reference docs and guides below.\n\n## Contributing to WooCommerce Core\n\nThe WooCommerce core plugin code can be found in our [monorepo](https://github.com/woocommerce/woocommerce). Here you can contribute to: \n\n- [WooCommerce Core Plugin](https://github.com/woocommerce/woocommerce/tree/trunk/plugins/woocommerce)\n- [WooCommerce Admin](https://github.com/woocommerce/woocommerce/tree/trunk/plugins/woocommerce-admin)\n- [WooCommerce Blocks](https://github.com/woocommerce/woocommerce/tree/trunk/plugins/woocommerce-blocks) \n\n### Code of Conduct\n\nContributing to an open source project requires cooperation amongst individuals and organizations all working to make our project a stable and safe place to build and ask questions. Please thoroughly read our [Code of Conduct](https://github.com/woocommerce/woocommerce/blob/trunk/SECURITY.md) to get familiar with our standards and processes.\n\n### Contributor Guidelines\n\nOur [contributor guidelines](https://github.com/woocommerce/woocommerce/blob/trunk/.github/CONTRIBUTING.md) layout the first steps to contributing.\n\n- [Prerequisites and developer tools to get started](https://github.com/woocommerce/woocommerce/blob/trunk/README.md#getting-started)\n- [PNPM commands, plugin development environment packages, and troubleshooting](https://github.com/woocommerce/woocommerce/blob/trunk/DEVELOPMENT.md)\n- [Coding standards, E2E testing links](https://github.com/woocommerce/woocommerce/blob/trunk/.github/CONTRIBUTING.md) \n\n### Templates, Bug Reports, and Feature Requests\n\n- [Pull Request template](https://github.com/woocommerce/woocommerce/blob/trunk/.github/PULL_REQUEST_TEMPLATE.md)\n- [Core Issue template](https://github.com/woocommerce/woocommerce/blob/trunk/.github/ISSUE_TEMPLATE.md)\n- [Bug Report template](https://github.com/woocommerce/woocommerce/blob/trunk/.github/ISSUE_TEMPLATE/1-bug-report.yml)\n- [Enhancement template](https://github.com/woocommerce/woocommerce/blob/trunk/.github/ISSUE_TEMPLATE/2-enhancement.yml)\n- [Feature requests](https://woocommerce.com/feature-requests/woocommerce/)\n\n### Security\n\nSecurity and safety for data management are incredibly important to us at Woo. Please check out the [Automattic security policy](https://automattic.com/security/) to learn about our foundational requirements.\n\nPlease report any vulnerabilities or security issues by reading through Woo's security policy [here](https://github.com/woocommerce/woocommerce/blob/trunk/SECURITY.md).\n\n\n\n\n\n",
      "category_slug": "contributing",
      "category_title": "Contribute to Woo",
      "posts": [
        {
          "post_title": "WooCommerce Git flow",
          "menu_title": "WooCommerce Git flow",
          "tags": "reference",
          "edit_url": "https://github.com/woocommerce/woocommerce/edit/trunk/docs/contributing/woocommerce-git-flow.md",
          "hash": "aefe3ba553a618ace6b52fbfaff276893ac955fe9b204214f3718e95911b5d15",
          "url": "https://raw.githubusercontent.com/woocommerce/woocommerce/trunk/docs/contributing/woocommerce-git-flow.md",
          "id": "9e5c2da0c341b88f32483ec2435740cd16d48676"
        },
        {
          "post_title": "String localization guidelines",
          "menu_title": "String localization guidelines",
          "tags": "reference",
          "edit_url": "https://github.com/woocommerce/woocommerce/edit/trunk/docs/contributing/string-localisation-guidelines.md",
          "hash": "8d3de270132d5c8c863d61159a76fac06ddc1a3ee1ecfb031bfefea4c137aa3d",
          "url": "https://raw.githubusercontent.com/woocommerce/woocommerce/trunk/docs/contributing/string-localisation-guidelines.md",
          "id": "b7a92f1f63f72a2263be940b362fd90aa0ea2cdb"
        },
        {
          "post_title": "Reporting security issues",
          "menu_title": "Reporting security issues",
          "tags": "reference",
          "edit_url": "https://github.com/woocommerce/woocommerce/edit/trunk/docs/contributing/reporting-security-issues.md",
          "hash": "736020b27cb453139f57cd49ee1f3e4dcf2da8d00c209d1d0f43db5326150cf0",
          "url": "https://raw.githubusercontent.com/woocommerce/woocommerce/trunk/docs/contributing/reporting-security-issues.md",
          "id": "363d7eb1b42e6974cfab7f62659b4effc8417774"
        },
        {
          "post_title": "Naming conventions",
          "menu_title": "Naming conventions",
          "tags": "reference",
          "edit_url": "https://github.com/woocommerce/woocommerce/edit/trunk/docs/contributing/naming-conventions.md",
          "hash": "c553a158e2641547376939f9e2b9ac9c336371bb1cf9eba59b552685a81112bf",
          "url": "https://raw.githubusercontent.com/woocommerce/woocommerce/trunk/docs/contributing/naming-conventions.md",
          "id": "019d7e8eefc341de559728b9c3e9c5e17dfc1d6d"
        },
        {
          "post_title": "Handling SCSS and JS minification in WooCommerce",
          "menu_title": "Minification of SCSS and JS",
          "tags": "reference",
          "edit_url": "https://github.com/woocommerce/woocommerce/edit/trunk/docs/contributing/minification-of-SCSS-and-JS.md",
          "hash": "da3f198acde56106e6d09136038d523cc612021923f5f0b3334663c9e787ceaf",
          "url": "https://raw.githubusercontent.com/woocommerce/woocommerce/trunk/docs/contributing/minification-of-SCSS-and-JS.md",
          "id": "bb50c2ce61a6c5465c95e6a94982c4c1e7944fd7"
        },
        {
          "post_title": "Deprecation in core",
          "menu_title": "Deprecation in core",
          "tags": "reference",
          "edit_url": "https://github.com/woocommerce/woocommerce/edit/trunk/docs/contributing/deprecation-in-core.md",
          "hash": "2fd2e73b7de1bbde028a998f8d375c365ea77979ad5ac16e192aaa6c7dc46c97",
          "url": "https://raw.githubusercontent.com/woocommerce/woocommerce/trunk/docs/contributing/deprecation-in-core.md",
          "id": "d4eee11fdec129af35c471b2366df285217c6ec6"
        },
        {
          "post_title": "How to assess the impact of a pull request",
          "menu_title": "Assessing PR impact",
          "tags": "how-to",
          "edit_url": "https://github.com/woocommerce/woocommerce/edit/trunk/docs/contributing/deciding-pr-high-impact.md",
          "hash": "091fd9acb51a272439d2c0378cc54ee45bbb90211b2a8953d25a5cbddd40ad70",
          "url": "https://raw.githubusercontent.com/woocommerce/woocommerce/trunk/docs/contributing/deciding-pr-high-impact.md",
          "id": "40d381fdc10bff338677228736249ba87df9e102"
        },
        {
          "post_title": "Common issues",
          "menu_title": "Common issues",
          "tags": "reference",
          "edit_url": "https://github.com/woocommerce/woocommerce/edit/trunk/docs/contributing/common-issues.md",
          "hash": "7c6e9eff5f207685b7bb106c4b91d25c72d991895e8bceb9a93458b354704198",
          "url": "https://raw.githubusercontent.com/woocommerce/woocommerce/trunk/docs/contributing/common-issues.md",
          "id": "5766fb43cf9135d5a2cceaf0d386ec14b57c9ba0"
        },
        {
          "post_title": "Critical flows within the WooCommerce Core API",
          "menu_title": "API critical flows",
          "tags": "reference",
          "edit_url": "https://github.com/woocommerce/woocommerce/edit/trunk/docs/contributing/api-critical-flows.md",
          "hash": "7e9a1f26c64b1f2dd5f8edb67c74b652a1fb852f2152ba7868ee0cd4bf228a14",
          "url": "https://raw.githubusercontent.com/woocommerce/woocommerce/trunk/docs/contributing/api-critical-flows.md",
          "id": "0fa8b2fa4bcb3b00c647504523a05857a90c434a"
        },
        {
          "post_title": "CSS SASS coding guidelines and naming conventions",
          "tags": "reference",
          "edit_url": "https://github.com/woocommerce/woocommerce/edit/trunk/docs/contributing/CSS-SASS-coding-guidelines-and-naming-conventions.md",
          "hash": "5dcdb00ab0209a277ead39ac21ad3a6befe2d23ae80548e3a405c513d00f712e",
          "url": "https://raw.githubusercontent.com/woocommerce/woocommerce/trunk/docs/contributing/CSS-SASS-coding-guidelines-and-naming-conventions.md",
          "id": "42e4e4a593b67fd844f2d7b366259d64cf2332ab"
        }
      ],
      "categories": []
    },
    {
      "content": "\nJust like WooCommerce itself, our developer docs are open source and editable by the community. This category outlines guidance and best practices to follow when contributing documentation.\n ",
      "category_slug": "contributing-docs",
      "category_title": "Contribute to Docs",
      "posts": [
        {
          "post_title": "Technical Documentation Style Guide",
          "menu_title": "Style Guide",
          "edit_url": "https://github.com/woocommerce/woocommerce/edit/trunk/docs/contributing-docs/style-guide.md",
          "hash": "1f7b619b73e05f0e607aa8959f598254b7af9adb5375f25df668a104eeadba5e",
          "url": "https://raw.githubusercontent.com/woocommerce/woocommerce/trunk/docs/contributing-docs/style-guide.md",
          "id": "5020907d57ae845a6477a36f59ec8c2f5f7b4b01"
        },
        {
          "post_title": "Contributing Technical Documentation",
          "menu_title": "Contributing Docs",
          "edit_url": "https://github.com/woocommerce/woocommerce/edit/trunk/docs/contributing-docs/contributing-docs.md",
          "hash": "ee2eed4bc33ccbc4a84a2c73ee503f2df5a92183013e3f703bb439edab0a3fe3",
          "url": "https://raw.githubusercontent.com/woocommerce/woocommerce/trunk/docs/contributing-docs/contributing-docs.md",
          "id": "71c1a72bfd4d5ae6aa656d4264b1bf3beb6eca1c"
        }
      ],
      "categories": []
    },
    {
      "content": "\nMaster data management in WooCommerce, including documentation related to CRUD objects and data stores.\n",
      "category_slug": "data-management",
      "category_title": "Data Management",
      "posts": [
        {
          "post_title": "How to manage WooCommerce Data Stores",
          "menu_title": "Manage data stores",
          "edit_url": "https://github.com/woocommerce/woocommerce/edit/trunk/docs/data-management/data-stores.md",
          "hash": "9b9c1f8c1bbafdd669c191340032330e055fffef2b5e25f39be199f8b1a884a1",
          "url": "https://raw.githubusercontent.com/woocommerce/woocommerce/trunk/docs/data-management/data-stores.md",
          "id": "34b4a3e14d6dfabca889035bf67876b9404d0dfb"
        },
        {
          "post_title": "Developing using WooCommerce CRUD objects",
          "tags": "reference",
          "edit_url": "https://github.com/woocommerce/woocommerce/edit/trunk/docs/data-management/crud-objects.md",
          "hash": "9a3624adc70b6a30bc89ecd86519909c90335f75fcbc925e5b417fac20712e54",
          "url": "https://raw.githubusercontent.com/woocommerce/woocommerce/trunk/docs/data-management/crud-objects.md",
          "id": "eaf29a28f438c0d03b4e7056dc3b6eaead4937b5"
        }
      ],
      "categories": []
    },
    {
      "content": "\n\nThese documents are all dealing with extensibility in the various WooCommerce Blocks.\n\n## Imports and dependency extraction\n\nThe documentation in this section will use window globals in code examples, for example:\n\n```js\nconst { registerCheckoutFilters } = window.wc.blocksCheckout;\n```\n\nHowever, if you're using `@woocommerce/dependency-extraction-webpack-plugin` for enhanced dependency management you can instead use ES module syntax:\n\n```js\nimport { registerCheckoutFilters } from '@woocommerce/blocks-checkout';\n```\n\nSee <https://www.npmjs.com/package/@woocommerce/dependency-extraction-webpack-plugin> for more information.\n\n## Hooks (actions and filters)\n\n| Document                      | Description                                             |\n| ----------------------------- | ------------------------------------------------------- |\n| [Actions](https://github.com/woocommerce/woocommerce/blob/trunk/plugins/woocommerce-blocks/docs/third-party-developers/extensibility/hooks/actions.md) | Documentation covering action hooks on the server side. |\n| [Filters](https://github.com/woocommerce/woocommerce/blob/trunk/plugins/woocommerce-blocks/docs/third-party-developers/extensibility/hooks/filters.md) | Documentation covering filter hooks on the server side. |\n| [Migrated Hooks](/docs/cart-and-checkout-legacy-hooks/) | Documentation covering the migrated WooCommerce core hooks. |\n\n## REST API\n\n| Document                                                                                       | Description                                                         |\n| ---------------------------------------------------------------------------------------------- | ------------------------------------------------------------------- |\n| [Exposing your data in the Store API.](https://github.com/woocommerce/woocommerce/blob/trunk/plugins/woocommerce-blocks/docs/third-party-developers/extensibility/rest-api/extend-rest-api-add-data.md)                 | Explains how you can add additional data to Store API endpoints.    |\n| [Available endpoints to extend with ExtendSchema](https://github.com/woocommerce/woocommerce/blob/trunk/plugins/woocommerce-blocks/docs/third-party-developers/extensibility/rest-api/available-endpoints-to-extend.md) | A list of all available endpoints to extend.                        |\n| [Available Formatters](https://github.com/woocommerce/woocommerce/blob/trunk/plugins/woocommerce-blocks/docs/third-party-developers/extensibility/rest-api/extend-rest-api-formatters.md)                               | Available `Formatters` to format data for use in the Store API.     |\n| [Updating the cart with the Store API](https://github.com/woocommerce/woocommerce/blob/trunk/plugins/woocommerce-blocks/docs/third-party-developers/extensibility/rest-api/extend-rest-api-update-cart.md)              | Update the server-side cart following an action from the front-end. |\n\n## Checkout Payment Methods\n\n| Document                                                                               | Description                                                                                                 |\n| -------------------------------------------------------------------------------------- | ----------------------------------------------------------------------------------------------------------- |\n| [Checkout Flow and Events](/docs/cart-and-checkout-checkout-flow-and-events/)     | All about the checkout flow in the checkout block and the various emitted events that can be subscribed to. |\n| [Payment Method Integration](/docs/cart-and-checkout-payment-method-integration-for-the-checkout-block/) | Information about implementing payment methods.                                                             |\n| [Filtering Payment Methods](/docs/cart-and-checkout-filtering-payment-methods-in-the-checkout-block/)   | Information about filtering the payment methods available in the Checkout Block.                            |\n\n## Checkout Block\n\nIn addition to the reference material below, [please see the `block-checkout` package documentation](https://github.com/woocommerce/woocommerce/blob/trunk/plugins/woocommerce-blocks/packages/checkout/README.md) which is used to extend checkout with Filters, Slot Fills, and Inner Blocks.\n\n| Document                                                                                         | Description                                                                                                       |\n|--------------------------------------------------------------------------------------------------| ----------------------------------------------------------------------------------------------------------------- |\n| [How the Checkout Block processes an order](/docs/cart-and-checkout-how-the-checkout-block-processes-an-order/) | The detailed inner workings of the Checkout Flow.                                                                 |\n| [IntegrationInterface](/docs/cart-and-checkout-handling-scripts-styles-and-data/)                                | The `IntegrationInterface` class and how to use it to register scripts, styles, and data with WooCommerce Blocks. |\n| [Available Filters](/docs/category/cart-and-checkout-blocks/available-filters/)                                       | All about the filters that you may use to change values of certain elements of WooCommerce Blocks.                |\n| [Slots and Fills](/docs/cart-and-checkout-slot-and-fill/)                                                | Explains Slot Fills and how to use them to render your own components in Cart and Checkout.                       |\n| [Available Slot Fills](/docs/cart-and-checkout-available-slots/)                                 | Available Slots that you can use and their positions in Cart and Checkout.                                        |\n| [DOM Events](/docs/cart-and-checkout-dom-events/)                                                     | A list of DOM Events used by some blocks to communicate between them and with other parts of WooCommerce.         |\n| [Filter Registry](https://github.com/woocommerce/woocommerce/blob/trunk/plugins/woocommerce-blocks/packages/checkout/filter-registry/README.md)                          | The filter registry allows callbacks to be registered to manipulate certain values.                               |\n| [Additional Checkout Fields](/docs/cart-and-checkout-additional-checkout-fields/)                     | The filter registry allows callbacks to be registered to manipulate certain values.                               |\n",
      "category_slug": "extensibility-in-blocks",
      "category_title": "Extensibility in Blocks",
      "posts": [],
      "categories": []
    },
    {
      "content": "\nExplore how to develop WooCommerce extensions with practical tutorials and resources ideal for initial setup and understanding the core functionalities of the platform.\n",
      "category_slug": "extension-development",
      "category_title": "Extension Development",
      "posts": [
        {
          "post_title": "Integrating admin pages into WooCommerce extensions",
          "menu_title": "Integrating admin pages",
          "tags": "how-to",
          "edit_url": "https://github.com/woocommerce/woocommerce/edit/trunk/docs/extension-development/working-with-woocommerce-admin-pages.md",
          "hash": "c172fff2814f552e2ab5712edb9e716f75c27946d993a1ade8f2269cc9a8689d",
          "url": "https://raw.githubusercontent.com/woocommerce/woocommerce/trunk/docs/extension-development/working-with-woocommerce-admin-pages.md",
          "id": "6f9cc63bc4c614b9e01174069a5ddc4f3d7aa467"
        },
        {
          "post_title": "WooCommerce plugin API callbacks",
          "menu_title": "Plugin API callbacks",
          "tags": "reference",
          "edit_url": "https://github.com/woocommerce/woocommerce/edit/trunk/docs/extension-development/woocommerce-plugin-api-callback.md",
          "hash": "fc8eb47b9e31c412838a6426965f26dad89454234692a8f26b045da3a8ed872f",
          "url": "https://raw.githubusercontent.com/woocommerce/woocommerce/trunk/docs/extension-development/woocommerce-plugin-api-callback.md",
          "id": "9c1985429ab05bf7abc3e0a8676fb3d92a2c62eb"
        },
        {
          "post_title": "Managing custom attributes in WooCommerce menus and taxonomy archives",
          "menu_title": "Custom attributes in menus",
          "tags": "how-to",
          "edit_url": "https://github.com/woocommerce/woocommerce/edit/trunk/docs/extension-development/using-custom-attributes-in-menus.md",
          "hash": "fbcf2bc205057602d56c6f3f92ea3809cd0d9c8fedb16dd6438ee671d6589966",
          "url": "https://raw.githubusercontent.com/woocommerce/woocommerce/trunk/docs/extension-development/using-custom-attributes-in-menus.md",
          "id": "fe5975a11d45e9d95e91c256ca89a1ec2ca76556"
        },
        {
          "post_title": "Tools for low-code development",
          "menu_title": "Low-code tools",
          "tags": "reference",
          "edit_url": "https://github.com/woocommerce/woocommerce/edit/trunk/docs/extension-development/tools-for-low-code-development.md",
          "hash": "a2fd746404451bd34cc4fb237a6a16d83641694ec050f77bf779a7d3e117a056",
          "url": "https://raw.githubusercontent.com/woocommerce/woocommerce/trunk/docs/extension-development/tools-for-low-code-development.md",
          "id": "9320859027f950ceb36e13451ec8696d606426ec"
        },
        {
          "post_title": "Settings API",
          "edit_url": "https://github.com/woocommerce/woocommerce/edit/trunk/docs/extension-development/settings-api.md",
          "hash": "ca80728c56d60bb7416bb2865678b9e04807d0e208a4df56b8efaf32e9ac465d",
          "url": "https://raw.githubusercontent.com/woocommerce/woocommerce/trunk/docs/extension-development/settings-api.md",
          "id": "ed56b97b9de350074a302373ebaaa5dcce727e8b"
        },
        {
          "post_title": "Logging in WooCommerce",
          "edit_url": "https://github.com/woocommerce/woocommerce/edit/trunk/docs/extension-development/logging.md",
          "hash": "7e66b9ea605944c5926cf6099fb8fb323976c014fef7dd768c91cef17b091edd",
          "url": "https://raw.githubusercontent.com/woocommerce/woocommerce/trunk/docs/extension-development/logging.md",
          "id": "c684e2efba45051a4e1f98eb5e6ef6bab194f25c"
        },
        {
          "post_title": "Integrating with coming soon mode",
          "tags": "how-to, coming-soon",
          "edit_url": "https://github.com/woocommerce/woocommerce/edit/trunk/docs/extension-development/integrating-coming-soon-mode.md",
          "hash": "910dbbab77c6fb4735e7704796242c38d86f3bf3b897de1075338eb47194f8f5",
          "url": "https://raw.githubusercontent.com/woocommerce/woocommerce/trunk/docs/extension-development/integrating-coming-soon-mode.md",
          "id": "787743efb6ef0ad509b17735eaf58b2a9a08afbc"
        },
        {
          "post_title": "Creating custom settings for WooCommerce extensions",
          "menu_title": "Creating custom settings",
          "tags": "how-to",
          "edit_url": "https://github.com/woocommerce/woocommerce/edit/trunk/docs/extension-development/implementing-settings.md",
          "hash": "604d455f9e413c23a208c174ba25611c333e02eef0bafb0d38253f8dd8e3a04c",
          "url": "https://raw.githubusercontent.com/woocommerce/woocommerce/trunk/docs/extension-development/implementing-settings.md",
          "id": "58bcbd3a0cd3b3e5fe738c3bb625cf9b7747c99a"
        },
        {
          "post_title": "How to design a simple extension",
          "menu_title": "Design a simple extension",
          "tags": "how-to",
          "edit_url": "https://github.com/woocommerce/woocommerce/edit/trunk/docs/extension-development/how-to-design-a-simple-extension.md",
          "hash": "10afdef1875fb51e6163589535b6bfec86fe09624559e0dbed916e7e1c0bd777",
          "url": "https://raw.githubusercontent.com/woocommerce/woocommerce/trunk/docs/extension-development/how-to-design-a-simple-extension.md",
          "id": "375f7e18a2e656e662d3189041caeb9c80e7c9e3"
        },
        {
          "post_title": "How to add store management links",
          "menu_title": "Add store management links",
          "tags": "reference",
          "edit_url": "https://github.com/woocommerce/woocommerce/edit/trunk/docs/extension-development/how-to-add-your-own-store-management-links.md",
          "hash": "98b2f2edeec0afb88a5b138bee9ff46f582e350709c64e61abfa2c1e4a9939b0",
          "url": "https://raw.githubusercontent.com/woocommerce/woocommerce/trunk/docs/extension-development/how-to-add-your-own-store-management-links.md",
          "id": "ae8fc356aa7555b87477462eaa80130a044d00f9"
        },
        {
          "post_title": "How to implement merchant onboarding",
          "menu_title": "Implement merchant onboarding",
          "tags": "how-to",
          "edit_url": "https://github.com/woocommerce/woocommerce/edit/trunk/docs/extension-development/handling-merchant-onboarding.md",
          "hash": "a34e2c637ac47adb1dd2e7b2510fb3eb7ff517b8f31e9cfa6fe4d3920f2567e7",
          "url": "https://raw.githubusercontent.com/woocommerce/woocommerce/trunk/docs/extension-development/handling-merchant-onboarding.md",
          "id": "89fe15dc232379f546852822230c334d3d940b93"
        },
        {
          "post_title": "Managing extension deactivation and uninstallation",
          "menu_title": "Manage deactivation and uninstallation",
          "tags": "how-to",
          "edit_url": "https://github.com/woocommerce/woocommerce/edit/trunk/docs/extension-development/handling-deactivation-and-uninstallation.md",
          "hash": "52992f047f6088cf93f72c87e27143ef896e9ccbb0ea55e77c9fa8c17df80404",
          "url": "https://raw.githubusercontent.com/woocommerce/woocommerce/trunk/docs/extension-development/handling-deactivation-and-uninstallation.md",
          "id": "549d92ad5518998ddcdcaa96beb6e25f09e4b1e5"
        },
        {
          "post_title": "WooCommerce extension development best practices",
          "menu_title": "Best Practices",
          "edit_url": "https://github.com/woocommerce/woocommerce/edit/trunk/docs/extension-development/extension-development-best-practices.md",
          "hash": "671f19d378c8ad3ebe0eb009524054bd5769d4fb3d8f48dd6a410e0c9de2b953",
          "url": "https://raw.githubusercontent.com/woocommerce/woocommerce/trunk/docs/extension-development/extension-development-best-practices.md",
          "id": "83050f0142b6de00b73b3638d46ddddc5a2f8b12",
          "links": {
            "./check-if-woo-is-active.md": "2c2e89013ad76ff2596680224047723163512bc2",
            "./data-storage.md": "b3e0b17ca74596e858c26887c1e4c8ee6c8f6102",
            "../security/prevent-data-leaks.md": "91b86abe2953e1cd4e9d6d407238093245346cf9",
            "./example-plugin-header-comment.md": "2fb49dc6ccad894e02f123940a9db98c7724dddc",
            "../code-snippets/link-to-logged-data.md": "34da337f79be5ce857024f541a99d302174ca37d"
          }
        },
        {
          "post_title": "Example WordPress plugin header comment for WooCommerce extensions",
          "menu_title": "Plugin header comments",
          "tags": "reference",
          "edit_url": "https://github.com/woocommerce/woocommerce/edit/trunk/docs/extension-development/example-plugin-header-comment.md",
          "hash": "0745d2f89373776a45701061e6bc9250231067a73a2ff118ceb63f1fe41cf231",
          "url": "https://raw.githubusercontent.com/woocommerce/woocommerce/trunk/docs/extension-development/example-plugin-header-comment.md",
          "id": "2fb49dc6ccad894e02f123940a9db98c7724dddc"
        },
        {
          "post_title": "Data storage primer",
          "menu_title": "Data storage",
          "tags": "reference",
          "edit_url": "https://github.com/woocommerce/woocommerce/edit/trunk/docs/extension-development/data-storage.md",
          "hash": "1ea2fabf927f9ced2fee89f930e9195c7df4d98ceb3d847436337376578802a3",
          "url": "https://raw.githubusercontent.com/woocommerce/woocommerce/trunk/docs/extension-development/data-storage.md",
          "id": "b3e0b17ca74596e858c26887c1e4c8ee6c8f6102"
        },
        {
          "post_title": "How to create custom product tours",
          "menu_title": "How to create custom product tours",
          "tags": "how-to",
          "edit_url": "https://github.com/woocommerce/woocommerce/edit/trunk/docs/extension-development/creating-custom-product-tours.md",
          "hash": "0c92334bb1ac4da6f3e60c9d8ad7fbe8e0854c4c808049ce116df1e4d6f70329",
          "url": "https://raw.githubusercontent.com/woocommerce/woocommerce/trunk/docs/extension-development/creating-custom-product-tours.md",
          "id": "7b6e4726678c0280f050dba86b9f7ea1fc417dea"
        },
        {
          "post_title": "Classes in WooCommerce",
          "menu_title": "Classes in WooCommerce",
          "tags": "reference",
          "edit_url": "https://github.com/woocommerce/woocommerce/edit/trunk/docs/extension-development/class-reference.md",
          "hash": "72afd8f0332d676c1c8c46534a62dfed5db1adf97d4ddf0aa40882d3a23da839",
          "url": "https://raw.githubusercontent.com/woocommerce/woocommerce/trunk/docs/extension-development/class-reference.md",
          "id": "d5f4d8e645707552d013b4be2cd5fd1c943f2122"
        },
        {
          "post_title": "How to check if WooCommerce is active",
          "menu_title": "Check if WooCommerce is active",
          "tags": "how-to",
          "edit_url": "https://github.com/woocommerce/woocommerce/edit/trunk/docs/extension-development/check-if-woo-is-active.md",
          "hash": "dca930ebe334bb3bb276ec912d050830b784ec9f755be491d41c3c32f5b65637",
          "url": "https://raw.githubusercontent.com/woocommerce/woocommerce/trunk/docs/extension-development/check-if-woo-is-active.md",
          "id": "2c2e89013ad76ff2596680224047723163512bc2"
        },
        {
          "post_title": "How to build your first extension",
          "menu_title": "Build your first extension",
          "tags": "how-to",
          "edit_url": "https://github.com/woocommerce/woocommerce/edit/trunk/docs/extension-development/building-your-first-extension.md",
          "hash": "b875dda72e3d4b26a06969f76abc1d99e55137d85ba22aa1671915625de851da",
          "url": "https://raw.githubusercontent.com/woocommerce/woocommerce/trunk/docs/extension-development/building-your-first-extension.md",
          "id": "278c2822fe06f1ab72499a757ef0c4981cfbffb5"
        },
        {
          "post_title": "How to add custom product types to Add Products onboarding list",
          "menu_title": "Add custom product types to Add Products onboarding list",
          "tags": "how-to",
          "edit_url": "https://github.com/woocommerce/woocommerce/edit/trunk/docs/extension-development/adding-custom-products-to-add-products-onboarding-list.md",
          "hash": "60e50ef5d7e2ac6d0745c31031140df1dbb3c1b8724230cab1eaedebe3814688",
          "url": "https://raw.githubusercontent.com/woocommerce/woocommerce/trunk/docs/extension-development/adding-custom-products-to-add-products-onboarding-list.md",
          "id": "747321d7fd2eb5c9c3351ea38374dfc80d3ec968"
        },
        {
          "post_title": "How to add actions and filters",
          "menu_title": "Add actions and filters",
          "tags": "how-to",
          "edit_url": "https://github.com/woocommerce/woocommerce/edit/trunk/docs/extension-development/adding-actions-and-filters.md",
          "hash": "ac6b6db9a4bc92d13c71b9d7d81614df4e4cd80120875e5f274238af062a8744",
          "url": "https://raw.githubusercontent.com/woocommerce/woocommerce/trunk/docs/extension-development/adding-actions-and-filters.md",
          "id": "6f461e2f0ca9195097b36f987ee6c0212a65e8ab"
        },
        {
          "post_title": "How to add a section to a settings tab",
          "menu_title": "Add a section to a settings tab",
          "tags": "how-to",
          "edit_url": "https://github.com/woocommerce/woocommerce/edit/trunk/docs/extension-development/adding-a-section-to-a-settings-tab.md",
          "hash": "400124b03f0d2f53736012100d2be87e77a7bc9c72a5c6af143f62d84321b09d",
          "url": "https://raw.githubusercontent.com/woocommerce/woocommerce/trunk/docs/extension-development/adding-a-section-to-a-settings-tab.md",
          "id": "a88144dff894408f31a80c96dcee3bd5126ecd28"
        }
      ],
      "categories": []
    },
    {
      "content": "\nDive into WooCommerce with guides and resources ideal for initial setup and understanding the core functionalities of the platform.\n",
      "category_slug": "getting-started",
      "category_title": "Getting Started",
      "posts": [
        {
          "post_title": "Understanding WooCommerce Endpoints",
          "menu_title": "WooCommerce Endpoints",
          "edit_url": "https://github.com/woocommerce/woocommerce/edit/trunk/docs/getting-started/woocommerce-endpoints.md",
          "hash": "26318dce3085e8100d29115248495852ab4e425de9297b00e474e24a8ef979f6",
          "url": "https://raw.githubusercontent.com/woocommerce/woocommerce/trunk/docs/getting-started/woocommerce-endpoints.md",
          "id": "31a11f74bcd9f21f97cd4c6c719240b3d84e40f4",
          "links": {
            "./customizing-endpoint-urls.md": "c19e1b1da6543f8a95ee04ba120f4f171f8e6e40",
            "./troubleshooting-endpoints.md": "dff57bd736ae83850bfc7e4ac994bd22141d96ee"
          }
        },
        {
          "post_title": "Troubleshooting WooCommerce Endpoints",
          "menu_title": "Troubleshooting Endpoints",
          "tags": "how-to",
          "edit_url": "https://github.com/woocommerce/woocommerce/edit/trunk/docs/getting-started/troubleshooting-endpoints.md",
          "hash": "1a015d82f4d82cc2d9f13f188f03c4e6e03b98ea9d22c5a7710547e7d3c8c78f",
          "url": "https://raw.githubusercontent.com/woocommerce/woocommerce/trunk/docs/getting-started/troubleshooting-endpoints.md",
          "id": "dff57bd736ae83850bfc7e4ac994bd22141d96ee",
          "links": {
            "./woocommerce-endpoints.md": "31a11f74bcd9f21f97cd4c6c719240b3d84e40f4",
            "./customizing-endpoint-urls.md": "c19e1b1da6543f8a95ee04ba120f4f171f8e6e40"
          }
        },
        {
          "post_title": "Setting up your development environment",
          "menu_title": "Development environment setup",
          "tags": "tutorial, setup",
          "edit_url": "https://github.com/woocommerce/woocommerce/edit/trunk/docs/getting-started/development-environment.md",
          "hash": "b9f56987247aee67eaa2c74d1059e1cadfd335fa81c77b76c0717648d5631c0f",
          "url": "https://raw.githubusercontent.com/woocommerce/woocommerce/trunk/docs/getting-started/development-environment.md",
          "id": "9080572a3904349c44c565ca7e1bef1212c58757"
        },
        {
          "post_title": "WooCommerce developer tools",
          "menu_title": "Developer tools",
          "tags": "reference",
          "edit_url": "https://github.com/woocommerce/woocommerce/edit/trunk/docs/getting-started/developer-tools.md",
          "hash": "ef24e32109d66f96a990fea7a5eb32f9e0b98ae7ca766dcae12244449956997b",
          "url": "https://raw.githubusercontent.com/woocommerce/woocommerce/trunk/docs/getting-started/developer-tools.md",
          "id": "2ed3659ae0153c8fb3252c417bb0eb43ea60f862"
        },
        {
          "post_title": "Resources for debugging",
          "menu_title": "Debugging",
          "edit_url": "https://github.com/woocommerce/woocommerce/edit/trunk/docs/getting-started/debugging.md",
          "hash": "68ce2cf0aae27b9214ea5da1ad7474cd2274547732f6212bef39e9d7e60edd49",
          "url": "https://raw.githubusercontent.com/woocommerce/woocommerce/trunk/docs/getting-started/debugging.md",
          "id": "75c020ee52329c09f4dc04e33dc8aeb11c088534",
          "links": {
            "../extension-development/logging.md": "c684e2efba45051a4e1f98eb5e6ef6bab194f25c"
          }
        },
        {
          "post_title": "Customizing WooCommerce Endpoint URLs",
          "menu_title": "Customizing Endpoint URLs",
          "tags": "how-to",
          "edit_url": "https://github.com/woocommerce/woocommerce/edit/trunk/docs/getting-started/customizing-endpoint-urls.md",
          "hash": "7feda75b07a1c11d533afabc7781abb80438ce2fa2c3fb37c173e1275098e720",
          "url": "https://raw.githubusercontent.com/woocommerce/woocommerce/trunk/docs/getting-started/customizing-endpoint-urls.md",
          "id": "c19e1b1da6543f8a95ee04ba120f4f171f8e6e40",
          "links": {
            "./woocommerce-endpoints.md": "31a11f74bcd9f21f97cd4c6c719240b3d84e40f4"
          }
        }
      ],
      "categories": []
    },
    {
      "content": "\nWooCommerce has traditionally stored store orders and related order information (like refunds) as custom WordPress post types or post meta records. This comes with performance issues.\n\n[High-Performance Order Storage (HPOS)](https://developer.woocommerce.com/2022/09/14/high-performance-order-storage-progress-report/) also previously known as \"Custom Order Tables\" is a solution that provides an easy-to-understand and solid database structure - specifically designed for eCommerce needs. It uses the WooCommerce CRUD design to store order data in custom tables - optimized for WooCommerce queries with minimal impact on the store's performance.\n\nIn January 2022, we published the [initial plan for the Custom Order Tables feature](https://developer.woocommerce.com/2022/01/17/the-plan-for-the-woocommerce-custom-order-table/) and since then, we've been working hard to bring the High-Performance Order Storage (HPOS) to WooCommerce Core. In May 2022, we invited you to [test the order migration process](https://developer.woocommerce.com/2022/05/16/call-for-early-testing-custom-order-table-migrations/) and provide feedback on how our initial work performs on real stores of varied configurations.\n\nFrom WooCommerce 8.2, released on October 2023, [High-Performance Order Storage (HPOS)](https://developer.woocommerce.com/2022/09/14/high-performance-order-storage-progress-report/)  is officially released under the stable flag and will be enabled by default for new installations.\n\n## What's New with High-Performance Order Storage?\n\nBringing High-Performance Order Storage (HPOS) to WooCommerce improves these three essential properties for eCommerce stores.\n\n### Scalability\n\nThe rise in the number of customers and customer orders increases the load on your store's database - making it difficult to handle customer order requests and deliver a seamless user experience.\n\nWith High-Performance Order Storage, you get dedicated tables for data like orders and order addresses and thus dedicated indexes which results in fewer read/write operations and fewer busy tables. This feature enables eCommerce stores of all shapes and sizes to scale their business to their maximum potential - without expert intervention.\n\n### Reliability\n\nHigh-Performance Order Storage makes implementing and restoring targeted data backup easier. You'll no longer need to worry about losing orders, inventory numbers, or client information with reliable backup in these custom order tables. It'll also facilitate implementing read/write locks and prevent race conditions.\n\n### Simplicity\n\nYou no longer have to go through a single huge database to locate underlying data and WooCommerce entries.\n\nWith High-Performance Order Storage, you can easily browse through the separate tables and easy-to-handle entries, independent of the table  `_posts`, to find data or understand the table structure. It also lets you easily develop new plugins, implement designs for shops and products, and modify WooCommerce with more flexibility.\n\n## Background\n\nBefore the release of version 8.2, WooCommerce relied on the `_post` and `_postmeta` table structures to store order information, which has served well over the years.\n\nHowever, High-Performance Order Storage introduces dedicated tables for data like orders and order addresses and thus dedicated indexes which results in fewer read/write operations and fewer busy tables. This feature enables eCommerce stores of all shapes and sizes to scale their business to their maximum potential - without expert intervention.\n\nThe order data is synced from `_posts` and `_postmeta` table to four custom order tables:\n\n1. `_wc_orders`\n2. `_wc_order_addresses`\n3. `_wc_order_operational_data`\n4. `_wc_orders_meta`\n\n\n## Enabling the feature\n\nFrom WooCommerce 8.2, released on October 2023, HPOS is enabled by default for new installations. Existing stores can check [How to enable HPOS](https://developer.woocommerce.com/docs/how-to-enable-high-performance-order-storage/)\n\n## Database tables\n\nA number of database tables are used to store order data by HPOS. The `get_all_table_names` method in [the OrdersTableDataStore class](https://github.com/woocommerce/woocommerce/blob/trunk/plugins/woocommerce/src/Internal/DataStores/Orders/OrdersTableDataStore.php) will return the names of all the tables.\n\n## Authoritative tables\n\nAt any given time, while the HPOS feature is enabled, there are two roles for the involved database tables: _authoritative_ and _backup_. The authoritative tables are the working tables, where order data will be stored to and retrieved from during normal operation of the store. The _backup_ tables will receive a copy of the authoritative data whenever [synchronization](#synchronization) happens.\n\nIf the `woocommerce_custom_orders_table_enabled` options is set to true, HPOS is active and [the new tables](#database-tables) are authoritative, while the posts and post meta tables act as the backup tables. If the option is set to false, it's the other way around. The option can be changed via admin UI (WooCommerce - Settings - Advanced - Custom data stores).\n\n[The CustomOrdersTableController class](https://github.com/woocommerce/woocommerce/blob/trunk/plugins/woocommerce/src/Internal/DataStores/Orders/CustomOrdersTableController.php) hooks on the `woocommerce_order_data_store` filter so that `WC_Data_Store::load( 'order' );` will return either an instance of [OrdersTableDataStore](https://github.com/woocommerce/woocommerce/blob/trunk/plugins/woocommerce/src/Internal/DataStores/Orders/OrdersTableDataStore.php) or an instance of [WC_Order_Data_Store_CPT](https://github.com/woocommerce/woocommerce/blob/trunk/plugins/woocommerce/includes/data-stores/class-wc-order-data-store-cpt.php), depending on which are the authoritative tables.\n\nIn order to preserve data integrity, switching the authoritative tables (from the new tables to the posts table or the other way around) isn't allowed while there are orders pending synchronization.\n\n## Synchronization\n\n_Synchronization_ is the process of applying all the pending changes in the authoritative tables to the backup tables. _Orders pending synchronization_ are orders that have been modified in the authoritative tables but the changes haven't been applied to the backup tables yet.\n\nThis can happen in a number of ways:\n\n\n### Immediate synchronization\n\nIf the `woocommerce_custom_orders_table_data_sync_enabled` setting is set to true, synchronization happens automatically and immediately as soon as the orders are changed in the authoritative tables.\n\n\n### Manual synchronization\n\nWhen immediate synchronization is disabled, it can be triggered manually via command line as follows: `wp wc cot sync`. It can also be triggered programmatically as follows:\n\n```php\n$synchronizer = wc_get_container()->get(Automattic\\WooCommerce\\Internal\\DataStores\\Orders\\DataSynchronizer::class);\n$order_ids = $synchronizer->get_next_batch_to_process( $batch_size );\nif ( count( $order_ids ) ) {\n\t$synchronizer->process_batch( $order_ids );\n}\n```\n\nwhere `$batch_size` is the maximum count of orders to process.\n\n\n### Scheduled synchronization\n\nIf immediate synchronization gets activated (`woocommerce_custom_orders_table_data_sync_enabled` is set to true) while there are orders pending synchronization, an instance of [DataSynchronizer](https://github.com/woocommerce/woocommerce/blob/trunk/plugins/woocommerce/src/Internal/DataStores/Orders/DataSynchronizer.php) will be enqueued using [BatchProcessingController](https://github.com/woocommerce/woocommerce/blob/trunk/plugins/woocommerce/src/Internal/BatchProcessing/BatchProcessingController.php) so that the synchronization of created/modified/deleted orders will happen in batches via scheduled actions. This scheduling happens inside [CustomOrdersTableController](https://github.com/woocommerce/woocommerce/blob/trunk/plugins/woocommerce/src/Internal/DataStores/Orders/CustomOrdersTableController.php), by means of hooking into `woocommerce_update_options_advanced_custom_data_stores`.\n\nIf for some reason immediate synchronization is already active but synchronization is not scheduled, a trick to restart it is to go to the settings page (WooCommerce - Settings - Advanced - Custom data stores) and hit \"Save\" even without making any changes. As long as \"Keep the posts table and the orders tables synchronized\" is checked the synchronization scheduling will happen, even if it was checked before.\n\nIf the `woocommerce_auto_flip_authoritative_table_roles` option is set to true (there's a checkbox for it in the settings page), the authoritative tables will be switched automatically once all the orders have been synchronized. This is handled by [the CustomOrdersTableController class](https://github.com/woocommerce/woocommerce/blob/trunk/plugins/woocommerce/src/Internal/DataStores/Orders/CustomOrdersTableController.php).\n\n\n### Deletion synchronization\n\nSynchronization of order deletions is tricky: if an order exists in one set of tables (new tables or posts) but not in the other, it's not clear if the missing orders need to be created or if the existing orders need to be deleted. Theoretically, the orders missing from the backup tables imply the former and the orders missing from the authoritative tables imply the latter; but that's dangerous as a bug in the involved code could easily lead to the deletion of legitimate orders.\n\nTo achieve a robust order deletion synchronization mechanism the following is done. Whenever an order is deleted and immediate synchronization is disabled, a record is created in the `wp_wc_orders_meta` table that has `deleted_from` as the key and the name of the authoritative table the order was deleted from (`wp_wc_orders` or the posts table). Then at synchronization time these records are processed (the corresponding orders are deleted from the corresponding tables) and deleted afterwards.\n\nAn exception to the above are the [placeholder records](#placeholder-records): these are deleted immediately when the corresponding order is deleted from `wp_wc_orders`, even if immediate synchronization is disabled.\n\nWhen the \"**High-Performance Order Storage**\" and \"**Compatibility mode**\" are enabled, WooCommerce populates the HPOS tables with data from posts & postmeta tables. The synchronization between the tables is [explained in detail in this document](https://developer.woocommerce.com/2022/09/29/high-performance-order-storage-backward-compatibility-and-synchronization/#synchronization).\n\n\n> You can find a deeper explanation about the synchronization between the tables in [this document about high-performance-order-storage-backward-compatibility-and-synchronization](https://developer.woocommerce.com/2022/09/29/high-performance-order-storage-backward-compatibility-and-synchronization/#synchronization).\n\n## Placeholder records\n\nOrder IDs must match in both the authoritative tables and the backup tables, otherwise synchronization wouldn't be possible. The order IDs that are compared for order identification and synchronization purposes are the ones from the `id` field in both the `wp_wc_orders` table and the posts table.\n\nIf the posts table is authoritative, achieving an order ID match is easy: the record in `wp_wc_orders` is created with the same ID and that's it. However, when the new orders tables are authoritative there's a problem: the posts table is used to store multiple types of data, not only orders; and by the time synchronization needs to happen, a non-order post could already exist having the same ID as the order to synchronize.\n\nTo solve this, _placeholder records_ are used. Whenever the new orders tables are authoritative and immediate synchronization is disabled, creating a new order will cause a record with post type `shop_order_placehold` and the same ID as the order to be created in the posts table; this effectively \"reserves\" the order ID in the posts table. Then, at synchronization time, the record is filled appropriately and its post type is changed to `shop_order`.\n\n\n## Order Data Storage\n\nYou can switch between data stores freely to sync the data between the tables.\n\n-   If you select  **\"WordPress Post Tables\"**, the system will save the order data within  `_post`  and  `_postmeta`  tables. The order tables are not utilized in this scenario.\n\n![Select WordPress Post Tables](https://woocommerce.com/wp-content/uploads/2023/10/image-18.png?w=650)\n\n-   If you select  **\"High-Performance Order Storage\"**, the system will save the order data within the new WooCommerce order tables\n\n![Select High-Performance Order Storage](https://woocommerce.com/wp-content/uploads/2023/10/image-19.png?w=650)\n\n-   If you select  **\"WordPress Post Tables\"** and **\"Enable compatibility mode\"**, the system will sync the order data between the posts/postmeta and the WooCommerce order tables.\n\n![Select WordPress Post Tables and Enable compatibility mode](https://woocommerce.com/wp-content/uploads/2023/10/image-20.png?w=650)\n\n\n## Incompatible Plugins\n\nIf you are using a plugin that is not compatible with High-Performance Order Storage, then the HPOS option will be disabled under  **WooCommerce > Settings > Advanced > Features**.\n\n![Incompatible plugin](https://woocommerce.com/wp-content/uploads/2023/10/image-21.png?w=650)\n\n-   You can click on \"**View and manage**\" to review the list of incompatible plugins\n-   Or you can visit  `https://example.com/wp-admin/plugins.php?plugin_status=incompatible_with_feature&feature_id=custom_order_tables`  to review the list of incompatible plugins (please replace  `example.com`  with your site domain)\n\n![Plugins page](https://woocommerce.com/wp-content/uploads/2023/10/image-22.png?w=650)\n\n> **Note:** If you are using a third-party extension that isn't working properly with High-Performance Order Storage then please notify the developers of the extension and ask them to update their extension to add support for HPOS. It's up to the extension developers to add support for HPOS. We have [developer resources and documentation](https://developer.woocommerce.com/2022/09/14/high-performance-order-storage-progress-report/)  available to help with their integration efforts.\n\n\n## Disabling HPOS\n\nIf you encounter problems or if you need to continue working with plugins that are not yet compatible with HPOS, then we recommend temporarily switching back to  **WordPress posts storage**.\n\nTo do this, navigate to  **WooCommerce ▸ Settings ▸ Advanced ▸ Features**  and start by making sure that  **compatibility mode** is enabled. If it was not already enabled, you may find you need to wait for some time while order data is synchronized across data-stores.\n\n![WooCommerce ▸ Settings ▸ Advanced ▸ Features Screen](https://woocommerce.com/wp-content/uploads/2023/10/hpos-feature-settings.png?w=650)\n\nOnce synchronization has completed, you can select  **WordPress posts storage (legacy)**  as your preferred option. You can also disable compatibility mode at this point. Once you are ready to re-enable HPOS, simply follow the instructions posted at the  [start of this doc](https://github.com/woocommerce/woocommerce/blob/trunk/docs/high-performance-order-storage/#section-3). Finally, remember to save this page between changes!\n\nAs noted earlier, we also strongly recommend reaching out to the support teams of any plugins that are incompatible, so they can take corrective action.\n",
      "category_slug": "hpos",
      "category_title": "High Performance Order Storage",
      "posts": [
        {
          "post_title": "HPOS order querying APIs",
          "tags": "reference",
          "edit_url": "https://github.com/woocommerce/woocommerce/edit/trunk/docs/high-performance-order-storage/wc-order-query-improvements.md",
          "hash": "e6a82fd1551296d1f104cb70921ecf13d63e04760ed2f24a3d57d4b2da2217e3",
          "url": "https://raw.githubusercontent.com/woocommerce/woocommerce/trunk/docs/high-performance-order-storage/wc-order-query-improvements.md",
          "id": "94261c0a5d954f409ce6c207c9ae624dd577cf64"
        },
        {
          "post_title": "HPOS extension recipe book",
          "tags": "how-to",
          "edit_url": "https://github.com/woocommerce/woocommerce/edit/trunk/docs/high-performance-order-storage/recipe-book.md",
          "hash": "f5dc57939c8278a9de9a7ddd9fdd968ca672e998ba43a080a03203c499d98709",
          "url": "https://raw.githubusercontent.com/woocommerce/woocommerce/trunk/docs/high-performance-order-storage/recipe-book.md",
          "id": "991c19edd20b1df6683f31f106d74689248cd102"
        },
        {
          "post_title": "A large store's guide to enable HPOS on WooCommerce",
          "menu_title": "Enable HPOS for large stores",
          "tags": "how-to",
          "edit_url": "https://github.com/woocommerce/woocommerce/edit/trunk/docs/high-performance-order-storage/guide-large-store.md",
          "hash": "8bcae74d27e3a4ee9a902719c7e8d5aec4a4d82d7c14acd8665a72b9d4758181",
          "url": "https://raw.githubusercontent.com/woocommerce/woocommerce/trunk/docs/high-performance-order-storage/guide-large-store.md",
          "id": "b6156ac7b77d75022867e9ebb968bc9c1c35f0da"
        },
        {
          "post_title": "How to enable High Performance Order Storage",
          "menu_title": "Enable HPOS",
          "tags": "how-to",
          "edit_url": "https://github.com/woocommerce/woocommerce/edit/trunk/docs/high-performance-order-storage/enable-hpos.md",
          "hash": "c8c75c274eb52a48729589220cfd6b5c091b6699d3bf44e6c808cf62f1680310",
          "url": "https://raw.githubusercontent.com/woocommerce/woocommerce/trunk/docs/high-performance-order-storage/enable-hpos.md",
          "id": "9d41c63f3d0cb17ada82a65bf4a26a1978cc34b0"
        },
        {
          "post_title": "HPOS CLI Tools",
          "tags": "reference",
          "edit_url": "https://github.com/woocommerce/woocommerce/edit/trunk/docs/high-performance-order-storage/cli-tools.md",
          "hash": "8cd823759ce20551d582c39f57ae79f9e0227a8cb0131146e6b7dac5e7312708",
          "url": "https://raw.githubusercontent.com/woocommerce/woocommerce/trunk/docs/high-performance-order-storage/cli-tools.md",
          "id": "cdd9d9ad5777d978ba953e3478fbb61cab8fdf59"
        }
      ],
      "categories": []
    },
    {
      "content": "\nTailor your WooCommerce store for global audiences with guides on setting up and translating Woo in your language.\n",
      "category_slug": "localization-translation",
      "category_title": "Localization and Translation",
      "posts": [
        {
          "post_title": "How to translate WooCommerce",
          "menu_title": "Translating WooCommerce",
          "tags": "how-to",
          "edit_url": "https://github.com/woocommerce/woocommerce/edit/trunk/docs/localization-translation/translating-woocommerce.md",
          "hash": "f35b7458ea38f7c95f56888c76f139059bf38661991d7f0c37fbdd860786f5fc",
          "url": "https://raw.githubusercontent.com/woocommerce/woocommerce/trunk/docs/localization-translation/translating-woocommerce.md",
          "id": "017b9f80a086d119f8bac193c9b4d87d1efff67d"
        }
      ],
      "categories": []
    },
    {
      "content": "\nGet insights into integrating and customizing various payment gateways in WooCommerce for secure and efficient transactions.\n",
      "category_slug": "payments",
      "category_title": "Payments",
      "posts": [
        {
          "post_title": "WooCommerce Payment Token API",
          "menu_title": "Payment Token API",
          "tags": "reference",
          "edit_url": "https://github.com/woocommerce/woocommerce/edit/trunk/docs/payments/payment-token-api.md",
          "hash": "441908f0678b9ff90f33adc3831ac75a5c49038a0b068dfc41456c232a851c7d",
          "url": "https://raw.githubusercontent.com/woocommerce/woocommerce/trunk/docs/payments/payment-token-api.md",
          "id": "5f345b53875981703d4b80e8d04eae2daafe4c81"
        },
        {
          "post_title": "WooCommerce payment gateway plugin base",
          "tags": "code-snippet",
          "edit_url": "https://github.com/woocommerce/woocommerce/edit/trunk/docs/payments/payment-gateway-plugin-base.md",
          "hash": "707cf9e5386c1d66fc84d6fc09fb0b0f2f3ed8c20376a66b3e0fa7b0802a363a",
          "url": "https://raw.githubusercontent.com/woocommerce/woocommerce/trunk/docs/payments/payment-gateway-plugin-base.md",
          "id": "1934a5305524d7111a91f1e52a7495cf126f33f2"
        },
        {
          "post_title": "WooCommerce Payment Gateway API",
          "menu_title": "Payment Gateway API",
          "tags": "reference",
          "edit_url": "https://github.com/woocommerce/woocommerce/edit/trunk/docs/payments/payment-gateway-api.md",
          "hash": "f199d04a262bac32d1e22eb3f8410d5c30f10fa86cbb303d4149363a44dc3562",
          "url": "https://raw.githubusercontent.com/woocommerce/woocommerce/trunk/docs/payments/payment-gateway-api.md",
          "id": "b337203996650b567f91c70306e1010d6f1ae552"
        }
      ],
      "categories": []
    },
    {
      "content": "\nThis section is dedicated to providing you with guides and best practices to optimize the performance of WooCommerce stores and extensions. Whether you're a store developer looking to enhance your site's speed and efficiency or an extension developer aiming to ensure your products contribute positively to store performance, you'll find valuable resources here to assist you.\n",
      "category_slug": "performance",
      "category_title": "Performance",
      "posts": [
        {
          "post_title": "How to optimize performance for WooCommerce stores",
          "menu_title": "Optimize store performance",
          "tags": "reference",
          "edit_url": "https://github.com/woocommerce/woocommerce/edit/trunk/docs/performance/performance-optimization.md",
          "hash": "25588fe2fab942f8db82a47d98594a3b0b6f35748185719b5c3b453876a9714b",
          "url": "https://raw.githubusercontent.com/woocommerce/woocommerce/trunk/docs/performance/performance-optimization.md",
          "id": "7294890af7805de703ce7b3d4b55d3c56ff39186"
        },
        {
          "post_title": "WooCommerce performance best practices",
          "menu_title": "Performance best practices",
          "tags": "reference",
          "edit_url": "https://github.com/woocommerce/woocommerce/edit/trunk/docs/performance/performance-best-practices.md",
          "hash": "5af1f4e4085e85a1693390f40e238cbd6a4a0b7d5d304afdda935c34fed97c64",
          "url": "https://raw.githubusercontent.com/woocommerce/woocommerce/trunk/docs/performance/performance-best-practices.md",
          "id": "35bda1cd7068d6179a9e46cca8d7dc2694d0df96"
        }
      ],
      "categories": []
    },
    {
      "content": "",
      "category_slug": "product-collection",
      "category_title": "Product Collection Block",
      "posts": [
        {
          "post_title": "Registering custom collections in product collection block",
          "menu_title": "Registering custom collections",
          "tags": "how-to",
          "edit_url": "https://github.com/woocommerce/woocommerce/edit/trunk/docs/product-collection-block/register-product-collection.md",
          "hash": "e3df65c5eec52e4bb797e34c040dbb8f820ea6571e9ce50b1d518e95ca6cb169",
          "url": "https://raw.githubusercontent.com/woocommerce/woocommerce/trunk/docs/product-collection-block/register-product-collection.md",
          "id": "3bf26fc7c56ae6e6a56e1171f750f5204fcfcece"
        },
        {
          "post_title": "DOM Events sent from product collection block",
          "menu_title": "DOM Events",
          "tags": "how-to",
          "edit_url": "https://github.com/woocommerce/woocommerce/edit/trunk/docs/product-collection-block/dom-events.md",
          "hash": "fbad20bc55cc569161e80478c0789db3c34cf35513e669554af36db1de967a26",
          "url": "https://raw.githubusercontent.com/woocommerce/woocommerce/trunk/docs/product-collection-block/dom-events.md",
          "id": "c8d247b91472740075871e6b57a9583d893ac650"
        }
      ],
      "categories": []
    },
    {
      "content": "\nDiscover how to customize the WooCommerce product editor, from extending product data to adding unique functionalities.\n\nThis handbook is a guide for extension developers looking to add support for the new product editor in their extensions. The product editor uses [Gutenberg's Block Editor](https://github.com/WordPress/gutenberg/tree/trunk/packages/block-editor), which is going to help WooCommerce evolve alongside the WordPress ecosystem.\n",
      "category_slug": "product-editor",
      "category_title": "Product Editor",
      "posts": [
        {
          "post_title": "Product editor development handbook",
          "menu_title": "Development handbook",
          "edit_url": "https://github.com/woocommerce/woocommerce/edit/trunk/docs/product-editor-development/product-editor.md",
          "hash": "bbf230f9f13bc2404096f5b5b2f7394ba5ab391d78e5efa9627342f5b33be7dd",
          "url": "https://raw.githubusercontent.com/woocommerce/woocommerce/trunk/docs/product-editor-development/product-editor.md",
          "id": "59450404de2750d918137e7cf523e52bedfd7214",
          "links": {
            "./product-editor-extensibility-guidelines.md": "a837eb947d31fcff3c6e1f775926ba5eb13cd790",
            "./block-template-lifecycle.md": "0c29c74a7e7e9fd88562df1afa489659f460879e"
          }
        },
        {
          "post_title": "Product editor extensibility guidelines",
          "menu_title": "Extensibility guidelines",
          "edit_url": "https://github.com/woocommerce/woocommerce/edit/trunk/docs/product-editor-development/product-editor-extensibility-guidelines.md",
          "hash": "8b6102ecab0ceda36afe6d7b2b12fd9d1e62c893ed7409d79cc15da8fc1e76c8",
          "url": "https://raw.githubusercontent.com/woocommerce/woocommerce/trunk/docs/product-editor-development/product-editor-extensibility-guidelines.md",
          "id": "a837eb947d31fcff3c6e1f775926ba5eb13cd790"
        },
        {
          "post_title": "Managing the lifecycle of WooCommerce block templates",
          "menu_title": "Block template lifecycle",
          "tags": "reference",
          "edit_url": "https://github.com/woocommerce/woocommerce/edit/trunk/docs/product-editor-development/block-template-lifecycle.md",
          "hash": "85c88e4c85786405b1eb0436b9e4e478c70ac4dd9ffd08f2a8db256b139ee290",
          "url": "https://raw.githubusercontent.com/woocommerce/woocommerce/trunk/docs/product-editor-development/block-template-lifecycle.md",
          "id": "0c29c74a7e7e9fd88562df1afa489659f460879e"
        }
      ],
      "categories": [
        {
          "content": "# How-to Guides for the Product form\n\nThere are several ways to extend and modify the new product form. Below are links to different tutorials.\n\n## Generic fields\n\nOne way to extend the new product form is by making use of generic fields. This allows you to easily modify the form using PHP only. We have a wide variety of generic fields that you can use, like a text, checkbox, pricing or a select field. You can find the full list [here](https://github.com/woocommerce/woocommerce/blob/trunk/packages/js/product-editor/src/blocks/generic/README.md).\n\nTo see how you can make use of these fields you can follow the [generic fields tutorial](https://github.com/woocommerce/woocommerce/blob/trunk/docs/product-editor-development/how-to-guides/generic-fields-tutorial.md).\n\n## Writing a custom field\n\nIt is also possible to write your own custom field and render those within the product form. This is helpful if the generic fields don't quite fit your use case.\nTo see an example of how to create a basic dropdown field in the product form you can follow [this tutorial](https://github.com/woocommerce/woocommerce/blob/trunk/docs/product-editor-development/how-to-guides/custom-field-tutorial.md).\n",
          "category_slug": "how-to-guides",
          "category_title": "How To Guides",
          "posts": [
            {
              "post_title": "Extending the product form with generic fields",
              "edit_url": "https://github.com/woocommerce/woocommerce/edit/trunk/docs/product-editor-development/how-to-guides/generic-fields-tutorial.md",
              "hash": "759edf2a3b0e29fa4f54b0e2d582c96db91eb68c844d5c545c33f0d2c38e2cda",
              "url": "https://raw.githubusercontent.com/woocommerce/woocommerce/trunk/docs/product-editor-development/how-to-guides/generic-fields-tutorial.md",
              "id": "f221ccb6d42c5e67a0a7916b955253ab7e546641"
            },
            {
              "post_title": "Extending the product form with custom fields",
              "edit_url": "https://github.com/woocommerce/woocommerce/edit/trunk/docs/product-editor-development/how-to-guides/custom-field-tutorial.md",
              "hash": "f0d0273c0d65739d605448492bfbe684f0ed33f9e6e274df06f26e83cb6ba341",
              "url": "https://raw.githubusercontent.com/woocommerce/woocommerce/trunk/docs/product-editor-development/how-to-guides/custom-field-tutorial.md",
              "id": "fed80efbb225df9054fadd6e1fc45c2cd03e7f99"
            }
          ],
          "categories": []
        }
      ]
    },
    {
      "content": "\nEnsuring the quality of your WooCommerce projects is essential. This section will delve into quality expectations, best practices, coding standards, and other methodologies to ensure your projects stand out in terms of reliability, efficiency, user experience, and more. \n",
      "category_slug": "quality-and-best-practices",
      "category_title": "Quality And Best Practices",
      "posts": [
        {
          "post_title": "Writing high quality testing instructions",
          "tags": "reference",
          "edit_url": "https://github.com/woocommerce/woocommerce/edit/trunk/docs/quality-and-best-practices/writing-high-quality-testing-instructions.md",
          "hash": "51fb384f8b1dfcb82fdbad6db08145b2c51dba6227529b8b54e2a281fc4b8ef7",
          "url": "https://raw.githubusercontent.com/woocommerce/woocommerce/trunk/docs/quality-and-best-practices/writing-high-quality-testing-instructions.md",
          "id": "56a8ef0ef0afec9c884f655e7fdd23d9666c9d00"
        },
        {
          "post_title": "Support and documentation for WooCommerce extensions",
          "menu_title": "Support and documentation",
          "tags": "reference",
          "edit_url": "https://github.com/woocommerce/woocommerce/edit/trunk/docs/quality-and-best-practices/support-and-documentation.md",
          "hash": "48ec15e8c50c2fceea0bce267a52dcd7c740a9f1614773b10b6bab4a2e605a8c",
          "url": "https://raw.githubusercontent.com/woocommerce/woocommerce/trunk/docs/quality-and-best-practices/support-and-documentation.md",
          "id": "c7ab700f5ab812a79b646a865caf429864becdb8"
        },
        {
          "post_title": "Understanding the risks of removing URL bases in WooCommerce",
          "menu_title": "Risks of removing URL bases",
          "tags": "reference",
          "edit_url": "https://github.com/woocommerce/woocommerce/edit/trunk/docs/quality-and-best-practices/removing-product-product-category-or-shop-from-the-url.md",
          "hash": "414970e7d53ddcafb186f2f3a253eed0d01800df2182f8bd2a4310c53079a795",
          "url": "https://raw.githubusercontent.com/woocommerce/woocommerce/trunk/docs/quality-and-best-practices/removing-product-product-category-or-shop-from-the-url.md",
          "id": "827bfa56d40c2155542147ea5afe7cc756e18c5d"
        },
        {
          "post_title": "Privacy Standards for WooCommerce Extensions",
          "menu_title": "Privacy Standards",
          "tags": "reference",
          "edit_url": "https://github.com/woocommerce/woocommerce/edit/trunk/docs/quality-and-best-practices/privacy-standards.md",
          "hash": "44496b3d6244ea09c86b9d13fbefe9b77478311df25def6ae5e4e567a0e2bd6f",
          "url": "https://raw.githubusercontent.com/woocommerce/woocommerce/trunk/docs/quality-and-best-practices/privacy-standards.md",
          "id": "840cf3001ed520ed206a42b147a2e3afa4ed82ae",
          "links": {
            "./gdpr-compliance.md": "af392a92b41b69b543c5ec77a07af770f6bb1587"
          }
        },
        {
          "post_title": "How to optimize performance for WooCommerce stores",
          "menu_title": "Optimize store performance",
          "tags": "reference",
          "edit_url": "https://github.com/woocommerce/woocommerce/edit/trunk/docs/quality-and-best-practices/performance-optimization.md",
          "hash": "25588fe2fab942f8db82a47d98594a3b0b6f35748185719b5c3b453876a9714b",
          "url": "https://raw.githubusercontent.com/woocommerce/woocommerce/trunk/docs/quality-and-best-practices/performance-optimization.md",
          "id": "4a616a12defd72bf5a16fb48db4dccd63000d98f"
        },
        {
          "post_title": "Naming conventions",
          "menu_title": "Naming conventions",
          "tags": "reference",
          "edit_url": "https://github.com/woocommerce/woocommerce/edit/trunk/docs/quality-and-best-practices/naming-conventions.md",
          "hash": "b9412bed82b46bf0232ca59caaeb48a868ab62b965d5f2756135a58ee0d80a66",
          "url": "https://raw.githubusercontent.com/woocommerce/woocommerce/trunk/docs/quality-and-best-practices/naming-conventions.md",
          "id": "7a64e9ba2411bdae46c6ff274a8f65c10d9ba59f",
          "links": {
            "./css-sass-naming-conventions.md": "a34404f72868f2780ccf07da9b998204b8213d32"
          }
        },
        {
          "post_title": "Maintaining and updating WooCommerce extensions",
          "menu_title": "Maintainability and updates",
          "tags": "reference",
          "edit_url": "https://github.com/woocommerce/woocommerce/edit/trunk/docs/quality-and-best-practices/maintainability.md",
          "hash": "6c1afab52dfab6998b87c4fac3acaba05ef516c4ff483b1ad46be13bc1b299c1",
          "url": "https://raw.githubusercontent.com/woocommerce/woocommerce/trunk/docs/quality-and-best-practices/maintainability.md",
          "id": "828687b931d51c041ff4b4e0dc9a3a5b832b7ead"
        },
        {
          "post_title": "WooCommerce grammar, punctuation and capitalization guide",
          "menu_title": "Grammar, punctuation and capitalization",
          "tags": "reference",
          "edit_url": "https://github.com/woocommerce/woocommerce/edit/trunk/docs/quality-and-best-practices/grammar-punctuation-capitalization.md",
          "hash": "6415e94dcfd13940409b28e063b5cd6e251f971c19d8910ed7faab143759fd30",
          "url": "https://raw.githubusercontent.com/woocommerce/woocommerce/trunk/docs/quality-and-best-practices/grammar-punctuation-capitalization.md",
          "id": "af9f21747d93f0ab504e3713b1844c59c70b1d0e"
        },
        {
          "post_title": "GDPR compliance guidelines for WooCommerce extensions",
          "menu_title": "GDPR compliance",
          "tags": "reference",
          "edit_url": "https://github.com/woocommerce/woocommerce/edit/trunk/docs/quality-and-best-practices/gdpr-compliance.md",
          "hash": "3ef669780d26a71106f9b01a64d079adc5f2bf1c78ed1ef026fa8fe17c20cdf8",
          "url": "https://raw.githubusercontent.com/woocommerce/woocommerce/trunk/docs/quality-and-best-practices/gdpr-compliance.md",
          "id": "af392a92b41b69b543c5ec77a07af770f6bb1587"
        },
        {
          "post_title": "CSS/Sass naming conventions",
          "edit_url": "https://github.com/woocommerce/woocommerce/edit/trunk/docs/quality-and-best-practices/css-sass-naming-conventions.md",
          "hash": "8d341abfa0c9642286c581c0ff21cc471e7721bbc180e96913a5f95232610736",
          "url": "https://raw.githubusercontent.com/woocommerce/woocommerce/trunk/docs/quality-and-best-practices/css-sass-naming-conventions.md",
          "id": "a34404f72868f2780ccf07da9b998204b8213d32"
        },
        {
          "post_title": "WooCommerce core critical flows",
          "menu_title": "Core critical flows",
          "tags": "reference",
          "edit_url": "https://github.com/woocommerce/woocommerce/edit/trunk/docs/quality-and-best-practices/core-critical-flows.md",
<<<<<<< HEAD
          "hash": "34109195216ebcb5b23e741391b9f355ba861777a5533d4ef1e341472cb5209e",
=======
          "hash": "472f5a240abe907fec83a8a9f88af6699f2d994aa7ae87faa1716a087baa66db",
>>>>>>> 74e96d68
          "url": "https://raw.githubusercontent.com/woocommerce/woocommerce/trunk/docs/quality-and-best-practices/core-critical-flows.md",
          "id": "e561b46694dba223c38b87613ce4907e4e14333a"
        },
        {
          "post_title": "Compatibility and interoperability for WooCommerce extensions",
          "menu_title": "Compatibility best practices",
          "tags": "reference",
          "edit_url": "https://github.com/woocommerce/woocommerce/edit/trunk/docs/quality-and-best-practices/compatibility.md",
          "hash": "c8e09923cffd4a3951dfc2db43823f9d469439775019104f687aa2c95caff142",
          "url": "https://raw.githubusercontent.com/woocommerce/woocommerce/trunk/docs/quality-and-best-practices/compatibility.md",
          "id": "e3353f3e7a61bfd0f839d74c5baee2847b4b75d0"
        },
        {
          "post_title": "WooCommerce coding standards",
          "menu_title": "Coding standards",
          "tags": "reference",
          "edit_url": "https://github.com/woocommerce/woocommerce/edit/trunk/docs/quality-and-best-practices/coding-standards.md",
          "hash": "7c5b8a0b555f81606fd6d2c85f62a00feaff369569666ba88d029fd384202f2f",
          "url": "https://raw.githubusercontent.com/woocommerce/woocommerce/trunk/docs/quality-and-best-practices/coding-standards.md",
          "id": "b09a572b8a452b6cd795e0985daa85f06e5889fb"
        }
      ],
      "categories": [
        {
          "content": "\nReviews are an integral part of the online shopping experience, and people installing software pay attention to them. Prospective users of your extensions will likely consider average ratings when making software choices.\n\nMany of today's most popular online review platforms - from Yelp business reviews, to Amazon product reviews - have a range of opinion that can be polarized, with many extremely positive and/or negative reviews, and fewer moderate opinions. This creates a \"J-shaped\" distribution of reviews that isn't as accurate or as helpful as could be.\n\nWooCommerce.com and WordPress.org both feature reviews heavily, and competing extensions having a higher rating likely have the edge in user choice. \n\n## Primary considerations around reviews\n\nRequesting more reviews for a extension with major issues will not generate good reviews, and analyzing existing reviews will help surface areas to address before soliciting reviews.\n\nIt is extremely rare for users of WordPress plugins to leave reviews organically (.2% of users for WordPress.org leave reviews), which means that there's an untapped market of 99.8% of users of the average plugin.\n\nThese plugins are competing with other plugins on the same search terms in the WordPress.org plugin directory, and ratings are a large factor in the ranking algorithm. This is not usually a factor to the same extent on the WooCommerce Marketplace. For instance, WooCommerce's PayPal extension directly competes on all possible keywords with other PayPal extensions on the WordPress.org repository, while it does not compete with other PayPal payments extensions on the Marketplace.\n",
          "category_slug": "review-guidelines",
          "category_title": "Review Guidelines",
          "posts": [
            {
              "post_title": "When to request WooCommerce extension reviews",
              "menu_title": "When to request reviews",
              "edit_url": "https://github.com/woocommerce/woocommerce/edit/trunk/docs/quality-and-best-practices/review-guidelines/when-to-request-reviews.md",
              "hash": "7a14ceb03ac0a98d84c0d380e44534129198f8ee682e84824cbb6c793da71be8",
              "url": "https://raw.githubusercontent.com/woocommerce/woocommerce/trunk/docs/quality-and-best-practices/review-guidelines/when-to-request-reviews.md",
              "id": "d40eb30ff49c89545a5918f5b8c08b82e6f8f45a"
            },
            {
              "post_title": "Utilizing your support team to respond to feedback",
              "menu_title": "Utilizing your support team",
              "edit_url": "https://github.com/woocommerce/woocommerce/edit/trunk/docs/quality-and-best-practices/review-guidelines/utilizing-your-support-team.md",
              "hash": "3cadfdd506c2c279c16d411b4037f6ea6cd2fa2dcfad6ffe895e89e61b0e54c0",
              "url": "https://raw.githubusercontent.com/woocommerce/woocommerce/trunk/docs/quality-and-best-practices/review-guidelines/utilizing-your-support-team.md",
              "id": "f7029c8549d5ed86dd8f9cc27d7a62da539b9ba7"
            },
            {
              "post_title": "Utilizing WooCommerce extension feature requests",
              "menu_title": "Utilizing feature requests",
              "edit_url": "https://github.com/woocommerce/woocommerce/edit/trunk/docs/quality-and-best-practices/review-guidelines/utilizing-feature-requests.md",
              "hash": "28af9f05e0c843a932ba1320d16097c029e71bdeae0dbe02ff95a96eb9d8c1c0",
              "url": "https://raw.githubusercontent.com/woocommerce/woocommerce/trunk/docs/quality-and-best-practices/review-guidelines/utilizing-feature-requests.md",
              "id": "4efca02b0f14b13a1471f5beec4ef15365f98b17"
            },
            {
              "post_title": "How to respond to negative WooCommerce extension reviews",
              "menu_title": "Responding to negative reviews",
              "edit_url": "https://github.com/woocommerce/woocommerce/edit/trunk/docs/quality-and-best-practices/review-guidelines/responding-to-negative-reviews.md",
              "hash": "306df15c394c6867657e7c68282f16dab5d08e821bbb7e27514abca764262b24",
              "url": "https://raw.githubusercontent.com/woocommerce/woocommerce/trunk/docs/quality-and-best-practices/review-guidelines/responding-to-negative-reviews.md",
              "id": "7cb825a3830e392aeae853b441a91237f48c3ae5"
            },
            {
              "post_title": "Notifying users about bug fixes and feature requests",
              "menu_title": "Notifying users about bug fixes and feature requests",
              "edit_url": "https://github.com/woocommerce/woocommerce/edit/trunk/docs/quality-and-best-practices/review-guidelines/notifying-users-about-important-events.md",
              "hash": "30b6241ebb32204910980a5dea2399a8fa2e02fa37ea22449edc549f3f14034b",
              "url": "https://raw.githubusercontent.com/woocommerce/woocommerce/trunk/docs/quality-and-best-practices/review-guidelines/notifying-users-about-important-events.md",
              "id": "9ccc4bf579cc624002478fe8706241f4640d92b8"
            },
            {
              "post_title": "Miscellaneous guidelines and advice",
              "menu_title": "Miscellaneous guidelines",
              "edit_url": "https://github.com/woocommerce/woocommerce/edit/trunk/docs/quality-and-best-practices/review-guidelines/misc-guidelines.md",
              "hash": "c5515db05195cebbe1ed0595dbf2a09623c3b85e1b5b6e1c3628a79b957f8884",
              "url": "https://raw.githubusercontent.com/woocommerce/woocommerce/trunk/docs/quality-and-best-practices/review-guidelines/misc-guidelines.md",
              "id": "003ece0250c6a0c248019a095f75f3cfedbc290e"
            },
            {
              "post_title": "How to request WooCommerce extension reviews",
              "menu_title": "Requesting reviews",
              "edit_url": "https://github.com/woocommerce/woocommerce/edit/trunk/docs/quality-and-best-practices/review-guidelines/how-to-request-reviews.md",
              "hash": "dfdf5add075777636eb628d25484e93268251437dec0253766c12d80ac82573b",
              "url": "https://raw.githubusercontent.com/woocommerce/woocommerce/trunk/docs/quality-and-best-practices/review-guidelines/how-to-request-reviews.md",
              "id": "3d0c8bf7339a71198737d19eec7e6d71697b3727"
            }
          ],
          "categories": []
        }
      ]
    },
    {
      "content": "\nUnderstand Woo's reporting capabilities. Learn to generate, understand, and optimize reports to make informed decisions about your WooCommerce projects.\n",
      "category_slug": "reporting",
      "category_title": "Reporting",
      "posts": [
        {
          "post_title": "How to extend WooCommerce analytics reports",
          "menu_title": "Extend analytics reports",
          "tags": "how-to",
          "edit_url": "https://github.com/woocommerce/woocommerce/edit/trunk/docs/reporting/extending-woocommerce-admin-reports.md",
          "hash": "b694b0e857d3ca60acdef2ffaae329a93f0a0243eacc4b192562c7f507f169b3",
          "url": "https://raw.githubusercontent.com/woocommerce/woocommerce/trunk/docs/reporting/extending-woocommerce-admin-reports.md",
          "id": "3ef20148084c97d7f62b565b92df844392ac27f7"
        },
        {
          "post_title": "How to add columns to analytics reports and CSV downloads",
          "menu_title": "Add columns to analytics reports",
          "tags": "how-to",
          "edit_url": "https://github.com/woocommerce/woocommerce/edit/trunk/docs/reporting/adding-columns-to-analytics-reports-and-csv-downloads.md",
          "hash": "8b7d43f66fff68a0b96917d25bceca7bc3505a30ce5b36542b73f5a555b30ab0",
          "url": "https://raw.githubusercontent.com/woocommerce/woocommerce/trunk/docs/reporting/adding-columns-to-analytics-reports-and-csv-downloads.md",
          "id": "044aac1c58553a34049a77168d247fd42ede994b",
          "links": {
            "extending-woocommerce-admin-reports.md": "3ef20148084c97d7f62b565b92df844392ac27f7"
          }
        }
      ],
      "categories": []
    },
    {
      "content": "\nUtilize the WooCommerce REST API for advanced integrations, data manipulation, and building headless ecommerce solutions.\n",
      "category_slug": "rest-api",
      "category_title": "REST API",
      "posts": [
        {
          "post_title": "Getting started with the WooCommerce REST API",
          "menu_title": "Getting started",
          "edit_url": "https://github.com/woocommerce/woocommerce/edit/trunk/docs/rest-api/getting-started.md",
          "hash": "38f3b452b833707fa131a099da28b250fd687f449727685d42b9a9d5d060a96c",
          "url": "https://raw.githubusercontent.com/woocommerce/woocommerce/trunk/docs/rest-api/getting-started.md",
          "id": "ad7fceb11d06571fb060f72c414896b425d6b72b"
        }
      ],
      "categories": []
    },
    {
      "content": "\nSecurity is paramount. This section will dive into best practices, guidelines, and insights to ensure your WooCommerce projects remain secure from threats. \n",
      "category_slug": "security",
      "category_title": "Security",
      "posts": [
        {
          "post_title": "WooCommerce security best practices",
          "menu_title": "Security best practices",
          "tags": "reference",
          "edit_url": "https://github.com/woocommerce/woocommerce/edit/trunk/docs/security/security-best-practices.md",
          "hash": "c2fdc86ba61ba0ad33ed2795f4f00eb90b7fc8545b007b2c14dbc1b7aa97a6ed",
          "url": "https://raw.githubusercontent.com/woocommerce/woocommerce/trunk/docs/security/security-best-practices.md",
          "id": "d579f1c5174c67421dff64719e001b31a015a3d2"
        },
        {
          "post_title": "How to Prevent Data Leaks in WooCommerce",
          "menu_title": "Prevent Data Leaks",
          "tags": "how-to",
          "edit_url": "https://github.com/woocommerce/woocommerce/edit/trunk/docs/security/prevent-data-leaks.md",
          "hash": "762a6725340711063688e33c0107dbcf3a7aed1674bc0bcd9ed4157b3b49ea2e",
          "url": "https://raw.githubusercontent.com/woocommerce/woocommerce/trunk/docs/security/prevent-data-leaks.md",
          "id": "91b86abe2953e1cd4e9d6d407238093245346cf9"
        }
      ],
      "categories": []
    },
    {
      "content": "\nDelve into extending shipping functionality through adding custom shipping methods, integrating advanced carrier APIs, and developing tailored shipping solutions to elevate the ecommerce experience.\n",
      "category_slug": "shipping",
      "category_title": "Shipping",
      "posts": [
        {
          "post_title": "Shipping method API",
          "menu_title": "Shipping method API",
          "tags": "reference",
          "edit_url": "https://github.com/woocommerce/woocommerce/edit/trunk/docs/shipping/shipping-method-api.md",
          "hash": "40bf33d540692608fccec48e9a6cc08e51c510c894c32414723c75cc2d2dc3a8",
          "url": "https://raw.githubusercontent.com/woocommerce/woocommerce/trunk/docs/shipping/shipping-method-api.md",
          "id": "70270a01c8f1f2b630c809c0b9611940e99293a9",
          "links": {
            "../extension-development/building-your-first-extension.md": "278c2822fe06f1ab72499a757ef0c4981cfbffb5"
          }
        }
      ],
      "categories": []
    },
    {
      "content": "\nProperly setting up your test environment and writing tests when contributing to WooCommrece core are essential parts of our development pipeline. The links below are also included in our [Contributing Guidelines](https://github.com/woocommerce/woocommerce/blob/trunk/.github/CONTRIBUTING.md) on GitHub.\n\nIf you have any questions about testing please reach out to the developer community in our public channels([Developer Blog](https://developer.woocommerce.com/blog/), [GitHub Discussions](https://github.com/woocommerce/woocommerce/discussions), or [Community Slack](https://woocommerce.com/community-slack/)).\n\n## Unit Testing\n\n[End-to-end tests](https://github.com/woocommerce/woocommerce/tree/trunk/plugins/woocommerce/tests/e2e-pw) are powered by `Playwright`. The test site is spun up using `wp-env` ([recommended](https://developer.wordpress.org/block-editor/reference-guides/packages/packages-env/)), but we will continue to support `e2e-environment` in the meantime, and slowly [deprecate](https://github.com/woocommerce/woocommerce/blob/trunk/plugins/woocommerce/tests/e2e/README.md) `Puppeteer` testing. \n\n## API Testing\n\n`api-core-tests` is a [package](https://github.com/woocommerce/woocommerce/tree/trunk/plugins/woocommerce/tests/api-core-tests#guide-for-writing-api-tests) that contains automated API tests for WooCommerce, based on `Playwright` and `wp-env`. It supersedes the SuperTest based `api-core-tests` package and `e2e-environment` setup, which we will gradually deprecate.\n\n## Calls for Testing\n\nKeep tabs on calls for testing on our developer blog, and make sure to read our beta testing instructions to help us build new features and enhancements.\n",
      "category_slug": "testing",
      "category_title": "Testing",
      "posts": [
        {
          "post_title": "Beta Testing",
          "tags": "how-to",
          "edit_url": "https://github.com/woocommerce/woocommerce/edit/trunk/docs/testing/beta-testing.md",
          "hash": "09be54c71d8805df451263a1cddd12d744b2b1d81f669fb539bd2f14cfdefeeb",
          "url": "https://raw.githubusercontent.com/woocommerce/woocommerce/trunk/docs/testing/beta-testing.md",
          "id": "01f266904647aad0d44b5687fb5f143560dabc67"
        }
      ],
      "categories": []
    },
    {
      "content": "\nLearn to design and integrate custom themes in WooCommerce, focusing on responsive design and ecommerce optimization.\n\nFor blocks themes, see our [block theme documentation](/docs/category/block-theme-development).\n",
      "category_slug": "theme-development",
      "category_title": "Classic Theme Development",
      "posts": [
        {
          "post_title": "Thumbnail image regeneration",
          "tags": "reference",
          "edit_url": "https://github.com/woocommerce/woocommerce/edit/trunk/docs/theme-development/thumbnail-image-regeneration.md",
          "hash": "326d3f142bffb477750e5fc1211f9213a0cbf2083368043a3ee7f5358032fd88",
          "url": "https://raw.githubusercontent.com/woocommerce/woocommerce/trunk/docs/theme-development/thumbnail-image-regeneration.md",
          "id": "733e1b16276d64f128ba0e337ca68ec3de0bf68f"
        },
        {
          "post_title": "Theme design and user experience guidelines",
          "menu_title": "Theme design and user experience guidelines",
          "tags": "reference",
          "edit_url": "https://github.com/woocommerce/woocommerce/edit/trunk/docs/theme-development/theme-design-ux-guidelines.md",
          "hash": "360270ccb4a695a7b2fc089fe2b092ce4005fd63ae98c84b9014221ffb7e8015",
          "url": "https://raw.githubusercontent.com/woocommerce/woocommerce/trunk/docs/theme-development/theme-design-ux-guidelines.md",
          "id": "ec1f05ca7c14ed81a52553fa1c3f1045df5f6a4f"
        },
        {
          "post_title": "Template structure & Overriding templates via a theme",
          "edit_url": "https://github.com/woocommerce/woocommerce/edit/trunk/docs/theme-development/template-structure.md",
          "hash": "ff781eff7998ea93723f644bddd4f6da6f73c635bcfc3cd46950f03a8b83b26c",
          "url": "https://raw.githubusercontent.com/woocommerce/woocommerce/trunk/docs/theme-development/template-structure.md",
          "id": "34bfebec9fc45e680976814928a7b8a1778af14e"
        },
        {
          "post_title": "How to set up and use a child theme",
          "menu_title": "Set up and use a child theme",
          "tags": "how-to",
          "edit_url": "https://github.com/woocommerce/woocommerce/edit/trunk/docs/theme-development/set-up-a-child-theme.md",
          "hash": "b362d5ddd34d8b81f6a2ee2369dd2cd68e51700836a85f96d629e87d564b0844",
          "url": "https://raw.githubusercontent.com/woocommerce/woocommerce/trunk/docs/theme-development/set-up-a-child-theme.md",
          "id": "00b6916595cbde7766f080260a9ea26f53f3271c"
        },
        {
          "post_title": "Image sizing for theme developers",
          "menu_title": "Image sizing",
          "tags": "reference",
          "edit_url": "https://github.com/woocommerce/woocommerce/edit/trunk/docs/theme-development/image-sizes.md",
          "hash": "9883e7931ff8bd56dcd707974fe8ec992f21148818206aec354b0368dc999239",
          "url": "https://raw.githubusercontent.com/woocommerce/woocommerce/trunk/docs/theme-development/image-sizes.md",
          "id": "3f5301ac3040d38bc449b440733da6a466209df3",
          "links": {
            "./thumbnail-image-regeneration.md": "733e1b16276d64f128ba0e337ca68ec3de0bf68f"
          }
        },
        {
          "post_title": "How to fix outdated WooCommerce templates",
          "menu_title": "Fix outdated templates",
          "tags": "how-to",
          "edit_url": "https://github.com/woocommerce/woocommerce/edit/trunk/docs/theme-development/fixing-outdated-woocommerce-templates.md",
          "hash": "1b57eba543bb25708fbc4d4ff5802385d06ff2df6f2486f77e6924cb1d44b8d1",
          "url": "https://raw.githubusercontent.com/woocommerce/woocommerce/trunk/docs/theme-development/fixing-outdated-woocommerce-templates.md",
          "id": "1fa09bbc2137a65288cc1576c1053224db7187ed"
        },
        {
          "post_title": "Conditional tags in WooCommerce",
          "menu_title": "Conditional tags",
          "tags": "reference",
          "edit_url": "https://github.com/woocommerce/woocommerce/edit/trunk/docs/theme-development/conditional-tags.md",
          "hash": "897a95ac13aba64eecc2bb5c521dd5e390abbb6a8be421940e5eaae465949d43",
          "url": "https://raw.githubusercontent.com/woocommerce/woocommerce/trunk/docs/theme-development/conditional-tags.md",
          "id": "a08cc0796290477cad7d9bc6737960985f5f6f41"
        },
        {
          "post_title": "Classic theme development handbook",
          "menu_title": "Classic theme development",
          "edit_url": "https://github.com/woocommerce/woocommerce/edit/trunk/docs/theme-development/classic-theme-developer-handbook.md",
          "hash": "1194437fbc2ec82d60c8b73a9742ec650bd90fe734758c3a2b27ed852d4d14f7",
          "url": "https://raw.githubusercontent.com/woocommerce/woocommerce/trunk/docs/theme-development/classic-theme-developer-handbook.md",
          "id": "c2fde53e1dc3efbded3cfe1fb4df27136a3799a4"
        }
      ],
      "categories": []
    },
    {
      "content": "\nThis section covers general guidelines, and best practices to follow in order to ensure your product experience aligns with WooCommerce for ease of use, seamless integration, and strong adoption.\n\nWe strongly recommend you review the current [WooCommerce setup experience](https://woocommerce.com/documentation/plugins/woocommerce/getting-started/) to get familiar with the user experience and taxonomy.\n\nWe also recommend you review the [WordPress core guidelines](https://developer.wordpress.org/plugins/wordpress-org/detailed-plugin-guidelines/) to ensure your product isn't breaking any rules, and review [this helpful resource](https://woocommerce.com/document/grammar-punctuation-style-guide/) on content style.\n\n## General\n\nUse existing WordPress/WooCommerce UI, built in components (text fields, checkboxes, etc) and existing menu structures.\n\nPlugins which draw on WordPress' core design aesthetic will benefit from future updates to this design as WordPress continues to evolve. If you need to make an exception for your product, be prepared to provide a valid use case.\n\n- [WordPress Components library](https://wordpress.github.io/gutenberg/?path=/story/docs-introduction--page)\n- [Figma for WordPress](https://make.wordpress.org/design/2018/11/19/figma-for-wordpress/) | ([WordPress Design Library Figma](https://www.figma.com/file/e4tLacmlPuZV47l7901FEs/WordPress-Design-Library))\n- [WooCommerce Component Library](https://woocommerce.github.io/woocommerce-admin/)\n",
      "category_slug": "user-experience-extensions",
      "category_title": "Extension Guidelines",
      "posts": [
        {
          "post_title": "WooCommerce Extension Guidelines - Testing",
          "menu_title": "Testing",
          "edit_url": "https://github.com/woocommerce/woocommerce/edit/trunk/docs/ux-guidelines-extensions/testing.md",
          "hash": "8b5d6418f4f5c8281b8122640d738b833d734b4ffd6357e740953691d948faf6",
          "url": "https://raw.githubusercontent.com/woocommerce/woocommerce/trunk/docs/ux-guidelines-extensions/testing.md",
          "id": "0299f640abe2127807b1765c526cabd93120d60f"
        },
        {
          "post_title": "WooCommerce Extension Guidelines - Task List and Inbox",
          "menu_title": "Task list and Inbox",
          "edit_url": "https://github.com/woocommerce/woocommerce/edit/trunk/docs/ux-guidelines-extensions/task-list-and-inbox.md",
          "hash": "e49078090e1cff1a184d6a2841f14f0a79551a99d990b0227f3475bac01febe2",
          "url": "https://raw.githubusercontent.com/woocommerce/woocommerce/trunk/docs/ux-guidelines-extensions/task-list-and-inbox.md",
          "id": "4790569835c89da9f1a85e9afe59a4f53ba11943"
        },
        {
          "post_title": "WooCommerce Extension Guidelines - Settings",
          "menu_title": "Settings",
          "edit_url": "https://github.com/woocommerce/woocommerce/edit/trunk/docs/ux-guidelines-extensions/settings.md",
          "hash": "3f0f6af91e9cf96a2adbc9071d69c37fa1baf9d67f5ff42e3adbc6261a9e10bc",
          "url": "https://raw.githubusercontent.com/woocommerce/woocommerce/trunk/docs/ux-guidelines-extensions/settings.md",
          "id": "1066428802afb323fbf38c64f5480edbabd93178"
        },
        {
          "post_title": "WooCommerce Extension Guidelines - Onboarding",
          "menu_title": "Onboarding",
          "edit_url": "https://github.com/woocommerce/woocommerce/edit/trunk/docs/ux-guidelines-extensions/onboarding.md",
          "hash": "99361db29b6142c96bba6d087b6cc1740e693b340b83bf26d6356d3bd2aca96f",
          "url": "https://raw.githubusercontent.com/woocommerce/woocommerce/trunk/docs/ux-guidelines-extensions/onboarding.md",
          "id": "38cce49e3e334ad30aa2bcf304a15375e88e66fa"
        },
        {
          "post_title": "WooCommerce Extension Guidelines - Notices",
          "menu_title": "Notices",
          "edit_url": "https://github.com/woocommerce/woocommerce/edit/trunk/docs/ux-guidelines-extensions/notices.md",
          "hash": "70f5b6c955c30ea3f4b15d08ef59f13247bdf62e97af518824e35f2f47ec16c5",
          "url": "https://raw.githubusercontent.com/woocommerce/woocommerce/trunk/docs/ux-guidelines-extensions/notices.md",
          "id": "2f3ffb30344bc45b5ff3bc17a59520fcd16b2598"
        },
        {
          "post_title": "WooCommerce Extension Guidelines - Navigation",
          "menu_title": "Navigation",
          "edit_url": "https://github.com/woocommerce/woocommerce/edit/trunk/docs/ux-guidelines-extensions/navigation.md",
          "hash": "f14cbd3750451934d173ec43aa996067699bdd8fc05f5c34097d1967a79145db",
          "url": "https://raw.githubusercontent.com/woocommerce/woocommerce/trunk/docs/ux-guidelines-extensions/navigation.md",
          "id": "9922abbcea787a91b3360f49fa53d5402a604e6b"
        },
        {
          "post_title": "WooCommerce Extension Guidelines - Colors",
          "menu_title": "Colors",
          "edit_url": "https://github.com/woocommerce/woocommerce/edit/trunk/docs/ux-guidelines-extensions/colors.md",
          "hash": "6812fdef13376c61091732078018df44fda52e9bc49e1f8a4a24cb0eaf3464a3",
          "url": "https://raw.githubusercontent.com/woocommerce/woocommerce/trunk/docs/ux-guidelines-extensions/colors.md",
          "id": "7ca89c550a36bee4df33635c6fe861bc769c43cb"
        },
        {
          "post_title": "User Experience Best Practices",
          "edit_url": "https://github.com/woocommerce/woocommerce/edit/trunk/docs/ux-guidelines-extensions/best-practices.md",
          "hash": "c9083117020c65b5c4a2c31ccfa8a4456c0e8420e922be86ba3346d29e8875c4",
          "url": "https://raw.githubusercontent.com/woocommerce/woocommerce/trunk/docs/ux-guidelines-extensions/best-practices.md",
          "id": "27838fbdf66db197a21d4a765cd9309423c33e83"
        },
        {
          "post_title": "WooCommerce Extension Guidelines - Accessibility",
          "menu_title": "Accessibility",
          "edit_url": "https://github.com/woocommerce/woocommerce/edit/trunk/docs/ux-guidelines-extensions/accessibility.md",
          "hash": "b147dbdb658b941e7bd45bec21f68ca83667915a1ba51f0d4b0e856899d0202d",
          "url": "https://raw.githubusercontent.com/woocommerce/woocommerce/trunk/docs/ux-guidelines-extensions/accessibility.md",
          "id": "e085da13824f41a311b3eeb391386a1c2f67da32"
        }
      ],
      "categories": []
    },
    {
      "content": "\nWhen building payments extensions, you should ensure you follow the [WooCommerce Extension Guidelines](https://developer.woocommerce.com/docs/category/extension-guidelines/).\n\nPayments plugins come in many types: payment processors and gateways, wallets, Buy Now Pay Later, crypto, and more.\n\nThe choice between payment plugins depends on the specific needs and preferences of the merchant and their customers. Some merchants may choose to use multiple types of payment plugins to offer their customers a wider range of payment options.\n\nA merchant can discover a payments plugin in the following ways:\n\n- Through direct installation from WordPress plugins.\n- Through Woo's public list of payment services on the Marketplace.\n- Through the admin onboarding tasks and payments settings. To be added to the list of payment gateways in the Woo admin, the payments plugin must meet the criteria listed in these guidelines.\n\n",
      "category_slug": "user-experience-payments",
      "category_title": "Payments Guidelines",
      "posts": [
        {
          "post_title": "User Experience Guidelines - Payments Onboarding and Setup",
          "menu_title": "Payments Onboarding and Setup",
          "edit_url": "https://github.com/woocommerce/woocommerce/edit/trunk/docs/ux-guidelines-payments/payments-onboarding.md",
          "hash": "b564c61dbaca4c883b94f3a82051e3baf1738337ea38ac29d2eb95bb1dfe8269",
          "url": "https://raw.githubusercontent.com/woocommerce/woocommerce/trunk/docs/ux-guidelines-payments/payments-onboarding.md",
          "id": "9e100f5d1c5e52bb337a294456f75cd60929d9e3",
          "links": {
            "../ux-guidelines-extensions/settings.md": "1066428802afb323fbf38c64f5480edbabd93178",
            "../ux-guidelines-extensions/navigation.md": "9922abbcea787a91b3360f49fa53d5402a604e6b"
          }
        },
        {
          "post_title": "User Experience Guidelines - Payment Button Style",
          "menu_title": "Payment Button Style",
          "edit_url": "https://github.com/woocommerce/woocommerce/edit/trunk/docs/ux-guidelines-payments/payment-button-style.md",
          "hash": "3d8e829f6ca8b8c120bb4ca87f7a53203480709b56b603ee8c48102af8f285a1",
          "url": "https://raw.githubusercontent.com/woocommerce/woocommerce/trunk/docs/ux-guidelines-payments/payment-button-style.md",
          "id": "83d869cec0b2268ae30a6517c7c8f424de284cad"
        },
        {
          "post_title": "User Experience Guidelines - Payment Button Size and Anatomy",
          "menu_title": "Payment Button Size",
          "edit_url": "https://github.com/woocommerce/woocommerce/edit/trunk/docs/ux-guidelines-payments/payment-button-size.md",
          "hash": "b9165eb27a79bb696d7f0fcea1ef8a36f56ffd01501447f4c266c95f515a8ee1",
          "url": "https://raw.githubusercontent.com/woocommerce/woocommerce/trunk/docs/ux-guidelines-payments/payment-button-size.md",
          "id": "0920df1611e1b1b3e2f33c810a8f8e8ae09dd67c"
        },
        {
          "post_title": "User Experience Guidelines - Payment Button Layout",
          "menu_title": "Payment Button Layout",
          "edit_url": "https://github.com/woocommerce/woocommerce/edit/trunk/docs/ux-guidelines-payments/payment-button-layout.md",
          "hash": "bc518454d8552c5da08d9635799c578d730341b115f7f8a63e9123628242c772",
          "url": "https://raw.githubusercontent.com/woocommerce/woocommerce/trunk/docs/ux-guidelines-payments/payment-button-layout.md",
          "id": "96caecc340794e5c80af271e5cc844e0b3d80a04"
        }
      ],
      "categories": []
    },
    {
      "content": "\nOur research shows that merchants think in terms of tasks and goals while creating new products in Woo. For example, adding or editing a product price is a separate task from uploading images or managing inventory.\n\nFor this reason, the new product form features groups (tabs) that correspond with these tasks. Simply speaking, they are separate views where different form features live. As a developer, you can extend any of these views and offer merchants the information and tools they need to create better, more successful products.\n\nThere are several ways to extend the new product form: from a single field to a whole group or section containing multiple fields and tables. These extension points are linked to the form structure, giving you plenty of freedom to create a great user experience.\n",
      "category_slug": "user-experience-product-editor",
      "category_title": "Product Editor Guidelines",
      "posts": [
        {
          "post_title": "Product Editor Guidelines - Top Bar Extensions (future feature)",
          "menu_title": "Top Bar Extensions",
          "edit_url": "https://github.com/woocommerce/woocommerce/edit/trunk/docs/ux-guidelines-product-editor/product-editor-form-top-bar.md",
          "hash": "24e079a4d79b0b692dc39493e5097584e4aa2c540f599756beed028586c6e468",
          "url": "https://raw.githubusercontent.com/woocommerce/woocommerce/trunk/docs/ux-guidelines-product-editor/product-editor-form-top-bar.md",
          "id": "d9f9789cd181147412e83cf227d6ffccbb88ee4a"
        },
        {
          "post_title": "Product Editor Guidelines - Subsections",
          "menu_title": "Subsections",
          "edit_url": "https://github.com/woocommerce/woocommerce/edit/trunk/docs/ux-guidelines-product-editor/product-editor-form-subsections.md",
          "hash": "3fe49c097ac3aab24358b9b3f3d48dafa90541be7f2dff8eb057964d17902fca",
          "url": "https://raw.githubusercontent.com/woocommerce/woocommerce/trunk/docs/ux-guidelines-product-editor/product-editor-form-subsections.md",
          "id": "1c1063b1d3b33af035da4f82dc2b06ce0a20900c"
        },
        {
          "post_title": "Product Editor Guidelines - Sections",
          "menu_title": "Sections",
          "edit_url": "https://github.com/woocommerce/woocommerce/edit/trunk/docs/ux-guidelines-product-editor/product-editor-form-sections.md",
          "hash": "d9414496ad3d2f1048bc5771bdb7e3eb2fcc571ec240d220c394e956e9e55675",
          "url": "https://raw.githubusercontent.com/woocommerce/woocommerce/trunk/docs/ux-guidelines-product-editor/product-editor-form-sections.md",
          "id": "cfd01b51ad0811704c28401e6d755eb54f884640"
        },
        {
          "post_title": "Product Editor Guidelines - Groups",
          "menu_title": "Groups",
          "edit_url": "https://github.com/woocommerce/woocommerce/edit/trunk/docs/ux-guidelines-product-editor/product-editor-form-groups.md",
          "hash": "70a01fcd0096461538f9071ea19c8c335f186c922b48e8c88a30fc874ce1cd81",
          "url": "https://raw.githubusercontent.com/woocommerce/woocommerce/trunk/docs/ux-guidelines-product-editor/product-editor-form-groups.md",
          "id": "03000dc9341d0d55a113c506e6e0bc87c98e3e1e",
          "links": {
            "./product-editor-form-custom-product-types.md": "8a21ebd4b75fdb5a311d2fda46e00a9132fe6d58"
          }
        },
        {
          "post_title": "Product Editor Guidelines - Fields",
          "menu_title": "Fields",
          "edit_url": "https://github.com/woocommerce/woocommerce/edit/trunk/docs/ux-guidelines-product-editor/product-editor-form-fields.md",
          "hash": "b6027444ea4c1ebe5444316e6cb5bfcb25fb6082408e93cdad165085f4a336e8",
          "url": "https://raw.githubusercontent.com/woocommerce/woocommerce/trunk/docs/ux-guidelines-product-editor/product-editor-form-fields.md",
          "id": "a76c0a435ceacc15962738418edeff41e40bfde7"
        },
        {
          "post_title": "Product Editor Guidelines - Dialogue Extensions (future feature)",
          "menu_title": "Dialogue Extensions",
          "edit_url": "https://github.com/woocommerce/woocommerce/edit/trunk/docs/ux-guidelines-product-editor/product-editor-form-dialogue-extensions.md",
          "hash": "82d4fdafc013f762ee929a38adcf2a2a0117526c67467002468fc465f8494d5f",
          "url": "https://raw.githubusercontent.com/woocommerce/woocommerce/trunk/docs/ux-guidelines-product-editor/product-editor-form-dialogue-extensions.md",
          "id": "e3308f1c2958076d6718321e004e77ff4136c99d"
        },
        {
          "post_title": "Product Editor Guidelines - Custom Product Types",
          "menu_title": "Custom Product Types",
          "edit_url": "https://github.com/woocommerce/woocommerce/edit/trunk/docs/ux-guidelines-product-editor/product-editor-form-custom-product-types.md",
          "hash": "8a68ffcd82d0ff4e477fd339e97177b751d475914853e37be60fb1247e476f81",
          "url": "https://raw.githubusercontent.com/woocommerce/woocommerce/trunk/docs/ux-guidelines-product-editor/product-editor-form-custom-product-types.md",
          "id": "8a21ebd4b75fdb5a311d2fda46e00a9132fe6d58"
        },
        {
          "post_title": "Product Editor Guidelines - Example Use-Cases",
          "menu_title": "Example Use-Cases",
          "tags": "reference",
          "edit_url": "https://github.com/woocommerce/woocommerce/edit/trunk/docs/ux-guidelines-product-editor/product-editor-examples.md",
          "hash": "611d4ef7e0463187855f4d330f79ec80ba9463d15930d8cb4aba6d809e02ff90",
          "url": "https://raw.githubusercontent.com/woocommerce/woocommerce/trunk/docs/ux-guidelines-product-editor/product-editor-examples.md",
          "id": "b48948ec307b17cc33a9357ae3e4add9678891b6",
          "links": {
            "./product-editor-form-fields.md": "a76c0a435ceacc15962738418edeff41e40bfde7",
            "./product-editor-form-custom-product-types.md": "8a21ebd4b75fdb5a311d2fda46e00a9132fe6d58"
          }
        }
      ],
      "categories": []
    },
    {
      "content": "\nThis section covers general guidelines and best practices to follow in order to ensure your theme experience aligns with ecommerce industry standards and WooCommerce for providing a great online shopping experience, maximizing sales, ensuring ease of use, seamless integration, and strong UX adoption.\n\nWe recommend you review the [UI best practices for WordPress](https://developer.wordpress.org/themes/advanced-topics/ui-best-practices/) to ensure your theme is aligned with the WordPress theme requirements.\n\nMake sure your theme fits one or more industries currently available in the [WooCommerce themes store](https://woocommerce.com/product-category/themes). It's important that the theme offers enough originality and distinctiveness in its design, while keeping it familiar, in order to be distinguished from other themes on the WooCommerce theme store. Your theme should avoid copying existing themes on the WooCommerce theme store or other WordPress theme marketplaces.\n",
      "category_slug": "user-experience-themes",
      "category_title": "Theme Design Guidelines",
      "posts": [
        {
          "post_title": "Theme Design Guidelines - Branding",
          "menu_title": "Branding",
          "edit_url": "https://github.com/woocommerce/woocommerce/edit/trunk/docs/ux-guidelines-themes/theme-design.md",
          "hash": "403210a2ec97e0f1a21d373a2de380f685183a8ae52d2c4a2cc53bd8c7f12649",
          "url": "https://raw.githubusercontent.com/woocommerce/woocommerce/trunk/docs/ux-guidelines-themes/theme-design.md",
          "id": "f0e73cda245eb43650f53211bf5e3182dbf487f2"
        },
        {
          "post_title": "WooCommerce Theme Guidelines - Demos and Sample Content",
          "menu_title": "Demos and Sample Content",
          "edit_url": "https://github.com/woocommerce/woocommerce/edit/trunk/docs/ux-guidelines-themes/theme-demos-and-sample-content.md",
          "hash": "88154329e0315dbc5ad095435fb70996e2f4211c2b70390a38c49b0f9f8bb9ac",
          "url": "https://raw.githubusercontent.com/woocommerce/woocommerce/trunk/docs/ux-guidelines-themes/theme-demos-and-sample-content.md",
          "id": "00dbd2b474b3ff30a460a96d8b106ce973c3e73a"
        },
        {
          "post_title": "WooCommerce Theme Guidelines - Customization",
          "menu_title": "Customization",
          "edit_url": "https://github.com/woocommerce/woocommerce/edit/trunk/docs/ux-guidelines-themes/theme-customization.md",
          "hash": "d1cd80d06816549f3693dec98b0084077a9433e55a37c2f5b57a69409b831b4d",
          "url": "https://raw.githubusercontent.com/woocommerce/woocommerce/trunk/docs/ux-guidelines-themes/theme-customization.md",
          "id": "e72fd0cc8651b27224859dc7349775f8e3142ffe"
        },
        {
          "post_title": "WooCommerce Theme Guidelines - Branding",
          "menu_title": "Branding",
          "edit_url": "https://github.com/woocommerce/woocommerce/edit/trunk/docs/ux-guidelines-themes/theme-branding.md",
          "hash": "5b2728331c54ade0223c9ed34eb46acc21d2066cc128b840cf37be870fa8e018",
          "url": "https://raw.githubusercontent.com/woocommerce/woocommerce/trunk/docs/ux-guidelines-themes/theme-branding.md",
          "id": "a7e8fd9fa7cd4f813324d89a15db3b7c8badf74c"
        },
        {
          "post_title": "WooCommerce Theme Guidelines - Accessibility",
          "menu_title": "Accessibility",
          "edit_url": "https://github.com/woocommerce/woocommerce/edit/trunk/docs/ux-guidelines-themes/theme-accessibility.md",
          "hash": "28c3931662bd44b20704f47b6c176491d4e47bf2af056ffb2558765fb081ca01",
          "url": "https://raw.githubusercontent.com/woocommerce/woocommerce/trunk/docs/ux-guidelines-themes/theme-accessibility.md",
          "id": "9004b7f3768b6781dae24484c5aaad365bd21b12"
        }
      ],
      "categories": []
    },
    {
      "content": "\n## Introduction to WooCommerce CLI\n\nWooCommerce CLI (WC-CLI) offers an efficient way to manage WooCommerce (WC) stores via the command line. This tool is a part of WC from version 3.0.0 onwards and leverages the capabilities of the WC REST API. This means that most tasks achievable through the REST API can also be performed via the command line.\n\nFor documentation on WC versions 2.5 and 2.6's CLI, visit [Legacy CLI commands](https://github.com/woocommerce/woocommerce/wiki/Legacy-CLI-commands-(v2.6-and-below)).\n\n## About WP-CLI\n\nWP-CLI is a powerful set of command-line tools for managing WordPress installations. You can update plugins, configure multisite installations, and much more, all without using a web browser. For more information, visit the [official WP-CLI website](http://wp-cli.org/).\n\n## Getting Started with WooCommerce CLI\n\nTo begin using WC-CLI, ensure that you have WP-CLI installed and that you are running WooCommerce 3.0.0 or later. The CLI commands are accessed through the `wp wc` command. For a full list of available commands, type `wp wc` in your command-line interface.\n\nFor specific details on commands and their usage, refer to the Command Reference section. The How-to Guide provides a practical approach to common tasks, ideal for those new to WC-CLI or looking for quick solutions.\n\n## Additional Resources\n\nFor those interested in exploring further, the following resources might be helpful:\n\n- [WC REST API Documentation](https://developer.woocommerce.com/docs/category/rest-api/)\n- [Testing files for our CLI tests](https://github.com/woocommerce/woocommerce/tree/trunk/plugins/woocommerce/tests/cli/features)\n",
      "category_slug": "wc-cli",
      "category_title": "WooCommerce CLI",
      "posts": [
        {
          "post_title": "WooCommerce CLI Examples",
          "menu_title": "Examples",
          "tags": "reference",
          "edit_url": "https://github.com/woocommerce/woocommerce/edit/trunk/docs/wc-cli/wc-cli-examples.md",
          "hash": "c656a5e47b0b15091372170a94c9ba741b815c715a4b2c9b340a7dcd38b87b09",
          "url": "https://raw.githubusercontent.com/woocommerce/woocommerce/trunk/docs/wc-cli/wc-cli-examples.md",
          "id": "d82ab48101db443ea9ed60f1deeaa89dad5d00cd"
        },
        {
          "post_title": "WooCommerce CLI Commands",
          "menu_title": "Commands",
          "tags": "reference",
          "edit_url": "https://github.com/woocommerce/woocommerce/edit/trunk/docs/wc-cli/wc-cli-commands.md",
          "hash": "a926ff45642539e0edc6b4e3dfeba4b31c2d01082700af132a2e8d56cfa25ec5",
          "url": "https://raw.githubusercontent.com/woocommerce/woocommerce/trunk/docs/wc-cli/wc-cli-commands.md",
          "id": "73d6bc6468d23a9e93d16d574399105b143e43af"
        },
        {
          "post_title": "How to Use WooCommerce CLI",
          "menu_title": "Using WooCommerce CLI",
          "tags": "how-to",
          "edit_url": "https://github.com/woocommerce/woocommerce/edit/trunk/docs/wc-cli/using-wc-cli.md",
          "hash": "f25bbfa7c85f05878b5f569414f46bb11974d1e9cacf3a6f5d708c6141edf0cd",
          "url": "https://raw.githubusercontent.com/woocommerce/woocommerce/trunk/docs/wc-cli/using-wc-cli.md",
          "id": "cfdf72385ec51c15ad9c57aa7a6d83f699416849",
          "links": {
            "./wc-cli-commands.md": "73d6bc6468d23a9e93d16d574399105b143e43af"
          }
        },
        {
          "post_title": "WooCommerce CLI Frequently Asked Questions",
          "menu_title": "Frequently Asked Questions",
          "tags": "reference",
          "edit_url": "https://github.com/woocommerce/woocommerce/edit/trunk/docs/wc-cli/cli-faq.md",
          "hash": "cdf02b0a30693f3659f26a774953cb56c85e0319c9472447a4b9563ac3d9b2a4",
          "url": "https://raw.githubusercontent.com/woocommerce/woocommerce/trunk/docs/wc-cli/cli-faq.md",
          "id": "86857f8924e3bd3fe6fdcc06cd8f4351f5e6f4c1"
        }
      ],
      "categories": []
    }
  ],
<<<<<<< HEAD
  "hash": "47dc2a7e213e1e9d83e93a85dafdf8c7b539cc5474b4166eb6398b734d150ff3"
=======
  "hash": "2ecf48b6181dae0526b3858df889bce4e6ee425e10f2c43d151771d845c5a948"
>>>>>>> 74e96d68
}<|MERGE_RESOLUTION|>--- conflicted
+++ resolved
@@ -1229,11 +1229,7 @@
           "menu_title": "Core critical flows",
           "tags": "reference",
           "edit_url": "https://github.com/woocommerce/woocommerce/edit/trunk/docs/quality-and-best-practices/core-critical-flows.md",
-<<<<<<< HEAD
           "hash": "34109195216ebcb5b23e741391b9f355ba861777a5533d4ef1e341472cb5209e",
-=======
-          "hash": "472f5a240abe907fec83a8a9f88af6699f2d994aa7ae87faa1716a087baa66db",
->>>>>>> 74e96d68
           "url": "https://raw.githubusercontent.com/woocommerce/woocommerce/trunk/docs/quality-and-best-practices/core-critical-flows.md",
           "id": "e561b46694dba223c38b87613ce4907e4e14333a"
         },
@@ -1808,9 +1804,5 @@
       "categories": []
     }
   ],
-<<<<<<< HEAD
   "hash": "47dc2a7e213e1e9d83e93a85dafdf8c7b539cc5474b4166eb6398b734d150ff3"
-=======
-  "hash": "2ecf48b6181dae0526b3858df889bce4e6ee425e10f2c43d151771d845c5a948"
->>>>>>> 74e96d68
 }