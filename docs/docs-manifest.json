{
  "posts": [
    {
      "post_title": "WooCommerce developer documentation",
      "edit_url": "https://github.com/woocommerce/woocommerce/edit/trunk/docs/README.md",
      "hash": "5090b3208cadaa22f3c85d563ccd8f86194ff9e61c614df6021be805050713f2",
      "url": "https://raw.githubusercontent.com/woocommerce/woocommerce/trunk/docs/README.md",
      "id": "65f434b31529b2793f7f7adcadfec487c797bdd2",
      "links": {
        "extension-development/building-your-first-extension.md": "278c2822fe06f1ab72499a757ef0c4981cfbffb5",
        "extension-development/how-to-design-a-simple-extension.md": "375f7e18a2e656e662d3189041caeb9c80e7c9e3"
      }
    }
  ],
  "categories": [
    {
      "content": "\nDiscover tutorials and guides for creating custom WooCommerce stores. This section is your toolkit for building advanced, modern online shops that meet the needs of merchants and customers alike.\n",
      "category_slug": "building-a-woo-store",
      "category_title": "Building a Woo Store",
      "posts": [
        {
          "post_title": "Working with Webhooks in WooCommerce",
          "menu_title": "Using Webhooks",
          "edit_url": "https://github.com/woocommerce/woocommerce/edit/trunk/docs/building-a-woo-store/webhooks.md",
          "hash": "102727c5217162eb5a363f95664f0c1554dce96c58e4b506cd350d50800a5381",
          "url": "https://raw.githubusercontent.com/woocommerce/woocommerce/trunk/docs/building-a-woo-store/webhooks.md",
          "id": "1629a329b1f4f1f24bba60f89e6f17c695b7ad0d"
        },
        {
          "post_title": "How to configure caching plugins for WooCommerce",
          "menu_title": "Configure caching plugins",
          "tags": "how-to",
          "edit_url": "https://github.com/woocommerce/woocommerce/edit/trunk/docs/building-a-woo-store/configuring-caching-plugins.md",
          "hash": "5f0d999813ace7d5a9b2ae830d67b50c05806d87d1ba1cbb2d2c88a69aec1328",
          "url": "https://raw.githubusercontent.com/woocommerce/woocommerce/trunk/docs/building-a-woo-store/configuring-caching-plugins.md",
          "id": "9f484f8db1111fa6c1b6108d40939c967eea7f47"
        },
        {
          "post_title": "How to add a custom field to simple and variable products",
          "menu_title": "Add custom fields to products",
          "tags": "how-to",
          "edit_url": "https://github.com/woocommerce/woocommerce/edit/trunk/docs/building-a-woo-store/adding-a-custom-field-to-variable-products.md",
          "hash": "3f9ca41cf853de77b48bb8c2e762129f7dbeef8b7680471d2d55fe0c7b32a5cb",
          "url": "https://raw.githubusercontent.com/woocommerce/woocommerce/trunk/docs/building-a-woo-store/adding-a-custom-field-to-variable-products.md",
          "id": "64b686dcd5fdd4842be2fc570108231d5a8bfc1b"
        }
      ],
      "categories": []
    },
    {
      "content": "\nAccess a collection of useful code snippets to customize and enhance your WooCommerce store's functionality.\n",
      "category_slug": "code-snippets",
      "category_title": "Code Snippets",
      "posts": [
        {
          "post_title": "Useful core functions",
          "tags": "code-snippet",
          "edit_url": "https://github.com/woocommerce/woocommerce/edit/trunk/docs/code-snippets/useful-functions.md",
          "hash": "3d102e671585a2de818fd5fdb84110c99ca55b5adc2698d07118beac27e59c94",
          "url": "https://raw.githubusercontent.com/woocommerce/woocommerce/trunk/docs/code-snippets/useful-functions.md",
          "id": "0d99f1dee7c104b5899fd62b96157fb6709ebfb8"
        },
        {
          "post_title": "Unhook and remove WooCommerce emails",
          "tags": "code-snippet",
          "edit_url": "https://github.com/woocommerce/woocommerce/edit/trunk/docs/code-snippets/unhook--remove-woocommerce-emails.md",
          "hash": "9b10cc18f64970b1c919dc1b320497e66444befcae6733d2dc7c8ec07b564e6d",
          "url": "https://raw.githubusercontent.com/woocommerce/woocommerce/trunk/docs/code-snippets/unhook--remove-woocommerce-emails.md",
          "id": "0fdfe3b483ae74a9e5dc1fc21b80814462222ec3"
        },
        {
          "post_title": "Rename a country",
          "tags": "code-snippet",
          "edit_url": "https://github.com/woocommerce/woocommerce/edit/trunk/docs/code-snippets/rename-a-country.md",
          "hash": "80086f76587535c16e79d987ba00544766b167fe33fd435544c8b80683c5f946",
          "url": "https://raw.githubusercontent.com/woocommerce/woocommerce/trunk/docs/code-snippets/rename-a-country.md",
          "id": "67a49394f2e8ad0f8f81333207679be770bc8038"
        },
        {
          "post_title": "Change number of related products displayed",
          "tags": "code-snippet",
          "edit_url": "https://github.com/woocommerce/woocommerce/edit/trunk/docs/code-snippets/number-of-products-per-row.md",
          "hash": "58287de9fc0318daa8a604602d1384a7298d1227f9b99063c5402ccd521f8549",
          "url": "https://raw.githubusercontent.com/woocommerce/woocommerce/trunk/docs/code-snippets/number-of-products-per-row.md",
          "id": "7369dc328c49206771a2f8d0da5d920c480b5207"
        },
        {
          "post_title": "Add link to logged data",
          "menu_title": "Add link to logged data",
          "tags": "code-snippets",
          "edit_url": "https://github.com/woocommerce/woocommerce/edit/trunk/docs/code-snippets/link-to-logged-data.md",
          "hash": "fd1c3a58da8b7eed11da841d901b4d3cc117c6753c3b3834f3de41ea266490b9",
          "url": "https://raw.githubusercontent.com/woocommerce/woocommerce/trunk/docs/code-snippets/link-to-logged-data.md",
          "id": "34da337f79be5ce857024f541a99d302174ca37d"
        },
        {
          "post_title": "Customizing checkout fields using actions and filters",
          "tags": "code-snippet",
          "edit_url": "https://github.com/woocommerce/woocommerce/edit/trunk/docs/code-snippets/customising-checkout-fields.md",
          "hash": "af7a80643af9c75b81f63ad763c88ee266c338d8387e09e3c940ffa4aa66a396",
          "url": "https://raw.githubusercontent.com/woocommerce/woocommerce/trunk/docs/code-snippets/customising-checkout-fields.md",
          "id": "83097d3b7414557fc80dcf9f8f1a708bbdcdd884"
        },
        {
          "post_title": "Change a currency symbol",
          "tags": "code-snippet",
          "edit_url": "https://github.com/woocommerce/woocommerce/edit/trunk/docs/code-snippets/change-a-currency-symbol.md",
          "hash": "1e25d4cf42f3b5907befc8d3b6d3999ca31c2f97b9512eadb749935685d1a7d6",
          "url": "https://raw.githubusercontent.com/woocommerce/woocommerce/trunk/docs/code-snippets/change-a-currency-symbol.md",
          "id": "35ff98a542ad0b092aa44a049c6015cd43ed5857"
        },
        {
          "post_title": "Add a message above the login / register form",
          "tags": "code-snippet",
          "edit_url": "https://github.com/woocommerce/woocommerce/edit/trunk/docs/code-snippets/before-login--register-form.md",
          "hash": "49f0d942364ea6815e799972894406cb0963164adfb6c373222dcf7fb0ee6fb9",
          "url": "https://raw.githubusercontent.com/woocommerce/woocommerce/trunk/docs/code-snippets/before-login--register-form.md",
          "id": "26ea2036f16952c8c965f2ab38ab214e421aa615"
        },
        {
          "post_title": "Adjust the quantity input values",
          "tags": "code-snippet",
          "edit_url": "https://github.com/woocommerce/woocommerce/edit/trunk/docs/code-snippets/adjust-quantity-input-values.md",
          "hash": "099fe23a591aa2283bad1cbb55a120f579b6cde8664cdb41f6b2c3716f7b6671",
          "url": "https://raw.githubusercontent.com/woocommerce/woocommerce/trunk/docs/code-snippets/adjust-quantity-input-values.md",
          "id": "e4d92076cbd872380edb6beb1ff944f749d2d0e1"
        },
        {
          "post_title": "Add or modify states",
          "tags": "code-snippet",
          "edit_url": "https://github.com/woocommerce/woocommerce/edit/trunk/docs/code-snippets/add-or-modify-states.md",
          "hash": "0f58428d8db1c7bc3e118362c25d129985a0a17957938d4003e64d4a56ea929b",
          "url": "https://raw.githubusercontent.com/woocommerce/woocommerce/trunk/docs/code-snippets/add-or-modify-states.md",
          "id": "59ff38edfc09669967a06dd1dd3e6fb967422367"
        },
        {
          "post_title": "Add currencies and symbols",
          "menu_title": "Add currencies and symbols",
          "tags": "code-snippet",
          "edit_url": "https://github.com/woocommerce/woocommerce/edit/trunk/docs/code-snippets/add-a-currency-symbol.md",
          "hash": "f91b76a0ebe65b6095157e904435c563b477be639a70795890656a29871cea76",
          "url": "https://raw.githubusercontent.com/woocommerce/woocommerce/trunk/docs/code-snippets/add-a-currency-symbol.md",
          "id": "1c031c2af4a1461253e798daa3304baa89a83979"
        },
        {
          "post_title": "Add a country",
          "menu_title": "Add a country",
          "tags": "code-snippet",
          "edit_url": "https://github.com/woocommerce/woocommerce/edit/trunk/docs/code-snippets/add-a-country.md",
          "hash": "2b5488637e3ecad6113abea73f26fab79e953d84b7e034d4aa71767f6b7338a6",
          "url": "https://raw.githubusercontent.com/woocommerce/woocommerce/trunk/docs/code-snippets/add-a-country.md",
          "id": "3f20affcf41e51989b0a7408aefe32b95d1da073"
        }
      ],
      "categories": []
    },
    {
      "content": "\nInterested in joining the Woo contributor community? The links in this doc summarize and direct you to the order of operations you will need to make your first contribution. If you are a seasoned WooCommerce developer, feel free to skip ahead and utilize the template links, or the reference docs and guides below.\n\n## Contributing to WooCommerce Core\n\nThe WooCommerce core plugin code can be found in our [monorepo](https://github.com/woocommerce/woocommerce). Here you can contribute to: \n\n- [WooCommerce Core Plugin](https://github.com/woocommerce/woocommerce/tree/trunk/plugins/woocommerce)\n- [WooCommerce Admin](https://github.com/woocommerce/woocommerce/tree/trunk/plugins/woocommerce-admin)\n- [WooCommerce Blocks](https://github.com/woocommerce/woocommerce/tree/trunk/plugins/woocommerce-blocks) \n\n### Code of Conduct\n\nContributing to an open source project requires cooperation amongst individuals and organziations all working to make our project a stable and safe place to build and ask questions. Please thoroughly read our [Code of Conduct](https://github.com/woocommerce/woocommerce/blob/trunk/SECURITY.md) to get familiar with our standards and processes.\n\n### Contributor Guidelines\n\nOur [contributor guidelines](https://github.com/woocommerce/woocommerce/blob/trunk/.github/CONTRIBUTING.md) layout the first steps to contributing.\n\n- [Prerequisites and developer tools to get started](https://github.com/woocommerce/woocommerce/blob/trunk/README.md#getting-started)\n- [PNPM commands, plugin development environment packages, and troubleshooting](https://github.com/woocommerce/woocommerce/blob/trunk/DEVELOPMENT.md)\n- [Coding standards, E2E testing links](https://github.com/woocommerce/woocommerce/blob/trunk/.github/CONTRIBUTING.md) \n\n### Templates, Bug Reports, and Feature Requests\n\n- [Pull Request template](https://github.com/woocommerce/woocommerce/blob/trunk/.github/PULL_REQUEST_TEMPLATE.md)\n- [Core Issue template](https://github.com/woocommerce/woocommerce/blob/trunk/.github/ISSUE_TEMPLATE.md)\n- [Bug Report template](https://github.com/woocommerce/woocommerce/blob/trunk/.github/ISSUE_TEMPLATE/1-bug-report.yml)\n- [Enhancement template](https://github.com/woocommerce/woocommerce/blob/trunk/.github/ISSUE_TEMPLATE/2-enhancement.yml)\n- [Feature requests](https://woo.com/feature-requests/woocommerce/)\n\n### Security\n\nSecurity and safety for data management are incredibly important to us at Woo. Please check out the [Automattic security policy](https://automattic.com/security/) to learn about our foundational requirements.\n\nPlease report any vulnerabilities or security issues by reading through Woo's security policy [here](https://github.com/woocommerce/woocommerce/blob/trunk/SECURITY.md).\n\n\n\n\n\n",
      "category_slug": "contributing",
      "category_title": "Contribute to Woo",
      "posts": [
        {
          "post_title": "WooCommerce Git flow",
          "menu_title": "WooCommerce Git flow",
          "tags": "reference",
          "edit_url": "https://github.com/woocommerce/woocommerce/edit/trunk/docs/contributing/woocommerce-git-flow.md",
          "hash": "e1e5e86439852f728496f0d83d4de465c1e4a67e956973636c5106e35ab21595",
          "url": "https://raw.githubusercontent.com/woocommerce/woocommerce/trunk/docs/contributing/woocommerce-git-flow.md",
          "id": "9e5c2da0c341b88f32483ec2435740cd16d48676"
        },
        {
          "post_title": "String localization guidelines",
          "menu_title": "String localization guidelines",
          "tags": "reference",
          "edit_url": "https://github.com/woocommerce/woocommerce/edit/trunk/docs/contributing/string-localisation-guidelines.md",
          "hash": "8d3de270132d5c8c863d61159a76fac06ddc1a3ee1ecfb031bfefea4c137aa3d",
          "url": "https://raw.githubusercontent.com/woocommerce/woocommerce/trunk/docs/contributing/string-localisation-guidelines.md",
          "id": "b7a92f1f63f72a2263be940b362fd90aa0ea2cdb"
        },
        {
          "post_title": "Reporting security issues",
          "menu_title": "Reporting security issues",
          "tags": "reference",
          "edit_url": "https://github.com/woocommerce/woocommerce/edit/trunk/docs/contributing/reporting-security-issues.md",
          "hash": "736020b27cb453139f57cd49ee1f3e4dcf2da8d00c209d1d0f43db5326150cf0",
          "url": "https://raw.githubusercontent.com/woocommerce/woocommerce/trunk/docs/contributing/reporting-security-issues.md",
          "id": "363d7eb1b42e6974cfab7f62659b4effc8417774"
        },
        {
          "post_title": "Naming conventions",
          "menu_title": "Naming conventions",
          "tags": "reference",
          "edit_url": "https://github.com/woocommerce/woocommerce/edit/trunk/docs/contributing/naming-conventions.md",
          "hash": "c553a158e2641547376939f9e2b9ac9c336371bb1cf9eba59b552685a81112bf",
          "url": "https://raw.githubusercontent.com/woocommerce/woocommerce/trunk/docs/contributing/naming-conventions.md",
          "id": "019d7e8eefc341de559728b9c3e9c5e17dfc1d6d"
        },
        {
          "post_title": "Handling SCSS and JS minification in WooCommerce",
          "menu_title": "Minification of SCSS and JS",
          "tags": "reference",
          "edit_url": "https://github.com/woocommerce/woocommerce/edit/trunk/docs/contributing/minification-of-SCSS-and-JS.md",
          "hash": "da3f198acde56106e6d09136038d523cc612021923f5f0b3334663c9e787ceaf",
          "url": "https://raw.githubusercontent.com/woocommerce/woocommerce/trunk/docs/contributing/minification-of-SCSS-and-JS.md",
          "id": "bb50c2ce61a6c5465c95e6a94982c4c1e7944fd7"
        },
        {
          "post_title": "Deprecation in core",
          "menu_title": "Deprecation in core",
          "tags": "reference",
          "edit_url": "https://github.com/woocommerce/woocommerce/edit/trunk/docs/contributing/deprecation-in-core.md",
          "hash": "2fd2e73b7de1bbde028a998f8d375c365ea77979ad5ac16e192aaa6c7dc46c97",
          "url": "https://raw.githubusercontent.com/woocommerce/woocommerce/trunk/docs/contributing/deprecation-in-core.md",
          "id": "d4eee11fdec129af35c471b2366df285217c6ec6"
        },
        {
          "post_title": "How to assess the impact of a pull request",
          "menu_title": "Assessing PR impact",
          "tags": "how-to",
          "edit_url": "https://github.com/woocommerce/woocommerce/edit/trunk/docs/contributing/deciding-pr-high-impact.md",
          "hash": "091fd9acb51a272439d2c0378cc54ee45bbb90211b2a8953d25a5cbddd40ad70",
          "url": "https://raw.githubusercontent.com/woocommerce/woocommerce/trunk/docs/contributing/deciding-pr-high-impact.md",
          "id": "40d381fdc10bff338677228736249ba87df9e102"
        },
        {
          "post_title": "Common issues",
          "menu_title": "Common issues",
          "tags": "reference",
          "edit_url": "https://github.com/woocommerce/woocommerce/edit/trunk/docs/contributing/common-issues.md",
          "hash": "5b1b08159b9e20df68731ee0261b1a17b8aa2e9f7ba63fc28a5d25ba1b7f0d55",
          "url": "https://raw.githubusercontent.com/woocommerce/woocommerce/trunk/docs/contributing/common-issues.md",
          "id": "5766fb43cf9135d5a2cceaf0d386ec14b57c9ba0"
        },
        {
          "post_title": "Critical flows within the WooCommerce Core API",
          "menu_title": "API critical flows",
          "tags": "reference",
          "edit_url": "https://github.com/woocommerce/woocommerce/edit/trunk/docs/contributing/api-critical-flows.md",
          "hash": "7e9a1f26c64b1f2dd5f8edb67c74b652a1fb852f2152ba7868ee0cd4bf228a14",
          "url": "https://raw.githubusercontent.com/woocommerce/woocommerce/trunk/docs/contributing/api-critical-flows.md",
          "id": "0fa8b2fa4bcb3b00c647504523a05857a90c434a"
        },
        {
          "post_title": "CSS SASS coding guidelines and naming conventions",
          "tags": "reference",
          "edit_url": "https://github.com/woocommerce/woocommerce/edit/trunk/docs/contributing/CSS-SASS-coding-guidelines-and-naming-conventions.md",
          "hash": "5dcdb00ab0209a277ead39ac21ad3a6befe2d23ae80548e3a405c513d00f712e",
          "url": "https://raw.githubusercontent.com/woocommerce/woocommerce/trunk/docs/contributing/CSS-SASS-coding-guidelines-and-naming-conventions.md",
          "id": "42e4e4a593b67fd844f2d7b366259d64cf2332ab"
        }
      ],
      "categories": []
    },
    {
      "content": "\nJust like WooCommerce itself, our developer docs are open source and editable by the community. This category outlines guidance and best practices to follow when contributing documentation.\n ",
      "category_slug": "contributing-docs",
      "category_title": "Contribute to Docs",
      "posts": [
        {
          "post_title": "Technical Documentation Style Guide",
          "menu_title": "Style Guide",
          "edit_url": "https://github.com/woocommerce/woocommerce/edit/trunk/docs/contributing-docs/style-guide.md",
          "hash": "1f7b619b73e05f0e607aa8959f598254b7af9adb5375f25df668a104eeadba5e",
          "url": "https://raw.githubusercontent.com/woocommerce/woocommerce/trunk/docs/contributing-docs/style-guide.md",
          "id": "5020907d57ae845a6477a36f59ec8c2f5f7b4b01"
        },
        {
          "post_title": "Contributing Technical Documentation",
          "menu_title": "Contributing Docs",
          "edit_url": "https://github.com/woocommerce/woocommerce/edit/trunk/docs/contributing-docs/contributing-docs.md",
          "hash": "3bcfb5ac1ad271b34f4f13db409b1f5e50c6ed6e310f474bcc3ccc2f4b0448b1",
          "url": "https://raw.githubusercontent.com/woocommerce/woocommerce/trunk/docs/contributing-docs/contributing-docs.md",
          "id": "71c1a72bfd4d5ae6aa656d4264b1bf3beb6eca1c"
        }
      ],
      "categories": []
    },
    {
      "content": "\nMaster data management in WooCommerce, including documentation related to CRUD objects and data stores.\n",
      "category_slug": "data-management",
      "category_title": "Data Management",
      "posts": [
        {
          "post_title": "How to manage WooCommerce Data Stores",
          "menu_title": "Manage data stores",
          "edit_url": "https://github.com/woocommerce/woocommerce/edit/trunk/docs/data-management/data-stores.md",
          "hash": "c0f53930abe9479af0eccb136a07ca01d183347e3b8b391b8e57c8fdc6ddd251",
          "url": "https://raw.githubusercontent.com/woocommerce/woocommerce/trunk/docs/data-management/data-stores.md",
          "id": "34b4a3e14d6dfabca889035bf67876b9404d0dfb"
        },
        {
          "post_title": "Developing using WooCommerce CRUD objects",
          "tags": "reference",
          "edit_url": "https://github.com/woocommerce/woocommerce/edit/trunk/docs/data-management/crud-objects.md",
          "hash": "9a3624adc70b6a30bc89ecd86519909c90335f75fcbc925e5b417fac20712e54",
          "url": "https://raw.githubusercontent.com/woocommerce/woocommerce/trunk/docs/data-management/crud-objects.md",
          "id": "eaf29a28f438c0d03b4e7056dc3b6eaead4937b5"
        }
      ],
      "categories": []
    },
    {
      "content": "\nExplore how to develop WooCommerce extensions with practical tutorials and resources ideal for initial setup and understanding the core functionalities of the platform.\n",
      "category_slug": "extension-development",
      "category_title": "Extension Development",
      "posts": [
        {
          "post_title": "Integrating admin pages into WooCommerce extensions",
          "menu_title": "Integrating admin pages",
          "tags": "how-to",
          "edit_url": "https://github.com/woocommerce/woocommerce/edit/trunk/docs/extension-development/working-with-woocommerce-admin-pages.md",
          "hash": "9d01da78347ee7379fe096cce5e3982cd13e46617f90ad78e03af72bc3fb8aba",
          "url": "https://raw.githubusercontent.com/woocommerce/woocommerce/trunk/docs/extension-development/working-with-woocommerce-admin-pages.md",
          "id": "6f9cc63bc4c614b9e01174069a5ddc4f3d7aa467"
        },
        {
          "post_title": "WooCommerce plugin API callbacks",
          "menu_title": "Plugin API callbacks",
          "tags": "reference",
          "edit_url": "https://github.com/woocommerce/woocommerce/edit/trunk/docs/extension-development/woocommerce-plugin-api-callback.md",
          "hash": "fc8eb47b9e31c412838a6426965f26dad89454234692a8f26b045da3a8ed872f",
          "url": "https://raw.githubusercontent.com/woocommerce/woocommerce/trunk/docs/extension-development/woocommerce-plugin-api-callback.md",
          "id": "9c1985429ab05bf7abc3e0a8676fb3d92a2c62eb"
        },
        {
          "post_title": "Managing custom attributes in WooCommerce menus and taxonomy archives",
          "menu_title": "Custom attributes in menus",
          "tags": "how-to",
          "edit_url": "https://github.com/woocommerce/woocommerce/edit/trunk/docs/extension-development/using-custom-attributes-in-menus.md",
          "hash": "fbcf2bc205057602d56c6f3f92ea3809cd0d9c8fedb16dd6438ee671d6589966",
          "url": "https://raw.githubusercontent.com/woocommerce/woocommerce/trunk/docs/extension-development/using-custom-attributes-in-menus.md",
          "id": "fe5975a11d45e9d95e91c256ca89a1ec2ca76556"
        },
        {
          "post_title": "Tools for low-code development",
          "menu_title": "Low-code tools",
          "tags": "reference",
          "edit_url": "https://github.com/woocommerce/woocommerce/edit/trunk/docs/extension-development/tools-for-low-code-development.md",
          "hash": "a2fd746404451bd34cc4fb237a6a16d83641694ec050f77bf779a7d3e117a056",
          "url": "https://raw.githubusercontent.com/woocommerce/woocommerce/trunk/docs/extension-development/tools-for-low-code-development.md",
          "id": "9320859027f950ceb36e13451ec8696d606426ec"
        },
        {
          "post_title": "Settings API",
          "edit_url": "https://github.com/woocommerce/woocommerce/edit/trunk/docs/extension-development/settings-api.md",
          "hash": "ca80728c56d60bb7416bb2865678b9e04807d0e208a4df56b8efaf32e9ac465d",
          "url": "https://raw.githubusercontent.com/woocommerce/woocommerce/trunk/docs/extension-development/settings-api.md",
          "id": "ed56b97b9de350074a302373ebaaa5dcce727e8b"
        },
        {
          "post_title": "Logging in WooCommerce",
          "edit_url": "https://github.com/woocommerce/woocommerce/edit/trunk/docs/extension-development/logging.md",
          "hash": "14deebc3eaaf821ade3f84b5b16d154b36b4cceae59b04b6cb18f6ba9588fa56",
          "url": "https://raw.githubusercontent.com/woocommerce/woocommerce/trunk/docs/extension-development/logging.md",
          "id": "c684e2efba45051a4e1f98eb5e6ef6bab194f25c"
        },
        {
          "post_title": "Creating custom settings for WooCommerce extensions",
          "menu_title": "Creating custom settings",
          "tags": "how-to",
          "edit_url": "https://github.com/woocommerce/woocommerce/edit/trunk/docs/extension-development/implementing-settings.md",
          "hash": "12bbcf9095c8dd00d79036d413e2c2d0a060e84b4de23943741fa27444d7efcf",
          "url": "https://raw.githubusercontent.com/woocommerce/woocommerce/trunk/docs/extension-development/implementing-settings.md",
          "id": "58bcbd3a0cd3b3e5fe738c3bb625cf9b7747c99a"
        },
        {
          "post_title": "How to design a simple extension",
          "menu_title": "Design a simple extension",
          "tags": "how-to",
          "edit_url": "https://github.com/woocommerce/woocommerce/edit/trunk/docs/extension-development/how-to-design-a-simple-extension.md",
          "hash": "395b7647382ea116f9d05c42a0d2b285a2eb932af7393febf415fe8ee4eb1d28",
          "url": "https://raw.githubusercontent.com/woocommerce/woocommerce/trunk/docs/extension-development/how-to-design-a-simple-extension.md",
          "id": "375f7e18a2e656e662d3189041caeb9c80e7c9e3"
        },
        {
          "post_title": "How to add store management links",
          "menu_title": "Add store management links",
          "tags": "reference",
          "edit_url": "https://github.com/woocommerce/woocommerce/edit/trunk/docs/extension-development/how-to-add-your-own-store-management-links.md",
          "hash": "66f5592f901f350db8e89fe3cfefc4f9202f5c2da790313cc2ac4aa1d64cc4d2",
          "url": "https://raw.githubusercontent.com/woocommerce/woocommerce/trunk/docs/extension-development/how-to-add-your-own-store-management-links.md",
          "id": "ae8fc356aa7555b87477462eaa80130a044d00f9"
        },
        {
          "post_title": "How to implement merchant onboarding",
          "menu_title": "Implement merchant onboarding",
          "tags": "how-to",
          "edit_url": "https://github.com/woocommerce/woocommerce/edit/trunk/docs/extension-development/handling-merchant-onboarding.md",
          "hash": "e5fd467caece98bb1d18a5d150c375b2c575cb956980a7054b89b3cfcfbcdae9",
          "url": "https://raw.githubusercontent.com/woocommerce/woocommerce/trunk/docs/extension-development/handling-merchant-onboarding.md",
          "id": "89fe15dc232379f546852822230c334d3d940b93",
          "links": {
            "../../plugins/woocommerce-admin/docs/examples/extensions/add-task": "3b7e57a59d714d74f4551a5437945b3f3fad1217",
            "../../plugins/woocommerce-admin/docs/features/onboarding-tasks.md": "3b838384abee3ac1f61329c7e4ef96964f555282"
          }
        },
        {
          "post_title": "Managing extension deactivation and uninstallation",
          "menu_title": "Manage deactivation and uninstallation",
          "tags": "how-to",
          "edit_url": "https://github.com/woocommerce/woocommerce/edit/trunk/docs/extension-development/handling-deactivation-and-uninstallation.md",
          "hash": "52992f047f6088cf93f72c87e27143ef896e9ccbb0ea55e77c9fa8c17df80404",
          "url": "https://raw.githubusercontent.com/woocommerce/woocommerce/trunk/docs/extension-development/handling-deactivation-and-uninstallation.md",
          "id": "549d92ad5518998ddcdcaa96beb6e25f09e4b1e5"
        },
        {
          "post_title": "WooCommerce extension development best practices",
          "menu_title": "Best Practices",
          "edit_url": "https://github.com/woocommerce/woocommerce/edit/trunk/docs/extension-development/extension-development-best-practices.md",
          "hash": "11a9e5f380426b3e05e68ba2ef87b59a33ab3be70c0cff83ffc0fa13d6bcee3f",
          "url": "https://raw.githubusercontent.com/woocommerce/woocommerce/trunk/docs/extension-development/extension-development-best-practices.md",
          "id": "83050f0142b6de00b73b3638d46ddddc5a2f8b12",
          "links": {
            "./check-if-woo-is-active.md": "2c2e89013ad76ff2596680224047723163512bc2",
            "./data-storage.md": "b3e0b17ca74596e858c26887c1e4c8ee6c8f6102",
            "../security/prevent-data-leaks.md": "91b86abe2953e1cd4e9d6d407238093245346cf9",
            "./example-plugin-header-comment.md": "2fb49dc6ccad894e02f123940a9db98c7724dddc"
          }
        },
        {
          "post_title": "Example WordPress plugin header comment for WooCommerce extensions",
          "menu_title": "Plugin header comments",
          "tags": "reference",
          "edit_url": "https://github.com/woocommerce/woocommerce/edit/trunk/docs/extension-development/example-plugin-header-comment.md",
          "hash": "b729ec74eb4703f87d0ee46430f2ca473576f0c03de2ab7ecfc87a2f83e7d086",
          "url": "https://raw.githubusercontent.com/woocommerce/woocommerce/trunk/docs/extension-development/example-plugin-header-comment.md",
          "id": "2fb49dc6ccad894e02f123940a9db98c7724dddc"
        },
        {
          "post_title": "Data storage primer",
          "menu_title": "Data storage",
          "tags": "reference",
          "edit_url": "https://github.com/woocommerce/woocommerce/edit/trunk/docs/extension-development/data-storage.md",
          "hash": "d3a1c2d01b8f4b216f02b357d2510340e1b2f63ea0adab113100946c8d81cdb1",
          "url": "https://raw.githubusercontent.com/woocommerce/woocommerce/trunk/docs/extension-development/data-storage.md",
          "id": "b3e0b17ca74596e858c26887c1e4c8ee6c8f6102"
        },
        {
          "post_title": "Classes in WooCommerce",
          "menu_title": "Classes in WooCommerce",
          "tags": "reference",
          "edit_url": "https://github.com/woocommerce/woocommerce/edit/trunk/docs/extension-development/class-reference.md",
          "hash": "72afd8f0332d676c1c8c46534a62dfed5db1adf97d4ddf0aa40882d3a23da839",
          "url": "https://raw.githubusercontent.com/woocommerce/woocommerce/trunk/docs/extension-development/class-reference.md",
          "id": "d5f4d8e645707552d013b4be2cd5fd1c943f2122"
        },
        {
          "post_title": "How to check if WooCommerce is active",
          "menu_title": "Check if WooCommerce is active",
          "tags": "how-to",
          "edit_url": "https://github.com/woocommerce/woocommerce/edit/trunk/docs/extension-development/check-if-woo-is-active.md",
          "hash": "dca930ebe334bb3bb276ec912d050830b784ec9f755be491d41c3c32f5b65637",
          "url": "https://raw.githubusercontent.com/woocommerce/woocommerce/trunk/docs/extension-development/check-if-woo-is-active.md",
          "id": "2c2e89013ad76ff2596680224047723163512bc2"
        },
        {
          "post_title": "How to build your first extension",
          "menu_title": "Build your first extension",
          "tags": "how-to",
          "edit_url": "https://github.com/woocommerce/woocommerce/edit/trunk/docs/extension-development/building-your-first-extension.md",
          "hash": "d1ad51948f0391f342e968fcf3889dda234a64b8256090061b7b6db074b0a6e5",
          "url": "https://raw.githubusercontent.com/woocommerce/woocommerce/trunk/docs/extension-development/building-your-first-extension.md",
          "id": "278c2822fe06f1ab72499a757ef0c4981cfbffb5"
        },
        {
          "post_title": "How to add actions and filters",
          "menu_title": "Add actions and filters",
          "tags": "how-to",
          "edit_url": "https://github.com/woocommerce/woocommerce/edit/trunk/docs/extension-development/adding-actions-and-filters.md",
          "hash": "ac6b6db9a4bc92d13c71b9d7d81614df4e4cd80120875e5f274238af062a8744",
          "url": "https://raw.githubusercontent.com/woocommerce/woocommerce/trunk/docs/extension-development/adding-actions-and-filters.md",
          "id": "6f461e2f0ca9195097b36f987ee6c0212a65e8ab"
        },
        {
          "post_title": "How to add a section to a settings tab",
          "menu_title": "Add a section to a settings tab",
          "tags": "how-to",
          "edit_url": "https://github.com/woocommerce/woocommerce/edit/trunk/docs/extension-development/adding-a-section-to-a-settings-tab.md",
          "hash": "400124b03f0d2f53736012100d2be87e77a7bc9c72a5c6af143f62d84321b09d",
          "url": "https://raw.githubusercontent.com/woocommerce/woocommerce/trunk/docs/extension-development/adding-a-section-to-a-settings-tab.md",
          "id": "a88144dff894408f31a80c96dcee3bd5126ecd28"
        }
      ],
      "categories": []
    },
    {
      "content": "\nDive into WooCommerce with guides and resources ideal for initial setup and understanding the core functionalities of the platform.\n",
      "category_slug": "getting-started",
      "category_title": "Getting Started",
      "posts": [
        {
          "post_title": "Understanding WooCommerce Endpoints",
          "menu_title": "WooCommerce Endpoints",
          "edit_url": "https://github.com/woocommerce/woocommerce/edit/trunk/docs/getting-started/woocommerce-endpoints.md",
          "hash": "26318dce3085e8100d29115248495852ab4e425de9297b00e474e24a8ef979f6",
          "url": "https://raw.githubusercontent.com/woocommerce/woocommerce/trunk/docs/getting-started/woocommerce-endpoints.md",
          "id": "31a11f74bcd9f21f97cd4c6c719240b3d84e40f4",
          "links": {
            "./customizing-endpoint-urls.md": "c19e1b1da6543f8a95ee04ba120f4f171f8e6e40",
            "./troubleshooting-endpoints.md": "dff57bd736ae83850bfc7e4ac994bd22141d96ee"
          }
        },
        {
          "post_title": "Troubleshooting WooCommerce Endpoints",
          "menu_title": "Troubleshooting Endpoints",
          "tags": "how-to",
          "edit_url": "https://github.com/woocommerce/woocommerce/edit/trunk/docs/getting-started/troubleshooting-endpoints.md",
          "hash": "40b0e339073bd8b17c2264b00ee84946bcdf657af97471ca08f315b014802319",
          "url": "https://raw.githubusercontent.com/woocommerce/woocommerce/trunk/docs/getting-started/troubleshooting-endpoints.md",
          "id": "dff57bd736ae83850bfc7e4ac994bd22141d96ee",
          "links": {
            "./customizing-endpoint-urls.md": "c19e1b1da6543f8a95ee04ba120f4f171f8e6e40"
          }
        },
        {
          "post_title": "Setting up your development environment",
          "menu_title": "Development environment setup",
          "tags": "tutorial, setup",
          "edit_url": "https://github.com/woocommerce/woocommerce/edit/trunk/docs/getting-started/development-environment.md",
          "hash": "5e877a4283be4264c7fc37b7e8dbf8c08224a82c65bab0e02cd08f3ca895cd4d",
          "url": "https://raw.githubusercontent.com/woocommerce/woocommerce/trunk/docs/getting-started/development-environment.md",
          "id": "9080572a3904349c44c565ca7e1bef1212c58757"
        },
        {
          "post_title": "WooCommerce developer tools",
          "menu_title": "Developer tools",
          "tags": "reference",
          "edit_url": "https://github.com/woocommerce/woocommerce/edit/trunk/docs/getting-started/developer-tools.md",
          "hash": "ef24e32109d66f96a990fea7a5eb32f9e0b98ae7ca766dcae12244449956997b",
          "url": "https://raw.githubusercontent.com/woocommerce/woocommerce/trunk/docs/getting-started/developer-tools.md",
          "id": "2ed3659ae0153c8fb3252c417bb0eb43ea60f862"
        },
        {
          "post_title": "Resources for debugging",
          "menu_title": "Debugging",
          "edit_url": "https://github.com/woocommerce/woocommerce/edit/trunk/docs/getting-started/debugging.md",
          "hash": "68ce2cf0aae27b9214ea5da1ad7474cd2274547732f6212bef39e9d7e60edd49",
          "url": "https://raw.githubusercontent.com/woocommerce/woocommerce/trunk/docs/getting-started/debugging.md",
          "id": "75c020ee52329c09f4dc04e33dc8aeb11c088534",
          "links": {
            "../extension-development/logging.md": "c684e2efba45051a4e1f98eb5e6ef6bab194f25c"
          }
        },
        {
          "post_title": "Customizing WooCommerce Endpoint URLs",
          "menu_title": "Customizing Endpoint URLs",
          "tags": "how-to",
          "edit_url": "https://github.com/woocommerce/woocommerce/edit/trunk/docs/getting-started/customizing-endpoint-urls.md",
          "hash": "644a0fbe31d395e94f8a6392ad8c569a4090c72168b7482a732e4cba4ed28c0a",
          "url": "https://raw.githubusercontent.com/woocommerce/woocommerce/trunk/docs/getting-started/customizing-endpoint-urls.md",
          "id": "c19e1b1da6543f8a95ee04ba120f4f171f8e6e40",
          "links": {
            "./woocommerce-endpoints.md": "31a11f74bcd9f21f97cd4c6c719240b3d84e40f4"
          }
        },
        {
          "post_title": "Contributing to WooCommerce Core",
          "menu_title": "Contribute to WooCommerce Core",
          "tags": "reference",
          "edit_url": "https://github.com/woocommerce/woocommerce/edit/trunk/docs/getting-started/contributing-to-core-and-marketplace.md",
          "hash": "b9c53ffb82b83dfe54c95c85a9f7c0127942087804f0490a2abfccb993ad3e2c",
          "url": "https://raw.githubusercontent.com/woocommerce/woocommerce/trunk/docs/getting-started/contributing-to-core-and-marketplace.md",
          "id": "198a4d4a506d464737c356f86684676ad4a0c27b"
        }
      ],
      "categories": []
    },
    {
      "content": "\nWooCommerce has traditionally stored store orders and related order information (like refunds) as custom WordPress post types or post meta records. This comes with performance issues.\n\n[High-Performance Order Storage (HPOS)](https://developer.woo.com/2022/09/14/high-performance-order-storage-progress-report/) also previously known as \"Custom Order Tables\" is a solution that provides an easy-to-understand and solid database structure - specifically designed for eCommerce needs. It uses the WooCommerce CRUD design to store order data in custom tables - optimized for WooCommerce queries with minimal impact on the store's performance.\n\nIn January 2022, we published the [initial plan for the Custom Order Tables feature](https://developer.woo.com/2022/01/17/the-plan-for-the-woocommerce-custom-order-table/) and since then, we've been working hard to bring the High-Performance Order Storage (HPOS) to WooCommerce Core. In May 2022, we invited you to [test the order migration process](https://developer.woo.com/2022/05/16/call-for-early-testing-custom-order-table-migrations/) and provide feedback on how our initial work performs on real stores of varied configurations.\n\nFrom WooCommerce 8.2, released on October 2023, [High-Performance Order Storage (HPOS)](https://developer.woo.com/2022/09/14/high-performance-order-storage-progress-report/)  is officially released under the stable flag and will be enabled by default for new installations.\n\n## What's New with High-Performance Order Storage?\n\nBringing High-Performance Order Storage (HPOS) to WooCommerce improves these three essential properties for eCommerce stores.\n\n### Scalability\n\nThe rise in the number of customers and customer orders increases the load on your store's database - making it difficult to handle customer order requests and deliver a seamless user experience.\n\nWith High-Performance Order Storage, you get dedicated tables for data like orders and order addresses and thus dedicated indexes which results in fewer read/write operations and fewer busy tables. This feature enables eCommerce stores of all shapes and sizes to scale their business to their maximum potential - without expert intervention.\n\n### Reliability\n\nHigh-Performance Order Storage makes implementing and restoring targeted data backup easier. You'll no longer need to worry about losing orders, inventory numbers, or client information with reliable backup in these custom order tables. It'll also facilitate implementing read/write locks and prevent race conditions.\n\n### Simplicity\n\nYou no longer have to go through a single huge database to locate underlying data and WooCommerce entries.\n\nWith High-Performance Order Storage, you can easily browse through the separate tables and easy-to-handle entries, independent of the table  `_posts`, to find data or understand the table structure. It also lets you easily develop new plugins, implement designs for shops and products, and modify WooCommerce with more flexibility.\n\n## Background\n\nBefore the release of version 8.2, WooCommerce relied on the `_post` and `_postmeta` table structures to store order information, which has served well over the years.\n\nHowever, High-Performance Order Storage introduces dedicated tables for data like orders and order addresses and thus dedicated indexes which results in fewer read/write operations and fewer busy tables. This feature enables eCommerce stores of all shapes and sizes to scale their business to their maximum potential - without expert intervention.\n\nThe order data is synced from `_posts` and `_postmeta` table to four custom order tables:\n\n1. `_wc_orders`\n2. `_wc_order_addresses`\n3. `_wc_order_operational_data`\n4. `_wc_orders_meta`\n\n\n## Enabling the feature\n\nFrom WooCommerce 8.2, released on October 2023, HPOS is enabled by default for new installations. Existing stores can check [How to enable HPOS](./enable-hpos.md)\n\n## Database tables\n\nA number of database tables are used to store order data by HPOS. The `get_all_table_names` method in [the OrdersTableDataStore class](https://github.com/woocommerce/woocommerce/blob/trunk/plugins/woocommerce/src/Internal/DataStores/Orders/OrdersTableDataStore.php) will return the names of all the tables.\n\n## Authoritative tables\n\nAt any given time, while the HPOS feature is enabled, there are two roles for the involved database tables: _authoritative_ and _backup_. The authoritative tables are the working tables, where order data will be stored to and retrieved from during normal operation of the store. The _backup_ tables will receive a copy of the authoritative data whenever [synchronization](#synchronization) happens.\n\nIf the `woocommerce_custom_orders_table_enabled` options is set to true, HPOS is active and [the new tables](#database-tables) are authoritative, while the posts and post meta tables act as the backup tables. If the option is set to false, it's the other way around. The option can be changed via admin UI (WooCommerce - Settings - Advanced - Custom data stores).\n\n[The CustomOrdersTableController class](https://github.com/woocommerce/woocommerce/blob/trunk/plugins/woocommerce/src/Internal/DataStores/Orders/CustomOrdersTableController.php) hooks on the `woocommerce_order_data_store` filter so that `WC_Data_Store::load( 'order' );` will return either an instance of [OrdersTableDataStore](https://github.com/woocommerce/woocommerce/blob/trunk/plugins/woocommerce/src/Internal/DataStores/Orders/OrdersTableDataStore.php) or an instance of [WC_Order_Data_Store_CPT](https://github.com/woocommerce/woocommerce/blob/trunk/plugins/woocommerce/includes/data-stores/class-wc-order-data-store-cpt.php), depending on which are the authoritative tables.\n\nIn order to preserve data integrity, switching the authoritative tables (from the new tables to the posts table or the other way around) isn't allowed while there are orders pending synchronization.\n\n## Synchronization\n\n_Synchronization_ is the process of applying all the pending changes in the authoritative tables to the backup tables. _Orders pending synchronization_ are orders that have been modified in the authoritative tables but the changes haven't been applied to the backup tables yet.\n\nThis can happen in a number of ways:\n\n\n### Immediate synchronization\n\nIf the `woocommerce_custom_orders_table_data_sync_enabled` setting is set to true, synchronization happens automatically and immediately as soon as the orders are changed in the authoritative tables.\n\n\n### Manual synchronization\n\nWhen immediate synchronization is disabled, it can be triggered manually via command line as follows: `wp wc cot sync`. It can also be triggered programmatically as follows:\n\n```php\n$synchronizer = wc_get_container()->get(Automattic\\WooCommerce\\Internal\\DataStores\\Orders\\DataSynchronizer::class);\n$order_ids = $synchronizer->get_next_batch_to_process( $batch_size );\nif ( count( $order_ids ) ) {\n\t$synchronizer->process_batch( $order_ids );\n}\n```\n\nwhere `$batch_size` is the maximum count of orders to process.\n\n\n### Scheduled synchronization\n\nIf immediate synchronization gets activated (`woocommerce_custom_orders_table_data_sync_enabled` is set to true) while there are orders pending synchronization, an instance of [DataSynchronizer](https://github.com/woocommerce/woocommerce/blob/trunk/plugins/woocommerce/src/Internal/DataStores/Orders/DataSynchronizer.php) will be enqueued using [BatchProcessingController](https://github.com/woocommerce/woocommerce/blob/trunk/plugins/woocommerce/src/Internal/BatchProcessing/BatchProcessingController.php) so that the synchronization of created/modified/deleted orders will happen in batches via scheduled actions. This scheduling happens inside [CustomOrdersTableController](https://github.com/woocommerce/woocommerce/blob/trunk/plugins/woocommerce/src/Internal/DataStores/Orders/CustomOrdersTableController.php), by means of hooking into `woocommerce_update_options_advanced_custom_data_stores`.\n\nIf for some reason immediate synchronization is already active but synchronization is not scheduled, a trick to restart it is to go to the settings page (WooCommerce - Settings - Advanced - Custom data stores) and hit \"Save\" even without making any changes. As long as \"Keep the posts table and the orders tables synchronized\" is checked the synchronization scheduling will happen, even if it was checked before.\n\nIf the `woocommerce_auto_flip_authoritative_table_roles` option is set to true (there's a checkbox for it in the settings page), the authoritative tables will be switched automatically once all the orders have been synchronized. This is handled by [the CustomOrdersTableController class](https://github.com/woocommerce/woocommerce/blob/trunk/plugins/woocommerce/src/Internal/DataStores/Orders/CustomOrdersTableController.php).\n\n\n### Deletion synchronization\n\nSynchronization of order deletions is tricky: if an order exists in one set of tables (new tables or posts) but not in the other, it's not clear if the missing orders need to be created or if the existing orders need to be deleted. Theoretically, the orders missing from the backup tables imply the former and the orders missing from the authoritative tables imply the latter; but that's dangerous as a bug in the involved code could easily lead to the deletion of legitimate orders.\n\nTo achieve a robust order deletion synchronization mechanism the following is done. Whenever an order is deleted and immediate synchronization is disabled, a record is created in the `wp_wc_orders_meta` table that has `deleted_from` as the key and the name of the authoritative table the order was deleted from (`wp_wc_orders` or the posts table). Then at synchronization time these records are processed (the corresponding orders are deleted from the corresponding tables) and deleted afterwards.\n\nAn exception to the above are the [placeholder records](#placeholder-records): these are deleted immediately when the corresponding order is deleted from `wp_wc_orders`, even if immediate synchronization is disabled.\n\nWhen the \"**High-Performance Order Storage**\" and \"**Compatibility mode**\" are enabled, WooCommerce populates the HPOS tables with data from posts & postmeta tables. The synchronization between the tables is [explained in detail in this document](https://developer.woo.com/2022/09/29/high-performance-order-storage-backward-compatibility-and-synchronization/#synchronization).\n\n\n> You can find a deeper explanation about the synchronization between the tables in [this document about high-performance-order-storage-backward-compatibility-and-synchronization](https://developer.woo.com/2022/09/29/high-performance-order-storage-backward-compatibility-and-synchronization/#synchronization).\n\n## Placeholder records\n\nOrder IDs must match in both the authoritative tables and the backup tables, otherwise synchronization wouldn't be possible. The order IDs that are compared for order identification and synchronization purposes are the ones from the `id` field in both the `wp_wc_orders` table and the posts table.\n\nIf the posts table is authoritative, achieving an order ID match is easy: the record in `wp_wc_orders` is created with the same ID and that's it. However, when the new orders tables are authoritative there's a problem: the posts table is used to store multiple types of data, not only orders; and by the time synchronization needs to happen, a non-order post could already exist having the same ID as the order to synchronize.\n\nTo solve this, _placeholder records_ are used. Whenever the new orders tables are authoritative and immediate synchronization is disabled, creating a new order will cause a record with post type `shop_order_placehold` and the same ID as the order to be created in the posts table; this effectively \"reserves\" the order ID in the posts table. Then, at synchronization time, the record is filled appropriately and its post type is changed to `shop_order`.\n\n\n## Order Data Storage\n\nYou can switch between data stores freely to sync the data between the tables.\n\n-   If you select  **\"WordPress Post Tables\"**, the system will save the order data within  `_post`  and  `_postmeta`  tables. The order tables are not utilized in this scenario.\n\n![Select WordPress Post Tables](https://woo.com/wp-content/uploads/2023/10/image-18.png?w=650)\n\n-   If you select  **\"High-Performance Order Storage\"**, the system will save the order data within the new WooCommerce order tables\n\n![Select High-Performance Order Storage](https://woo.com/wp-content/uploads/2023/10/image-19.png?w=650)\n\n-   If you select  **\"WordPress Post Tables\"** and **\"Enable compatibility mode\"**, the system will sync the order data between the posts/postmeta and the WooCommerce order tables.\n\n![Select WordPress Post Tables and Enable compatibility mode](https://woo.com/wp-content/uploads/2023/10/image-20.png?w=650)\n\n\n## Incompatible Plugins\n\nIf you are using a plugin that is not compatible with High-Performance Order Storage, then the HPOS option will be disabled under  **WooCommerce > Settings > Advanced > Features**.\n\n![Incompatible plugin](https://woo.com/wp-content/uploads/2023/10/image-21.png?w=650)\n\n-   You can click on \"**View and manage**\" to review the list of incompatible plugins\n-   Or you can visit  `https://example.com/wp-admin/plugins.php?plugin_status=incompatible_with_feature&feature_id=custom_order_tables`  to review the list of incompatible plugins (please replace  `example.com`  with your site domain)\n\n![Plugins page](https://woo.com/wp-content/uploads/2023/10/image-22.png?w=650)\n\n> **Note:** If you are using a third-party extension that isn't working properly with High-Performance Order Storage then please notify the developers of the extension and ask them to update their extension to add support for HPOS. It's up to the extension developers to add support for HPOS. We have [developer resources and documentation](https://developer.woo.com/2022/09/14/high-performance-order-storage-progress-report/)  available to help with their integration efforts.\n\n\n## Disabling HPOS\n\nIf you encounter problems or if you need to continue working with plugins that are not yet compatible with HPOS, then we recommend temporarily switching back to  **WordPress posts storage**.\n\nTo do this, navigate to  **WooCommerce ▸ Settings ▸ Advanced ▸ Features**  and start by making sure that  **compatibility mode** is enabled. If it was not already enabled, you may find you need to wait for some time while order data is synchronized across data-stores.\n\n![WooCommerce ▸ Settings ▸ Advanced ▸ Features Screen](https://woo.com/wp-content/uploads/2023/10/hpos-feature-settings.png?w=650)\n\nOnce synchronization has completed, you can select  **WordPress posts storage (legacy)**  as your preferred option. You can also disable compatibility mode at this point. Once you are ready to re-enable HPOS, simply follow the instructions posted at the  [start of this doc](https://github.com/woocommerce/woocommerce/blob/trunk/docs/high-performance-order-storage/#section-3). Finally, remember to save this page between changes!\n\nAs noted earlier, we also strongly recommend reaching out to the support teams of any plugins that are incompatible, so they can take corrective action.\n",
      "category_slug": "hpos",
      "category_title": "High Performance Order Storage",
      "posts": [
        {
          "post_title": "A large store's guide to enable HPOS on WooCommerce",
          "edit_url": "https://github.com/woocommerce/woocommerce/edit/trunk/docs/high-performance-order-storage/guide-large-store.md",
          "hash": "3127a6befad4538edf8b005300885cf80254efa43080b96aeccf2b822b4015d4",
          "url": "https://raw.githubusercontent.com/woocommerce/woocommerce/trunk/docs/high-performance-order-storage/guide-large-store.md",
          "id": "b6156ac7b77d75022867e9ebb968bc9c1c35f0da"
        },
        {
          "post_title": "How to enable High Performance Order Storage",
          "menu_title": "Enable HPOS",
          "tags": "how-to",
          "edit_url": "https://github.com/woocommerce/woocommerce/edit/trunk/docs/high-performance-order-storage/enable-hpos.md",
          "hash": "f2c2795564ab4bd825627eb7ed2500c19d2f739eed7036a0502300afcd2e8628",
          "url": "https://raw.githubusercontent.com/woocommerce/woocommerce/trunk/docs/high-performance-order-storage/enable-hpos.md",
          "id": "9d41c63f3d0cb17ada82a65bf4a26a1978cc34b0"
        }
      ],
      "categories": []
    },
    {
      "content": "\nTailor your WooCommerce store for global audiences with guides on setting up and translating Woo in your language.\n",
      "category_slug": "localization-translation",
      "category_title": "Localization and Translation",
      "posts": [
        {
          "post_title": "How to translate WooCommerce",
          "menu_title": "Translating WooCommerce",
          "tags": "how-to",
          "edit_url": "https://github.com/woocommerce/woocommerce/edit/trunk/docs/localization-translation/translating-woocommerce.md",
          "hash": "f2bc78f7fe3231a24f2d5c441384f007107e9d2302bda9db408170494bb14ca3",
          "url": "https://raw.githubusercontent.com/woocommerce/woocommerce/trunk/docs/localization-translation/translating-woocommerce.md",
          "id": "017b9f80a086d119f8bac193c9b4d87d1efff67d"
        }
      ],
      "categories": []
    },
    {
      "content": "\nGet insights into integrating and customizing various payment gateways in WooCommerce for secure and efficient transactions.\n",
      "category_slug": "payments",
      "category_title": "Payments",
      "posts": [
        {
          "post_title": "WooCommerce Payment Token API",
          "menu_title": "Payment Token API",
          "tags": "reference",
          "edit_url": "https://github.com/woocommerce/woocommerce/edit/trunk/docs/payments/payment-token-api.md",
          "hash": "441908f0678b9ff90f33adc3831ac75a5c49038a0b068dfc41456c232a851c7d",
          "url": "https://raw.githubusercontent.com/woocommerce/woocommerce/trunk/docs/payments/payment-token-api.md",
          "id": "5f345b53875981703d4b80e8d04eae2daafe4c81"
        },
        {
          "post_title": "WooCommerce payment gateway plugin base",
          "tags": "code-snippet",
          "edit_url": "https://github.com/woocommerce/woocommerce/edit/trunk/docs/payments/payment-gateway-plugin-base.md",
          "hash": "707cf9e5386c1d66fc84d6fc09fb0b0f2f3ed8c20376a66b3e0fa7b0802a363a",
          "url": "https://raw.githubusercontent.com/woocommerce/woocommerce/trunk/docs/payments/payment-gateway-plugin-base.md",
          "id": "1934a5305524d7111a91f1e52a7495cf126f33f2"
        },
        {
          "post_title": "WooCommerce Payment Gateway API",
          "menu_title": "Payment Gateway API",
          "tags": "reference",
          "edit_url": "https://github.com/woocommerce/woocommerce/edit/trunk/docs/payments/payment-gateway-api.md",
          "hash": "b1661642abe47dffb015f9e9d7f625a1df60f27a4f364df2610d24c3e6c77439",
          "url": "https://raw.githubusercontent.com/woocommerce/woocommerce/trunk/docs/payments/payment-gateway-api.md",
          "id": "b337203996650b567f91c70306e1010d6f1ae552"
        }
      ],
      "categories": []
    },
    {
      "content": "\nDiscover how to customize the WooCommerce product editor, from extending product data to adding unique functionalities.\n\nThis handbook is a guide for extension developers looking to add support for the new product editor in their extensions. The product editor uses [Gutenberg's Block Editor](https://github.com/WordPress/gutenberg/tree/trunk/packages/block-editor), which is going to help WooCommerce evolve alongside the WordPress ecosystem.",
      "category_slug": "product-editor",
      "category_title": "Product Editor",
      "posts": [
        {
          "post_title": "Product editor development handbook",
          "menu_title": "Development handbook",
          "edit_url": "https://github.com/woocommerce/woocommerce/edit/trunk/docs/product-editor-development/product-editor.md",
          "hash": "e94d3333e6ec94f6bf430ef0ea19a52142a1c60592060e527712bfd701487b72",
          "url": "https://raw.githubusercontent.com/woocommerce/woocommerce/trunk/docs/product-editor-development/product-editor.md",
          "id": "59450404de2750d918137e7cf523e52bedfd7214",
          "links": {
            "./product-editor-extensibility-guidelines.md": "a837eb947d31fcff3c6e1f775926ba5eb13cd790",
            "./block-template-lifecycle.md": "0c29c74a7e7e9fd88562df1afa489659f460879e"
          }
        },
        {
          "post_title": "Product editor extensibility guidelines",
          "menu_title": "Extensibility guidelines",
          "edit_url": "https://github.com/woocommerce/woocommerce/edit/trunk/docs/product-editor-development/product-editor-extensibility-guidelines.md",
          "hash": "b438982a6264b35f142e0b8c3823800460e37c7eeafcf1ef76c79ec10503afc0",
          "url": "https://raw.githubusercontent.com/woocommerce/woocommerce/trunk/docs/product-editor-development/product-editor-extensibility-guidelines.md",
          "id": "a837eb947d31fcff3c6e1f775926ba5eb13cd790"
        },
        {
          "post_title": "Managing the lifecycle of WooCommerce block templates",
          "menu_title": "Block template lifecycle",
          "tags": "reference",
          "edit_url": "https://github.com/woocommerce/woocommerce/edit/trunk/docs/product-editor-development/block-template-lifecycle.md",
          "hash": "8412c1fc634341ef4d4e81cd3212e368acca7e2c8c3ded15de1726cbec88424f",
          "url": "https://raw.githubusercontent.com/woocommerce/woocommerce/trunk/docs/product-editor-development/block-template-lifecycle.md",
          "id": "0c29c74a7e7e9fd88562df1afa489659f460879e"
        }
      ],
      "categories": []
    },
    {
      "content": "\nEnsuring the quality of your WooCommerce projects is essential. This section will delve into quality exoectations, best practices, coding standards, and other methodologies to ensure your projects stand out in terms of reliability, efficiency, user experience, and more. \n",
      "category_slug": "quality-and-best-practices",
      "category_title": "Quality And Best Practices",
      "posts": [
        {
          "post_title": "Writing high quality testing instructions",
          "tags": "reference",
          "edit_url": "https://github.com/woocommerce/woocommerce/edit/trunk/docs/quality-and-best-practices/writing-high-quality-testing-instructions.md",
          "hash": "80ec05c732a5182c84ebc87b55912a1ad47e9b141c0fa45681c84c283e91711a",
          "url": "https://raw.githubusercontent.com/woocommerce/woocommerce/trunk/docs/quality-and-best-practices/writing-high-quality-testing-instructions.md",
          "id": "56a8ef0ef0afec9c884f655e7fdd23d9666c9d00"
        },
        {
          "post_title": "Understanding the risks of removing URL bases in WooCommerce",
          "menu_title": "Risks of removing URL bases",
          "tags": "reference",
          "edit_url": "https://github.com/woocommerce/woocommerce/edit/trunk/docs/quality-and-best-practices/removing-product-product-category-or-shop-from-the-url.md",
          "hash": "414970e7d53ddcafb186f2f3a253eed0d01800df2182f8bd2a4310c53079a795",
          "url": "https://raw.githubusercontent.com/woocommerce/woocommerce/trunk/docs/quality-and-best-practices/removing-product-product-category-or-shop-from-the-url.md",
          "id": "827bfa56d40c2155542147ea5afe7cc756e18c5d"
        },
        {
          "post_title": "How to optimize performance for WooCommerce stores",
          "menu_title": "Optimize store performance",
          "tags": "reference",
          "edit_url": "https://github.com/woocommerce/woocommerce/edit/trunk/docs/quality-and-best-practices/performance-optimization.md",
          "hash": "25588fe2fab942f8db82a47d98594a3b0b6f35748185719b5c3b453876a9714b",
          "url": "https://raw.githubusercontent.com/woocommerce/woocommerce/trunk/docs/quality-and-best-practices/performance-optimization.md",
          "id": "4a616a12defd72bf5a16fb48db4dccd63000d98f"
        },
        {
          "post_title": "Naming conventions",
          "menu_title": "Naming conventions",
          "tags": "reference",
          "edit_url": "https://github.com/woocommerce/woocommerce/edit/trunk/docs/quality-and-best-practices/naming-conventions.md",
          "hash": "b9412bed82b46bf0232ca59caaeb48a868ab62b965d5f2756135a58ee0d80a66",
          "url": "https://raw.githubusercontent.com/woocommerce/woocommerce/trunk/docs/quality-and-best-practices/naming-conventions.md",
          "id": "7a64e9ba2411bdae46c6ff274a8f65c10d9ba59f",
          "links": {
            "./css-sass-naming-conventions.md": "a34404f72868f2780ccf07da9b998204b8213d32"
          }
        },
        {
          "post_title": "WooCommerce grammar, punctuation and capitalization guide",
          "menu_title": "Grammar, punctuation and capitalization",
          "tags": "reference",
          "edit_url": "https://github.com/woocommerce/woocommerce/edit/trunk/docs/quality-and-best-practices/grammar-punctuation-capitalization.md",
          "hash": "bec1145eb80a16db898534dccb83d133c803c1e76d5ef8e7a6ffd902d3822634",
          "url": "https://raw.githubusercontent.com/woocommerce/woocommerce/trunk/docs/quality-and-best-practices/grammar-punctuation-capitalization.md",
          "id": "af9f21747d93f0ab504e3713b1844c59c70b1d0e"
        },
        {
          "post_title": "GDPR compliance guidelines for WooCommerce extensions",
          "menu_title": "GDPR compliance",
          "tags": "reference",
          "edit_url": "https://github.com/woocommerce/woocommerce/edit/trunk/docs/quality-and-best-practices/gdpr-compliance.md",
          "hash": "3ef669780d26a71106f9b01a64d079adc5f2bf1c78ed1ef026fa8fe17c20cdf8",
          "url": "https://raw.githubusercontent.com/woocommerce/woocommerce/trunk/docs/quality-and-best-practices/gdpr-compliance.md",
          "id": "af392a92b41b69b543c5ec77a07af770f6bb1587"
        },
        {
          "post_title": "CSS/Sass naming conventions",
          "edit_url": "https://github.com/woocommerce/woocommerce/edit/trunk/docs/quality-and-best-practices/css-sass-naming-conventions.md",
          "hash": "8d341abfa0c9642286c581c0ff21cc471e7721bbc180e96913a5f95232610736",
          "url": "https://raw.githubusercontent.com/woocommerce/woocommerce/trunk/docs/quality-and-best-practices/css-sass-naming-conventions.md",
          "id": "a34404f72868f2780ccf07da9b998204b8213d32"
        },
        {
          "post_title": "WooCommerce core critical flows",
          "menu_title": "Core critical flows",
          "tags": "reference",
          "edit_url": "https://github.com/woocommerce/woocommerce/edit/trunk/docs/quality-and-best-practices/core-critical-flows.md",
          "hash": "51529e3c07276ea267763d7520f1ca8d8b37eda4337ec97b4c8d19231f3a0334",
          "url": "https://raw.githubusercontent.com/woocommerce/woocommerce/trunk/docs/quality-and-best-practices/core-critical-flows.md",
          "id": "e561b46694dba223c38b87613ce4907e4e14333a"
        },
        {
          "post_title": "WooCommerce coding standards",
          "menu_title": "Coding standards",
          "tags": "reference",
          "edit_url": "https://github.com/woocommerce/woocommerce/edit/trunk/docs/quality-and-best-practices/coding-standards.md",
          "hash": "f23b9ab30de8af1356e92999d492ddb5bfb1303e88e64c4e58a26fbc9b93e6d4",
          "url": "https://raw.githubusercontent.com/woocommerce/woocommerce/trunk/docs/quality-and-best-practices/coding-standards.md",
          "id": "b09a572b8a452b6cd795e0985daa85f06e5889fb"
        }
      ],
      "categories": []
    },
    {
      "content": "\nUnderstand Woo's reporting capabilities. Learn to generate, understand, and optimize reports to make informed decisions about your WooCommerce projects.\n",
      "category_slug": "reporting",
      "category_title": "Reporting",
      "posts": [
        {
          "post_title": "How to extend WooCommerce analytics reports",
          "menu_title": "Extend analytics reports",
          "tags": "how-to",
          "edit_url": "https://github.com/woocommerce/woocommerce/edit/trunk/docs/reporting/extending-woocommerce-admin-reports.md",
          "hash": "be800f1148a7bee8f4fcca1484605490eec03b6e2d172d9fe221e53601348562",
          "url": "https://raw.githubusercontent.com/woocommerce/woocommerce/trunk/docs/reporting/extending-woocommerce-admin-reports.md",
          "id": "3ef20148084c97d7f62b565b92df844392ac27f7"
        },
        {
          "post_title": "How to add columns to analytics reports and CSV downloads",
          "menu_title": "Add columns to analytics reports",
          "tags": "how-to",
          "edit_url": "https://github.com/woocommerce/woocommerce/edit/trunk/docs/reporting/adding-columns-to-analytics-reports-and-csv-downloads.md",
          "hash": "8b7d43f66fff68a0b96917d25bceca7bc3505a30ce5b36542b73f5a555b30ab0",
          "url": "https://raw.githubusercontent.com/woocommerce/woocommerce/trunk/docs/reporting/adding-columns-to-analytics-reports-and-csv-downloads.md",
          "id": "044aac1c58553a34049a77168d247fd42ede994b",
          "links": {
            "extending-woocommerce-admin-reports.md": "3ef20148084c97d7f62b565b92df844392ac27f7"
          }
        }
      ],
      "categories": []
    },
    {
      "content": "\nUtilize the WooCommerce REST API for advanced integrations, data manipulation, and building headless ecommerce solutions.\n",
      "category_slug": "rest-api",
      "category_title": "REST API",
      "posts": [
        {
          "post_title": "Getting started with the WooCommerce REST API",
          "menu_title": "Getting started",
          "edit_url": "https://github.com/woocommerce/woocommerce/edit/trunk/docs/rest-api/getting-started.md",
          "hash": "0081ac04128d94eaa02f21105db8f861f60b68398b0e97f668009604d56fc382",
          "url": "https://raw.githubusercontent.com/woocommerce/woocommerce/trunk/docs/rest-api/getting-started.md",
          "id": "ad7fceb11d06571fb060f72c414896b425d6b72b"
        }
      ],
      "categories": []
    },
    {
      "content": "\nSecurity is paramount. This section will dive into best practices, guidelines, and insights to ensure your WooCommerce projects remain secure from threats. \n",
      "category_slug": "security",
      "category_title": "Security",
      "posts": [
        {
          "post_title": "WooCommerce security best practices",
          "menu_title": "Security best practices",
          "tags": "reference",
          "edit_url": "https://github.com/woocommerce/woocommerce/edit/trunk/docs/security/security-best-practices.md",
          "hash": "c2fdc86ba61ba0ad33ed2795f4f00eb90b7fc8545b007b2c14dbc1b7aa97a6ed",
          "url": "https://raw.githubusercontent.com/woocommerce/woocommerce/trunk/docs/security/security-best-practices.md",
          "id": "d579f1c5174c67421dff64719e001b31a015a3d2"
        },
        {
          "post_title": "How to Prevent Data Leaks in WooCommerce",
          "menu_title": "Prevent Data Leaks",
          "tags": "how-to",
          "edit_url": "https://github.com/woocommerce/woocommerce/edit/trunk/docs/security/prevent-data-leaks.md",
          "hash": "762a6725340711063688e33c0107dbcf3a7aed1674bc0bcd9ed4157b3b49ea2e",
          "url": "https://raw.githubusercontent.com/woocommerce/woocommerce/trunk/docs/security/prevent-data-leaks.md",
          "id": "91b86abe2953e1cd4e9d6d407238093245346cf9"
        }
      ],
      "categories": []
    },
    {
      "content": "\nDelve into extending shipping functionality through adding custom shipping methods, integrating advanced carrier APIs, and developing tailored shipping solutions to elevate the ecommerce experience.\n",
      "category_slug": "shipping",
      "category_title": "Shipping",
      "posts": [
        {
          "post_title": "Shipping method API",
          "menu_title": "Shipping method API",
          "tags": "reference",
          "edit_url": "https://github.com/woocommerce/woocommerce/edit/trunk/docs/shipping/shipping-method-api.md",
          "hash": "9a417b9e722ca819f860cedd25c4139bd67bdae39d10d9701ada93ed66c6bf6c",
          "url": "https://raw.githubusercontent.com/woocommerce/woocommerce/trunk/docs/shipping/shipping-method-api.md",
          "id": "70270a01c8f1f2b630c809c0b9611940e99293a9"
        }
      ],
      "categories": []
    },
    {
      "content": "# Testing\n\nProperly setting up your test environment and writing tests when contributing to WooCommrece core are essential parts of our development pipeline. The links below are also included in our [Contributing Guidelines](https://github.com/woocommerce/woocommerce/blob/trunk/.github/CONTRIBUTING.md) on GitHub.\n\nIf you have any questions about testing please reach out to the developer community in our public channels([Developer Blog](https://developer.woo.com/blog/), [GitHub Discussions](https://github.com/woocommerce/woocommerce/discussions), or [Community Slack](https://woo.com/community-slack/)).\n\n## Unit Testing\n\n[End-to-end tests](https://github.com/woocommerce/woocommerce/tree/trunk/plugins/woocommerce/tests/e2e-pw) are powered by `Playwright`. The test site is spun up using `wp-env` ([recommended][https://developer.wordpress.org/block-editor/reference-guides/packages/packages-env/]), but we will continue to support `e2e-environment` in the meantime, and slowly [deprecate](https://github.com/woocommerce/woocommerce/blob/trunk/plugins/woocommerce/tests/e2e/README.md) `Puppeteer` testing. \n\n## API Testing\n\n`api-core-tests` is a [package](https://github.com/woocommerce/woocommerce/tree/trunk/plugins/woocommerce/tests/api-core-tests#guide-for-writing-api-tests) that contains automated API tests for WooCommerce, based on `Playwright` and `wp-env`. It supersedes the SuperTest based `api-core-tests` package and `e2e-environment` setup, which we will gradually deprecate.\n\n## Calls for Testing\n\nKeep tabs on calls for testing on our developer blog, and make sure to read our beta testing instructions to help us build new features and enhancements.\n",
      "category_slug": "testing",
      "category_title": "Testing",
      "posts": [
        {
          "category_title": "Beta Testing",
          "category_slug": "Beta Testing",
          "tags": "how-to",
          "post_title": "Beta Testing New Features",
          "edit_url": "https://github.com/woocommerce/woocommerce/edit/trunk/docs/testing/beta-testing.md",
          "hash": "2daf9846db320da1053767e1f11b48019b52b336e614950c00fd2b38fe0c6060",
          "url": "https://raw.githubusercontent.com/woocommerce/woocommerce/trunk/docs/testing/beta-testing.md",
          "id": "01f266904647aad0d44b5687fb5f143560dabc67"
        }
      ],
      "categories": []
    },
    {
      "content": "\nLearn to design and integrate custom themes in WooCommerce, focusing on responsive design and ecommerce optimization.\n",
      "category_slug": "theme-development",
      "category_title": "Theme Development",
      "posts": [
        {
          "post_title": "Thumbnail image regeneration",
          "tags": "reference",
          "edit_url": "https://github.com/woocommerce/woocommerce/edit/trunk/docs/theme-development/thumbnail-image-regeneration.md",
          "hash": "326d3f142bffb477750e5fc1211f9213a0cbf2083368043a3ee7f5358032fd88",
          "url": "https://raw.githubusercontent.com/woocommerce/woocommerce/trunk/docs/theme-development/thumbnail-image-regeneration.md",
          "id": "733e1b16276d64f128ba0e337ca68ec3de0bf68f"
        },
        {
          "post_title": "Theme design and user experience guidelines",
          "menu_title": "Theme design and user experience guidelines",
          "tags": "reference",
          "edit_url": "https://github.com/woocommerce/woocommerce/edit/trunk/docs/theme-development/theme-design-ux-guidelines.md",
          "hash": "9fe6d28bc71057d7f35574d3b719b33a2a1e4ebdd7e098e8f1ed29219626faf8",
          "url": "https://raw.githubusercontent.com/woocommerce/woocommerce/trunk/docs/theme-development/theme-design-ux-guidelines.md",
          "id": "ec1f05ca7c14ed81a52553fa1c3f1045df5f6a4f"
        },
        {
          "post_title": "Template structure & Overriding templates via a theme",
          "edit_url": "https://github.com/woocommerce/woocommerce/edit/trunk/docs/theme-development/template-structure.md",
          "hash": "faf1f9d46a5115cb3c573d61474e7e7b3ba473568956c87aca6a45be8f205b37",
          "url": "https://raw.githubusercontent.com/woocommerce/woocommerce/trunk/docs/theme-development/template-structure.md",
          "id": "34bfebec9fc45e680976814928a7b8a1778af14e"
        },
        {
          "post_title": "How to set up and use a child theme",
          "menu_title": "Set up and use a child theme",
          "tags": "how-to",
          "edit_url": "https://github.com/woocommerce/woocommerce/edit/trunk/docs/theme-development/set-up-a-child-theme.md",
          "hash": "9835b194b3dd3f3edda52f544b80994ce26ae56a003ff35571a178ec4943f4e8",
          "url": "https://raw.githubusercontent.com/woocommerce/woocommerce/trunk/docs/theme-development/set-up-a-child-theme.md",
          "id": "00b6916595cbde7766f080260a9ea26f53f3271c"
        },
        {
          "post_title": "Image sizing for theme developers",
          "menu_title": "Image sizing",
          "tags": "reference",
          "edit_url": "https://github.com/woocommerce/woocommerce/edit/trunk/docs/theme-development/image-sizes.md",
          "hash": "802c0706305894adef2345451a8d08f4ecb0c7dc0979b54800cae9e750077660",
          "url": "https://raw.githubusercontent.com/woocommerce/woocommerce/trunk/docs/theme-development/image-sizes.md",
          "id": "3f5301ac3040d38bc449b440733da6a466209df3"
        },
        {
          "post_title": "How to fix outdated WooCommerce templates",
          "menu_title": "Fix outdated templates",
          "tags": "how-to",
          "edit_url": "https://github.com/woocommerce/woocommerce/edit/trunk/docs/theme-development/fixing-outdated-woocommerce-templates.md",
          "hash": "708e7242975ae285e3df391b9cf144f61d3519183eaddd31a96dfc5bbc4a0b47",
          "url": "https://raw.githubusercontent.com/woocommerce/woocommerce/trunk/docs/theme-development/fixing-outdated-woocommerce-templates.md",
          "id": "1fa09bbc2137a65288cc1576c1053224db7187ed"
        },
        {
          "post_title": "Conditional tags in WooCommerce",
          "menu_title": "Conditional tags",
          "tags": "reference",
          "edit_url": "https://github.com/woocommerce/woocommerce/edit/trunk/docs/theme-development/conditional-tags.md",
          "hash": "7c309277c9c75636414bbbc0763f5492c18a6b43ce1bfc5ded21aa15bc5f956d",
          "url": "https://raw.githubusercontent.com/woocommerce/woocommerce/trunk/docs/theme-development/conditional-tags.md",
          "id": "a08cc0796290477cad7d9bc6737960985f5f6f41"
        },
        {
          "post_title": "Classic theme development handbook",
          "menu_title": "Classic theme development",
          "edit_url": "https://github.com/woocommerce/woocommerce/edit/trunk/docs/theme-development/classic-theme-developer-handbook.md",
          "hash": "4cdcbf4148a8ecbde5508653cc24294abd69482cd1c90e5ef195fde67ea5679c",
          "url": "https://raw.githubusercontent.com/woocommerce/woocommerce/trunk/docs/theme-development/classic-theme-developer-handbook.md",
          "id": "c2fde53e1dc3efbded3cfe1fb4df27136a3799a4"
        }
      ],
      "categories": []
    },
    {
      "content": "\nThis section covers general guidelines, and best practices to follow in order to ensure your product experience aligns with WooCommerce for ease of use, seamless integration, and strong adoption.\n\nWe strongly recommend you review the current [WooCommerce setup experience](https://woo.com/documentation/plugins/woocommerce/getting-started/) to get familiar with the user experience and taxonomy.\n\nWe also recommend you review the [WordPress core guidelines](https://developer.wordpress.org/plugins/wordpress-org/detailed-plugin-guidelines/) to ensure your product isn't breaking any rules, and review [this helpful resource](https://woo.com/document/grammar-punctuation-style-guide/) on content style.\n\n## General\n\nUse existing WordPress/WooCommerce UI, built in components (text fields, checkboxes, etc) and existing menu structures.\n\nPlugins which draw on WordPress' core design aesthetic will benefit from future updates to this design as WordPress continues to evolve. If you need to make an exception for your product, be prepared to provide a valid use case.\n\n- [WordPress Components library](https://wordpress.github.io/gutenberg/?path=/story/docs-introduction--page)\n- [Figma for WordPress](https://make.wordpress.org/design/2018/11/19/figma-for-wordpress/) | ([WordPress Design Library Figma](https://www.figma.com/file/e4tLacmlPuZV47l7901FEs/WordPress-Design-Library))\n- [WooCommerce Component Library](https://woocommerce.github.io/woocommerce-admin/)\n",
      "category_slug": "user-experience-extensions",
      "category_title": "Extension Guidelines",
      "posts": [
        {
          "post_title": "WooCommerce Extension Guidelines - Testing",
          "menu_title": "Testing",
          "edit_url": "https://github.com/woocommerce/woocommerce/edit/trunk/docs/ux-guidelines-extensions/testing.md",
          "hash": "8b5d6418f4f5c8281b8122640d738b833d734b4ffd6357e740953691d948faf6",
          "url": "https://raw.githubusercontent.com/woocommerce/woocommerce/trunk/docs/ux-guidelines-extensions/testing.md",
          "id": "0299f640abe2127807b1765c526cabd93120d60f"
        },
        {
          "post_title": "WooCommerce Extension Guidelines - Task List and Inbox",
          "menu_title": "Task list and Inbox",
          "edit_url": "https://github.com/woocommerce/woocommerce/edit/trunk/docs/ux-guidelines-extensions/task-list-and-inbox.md",
          "hash": "b47a2784820b48e83417f9581754aa19935eb8257f4588179bc6ac6b5f0ec554",
          "url": "https://raw.githubusercontent.com/woocommerce/woocommerce/trunk/docs/ux-guidelines-extensions/task-list-and-inbox.md",
          "id": "4790569835c89da9f1a85e9afe59a4f53ba11943"
        },
        {
          "post_title": "WooCommerce Extension Guidelines - Settings",
          "menu_title": "Settings",
          "edit_url": "https://github.com/woocommerce/woocommerce/edit/trunk/docs/ux-guidelines-extensions/settings.md",
          "hash": "3f0f6af91e9cf96a2adbc9071d69c37fa1baf9d67f5ff42e3adbc6261a9e10bc",
          "url": "https://raw.githubusercontent.com/woocommerce/woocommerce/trunk/docs/ux-guidelines-extensions/settings.md",
          "id": "1066428802afb323fbf38c64f5480edbabd93178"
        },
        {
          "post_title": "WooCommerce Extension Guidelines - Onboarding",
          "menu_title": "Onboarding",
          "edit_url": "https://github.com/woocommerce/woocommerce/edit/trunk/docs/ux-guidelines-extensions/onboarding.md",
          "hash": "99361db29b6142c96bba6d087b6cc1740e693b340b83bf26d6356d3bd2aca96f",
          "url": "https://raw.githubusercontent.com/woocommerce/woocommerce/trunk/docs/ux-guidelines-extensions/onboarding.md",
          "id": "38cce49e3e334ad30aa2bcf304a15375e88e66fa"
        },
        {
          "post_title": "WooCommerce Extension Guidelines - Notices",
          "menu_title": "Notices",
          "edit_url": "https://github.com/woocommerce/woocommerce/edit/trunk/docs/ux-guidelines-extensions/notices.md",
          "hash": "5fb2bc12db001a3e8427f5d3b87b062a427feeb7a6f0092aa64663d828412c74",
          "url": "https://raw.githubusercontent.com/woocommerce/woocommerce/trunk/docs/ux-guidelines-extensions/notices.md",
          "id": "2f3ffb30344bc45b5ff3bc17a59520fcd16b2598"
        },
        {
          "post_title": "WooCommerce Extension Guidelines - Navigation",
          "menu_title": "Navigation",
          "edit_url": "https://github.com/woocommerce/woocommerce/edit/trunk/docs/ux-guidelines-extensions/navigation.md",
          "hash": "340dc5bac03d8804b21dcf60a7d0a705e235e2346efeac16962c6c42ebcd1d25",
          "url": "https://raw.githubusercontent.com/woocommerce/woocommerce/trunk/docs/ux-guidelines-extensions/navigation.md",
          "id": "9922abbcea787a91b3360f49fa53d5402a604e6b"
        },
        {
          "post_title": "WooCommerce Extension Guidelines - Colors",
          "menu_title": "Colors",
          "edit_url": "https://github.com/woocommerce/woocommerce/edit/trunk/docs/ux-guidelines-extensions/colors.md",
          "hash": "b8344d4ab9ff6504dc127bd6ad084bd0f2976c753eefec6053045ecb231f68d5",
          "url": "https://raw.githubusercontent.com/woocommerce/woocommerce/trunk/docs/ux-guidelines-extensions/colors.md",
          "id": "7ca89c550a36bee4df33635c6fe861bc769c43cb"
        },
        {
          "post_title": "User Experience Best Practices",
          "edit_url": "https://github.com/woocommerce/woocommerce/edit/trunk/docs/ux-guidelines-extensions/best-practices.md",
          "hash": "346e8d7e252d3674cc4c280c0c71f0112501e3db430e5139a9c030bcdccd7464",
          "url": "https://raw.githubusercontent.com/woocommerce/woocommerce/trunk/docs/ux-guidelines-extensions/best-practices.md",
          "id": "27838fbdf66db197a21d4a765cd9309423c33e83"
        },
        {
          "post_title": "WooCommerce Extension Guidelines - Accessibility",
          "menu_title": "Accessibility",
          "edit_url": "https://github.com/woocommerce/woocommerce/edit/trunk/docs/ux-guidelines-extensions/accessibility.md",
          "hash": "b147dbdb658b941e7bd45bec21f68ca83667915a1ba51f0d4b0e856899d0202d",
          "url": "https://raw.githubusercontent.com/woocommerce/woocommerce/trunk/docs/ux-guidelines-extensions/accessibility.md",
          "id": "e085da13824f41a311b3eeb391386a1c2f67da32"
        }
      ],
      "categories": []
    },
    {
      "content": "\nWhen building payments extensions, you should ensure you follow the [WooCommerce Extension Guidelines](./user-experience-guidelines).\n\nPayments plugins come in many types: payment processors and gateways, wallets, Buy Now Pay Later, crypto, and more.\n\nThe choice between payment plugins depends on the specific needs and preferences of the merchant and their customers. Some merchants may choose to use multiple types of payment plugins to offer their customers a wider range of payment options.\n\nA merchant can discover a payments plugin in the following ways:\n\n- Through direct installation from WordPress plugins.\n- Through Woo's public list of payment services on the Marketplace.\n- Through the admin onboarding tasks and payments settings. To be added to the list of payment gateways in the Woo admin, the payments plugin must meet the criteria listed in these guidelines.\n\n",
      "category_slug": "user-experience-payments",
      "category_title": "Payments Guidelines",
      "posts": [
        {
          "post_title": "User Experience Guidelines - Payments Onboarding and Setup",
          "menu_title": "Payments Onboarding and Setup",
          "edit_url": "https://github.com/woocommerce/woocommerce/edit/trunk/docs/ux-guidelines-payments/payments-onboarding.md",
          "hash": "aa2429f5322cb3f4e2168117e7c42cd3a090fc2665c6e09264a0d69c03216c9c",
          "url": "https://raw.githubusercontent.com/woocommerce/woocommerce/trunk/docs/ux-guidelines-payments/payments-onboarding.md",
          "id": "9e100f5d1c5e52bb337a294456f75cd60929d9e3"
        },
        {
          "post_title": "User Experience Guidelines - Payment Button Style",
          "menu_title": "Payment Button Style",
          "edit_url": "https://github.com/woocommerce/woocommerce/edit/trunk/docs/ux-guidelines-payments/payment-button-style.md",
          "hash": "f302ec65394f21436f5886263f95aa8b24f7b3dc67a65ce7f6c0704923337612",
          "url": "https://raw.githubusercontent.com/woocommerce/woocommerce/trunk/docs/ux-guidelines-payments/payment-button-style.md",
          "id": "83d869cec0b2268ae30a6517c7c8f424de284cad"
        },
        {
          "post_title": "User Experience Guidelines - Payment Button Size and Anatomy",
          "menu_title": "Payment Button Size",
          "edit_url": "https://github.com/woocommerce/woocommerce/edit/trunk/docs/ux-guidelines-payments/payment-button-size.md",
          "hash": "f369880a1e4cc0841820c1ec690aac46ac4629cd105f8405f18d755a2346ba8e",
          "url": "https://raw.githubusercontent.com/woocommerce/woocommerce/trunk/docs/ux-guidelines-payments/payment-button-size.md",
          "id": "0920df1611e1b1b3e2f33c810a8f8e8ae09dd67c"
        },
        {
          "post_title": "User Experience Guidelines - Payment Button Layout",
          "menu_title": "Payment Button Layout",
          "edit_url": "https://github.com/woocommerce/woocommerce/edit/trunk/docs/ux-guidelines-payments/payment-button-layout.md",
          "hash": "c1a2014232650e5dcf2a37288df2c7a552a6e69e4919dd3ce27c71ff28175c2c",
          "url": "https://raw.githubusercontent.com/woocommerce/woocommerce/trunk/docs/ux-guidelines-payments/payment-button-layout.md",
          "id": "96caecc340794e5c80af271e5cc844e0b3d80a04"
        }
      ],
      "categories": []
    },
    {
      "content": "\nOur research shows that merchants think in terms of tasks and goals while creating new products in Woo. For example, adding or editing a product price is a separate task from uploading images or managing inventory.\n\nFor this reason, the new product form features groups (tabs) that correspond with these tasks. Simply speaking, they are separate views where different form features live. As a developer, you can extend any of these views and offer merchants the information and tools they need to create better, more successful products.\n\nThere are several ways to extend the new product form: from a single field to a whole group or section containing multiple fields and tables. These extension points are linked to the form structure, giving you plenty of freedom to create a great user experience.\n",
      "category_slug": "user-experience-product-editor",
      "category_title": "Product Editor Guidelines",
      "posts": [
        {
          "post_title": "Product Editor Guidelines - Top Bar Extensions (future feature)",
          "menu_title": "Top Bar Extensions",
          "edit_url": "https://github.com/woocommerce/woocommerce/edit/trunk/docs/ux-guidelines-product-editor/product-editor-form-top-bar.md",
          "hash": "32e745478386a211f4984644435b5acd660f4c4cb3d1d12b8d1bcce260c010b9",
          "url": "https://raw.githubusercontent.com/woocommerce/woocommerce/trunk/docs/ux-guidelines-product-editor/product-editor-form-top-bar.md",
          "id": "d9f9789cd181147412e83cf227d6ffccbb88ee4a"
        },
        {
          "post_title": "Product Editor Guidelines - Subsections",
          "menu_title": "Subsections",
          "edit_url": "https://github.com/woocommerce/woocommerce/edit/trunk/docs/ux-guidelines-product-editor/product-editor-form-subsections.md",
          "hash": "34cf862209a5b8c638634178fb97725ce7ded3ffec8ecf00e1fb5314ce5a40b3",
          "url": "https://raw.githubusercontent.com/woocommerce/woocommerce/trunk/docs/ux-guidelines-product-editor/product-editor-form-subsections.md",
          "id": "1c1063b1d3b33af035da4f82dc2b06ce0a20900c"
        },
        {
          "post_title": "Product Editor Guidelines - Sections",
          "menu_title": "Sections",
          "edit_url": "https://github.com/woocommerce/woocommerce/edit/trunk/docs/ux-guidelines-product-editor/product-editor-form-sections.md",
          "hash": "2d60e35440a1ae9d3faa3c7c5ffa7e3ca2dc12d35e780017930ed5c5a66752b5",
          "url": "https://raw.githubusercontent.com/woocommerce/woocommerce/trunk/docs/ux-guidelines-product-editor/product-editor-form-sections.md",
          "id": "cfd01b51ad0811704c28401e6d755eb54f884640"
        },
        {
          "post_title": "Product Editor Guidelines - Groups",
          "menu_title": "Groups",
          "edit_url": "https://github.com/woocommerce/woocommerce/edit/trunk/docs/ux-guidelines-product-editor/product-editor-form-groups.md",
          "hash": "ee5ae405565bdd482b65769910da124e5c9d9e19a5689a6c8aa39037256e1f50",
          "url": "https://raw.githubusercontent.com/woocommerce/woocommerce/trunk/docs/ux-guidelines-product-editor/product-editor-form-groups.md",
          "id": "03000dc9341d0d55a113c506e6e0bc87c98e3e1e"
        },
        {
          "post_title": "Product Editor Guidelines - Fields",
          "menu_title": "Fields",
          "edit_url": "https://github.com/woocommerce/woocommerce/edit/trunk/docs/ux-guidelines-product-editor/product-editor-form-fields.md",
          "hash": "0adb2f96980ee31e1d1f43e6d8fda6d48a799dd6aef357463e284f30d6047831",
          "url": "https://raw.githubusercontent.com/woocommerce/woocommerce/trunk/docs/ux-guidelines-product-editor/product-editor-form-fields.md",
          "id": "a76c0a435ceacc15962738418edeff41e40bfde7"
        },
        {
          "post_title": "Product Editor Guidelines - Dialogue Extensions (future feature)",
          "menu_title": "Dialogue Extensions",
          "edit_url": "https://github.com/woocommerce/woocommerce/edit/trunk/docs/ux-guidelines-product-editor/product-editor-form-dialogue-extensions.md",
          "hash": "3e2bcfbc3c40d37c8711dffa17df3703b80d2160ce7f957059c3647c687bd2be",
          "url": "https://raw.githubusercontent.com/woocommerce/woocommerce/trunk/docs/ux-guidelines-product-editor/product-editor-form-dialogue-extensions.md",
          "id": "e3308f1c2958076d6718321e004e77ff4136c99d"
        },
        {
          "post_title": "Product Editor Guidelines - Custom Product Types",
          "menu_title": "Custom Product Types",
          "edit_url": "https://github.com/woocommerce/woocommerce/edit/trunk/docs/ux-guidelines-product-editor/product-editor-form-custom-product-types.md",
          "hash": "8a68ffcd82d0ff4e477fd339e97177b751d475914853e37be60fb1247e476f81",
          "url": "https://raw.githubusercontent.com/woocommerce/woocommerce/trunk/docs/ux-guidelines-product-editor/product-editor-form-custom-product-types.md",
          "id": "8a21ebd4b75fdb5a311d2fda46e00a9132fe6d58"
        },
        {
          "post_title": "Product Editor Guidelines - Example Use-Cases",
          "menu_title": "Example Use-Cases",
          "tags": "reference",
          "edit_url": "https://github.com/woocommerce/woocommerce/edit/trunk/docs/ux-guidelines-product-editor/product-editor-examples.md",
          "hash": "adc45b743c5360c9baf3efc8a34f83cee5c341ad89d20e4f413932d125fdeb28",
          "url": "https://raw.githubusercontent.com/woocommerce/woocommerce/trunk/docs/ux-guidelines-product-editor/product-editor-examples.md",
          "id": "b48948ec307b17cc33a9357ae3e4add9678891b6"
        }
      ],
      "categories": []
    },
    {
      "content": "\nThis section covers general guidelines and best practices to follow in order to ensure your theme experience aligns with ecommerce industry standards and WooCommerce for providing a great online shopping experience, maximizing sales, ensuring ease of use, seamless integration, and strong UX adoption.\n\nWe recommend you review the [UI best practices for WordPress](https://developer.wordpress.org/themes/advanced-topics/ui-best-practices/) to ensure your theme is aligned with the WordPress theme requirements.\n\nMake sure your theme fits one or more industries currently available in the [WooCommerce themes store](https://woo.com/product-category/themes). It's important that the theme offers enough originality and distinctiveness in its design, while keeping it familiar, in order to be distinguished from other themes on the WooCommerce theme store. Your theme should avoid copying existing themes on the WooCommerce theme store or other WordPress theme marketplaces.\n",
      "category_slug": "user-experience-themes",
      "category_title": "Theme Design Guidelines",
      "posts": [
        {
          "post_title": "Theme Design Guidelines - Branding",
          "menu_title": "Branding",
          "edit_url": "https://github.com/woocommerce/woocommerce/edit/trunk/docs/ux-guidelines-themes/theme-design.md",
          "hash": "403210a2ec97e0f1a21d373a2de380f685183a8ae52d2c4a2cc53bd8c7f12649",
          "url": "https://raw.githubusercontent.com/woocommerce/woocommerce/trunk/docs/ux-guidelines-themes/theme-design.md",
          "id": "f0e73cda245eb43650f53211bf5e3182dbf487f2"
        },
        {
          "post_title": "WooCommerce Theme Guidelines - Demos and Sample Content",
          "menu_title": "Demos and Sample Content",
          "edit_url": "https://github.com/woocommerce/woocommerce/edit/trunk/docs/ux-guidelines-themes/theme-demos-and-sample-content.md",
          "hash": "88154329e0315dbc5ad095435fb70996e2f4211c2b70390a38c49b0f9f8bb9ac",
          "url": "https://raw.githubusercontent.com/woocommerce/woocommerce/trunk/docs/ux-guidelines-themes/theme-demos-and-sample-content.md",
          "id": "00dbd2b474b3ff30a460a96d8b106ce973c3e73a"
        },
        {
          "post_title": "WooCommerce Theme Guidelines - Customization",
          "menu_title": "Customization",
          "edit_url": "https://github.com/woocommerce/woocommerce/edit/trunk/docs/ux-guidelines-themes/theme-customization.md",
          "hash": "d1cd80d06816549f3693dec98b0084077a9433e55a37c2f5b57a69409b831b4d",
          "url": "https://raw.githubusercontent.com/woocommerce/woocommerce/trunk/docs/ux-guidelines-themes/theme-customization.md",
          "id": "e72fd0cc8651b27224859dc7349775f8e3142ffe"
        },
        {
          "post_title": "WooCommerce Theme Guidelines - Branding",
          "menu_title": "Branding",
          "edit_url": "https://github.com/woocommerce/woocommerce/edit/trunk/docs/ux-guidelines-themes/theme-branding.md",
          "hash": "5b2728331c54ade0223c9ed34eb46acc21d2066cc128b840cf37be870fa8e018",
          "url": "https://raw.githubusercontent.com/woocommerce/woocommerce/trunk/docs/ux-guidelines-themes/theme-branding.md",
          "id": "a7e8fd9fa7cd4f813324d89a15db3b7c8badf74c"
        },
        {
          "post_title": "WooCommerce Theme Guidelines - Accessibility",
          "menu_title": "Accessibility",
          "edit_url": "https://github.com/woocommerce/woocommerce/edit/trunk/docs/ux-guidelines-themes/theme-accessibility.md",
          "hash": "28c3931662bd44b20704f47b6c176491d4e47bf2af056ffb2558765fb081ca01",
          "url": "https://raw.githubusercontent.com/woocommerce/woocommerce/trunk/docs/ux-guidelines-themes/theme-accessibility.md",
          "id": "9004b7f3768b6781dae24484c5aaad365bd21b12"
        }
      ],
      "categories": []
    },
    {
      "content": "\n## Introduction to WooCommerce CLI\n\nWooCommerce CLI (WC-CLI) offers an efficient way to manage WooCommerce (WC) stores via the command line. This tool is a part of WC from version 3.0.0 onwards and leverages the capabilities of the WC REST API. This means that most tasks achievable through the REST API can also be performed via the command line.\n\nFor documentation on WC versions 2.5 and 2.6's CLI, visit [Legacy CLI commands](https://github.com/woocommerce/woocommerce/wiki/Legacy-CLI-commands-(v2.6-and-below)).\n\n## About WP-CLI\n\nWP-CLI is a powerful set of command-line tools for managing WordPress installations. You can update plugins, configure multisite installations, and much more, all without using a web browser. For more information, visit the [official WP-CLI website](http://wp-cli.org/).\n\n## Documentation Structure\n\nThis suite of documentation includes:\n\n- [**How-to Guide**](./using-wc-cli.md): Step-by-step instructions for common WC-CLI tasks.\n- [**Command Reference**](./wc-cli-commands.md): Detailed information on WC-CLI commands and their options.\n- [**FAQs**](./cli-faq.md): Answers to frequently asked questions about WC-CLI.\n- [**Examples**](./wc-cli-examples.md): Practical examples of WC-CLI commands in use.\n\n## Getting Started with WooCommerce CLI\n\nTo begin using WC-CLI, ensure that you have WP-CLI installed and that you are running WooCommerce 3.0.0 or later. The CLI commands are accessed through the `wp wc` command. For a full list of available commands, type `wp wc` in your command-line interface.\n\nFor specific details on commands and their usage, refer to the Command Reference section. The How-to Guide provides a practical approach to common tasks, ideal for those new to WC-CLI or looking for quick solutions.\n\n## Additional Resources\n\nFor those interested in exploring further, the following resources might be helpful:\n\n- [WC REST API Documentation](../rest-api/getting-started.md)\n- [Testing files for our CLI tests](https://github.com/woocommerce/woocommerce/tree/trunk/plugins/woocommerce/tests/cli/features)\n",
      "category_slug": "wc-cli",
      "category_title": "WooCommerce CLI",
      "posts": [
        {
          "post_title": "WooCommerce CLI Examples",
          "menu_title": "Examples",
          "tags": "reference",
          "edit_url": "https://github.com/woocommerce/woocommerce/edit/trunk/docs/wc-cli/wc-cli-examples.md",
          "hash": "c656a5e47b0b15091372170a94c9ba741b815c715a4b2c9b340a7dcd38b87b09",
          "url": "https://raw.githubusercontent.com/woocommerce/woocommerce/trunk/docs/wc-cli/wc-cli-examples.md",
          "id": "d82ab48101db443ea9ed60f1deeaa89dad5d00cd"
        },
        {
          "post_title": "WooCommerce CLI Commands",
          "menu_title": "Commands",
          "tags": "reference",
          "edit_url": "https://github.com/woocommerce/woocommerce/edit/trunk/docs/wc-cli/wc-cli-commands.md",
          "hash": "a926ff45642539e0edc6b4e3dfeba4b31c2d01082700af132a2e8d56cfa25ec5",
          "url": "https://raw.githubusercontent.com/woocommerce/woocommerce/trunk/docs/wc-cli/wc-cli-commands.md",
          "id": "73d6bc6468d23a9e93d16d574399105b143e43af"
        },
        {
          "post_title": "How to Use WooCommerce CLI",
          "menu_title": "Using WooCommerce CLI",
          "tags": "how-to",
          "edit_url": "https://github.com/woocommerce/woocommerce/edit/trunk/docs/wc-cli/using-wc-cli.md",
          "hash": "f25bbfa7c85f05878b5f569414f46bb11974d1e9cacf3a6f5d708c6141edf0cd",
          "url": "https://raw.githubusercontent.com/woocommerce/woocommerce/trunk/docs/wc-cli/using-wc-cli.md",
          "id": "cfdf72385ec51c15ad9c57aa7a6d83f699416849",
          "links": {
            "./wc-cli-commands.md": "73d6bc6468d23a9e93d16d574399105b143e43af"
          }
        },
        {
          "post_title": "WooCommerce CLI Frequently Asked Questions",
          "menu_title": "Frequently Asked Questions",
          "tags": "reference",
          "edit_url": "https://github.com/woocommerce/woocommerce/edit/trunk/docs/wc-cli/cli-faq.md",
          "hash": "cdf02b0a30693f3659f26a774953cb56c85e0319c9472447a4b9563ac3d9b2a4",
          "url": "https://raw.githubusercontent.com/woocommerce/woocommerce/trunk/docs/wc-cli/cli-faq.md",
          "id": "86857f8924e3bd3fe6fdcc06cd8f4351f5e6f4c1"
        }
      ],
      "categories": []
    }
  ],
<<<<<<< HEAD
  "hash": "c42f023938769c80298f15f05f69eba44ae2b8030e18efb620705b625d479812"
=======
  "hash": "210628059253d97a4833800b7326dc15af80ecb31e68d88780a83a9b99d2abf6"
>>>>>>> f9c4b284
}<|MERGE_RESOLUTION|>--- conflicted
+++ resolved
@@ -1236,9 +1236,5 @@
       "categories": []
     }
   ],
-<<<<<<< HEAD
   "hash": "c42f023938769c80298f15f05f69eba44ae2b8030e18efb620705b625d479812"
-=======
-  "hash": "210628059253d97a4833800b7326dc15af80ecb31e68d88780a83a9b99d2abf6"
->>>>>>> f9c4b284
 }