--- conflicted
+++ resolved
@@ -1804,9 +1804,5 @@
       "categories": []
     }
   ],
-<<<<<<< HEAD
   "hash": "47dc2a7e213e1e9d83e93a85dafdf8c7b539cc5474b4166eb6398b734d150ff3"
-=======
-  "hash": "8199f0d3c854474839300ed606f03f9f286ace35f65d7c47ffc6477762eaf51e"
->>>>>>> d185a341
 }