--- conflicted
+++ resolved
@@ -23,7 +23,7 @@
           "menu_title": "Theming for Woo Blocks",
           "tags": "reference",
           "edit_url": "https://github.com/woocommerce/woocommerce/edit/trunk/docs/block-theme-development/theming-woo-blocks.md",
-          "hash": "1ce763e8afcc7dfdd8c5eca4da799add21dfac48279c08fc7b614071edb67a7d",
+          "hash": "cec80a34a38b7286be676a35624e2e441f5ccbb1aa318def6afe56a5a2bb6558",
           "url": "https://raw.githubusercontent.com/woocommerce/woocommerce/trunk/docs/block-theme-development/theming-woo-blocks.md",
           "id": "90b16f4143d6db728d5ed6dce2ee2c60bdcfdbf6"
         },
@@ -74,11 +74,7 @@
           "post_title": "Blocks reference",
           "menu_title": "Blocks Reference",
           "edit_url": "https://github.com/woocommerce/woocommerce/edit/trunk/docs/building-a-woo-store/block-references.md",
-<<<<<<< HEAD
-          "hash": "bc29f3f9bb21cb523ae1fa57bd2180b76e960e4b71f1da4b055ccfc75b81090d",
-=======
-          "hash": "5e36472952cdb8639fc4cb63d44a43276d14bb59624ac3dd19d846c5b6358315",
->>>>>>> d9a47a15
+          "hash": "a33fe5766283aaa70154077692a180319110e133ad430bf8dda3032455bad45c",
           "url": "https://raw.githubusercontent.com/woocommerce/woocommerce/trunk/docs/building-a-woo-store/block-references.md",
           "id": "1fbe91d7fa4fafaf35f0297e4cee1e7958756aed"
         },
@@ -1808,9 +1804,5 @@
       "categories": []
     }
   ],
-<<<<<<< HEAD
-  "hash": "071bd4b774e26d1f4d88709659a5e054dc20a494e9662e2bb9964f574a582411"
-=======
-  "hash": "771d75cfb29dbd077e0af2234e1bbe0e99360ec6974519f02e8c70c656ac1763"
->>>>>>> d9a47a15
+  "hash": "0b0ae9b9ed454ab234a5f053f6efb37bafb3e90f1c98f6488263c019f552697b"
 }