--- conflicted
+++ resolved
@@ -102,7 +102,7 @@
           "menu_title": "Additional Checkout Fields",
           "tags": "reference",
           "edit_url": "https://github.com/woocommerce/woocommerce/edit/trunk/docs/cart-and-checkout-blocks/additional-checkout-fields.md",
-          "hash": "9ebaa1a488a72db1f698504bf0c6b556fb4d12a70f648e247dc323fa91969f13",
+          "hash": "e956a9b4c3d57d125daafc850d9a28bd0d626e9498478a15c7fbab540359ed95",
           "url": "https://raw.githubusercontent.com/woocommerce/woocommerce/trunk/docs/cart-and-checkout-blocks/additional-checkout-fields.md",
           "id": "cb5dd8d59043a4e53929121b45da7b33b1661ab8"
         }
@@ -1006,11 +1006,7 @@
           "post_title": "Product editor development handbook",
           "menu_title": "Development handbook",
           "edit_url": "https://github.com/woocommerce/woocommerce/edit/trunk/docs/product-editor-development/product-editor.md",
-<<<<<<< HEAD
-          "hash": "b574a4a5476899342cd229033a22ecdf9859914ea34446f8276e2b0ad5cb8c7f",
-=======
           "hash": "bbf230f9f13bc2404096f5b5b2f7394ba5ab391d78e5efa9627342f5b33be7dd",
->>>>>>> e2bd308e
           "url": "https://raw.githubusercontent.com/woocommerce/woocommerce/trunk/docs/product-editor-development/product-editor.md",
           "id": "59450404de2750d918137e7cf523e52bedfd7214",
           "links": {
@@ -1045,14 +1041,14 @@
             {
               "post_title": "Extending the product form with generic fields",
               "edit_url": "https://github.com/woocommerce/woocommerce/edit/trunk/docs/product-editor-development/how-to-guides/generic-fields-tutorial.md",
-              "hash": "dc00134aa0a50c6d2e7aa5fb558c2d307fb45ab23cd5a31ab6133eebf83a12bd",
+              "hash": "a0e68f9d6027f8bcd4ef09cc33d5b3bf8c7169adad89c676569a97a6185dd261",
               "url": "https://raw.githubusercontent.com/woocommerce/woocommerce/trunk/docs/product-editor-development/how-to-guides/generic-fields-tutorial.md",
               "id": "f221ccb6d42c5e67a0a7916b955253ab7e546641"
             },
             {
               "post_title": "Extending the product form with custom fields",
               "edit_url": "https://github.com/woocommerce/woocommerce/edit/trunk/docs/product-editor-development/how-to-guides/custom-field-tutorial.md",
-              "hash": "fd33aa63a9d397a1df35ef032a6f1f76fd1ab5aac1bccc94e29a56fa8bfc2aa4",
+              "hash": "f0d0273c0d65739d605448492bfbe684f0ed33f9e6e274df06f26e83cb6ba341",
               "url": "https://raw.githubusercontent.com/woocommerce/woocommerce/trunk/docs/product-editor-development/how-to-guides/custom-field-tutorial.md",
               "id": "fed80efbb225df9054fadd6e1fc45c2cd03e7f99"
             }
@@ -1684,9 +1680,5 @@
       "categories": []
     }
   ],
-<<<<<<< HEAD
-  "hash": "30c088afa831074d74f0ca4144617f8ea05ee19d8e1afdb4f34489f1e031eb42"
-=======
-  "hash": "013248fe7a892f063140734071d4c29205d819e137991f9ea25676c1364f3d66"
->>>>>>> e2bd308e
+  "hash": "aba0ae4b152f1007f64966aa21601ba73786ce4b1be4219f18ecbf295ee10221"
 }