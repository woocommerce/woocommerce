{
  "posts": [
    {
      "post_title": "Webhooks",
      "edit_url": "https://github.com/woocommerce/woocommerce/edit/trunk/docs/webhooks.md",
      "hash": "f69704e55bdde34927502000a9a308d302d3f7f11d10f1f64ec3fd260f6ad79c",
      "url": "https://raw.githubusercontent.com/woocommerce/woocommerce/trunk/docs/webhooks.md",
      "id": "2c687171ced32ac451780d6ac95b29d19c70b0b5"
    },
    {
      "post_title": "WooCommerce developer documentation",
      "edit_url": "https://github.com/woocommerce/woocommerce/edit/trunk/docs/README.md",
      "hash": "5090b3208cadaa22f3c85d563ccd8f86194ff9e61c614df6021be805050713f2",
      "url": "https://raw.githubusercontent.com/woocommerce/woocommerce/trunk/docs/README.md",
      "id": "65f434b31529b2793f7f7adcadfec487c797bdd2",
      "links": {
        "extension-development/building-your-first-extension.md": "278c2822fe06f1ab72499a757ef0c4981cfbffb5",
        "extension-development/how-to-design-a-simple-extension.md": "375f7e18a2e656e662d3189041caeb9c80e7c9e3"
      }
    }
  ],
  "categories": [
    {
      "content": "\nDiscover tutorials and guides for creating custom WooCommerce stores. This section is your toolkit for building advanced, modern online shops that meet the needs of merchants and customers alike.\n",
      "category_slug": "building-a-woo-store",
      "category_title": "Building a Woo Store",
      "posts": [
        {
          "post_title": "How to configure caching plugins for WooCommerce",
          "menu_title": "Configure caching plugins",
          "tags": "how-to",
          "edit_url": "https://github.com/woocommerce/woocommerce/edit/trunk/docs/building-a-woo-store/configuring-caching-plugins.md",
          "hash": "5f0d999813ace7d5a9b2ae830d67b50c05806d87d1ba1cbb2d2c88a69aec1328",
          "url": "https://raw.githubusercontent.com/woocommerce/woocommerce/trunk/docs/building-a-woo-store/configuring-caching-plugins.md",
          "id": "9f484f8db1111fa6c1b6108d40939c967eea7f47"
        },
        {
          "post_title": "How to add a custom field to simple and variable products",
          "menu_title": "Add custom fields to products",
          "tags": "how-to",
          "edit_url": "https://github.com/woocommerce/woocommerce/edit/trunk/docs/building-a-woo-store/adding-a-custom-field-to-variable-products.md",
          "hash": "3f9ca41cf853de77b48bb8c2e762129f7dbeef8b7680471d2d55fe0c7b32a5cb",
          "url": "https://raw.githubusercontent.com/woocommerce/woocommerce/trunk/docs/building-a-woo-store/adding-a-custom-field-to-variable-products.md",
          "id": "64b686dcd5fdd4842be2fc570108231d5a8bfc1b"
        }
      ],
      "categories": []
    },
    {
      "content": "\nAccess a collection of useful code snippets to customize and enhance your WooCommerce store's functionality.\n",
      "category_slug": "code-snippets",
      "category_title": "Code Snippets",
      "posts": [
        {
          "post_title": "Useful core functions",
          "tags": "code-snippet",
          "edit_url": "https://github.com/woocommerce/woocommerce/edit/trunk/docs/code-snippets/useful-functions.md",
          "hash": "3d102e671585a2de818fd5fdb84110c99ca55b5adc2698d07118beac27e59c94",
          "url": "https://raw.githubusercontent.com/woocommerce/woocommerce/trunk/docs/code-snippets/useful-functions.md",
          "id": "0d99f1dee7c104b5899fd62b96157fb6709ebfb8"
        },
        {
          "post_title": "Unhook and remove WooCommerce emails",
          "tags": "code-snippet",
          "edit_url": "https://github.com/woocommerce/woocommerce/edit/trunk/docs/code-snippets/unhook--remove-woocommerce-emails.md",
          "hash": "9b10cc18f64970b1c919dc1b320497e66444befcae6733d2dc7c8ec07b564e6d",
          "url": "https://raw.githubusercontent.com/woocommerce/woocommerce/trunk/docs/code-snippets/unhook--remove-woocommerce-emails.md",
          "id": "0fdfe3b483ae74a9e5dc1fc21b80814462222ec3"
        },
        {
          "post_title": "Rename a country",
          "tags": "code-snippet",
          "edit_url": "https://github.com/woocommerce/woocommerce/edit/trunk/docs/code-snippets/rename-a-country.md",
          "hash": "80086f76587535c16e79d987ba00544766b167fe33fd435544c8b80683c5f946",
          "url": "https://raw.githubusercontent.com/woocommerce/woocommerce/trunk/docs/code-snippets/rename-a-country.md",
          "id": "67a49394f2e8ad0f8f81333207679be770bc8038"
        },
        {
          "post_title": "Change number of related products displayed",
          "tags": "code-snippet",
          "edit_url": "https://github.com/woocommerce/woocommerce/edit/trunk/docs/code-snippets/number-of-products-per-row.md",
          "hash": "58287de9fc0318daa8a604602d1384a7298d1227f9b99063c5402ccd521f8549",
          "url": "https://raw.githubusercontent.com/woocommerce/woocommerce/trunk/docs/code-snippets/number-of-products-per-row.md",
          "id": "7369dc328c49206771a2f8d0da5d920c480b5207"
        },
        {
          "post_title": "Add link to logged data",
          "menu_title": "Add link to logged data",
          "tags": "code-snippets",
          "edit_url": "https://github.com/woocommerce/woocommerce/edit/trunk/docs/code-snippets/link-to-logged-data.md",
          "hash": "fd1c3a58da8b7eed11da841d901b4d3cc117c6753c3b3834f3de41ea266490b9",
          "url": "https://raw.githubusercontent.com/woocommerce/woocommerce/trunk/docs/code-snippets/link-to-logged-data.md",
          "id": "34da337f79be5ce857024f541a99d302174ca37d"
        },
        {
          "post_title": "Customizing checkout fields using actions and filters",
          "tags": "code-snippet",
          "edit_url": "https://github.com/woocommerce/woocommerce/edit/trunk/docs/code-snippets/customising-checkout-fields.md",
          "hash": "af7a80643af9c75b81f63ad763c88ee266c338d8387e09e3c940ffa4aa66a396",
          "url": "https://raw.githubusercontent.com/woocommerce/woocommerce/trunk/docs/code-snippets/customising-checkout-fields.md",
          "id": "83097d3b7414557fc80dcf9f8f1a708bbdcdd884"
        },
        {
          "post_title": "Change a currency symbol",
          "tags": "code-snippet",
          "edit_url": "https://github.com/woocommerce/woocommerce/edit/trunk/docs/code-snippets/change-a-currency-symbol.md",
          "hash": "1e25d4cf42f3b5907befc8d3b6d3999ca31c2f97b9512eadb749935685d1a7d6",
          "url": "https://raw.githubusercontent.com/woocommerce/woocommerce/trunk/docs/code-snippets/change-a-currency-symbol.md",
          "id": "35ff98a542ad0b092aa44a049c6015cd43ed5857"
        },
        {
          "post_title": "Add a message above the login / register form",
          "tags": "code-snippet",
          "edit_url": "https://github.com/woocommerce/woocommerce/edit/trunk/docs/code-snippets/before-login--register-form.md",
          "hash": "49f0d942364ea6815e799972894406cb0963164adfb6c373222dcf7fb0ee6fb9",
          "url": "https://raw.githubusercontent.com/woocommerce/woocommerce/trunk/docs/code-snippets/before-login--register-form.md",
          "id": "26ea2036f16952c8c965f2ab38ab214e421aa615"
        },
        {
          "post_title": "Adjust the quantity input values",
          "tags": "code-snippet",
          "edit_url": "https://github.com/woocommerce/woocommerce/edit/trunk/docs/code-snippets/adjust-quantity-input-values.md",
          "hash": "099fe23a591aa2283bad1cbb55a120f579b6cde8664cdb41f6b2c3716f7b6671",
          "url": "https://raw.githubusercontent.com/woocommerce/woocommerce/trunk/docs/code-snippets/adjust-quantity-input-values.md",
          "id": "e4d92076cbd872380edb6beb1ff944f749d2d0e1"
        },
        {
          "post_title": "Add or modify states",
          "tags": "code-snippet",
          "edit_url": "https://github.com/woocommerce/woocommerce/edit/trunk/docs/code-snippets/add-or-modify-states.md",
          "hash": "0f58428d8db1c7bc3e118362c25d129985a0a17957938d4003e64d4a56ea929b",
          "url": "https://raw.githubusercontent.com/woocommerce/woocommerce/trunk/docs/code-snippets/add-or-modify-states.md",
          "id": "59ff38edfc09669967a06dd1dd3e6fb967422367"
        },
        {
          "post_title": "Add currencies and symbols",
          "menu_title": "Add currencies and symbols",
          "tags": "code-snippet",
          "edit_url": "https://github.com/woocommerce/woocommerce/edit/trunk/docs/code-snippets/add-a-currency-symbol.md",
          "hash": "f91b76a0ebe65b6095157e904435c563b477be639a70795890656a29871cea76",
          "url": "https://raw.githubusercontent.com/woocommerce/woocommerce/trunk/docs/code-snippets/add-a-currency-symbol.md",
          "id": "1c031c2af4a1461253e798daa3304baa89a83979"
        },
        {
          "post_title": "Add a country",
          "menu_title": "Add a country",
          "tags": "code-snippet",
          "edit_url": "https://github.com/woocommerce/woocommerce/edit/trunk/docs/code-snippets/add-a-country.md",
          "hash": "2b5488637e3ecad6113abea73f26fab79e953d84b7e034d4aa71767f6b7338a6",
          "url": "https://raw.githubusercontent.com/woocommerce/woocommerce/trunk/docs/code-snippets/add-a-country.md",
          "id": "3f20affcf41e51989b0a7408aefe32b95d1da073"
        }
      ],
      "categories": []
    },
    {
      "content": "\nJoin the WooCommerce community of contributors. Find out how to build with WooCommerce and help enhance the Woo ecosystem.\n",
      "category_slug": "contributing",
      "category_title": "Contribute to Woo",
      "posts": [
        {
          "post_title": "WooCommerce Git flow",
          "menu_title": "WooCommerce Git flow",
          "tags": "reference",
          "edit_url": "https://github.com/woocommerce/woocommerce/edit/trunk/docs/contributing/woocommerce-git-flow.md",
          "hash": "e1e5e86439852f728496f0d83d4de465c1e4a67e956973636c5106e35ab21595",
          "url": "https://raw.githubusercontent.com/woocommerce/woocommerce/trunk/docs/contributing/woocommerce-git-flow.md",
          "id": "9e5c2da0c341b88f32483ec2435740cd16d48676"
        },
        {
          "post_title": "String localization guidelines",
          "menu_title": "String localization guidelines",
          "tags": "reference",
          "edit_url": "https://github.com/woocommerce/woocommerce/edit/trunk/docs/contributing/string-localisation-guidelines.md",
          "hash": "8d3de270132d5c8c863d61159a76fac06ddc1a3ee1ecfb031bfefea4c137aa3d",
          "url": "https://raw.githubusercontent.com/woocommerce/woocommerce/trunk/docs/contributing/string-localisation-guidelines.md",
          "id": "b7a92f1f63f72a2263be940b362fd90aa0ea2cdb"
        },
        {
          "post_title": "Reporting security issues",
          "menu_title": "Reporting security issues",
          "tags": "reference",
          "edit_url": "https://github.com/woocommerce/woocommerce/edit/trunk/docs/contributing/reporting-security-issues.md",
          "hash": "736020b27cb453139f57cd49ee1f3e4dcf2da8d00c209d1d0f43db5326150cf0",
          "url": "https://raw.githubusercontent.com/woocommerce/woocommerce/trunk/docs/contributing/reporting-security-issues.md",
          "id": "363d7eb1b42e6974cfab7f62659b4effc8417774"
        },
        {
          "post_title": "Naming conventions",
          "menu_title": "Naming conventions",
          "tags": "reference",
          "edit_url": "https://github.com/woocommerce/woocommerce/edit/trunk/docs/contributing/naming-conventions.md",
          "hash": "c553a158e2641547376939f9e2b9ac9c336371bb1cf9eba59b552685a81112bf",
          "url": "https://raw.githubusercontent.com/woocommerce/woocommerce/trunk/docs/contributing/naming-conventions.md",
          "id": "019d7e8eefc341de559728b9c3e9c5e17dfc1d6d"
        },
        {
          "post_title": "Handling SCSS and JS minification in WooCommerce",
          "menu_title": "Minification of SCSS and JS",
          "tags": "reference",
          "edit_url": "https://github.com/woocommerce/woocommerce/edit/trunk/docs/contributing/minification-of-SCSS-and-JS.md",
          "hash": "da3f198acde56106e6d09136038d523cc612021923f5f0b3334663c9e787ceaf",
          "url": "https://raw.githubusercontent.com/woocommerce/woocommerce/trunk/docs/contributing/minification-of-SCSS-and-JS.md",
          "id": "bb50c2ce61a6c5465c95e6a94982c4c1e7944fd7"
        },
        {
          "post_title": "Deprecation in core",
          "menu_title": "Deprecation in core",
          "tags": "reference",
          "edit_url": "https://github.com/woocommerce/woocommerce/edit/trunk/docs/contributing/deprecation-in-core.md",
          "hash": "2fd2e73b7de1bbde028a998f8d375c365ea77979ad5ac16e192aaa6c7dc46c97",
          "url": "https://raw.githubusercontent.com/woocommerce/woocommerce/trunk/docs/contributing/deprecation-in-core.md",
          "id": "d4eee11fdec129af35c471b2366df285217c6ec6"
        },
        {
          "post_title": "How to assess the impact of a pull request",
          "menu_title": "Assessing PR impact",
          "tags": "how-to",
          "edit_url": "https://github.com/woocommerce/woocommerce/edit/trunk/docs/contributing/deciding-pr-high-impact.md",
          "hash": "7eeaa690b09bfe9d2c0e9c3b6fe65dd19c459522835df02722cdbb581715f5c2",
          "url": "https://raw.githubusercontent.com/woocommerce/woocommerce/trunk/docs/contributing/deciding-pr-high-impact.md",
          "id": "40d381fdc10bff338677228736249ba87df9e102",
          "links": {
            "./reporting-security-issues.md": "363d7eb1b42e6974cfab7f62659b4effc8417774"
          }
        },
        {
          "post_title": "Common issues",
          "menu_title": "Common issues",
          "tags": "reference",
          "edit_url": "https://github.com/woocommerce/woocommerce/edit/trunk/docs/contributing/common-issues.md",
          "hash": "5b1b08159b9e20df68731ee0261b1a17b8aa2e9f7ba63fc28a5d25ba1b7f0d55",
          "url": "https://raw.githubusercontent.com/woocommerce/woocommerce/trunk/docs/contributing/common-issues.md",
          "id": "5766fb43cf9135d5a2cceaf0d386ec14b57c9ba0"
        },
        {
          "post_title": "Critical flows within the WooCommerce Core API",
          "menu_title": "API critical flows",
          "tags": "reference",
          "edit_url": "https://github.com/woocommerce/woocommerce/edit/trunk/docs/contributing/api-critical-flows.md",
          "hash": "7e9a1f26c64b1f2dd5f8edb67c74b652a1fb852f2152ba7868ee0cd4bf228a14",
          "url": "https://raw.githubusercontent.com/woocommerce/woocommerce/trunk/docs/contributing/api-critical-flows.md",
          "id": "0fa8b2fa4bcb3b00c647504523a05857a90c434a"
        },
        {
          "post_title": "CSS SASS coding guidelines and naming conventions",
          "tags": "reference",
          "edit_url": "https://github.com/woocommerce/woocommerce/edit/trunk/docs/contributing/CSS-SASS-coding-guidelines-and-naming-conventions.md",
          "hash": "5dcdb00ab0209a277ead39ac21ad3a6befe2d23ae80548e3a405c513d00f712e",
          "url": "https://raw.githubusercontent.com/woocommerce/woocommerce/trunk/docs/contributing/CSS-SASS-coding-guidelines-and-naming-conventions.md",
          "id": "42e4e4a593b67fd844f2d7b366259d64cf2332ab"
        }
      ],
      "categories": []
    },
    {
      "content": "\nJust like WooCommerce itself, our developer docs are open source and editable by the community. This category outlines guidance and best practices to follow when contributing documentation.\n ",
      "category_slug": "contributing-docs",
      "category_title": "Contribute to Docs",
      "posts": [
        {
          "post_title": "Technical Documentation Style Guide",
          "menu_title": "Style Guide",
          "edit_url": "https://github.com/woocommerce/woocommerce/edit/trunk/docs/contributing-docs/style-guide.md",
          "hash": "1f7b619b73e05f0e607aa8959f598254b7af9adb5375f25df668a104eeadba5e",
          "url": "https://raw.githubusercontent.com/woocommerce/woocommerce/trunk/docs/contributing-docs/style-guide.md",
          "id": "5020907d57ae845a6477a36f59ec8c2f5f7b4b01"
        },
        {
          "post_title": "Contributing Technical Documentation",
          "menu_title": "Contributing Docs",
          "edit_url": "https://github.com/woocommerce/woocommerce/edit/trunk/docs/contributing-docs/contributing-docs.md",
          "hash": "3bcfb5ac1ad271b34f4f13db409b1f5e50c6ed6e310f474bcc3ccc2f4b0448b1",
          "url": "https://raw.githubusercontent.com/woocommerce/woocommerce/trunk/docs/contributing-docs/contributing-docs.md",
          "id": "71c1a72bfd4d5ae6aa656d4264b1bf3beb6eca1c"
        }
      ],
      "categories": []
    },
    {
      "content": "\nMaster data management in WooCommerce, including documentation related to CRUD objects and data stores.\n",
      "category_slug": "data-management",
      "category_title": "Data Management",
      "posts": [
        {
          "post_title": "How to manage WooCommerce Data Stores",
          "menu_title": "Manage data stores",
          "edit_url": "https://github.com/woocommerce/woocommerce/edit/trunk/docs/data-management/data-stores.md",
          "hash": "c0f53930abe9479af0eccb136a07ca01d183347e3b8b391b8e57c8fdc6ddd251",
          "url": "https://raw.githubusercontent.com/woocommerce/woocommerce/trunk/docs/data-management/data-stores.md",
          "id": "34b4a3e14d6dfabca889035bf67876b9404d0dfb"
        },
        {
          "post_title": "Developing using WooCommerce CRUD objects",
          "tags": "reference",
          "edit_url": "https://github.com/woocommerce/woocommerce/edit/trunk/docs/data-management/crud-objects.md",
          "hash": "9a3624adc70b6a30bc89ecd86519909c90335f75fcbc925e5b417fac20712e54",
          "url": "https://raw.githubusercontent.com/woocommerce/woocommerce/trunk/docs/data-management/crud-objects.md",
          "id": "eaf29a28f438c0d03b4e7056dc3b6eaead4937b5"
        }
      ],
      "categories": []
    },
    {
      "content": "\nExplore how to develop WooCommerce extensions with practical tutorials and resources ideal for initial setup and understanding the core functionalities of the platform.\n",
      "category_slug": "extension-development",
      "category_title": "Extension Development",
      "posts": [
        {
          "post_title": "Integrating admin pages into WooCommerce extensions",
          "menu_title": "Integrating admin pages",
          "tags": "how-to",
          "edit_url": "https://github.com/woocommerce/woocommerce/edit/trunk/docs/extension-development/working-with-woocommerce-admin-pages.md",
          "hash": "9d01da78347ee7379fe096cce5e3982cd13e46617f90ad78e03af72bc3fb8aba",
          "url": "https://raw.githubusercontent.com/woocommerce/woocommerce/trunk/docs/extension-development/working-with-woocommerce-admin-pages.md",
          "id": "6f9cc63bc4c614b9e01174069a5ddc4f3d7aa467"
        },
        {
          "post_title": "WooCommerce plugin API callbacks",
          "menu_title": "Plugin API callbacks",
          "tags": "reference",
          "edit_url": "https://github.com/woocommerce/woocommerce/edit/trunk/docs/extension-development/woocommerce-plugin-api-callback.md",
          "hash": "fc8eb47b9e31c412838a6426965f26dad89454234692a8f26b045da3a8ed872f",
          "url": "https://raw.githubusercontent.com/woocommerce/woocommerce/trunk/docs/extension-development/woocommerce-plugin-api-callback.md",
          "id": "9c1985429ab05bf7abc3e0a8676fb3d92a2c62eb"
        },
        {
          "post_title": "Managing custom attributes in WooCommerce menus and taxonomy archives",
          "menu_title": "Custom attributes in menus",
          "tags": "how-to",
          "edit_url": "https://github.com/woocommerce/woocommerce/edit/trunk/docs/extension-development/using-custom-attributes-in-menus.md",
          "hash": "fbcf2bc205057602d56c6f3f92ea3809cd0d9c8fedb16dd6438ee671d6589966",
          "url": "https://raw.githubusercontent.com/woocommerce/woocommerce/trunk/docs/extension-development/using-custom-attributes-in-menus.md",
          "id": "fe5975a11d45e9d95e91c256ca89a1ec2ca76556"
        },
        {
          "post_title": "Tools for low-code development",
          "menu_title": "Low-code tools",
          "tags": "reference",
          "edit_url": "https://github.com/woocommerce/woocommerce/edit/trunk/docs/extension-development/tools-for-low-code-development.md",
          "hash": "a2fd746404451bd34cc4fb237a6a16d83641694ec050f77bf779a7d3e117a056",
          "url": "https://raw.githubusercontent.com/woocommerce/woocommerce/trunk/docs/extension-development/tools-for-low-code-development.md",
          "id": "9320859027f950ceb36e13451ec8696d606426ec"
        },
        {
          "post_title": "Settings API",
          "edit_url": "https://github.com/woocommerce/woocommerce/edit/trunk/docs/extension-development/settings-api.md",
          "hash": "ca80728c56d60bb7416bb2865678b9e04807d0e208a4df56b8efaf32e9ac465d",
          "url": "https://raw.githubusercontent.com/woocommerce/woocommerce/trunk/docs/extension-development/settings-api.md",
          "id": "ed56b97b9de350074a302373ebaaa5dcce727e8b"
        },
        {
          "post_title": "Logging in WooCommerce",
          "edit_url": "https://github.com/woocommerce/woocommerce/edit/trunk/docs/extension-development/logging.md",
          "hash": "ff3ff9f8f0f8f14175482b68d9e16b697089120894e6bd4d8cbf4d55145d9510",
          "url": "https://raw.githubusercontent.com/woocommerce/woocommerce/trunk/docs/extension-development/logging.md",
          "id": "c684e2efba45051a4e1f98eb5e6ef6bab194f25c"
        },
        {
          "post_title": "Creating custom settings for WooCommerce extensions",
          "menu_title": "Creating custom settings",
          "tags": "how-to",
          "edit_url": "https://github.com/woocommerce/woocommerce/edit/trunk/docs/extension-development/implementing-settings.md",
          "hash": "12bbcf9095c8dd00d79036d413e2c2d0a060e84b4de23943741fa27444d7efcf",
          "url": "https://raw.githubusercontent.com/woocommerce/woocommerce/trunk/docs/extension-development/implementing-settings.md",
          "id": "58bcbd3a0cd3b3e5fe738c3bb625cf9b7747c99a"
        },
        {
          "post_title": "How to design a simple extension",
          "menu_title": "Design a simple extension",
          "tags": "how-to",
          "edit_url": "https://github.com/woocommerce/woocommerce/edit/trunk/docs/extension-development/how-to-design-a-simple-extension.md",
          "hash": "395b7647382ea116f9d05c42a0d2b285a2eb932af7393febf415fe8ee4eb1d28",
          "url": "https://raw.githubusercontent.com/woocommerce/woocommerce/trunk/docs/extension-development/how-to-design-a-simple-extension.md",
          "id": "375f7e18a2e656e662d3189041caeb9c80e7c9e3"
        },
        {
          "post_title": "How to add store management links",
          "menu_title": "Add store management links",
          "tags": "reference",
          "edit_url": "https://github.com/woocommerce/woocommerce/edit/trunk/docs/extension-development/how-to-add-your-own-store-management-links.md",
          "hash": "66f5592f901f350db8e89fe3cfefc4f9202f5c2da790313cc2ac4aa1d64cc4d2",
          "url": "https://raw.githubusercontent.com/woocommerce/woocommerce/trunk/docs/extension-development/how-to-add-your-own-store-management-links.md",
          "id": "ae8fc356aa7555b87477462eaa80130a044d00f9"
        },
        {
          "post_title": "How to implement merchant onboarding",
          "menu_title": "Implement merchant onboarding",
          "tags": "how-to",
          "edit_url": "https://github.com/woocommerce/woocommerce/edit/trunk/docs/extension-development/handling-merchant-onboarding.md",
          "hash": "16e577d96b41cc0252e8d55d0ada92a56fd0501fa8291c4d6cea309d839c496c",
          "url": "https://raw.githubusercontent.com/woocommerce/woocommerce/trunk/docs/extension-development/handling-merchant-onboarding.md",
          "id": "89fe15dc232379f546852822230c334d3d940b93",
          "links": {
            "../../plugins/woocommerce-admin/docs/examples/extensions/add-task": "3b7e57a59d714d74f4551a5437945b3f3fad1217",
            "../../plugins/woocommerce-admin/docs/features/onboarding-tasks.md": "3b838384abee3ac1f61329c7e4ef96964f555282"
          }
        },
        {
          "post_title": "Managing extension deactivation and uninstallation",
          "menu_title": "Manage deactivation and uninstallation",
          "tags": "how-to",
          "edit_url": "https://github.com/woocommerce/woocommerce/edit/trunk/docs/extension-development/handling-deactivation-and-uninstallation.md",
          "hash": "52992f047f6088cf93f72c87e27143ef896e9ccbb0ea55e77c9fa8c17df80404",
          "url": "https://raw.githubusercontent.com/woocommerce/woocommerce/trunk/docs/extension-development/handling-deactivation-and-uninstallation.md",
          "id": "549d92ad5518998ddcdcaa96beb6e25f09e4b1e5"
        },
        {
          "post_title": "WooCommerce extension development best practices",
          "menu_title": "Best Practices",
          "edit_url": "https://github.com/woocommerce/woocommerce/edit/trunk/docs/extension-development/extension-development-best-practices.md",
          "hash": "86442bed88a67c95a805d3bd36b71b0f6cbb2a48edf8c4ac54c348f9f7ec94ff",
          "url": "https://raw.githubusercontent.com/woocommerce/woocommerce/trunk/docs/extension-development/extension-development-best-practices.md",
          "id": "83050f0142b6de00b73b3638d46ddddc5a2f8b12"
        },
        {
          "post_title": "Example WordPress plugin header comment for WooCommerce extensions",
          "menu_title": "Plugin header comments",
          "tags": "reference",
          "edit_url": "https://github.com/woocommerce/woocommerce/edit/trunk/docs/extension-development/example-plugin-header-comment.md",
          "hash": "b729ec74eb4703f87d0ee46430f2ca473576f0c03de2ab7ecfc87a2f83e7d086",
          "url": "https://raw.githubusercontent.com/woocommerce/woocommerce/trunk/docs/extension-development/example-plugin-header-comment.md",
          "id": "2fb49dc6ccad894e02f123940a9db98c7724dddc"
        },
        {
          "post_title": "Data storage primer",
          "menu_title": "Data storage",
          "tags": "reference",
          "edit_url": "https://github.com/woocommerce/woocommerce/edit/trunk/docs/extension-development/data-storage.md",
          "hash": "d3a1c2d01b8f4b216f02b357d2510340e1b2f63ea0adab113100946c8d81cdb1",
          "url": "https://raw.githubusercontent.com/woocommerce/woocommerce/trunk/docs/extension-development/data-storage.md",
          "id": "b3e0b17ca74596e858c26887c1e4c8ee6c8f6102"
        },
        {
          "post_title": "Classes in WooCommerce",
          "menu_title": "Classes in WooCommerce",
          "tags": "reference",
          "edit_url": "https://github.com/woocommerce/woocommerce/edit/trunk/docs/extension-development/class-reference.md",
          "hash": "72afd8f0332d676c1c8c46534a62dfed5db1adf97d4ddf0aa40882d3a23da839",
          "url": "https://raw.githubusercontent.com/woocommerce/woocommerce/trunk/docs/extension-development/class-reference.md",
          "id": "d5f4d8e645707552d013b4be2cd5fd1c943f2122"
        },
        {
          "post_title": "How to check if WooCommerce is active",
          "menu_title": "Check if WooCommerce is active",
          "tags": "how-to",
          "edit_url": "https://github.com/woocommerce/woocommerce/edit/trunk/docs/extension-development/check-if-woo-is-active.md",
          "hash": "47cb6a0f60dad691e3dfd1f26e00b5582d51ec23e7de3f800126701b5967f557",
          "url": "https://raw.githubusercontent.com/woocommerce/woocommerce/trunk/docs/extension-development/check-if-woo-is-active.md",
          "id": "2c2e89013ad76ff2596680224047723163512bc2"
        },
        {
          "post_title": "How to build your first extension",
          "menu_title": "Build your first extension",
          "tags": "how-to",
          "edit_url": "https://github.com/woocommerce/woocommerce/edit/trunk/docs/extension-development/building-your-first-extension.md",
          "hash": "0b72a7c7a844459c971f10ade3f56e5c172d6f4fe5902f733972aaf7fc2121cb",
          "url": "https://raw.githubusercontent.com/woocommerce/woocommerce/trunk/docs/extension-development/building-your-first-extension.md",
          "id": "278c2822fe06f1ab72499a757ef0c4981cfbffb5"
        },
        {
          "post_title": "How to add actions and filters",
          "menu_title": "Add actions and filters",
          "tags": "how-to",
          "edit_url": "https://github.com/woocommerce/woocommerce/edit/trunk/docs/extension-development/adding-actions-and-filters.md",
          "hash": "ac6b6db9a4bc92d13c71b9d7d81614df4e4cd80120875e5f274238af062a8744",
          "url": "https://raw.githubusercontent.com/woocommerce/woocommerce/trunk/docs/extension-development/adding-actions-and-filters.md",
          "id": "6f461e2f0ca9195097b36f987ee6c0212a65e8ab"
        },
        {
          "post_title": "How to add a section to a settings tab",
          "menu_title": "Add a section to a settings tab",
          "tags": "how-to",
          "edit_url": "https://github.com/woocommerce/woocommerce/edit/trunk/docs/extension-development/adding-a-section-to-a-settings-tab.md",
          "hash": "400124b03f0d2f53736012100d2be87e77a7bc9c72a5c6af143f62d84321b09d",
          "url": "https://raw.githubusercontent.com/woocommerce/woocommerce/trunk/docs/extension-development/adding-a-section-to-a-settings-tab.md",
          "id": "a88144dff894408f31a80c96dcee3bd5126ecd28"
        }
      ],
      "categories": []
    },
    {
      "content": "\nDive into WooCommerce with guides and resources ideal for initial setup and understanding the core functionalities of the platform.\n",
      "category_slug": "getting-started",
      "category_title": "Getting Started",
      "posts": [
        {
          "post_title": "Understanding WooCommerce Endpoints",
          "menu_title": "WooCommerce Endpoints",
          "edit_url": "https://github.com/woocommerce/woocommerce/edit/trunk/docs/getting-started/woocommerce-endpoints.md",
          "hash": "26318dce3085e8100d29115248495852ab4e425de9297b00e474e24a8ef979f6",
          "url": "https://raw.githubusercontent.com/woocommerce/woocommerce/trunk/docs/getting-started/woocommerce-endpoints.md",
          "id": "31a11f74bcd9f21f97cd4c6c719240b3d84e40f4",
          "links": {
            "./customizing-endpoint-urls.md": "c19e1b1da6543f8a95ee04ba120f4f171f8e6e40",
            "./troubleshooting-endpoints.md": "dff57bd736ae83850bfc7e4ac994bd22141d96ee"
          }
        },
        {
          "post_title": "Troubleshooting WooCommerce Endpoints",
          "menu_title": "Troubleshooting Endpoints",
          "tags": "how-to",
          "edit_url": "https://github.com/woocommerce/woocommerce/edit/trunk/docs/getting-started/troubleshooting-endpoints.md",
          "hash": "40b0e339073bd8b17c2264b00ee84946bcdf657af97471ca08f315b014802319",
          "url": "https://raw.githubusercontent.com/woocommerce/woocommerce/trunk/docs/getting-started/troubleshooting-endpoints.md",
          "id": "dff57bd736ae83850bfc7e4ac994bd22141d96ee",
          "links": {
            "./customizing-endpoint-urls.md": "c19e1b1da6543f8a95ee04ba120f4f171f8e6e40"
          }
        },
        {
          "post_title": "Setting up your development environment",
          "menu_title": "Development environment setup",
          "tags": "tutorial, setup",
          "edit_url": "https://github.com/woocommerce/woocommerce/edit/trunk/docs/getting-started/development-environment.md",
          "hash": "f3f91c7e2d2676d39f30cf2245e02c044de704894b358a78a086507a0d37ae2c",
          "url": "https://raw.githubusercontent.com/woocommerce/woocommerce/trunk/docs/getting-started/development-environment.md",
          "id": "9080572a3904349c44c565ca7e1bef1212c58757"
        },
        {
          "post_title": "WooCommerce developer tools",
          "menu_title": "Developer tools",
          "tags": "reference",
          "edit_url": "https://github.com/woocommerce/woocommerce/edit/trunk/docs/getting-started/developer-tools.md",
          "hash": "0c63cb8213a7bb64295f7321afc9fce5c8e12c3b860e7bb885fe66ac7a71d661",
          "url": "https://raw.githubusercontent.com/woocommerce/woocommerce/trunk/docs/getting-started/developer-tools.md",
          "id": "2ed3659ae0153c8fb3252c417bb0eb43ea60f862"
        },
        {
          "post_title": "WooCommerce developer resources",
          "menu_title": "Developer resources",
          "tags": "reference",
          "edit_url": "https://github.com/woocommerce/woocommerce/edit/trunk/docs/getting-started/developer-resources.md",
          "hash": "ec2c30bd0d73eb26e636da9d9d3468eb3bc453213099edcc73468a74407e600c",
          "url": "https://raw.githubusercontent.com/woocommerce/woocommerce/trunk/docs/getting-started/developer-resources.md",
          "id": "77008656b040d376b7cea7b3c7cc8860c6aec70e"
        },
        {
          "post_title": "Resources for debugging",
          "menu_title": "Debugging",
          "edit_url": "https://github.com/woocommerce/woocommerce/edit/trunk/docs/getting-started/debugging.md",
          "hash": "68ce2cf0aae27b9214ea5da1ad7474cd2274547732f6212bef39e9d7e60edd49",
          "url": "https://raw.githubusercontent.com/woocommerce/woocommerce/trunk/docs/getting-started/debugging.md",
          "id": "75c020ee52329c09f4dc04e33dc8aeb11c088534",
          "links": {
            "../extension-development/logging.md": "c684e2efba45051a4e1f98eb5e6ef6bab194f25c"
          }
        },
        {
          "post_title": "Customizing WooCommerce Endpoint URLs",
          "menu_title": "Customizing Endpoint URLs",
          "tags": "how-to",
          "edit_url": "https://github.com/woocommerce/woocommerce/edit/trunk/docs/getting-started/customizing-endpoint-urls.md",
          "hash": "644a0fbe31d395e94f8a6392ad8c569a4090c72168b7482a732e4cba4ed28c0a",
          "url": "https://raw.githubusercontent.com/woocommerce/woocommerce/trunk/docs/getting-started/customizing-endpoint-urls.md",
          "id": "c19e1b1da6543f8a95ee04ba120f4f171f8e6e40",
          "links": {
            "./woocommerce-endpoints.md": "31a11f74bcd9f21f97cd4c6c719240b3d84e40f4"
          }
        }
      ],
      "categories": []
    },
    {
      "content": "\nWooCommerce has traditionally stored store orders and related order information (like refunds) as custom WordPress post types or post meta records. This comes with performance issues.\n\n[High-Performance Order Storage (HPOS)](https://developer.woo.com/2022/09/14/high-performance-order-storage-progress-report/) also previously known as \"Custom Order Tables\" is a solution that provides an easy-to-understand and solid database structure - specifically designed for eCommerce needs. It uses the WooCommerce CRUD design to store order data in custom tables - optimized for WooCommerce queries with minimal impact on the store's performance.\n\nIn January 2022, we published the [initial plan for the Custom Order Tables feature](https://developer.woo.com/2022/01/17/the-plan-for-the-woocommerce-custom-order-table/) and since then, we've been working hard to bring the High-Performance Order Storage (HPOS) to WooCommerce Core. In May 2022, we invited you to [test the order migration process](https://developer.woo.com/2022/05/16/call-for-early-testing-custom-order-table-migrations/) and provide feedback on how our initial work performs on real stores of varied configurations.\n\nFrom WooCommerce 8.2, released on October 2023, [High-Performance Order Storage (HPOS)](https://developer.woo.com/2022/09/14/high-performance-order-storage-progress-report/)  is officially released under the stable flag and will be enabled by default for new installations.\n\n## What's New with High-Performance Order Storage?\n\nBringing High-Performance Order Storage (HPOS) to WooCommerce improves these three essential properties for eCommerce stores.\n\n### Scalability\n\nThe rise in the number of customers and customer orders increases the load on your store's database - making it difficult to handle customer order requests and deliver a seamless user experience.\n\nWith High-Performance Order Storage, you get dedicated tables for data like orders and order addresses and thus dedicated indexes which results in fewer read/write operations and fewer busy tables. This feature enables eCommerce stores of all shapes and sizes to scale their business to their maximum potential - without expert intervention.\n\n### Reliability\n\nHigh-Performance Order Storage makes implementing and restoring targeted data backup easier. You'll no longer need to worry about losing orders, inventory numbers, or client information with reliable backup in these custom order tables. It'll also facilitate implementing read/write locks and prevent race conditions.\n\n### Simplicity\n\nYou no longer have to go through a single huge database to locate underlying data and WooCommerce entries.\n\nWith High-Performance Order Storage, you can easily browse through the separate tables and easy-to-handle entries, independent of the table  `_posts`, to find data or understand the table structure. It also lets you easily develop new plugins, implement designs for shops and products, and modify WooCommerce with more flexibility.\n\n## Background\n\nBefore the release of version 8.2, WooCommerce relied on the `_post` and `_postmeta` table structures to store order information, which has served well over the years.\n\nHowever, High-Performance Order Storage introduces dedicated tables for data like orders and order addresses and thus dedicated indexes which results in fewer read/write operations and fewer busy tables. This feature enables eCommerce stores of all shapes and sizes to scale their business to their maximum potential - without expert intervention.\n\nThe order data is synced from `_posts` and `_postmeta` table to four custom order tables:\n\n1. `_wc_orders`\n2. `_wc_order_addresses`\n3. `_wc_order_operational_data`\n4. `_wc_orders_meta`\n\n\n## Enabling the feature\n\nFrom WooCommerce 8.2, released on October 2023, HPOS is enabled by default for new installations. Existing stores can check [How to enable HPOS](./enable-hpos.md)\n\n## Database tables\n\nA number of database tables are used to store order data by HPOS. The `get_all_table_names` method in [the OrdersTableDataStore class](https://github.com/woocommerce/woocommerce/blob/trunk/plugins/woocommerce/src/Internal/DataStores/Orders/OrdersTableDataStore.php) will return the names of all the tables.\n\n## Authoritative tables\n\nAt any given time, while the HPOS feature is enabled, there are two roles for the involved database tables: _authoritative_ and _backup_. The authoritative tables are the working tables, where order data will be stored to and retrieved from during normal operation of the store. The _backup_ tables will receive a copy of the authoritative data whenever [synchronization](#synchronization) happens.\n\nIf the `woocommerce_custom_orders_table_enabled` options is set to true, HPOS is active and [the new tables](#database-tables) are authoritative, while the posts and post meta tables act as the backup tables. If the option is set to false, it's the other way around. The option can be changed via admin UI (WooCommerce - Settings - Advanced - Custom data stores).\n\n[The CustomOrdersTableController class](https://github.com/woocommerce/woocommerce/blob/trunk/plugins/woocommerce/src/Internal/DataStores/Orders/CustomOrdersTableController.php) hooks on the `woocommerce_order_data_store` filter so that `WC_Data_Store::load( 'order' );` will return either an instance of [OrdersTableDataStore](https://github.com/woocommerce/woocommerce/blob/trunk/plugins/woocommerce/src/Internal/DataStores/Orders/OrdersTableDataStore.php) or an instance of [WC_Order_Data_Store_CPT](https://github.com/woocommerce/woocommerce/blob/trunk/plugins/woocommerce/includes/data-stores/class-wc-order-data-store-cpt.php), depending on which are the authoritative tables.\n\nIn order to preserve data integrity, switching the authoritative tables (from the new tables to the posts table or the other way around) isn't allowed while there are orders pending synchronization.\n\n## Synchronization\n\n_Synchronization_ is the process of applying all the pending changes in the authoritative tables to the backup tables. _Orders pending synchronization_ are orders that have been modified in the authoritative tables but the changes haven't been applied to the backup tables yet.\n\nThis can happen in a number of ways:\n\n\n### Immediate synchronization\n\nIf the `woocommerce_custom_orders_table_data_sync_enabled` setting is set to true, synchronization happens automatically and immediately as soon as the orders are changed in the authoritative tables.\n\n\n### Manual synchronization\n\nWhen immediate synchronization is disabled, it can be triggered manually via command line as follows: `wp wc cot sync`. It can also be triggered programmatically as follows:\n\n```php\n$synchronizer = wc_get_container()->get(Automattic\\WooCommerce\\Internal\\DataStores\\Orders\\DataSynchronizer::class);\n$order_ids = $synchronizer->get_next_batch_to_process( $batch_size );\nif ( count( $order_ids ) ) {\n\t$synchronizer->process_batch( $order_ids );\n}\n```\n\nwhere `$batch_size` is the maximum count of orders to process.\n\n\n### Scheduled synchronization\n\nIf immediate synchronization gets activated (`woocommerce_custom_orders_table_data_sync_enabled` is set to true) while there are orders pending synchronization, an instance of [DataSynchronizer](https://github.com/woocommerce/woocommerce/blob/trunk/plugins/woocommerce/src/Internal/DataStores/Orders/DataSynchronizer.php) will be enqueued using [BatchProcessingController](https://github.com/woocommerce/woocommerce/blob/trunk/plugins/woocommerce/src/Internal/BatchProcessing/BatchProcessingController.php) so that the synchronization of created/modified/deleted orders will happen in batches via scheduled actions. This scheduling happens inside [CustomOrdersTableController](https://github.com/woocommerce/woocommerce/blob/trunk/plugins/woocommerce/src/Internal/DataStores/Orders/CustomOrdersTableController.php), by means of hooking into `woocommerce_update_options_advanced_custom_data_stores`.\n\nIf for some reason immediate synchronization is already active but synchronization is not scheduled, a trick to restart it is to go to the settings page (WooCommerce - Settings - Advanced - Custom data stores) and hit \"Save\" even without making any changes. As long as \"Keep the posts table and the orders tables synchronized\" is checked the synchronization scheduling will happen, even if it was checked before.\n\nIf the `woocommerce_auto_flip_authoritative_table_roles` option is set to true (there's a checkbox for it in the settings page), the authoritative tables will be switched automatically once all the orders have been synchronized. This is handled by [the CustomOrdersTableController class](https://github.com/woocommerce/woocommerce/blob/trunk/plugins/woocommerce/src/Internal/DataStores/Orders/CustomOrdersTableController.php).\n\n\n### Deletion synchronization\n\nSynchronization of order deletions is tricky: if an order exists in one set of tables (new tables or posts) but not in the other, it's not clear if the missing orders need to be created or if the existing orders need to be deleted. Theoretically, the orders missing from the backup tables imply the former and the orders missing from the authoritative tables imply the latter; but that's dangerous as a bug in the involved code could easily lead to the deletion of legitimate orders.\n\nTo achieve a robust order deletion synchronization mechanism the following is done. Whenever an order is deleted and immediate synchronization is disabled, a record is created in the `wp_wc_orders_meta` table that has `deleted_from` as the key and the name of the authoritative table the order was deleted from (`wp_wc_orders` or the posts table). Then at synchronization time these records are processed (the corresponding orders are deleted from the corresponding tables) and deleted afterwards.\n\nAn exception to the above are the [placeholder records](#placeholder-records): these are deleted immediately when the corresponding order is deleted from `wp_wc_orders`, even if immediate synchronization is disabled.\n\nWhen the \"**High-Performance Order Storage**\" and \"**Compatibility mode**\" are enabled, WooCommerce populates the HPOS tables with data from posts & postmeta tables. The synchronization between the tables is [explained in detail in this document](https://developer.woo.com/2022/09/29/high-performance-order-storage-backward-compatibility-and-synchronization/#synchronization).\n\n\n> You can find a deeper explanation about the synchronization between the tables in [this document about high-performance-order-storage-backward-compatibility-and-synchronization](https://developer.woo.com/2022/09/29/high-performance-order-storage-backward-compatibility-and-synchronization/#synchronization).\n\n## Placeholder records\n\nOrder IDs must match in both the authoritative tables and the backup tables, otherwise synchronization wouldn't be possible. The order IDs that are compared for order identification and synchronization purposes are the ones from the `id` field in both the `wp_wc_orders` table and the posts table.\n\nIf the posts table is authoritative, achieving an order ID match is easy: the record in `wp_wc_orders` is created with the same ID and that's it. However, when the new orders tables are authoritative there's a problem: the posts table is used to store multiple types of data, not only orders; and by the time synchronization needs to happen, a non-order post could already exist having the same ID as the order to synchronize.\n\nTo solve this, _placeholder records_ are used. Whenever the new orders tables are authoritative and immediate synchronization is disabled, creating a new order will cause a record with post type `shop_order_placehold` and the same ID as the order to be created in the posts table; this effectively \"reserves\" the order ID in the posts table. Then, at synchronization time, the record is filled appropriately and its post type is changed to `shop_order`.\n\n\n## Order Data Storage\n\nYou can switch between data stores freely to sync the data between the tables.\n\n-   If you select  **\"WordPress Post Tables\"**, the system will save the order data within  `_post`  and  `_postmeta`  tables. The order tables are not utilized in this scenario.\n\n![Select WordPress Post Tables](https://woo.com/wp-content/uploads/2023/10/image-18.png?w=650)\n\n-   If you select  **\"High-Performance Order Storage\"**, the system will save the order data within the new WooCommerce order tables\n\n![Select High-Performance Order Storage](https://woo.com/wp-content/uploads/2023/10/image-19.png?w=650)\n\n-   If you select  **\"WordPress Post Tables\"** and **\"Enable compatibility mode\"**, the system will sync the order data between the posts/postmeta and the WooCommerce order tables.\n\n![Select WordPress Post Tables and Enable compatibility mode](https://woo.com/wp-content/uploads/2023/10/image-20.png?w=650)\n\n\n## Incompatible Plugins\n\nIf you are using a plugin that is not compatible with High-Performance Order Storage, then the HPOS option will be disabled under  **WooCommerce > Settings > Advanced > Features**.\n\n![Incompatible plugin](https://woo.com/wp-content/uploads/2023/10/image-21.png?w=650)\n\n-   You can click on \"**View and manage**\" to review the list of incompatible plugins\n-   Or you can visit  `https://example.com/wp-admin/plugins.php?plugin_status=incompatible_with_feature&feature_id=custom_order_tables`  to review the list of incompatible plugins (please replace  `example.com`  with your site domain)\n\n![Plugins page](https://woo.com/wp-content/uploads/2023/10/image-22.png?w=650)\n\n> **Note:** If you are using a third-party extension that isn't working properly with High-Performance Order Storage then please notify the developers of the extension and ask them to update their extension to add support for HPOS. It's up to the extension developers to add support for HPOS. We have [developer resources and documentation](https://developer.woo.com/2022/09/14/high-performance-order-storage-progress-report/)  available to help with their integration efforts.\n\n\n## Disabling HPOS\n\nIf you encounter problems or if you need to continue working with plugins that are not yet compatible with HPOS, then we recommend temporarily switching back to  **WordPress posts storage**.\n\nTo do this, navigate to  **WooCommerce ▸ Settings ▸ Advanced ▸ Features**  and start by making sure that  **compatibility mode** is enabled. If it was not already enabled, you may find you need to wait for some time while order data is synchronized across data-stores.\n\n![WooCommerce ▸ Settings ▸ Advanced ▸ Features Screen](https://woo.com/wp-content/uploads/2023/10/hpos-feature-settings.png?w=650)\n\nOnce synchronization has completed, you can select  **WordPress posts storage (legacy)**  as your preferred option. You can also disable compatibility mode at this point. Once you are ready to re-enable HPOS, simply follow the instructions posted at the  [start of this doc](https://github.com/woocommerce/woocommerce/blob/trunk/docs/high-performance-order-storage/#section-3). Finally, remember to save this page between changes!\n\nAs noted earlier, we also strongly recommend reaching out to the support teams of any plugins that are incompatible, so they can take corrective action.\n",
      "category_slug": "hpos",
      "category_title": "High Performance Order Storage",
      "posts": [
        {
          "post_title": "How to enable High Performance Order Storage",
          "menu_title": "Enable HPOS",
          "tags": "how-to",
          "edit_url": "https://github.com/woocommerce/woocommerce/edit/trunk/docs/high-performance-order-storage/enable-hpos.md",
          "hash": "f2c2795564ab4bd825627eb7ed2500c19d2f739eed7036a0502300afcd2e8628",
          "url": "https://raw.githubusercontent.com/woocommerce/woocommerce/trunk/docs/high-performance-order-storage/enable-hpos.md",
          "id": "9d41c63f3d0cb17ada82a65bf4a26a1978cc34b0"
        }
      ],
      "categories": []
    },
    {
      "content": "\nTailor your WooCommerce store for global audiences with guides on setting up and translating Woo in your language.\n",
      "category_slug": "localization-translation",
      "category_title": "Localization and Translation",
      "posts": [
        {
          "post_title": "How to translate WooCommerce",
          "menu_title": "Translating WooCommerce",
          "tags": "how-to",
          "edit_url": "https://github.com/woocommerce/woocommerce/edit/trunk/docs/localization-translation/translating-woocommerce.md",
          "hash": "f2bc78f7fe3231a24f2d5c441384f007107e9d2302bda9db408170494bb14ca3",
          "url": "https://raw.githubusercontent.com/woocommerce/woocommerce/trunk/docs/localization-translation/translating-woocommerce.md",
          "id": "017b9f80a086d119f8bac193c9b4d87d1efff67d"
        }
      ],
      "categories": []
    },
    {
      "content": "\nGet insights into integrating and customizing various payment gateways in WooCommerce for secure and efficient transactions.\n",
      "category_slug": "payments",
      "category_title": "Payments",
      "posts": [
        {
          "post_title": "WooCommerce Payment Token API",
          "menu_title": "Payment Token API",
          "tags": "reference",
          "edit_url": "https://github.com/woocommerce/woocommerce/edit/trunk/docs/payments/payment-token-api.md",
          "hash": "441908f0678b9ff90f33adc3831ac75a5c49038a0b068dfc41456c232a851c7d",
          "url": "https://raw.githubusercontent.com/woocommerce/woocommerce/trunk/docs/payments/payment-token-api.md",
          "id": "5f345b53875981703d4b80e8d04eae2daafe4c81"
        },
        {
          "post_title": "WooCommerce payment gateway plugin base",
          "tags": "code-snippet",
          "edit_url": "https://github.com/woocommerce/woocommerce/edit/trunk/docs/payments/payment-gateway-plugin-base.md",
          "hash": "707cf9e5386c1d66fc84d6fc09fb0b0f2f3ed8c20376a66b3e0fa7b0802a363a",
          "url": "https://raw.githubusercontent.com/woocommerce/woocommerce/trunk/docs/payments/payment-gateway-plugin-base.md",
          "id": "1934a5305524d7111a91f1e52a7495cf126f33f2"
        },
        {
          "post_title": "WooCommerce Payment Gateway API",
          "menu_title": "Payment Gateway API",
          "tags": "reference",
          "edit_url": "https://github.com/woocommerce/woocommerce/edit/trunk/docs/payments/payment-gateway-api.md",
          "hash": "b1661642abe47dffb015f9e9d7f625a1df60f27a4f364df2610d24c3e6c77439",
          "url": "https://raw.githubusercontent.com/woocommerce/woocommerce/trunk/docs/payments/payment-gateway-api.md",
          "id": "b337203996650b567f91c70306e1010d6f1ae552"
        }
      ],
      "categories": []
    },
    {
      "content": "\nDiscover how to customize the WooCommerce product editor, from extending product data to adding unique functionalities.\n\nThis handbook is a guide for extension developers looking to add support for the new product editor in their extensions. The product editor uses [Gutenberg's Block Editor](https://github.com/WordPress/gutenberg/tree/trunk/packages/block-editor), which is going to help WooCommerce evolve alongside the WordPress ecosystem.",
      "category_slug": "product-editor",
      "category_title": "Product Editor",
      "posts": [
        {
          "post_title": "Product editor development handbook",
          "menu_title": "Development handbook",
          "edit_url": "https://github.com/woocommerce/woocommerce/edit/trunk/docs/product-editor-development/product-editor.md",
          "hash": "e94d3333e6ec94f6bf430ef0ea19a52142a1c60592060e527712bfd701487b72",
          "url": "https://raw.githubusercontent.com/woocommerce/woocommerce/trunk/docs/product-editor-development/product-editor.md",
          "id": "59450404de2750d918137e7cf523e52bedfd7214",
          "links": {
            "./product-editor-extensibility-guidelines.md": "a837eb947d31fcff3c6e1f775926ba5eb13cd790",
            "./block-template-lifecycle.md": "0c29c74a7e7e9fd88562df1afa489659f460879e"
          }
        },
        {
          "post_title": "Product editor extensibility guidelines",
          "menu_title": "Extensibility guidelines",
          "edit_url": "https://github.com/woocommerce/woocommerce/edit/trunk/docs/product-editor-development/product-editor-extensibility-guidelines.md",
          "hash": "b438982a6264b35f142e0b8c3823800460e37c7eeafcf1ef76c79ec10503afc0",
          "url": "https://raw.githubusercontent.com/woocommerce/woocommerce/trunk/docs/product-editor-development/product-editor-extensibility-guidelines.md",
          "id": "a837eb947d31fcff3c6e1f775926ba5eb13cd790"
        },
        {
          "post_title": "Managing the lifecycle of WooCommerce block templates",
          "menu_title": "Block template lifecycle",
          "tags": "reference",
          "edit_url": "https://github.com/woocommerce/woocommerce/edit/trunk/docs/product-editor-development/block-template-lifecycle.md",
          "hash": "8412c1fc634341ef4d4e81cd3212e368acca7e2c8c3ded15de1726cbec88424f",
          "url": "https://raw.githubusercontent.com/woocommerce/woocommerce/trunk/docs/product-editor-development/block-template-lifecycle.md",
          "id": "0c29c74a7e7e9fd88562df1afa489659f460879e"
        }
      ],
      "categories": []
    },
    {
      "content": "\nEnsuring the quality of your WooCommerce projects is essential. This section will delve into quality exoectations, best practices, coding standards, and other methodologies to ensure your projects stand out in terms of reliability, efficiency, user experience, and more. \n",
      "category_slug": "quality-and-best-practices",
      "category_title": "Quality And Best Practices",
      "posts": [
        {
          "post_title": "Writing high quality testing instructions",
          "tags": "reference",
          "edit_url": "https://github.com/woocommerce/woocommerce/edit/trunk/docs/quality-and-best-practices/writing-high-quality-testing-instructions.md",
          "hash": "80ec05c732a5182c84ebc87b55912a1ad47e9b141c0fa45681c84c283e91711a",
          "url": "https://raw.githubusercontent.com/woocommerce/woocommerce/trunk/docs/quality-and-best-practices/writing-high-quality-testing-instructions.md",
          "id": "56a8ef0ef0afec9c884f655e7fdd23d9666c9d00"
        },
        {
          "post_title": "Understanding the risks of removing URL bases in WooCommerce",
          "menu_title": "Risks of removing URL bases",
          "tags": "reference",
          "edit_url": "https://github.com/woocommerce/woocommerce/edit/trunk/docs/quality-and-best-practices/removing-product-product-category-or-shop-from-the-url.md",
          "hash": "414970e7d53ddcafb186f2f3a253eed0d01800df2182f8bd2a4310c53079a795",
          "url": "https://raw.githubusercontent.com/woocommerce/woocommerce/trunk/docs/quality-and-best-practices/removing-product-product-category-or-shop-from-the-url.md",
          "id": "827bfa56d40c2155542147ea5afe7cc756e18c5d"
        },
        {
          "post_title": "How to optimize performance for WooCommerce stores",
          "menu_title": "Optimize store performance",
          "tags": "reference",
          "edit_url": "https://github.com/woocommerce/woocommerce/edit/trunk/docs/quality-and-best-practices/performance-optimization.md",
          "hash": "25588fe2fab942f8db82a47d98594a3b0b6f35748185719b5c3b453876a9714b",
          "url": "https://raw.githubusercontent.com/woocommerce/woocommerce/trunk/docs/quality-and-best-practices/performance-optimization.md",
          "id": "4a616a12defd72bf5a16fb48db4dccd63000d98f"
        },
        {
          "post_title": "Naming conventions",
          "menu_title": "Naming conventions",
          "tags": "reference",
          "edit_url": "https://github.com/woocommerce/woocommerce/edit/trunk/docs/quality-and-best-practices/naming-conventions.md",
          "hash": "b9412bed82b46bf0232ca59caaeb48a868ab62b965d5f2756135a58ee0d80a66",
          "url": "https://raw.githubusercontent.com/woocommerce/woocommerce/trunk/docs/quality-and-best-practices/naming-conventions.md",
          "id": "7a64e9ba2411bdae46c6ff274a8f65c10d9ba59f",
          "links": {
            "./css-sass-naming-conventions.md": "a34404f72868f2780ccf07da9b998204b8213d32"
          }
        },
        {
          "post_title": "WooCommerce grammar, punctuation and capitalization guide",
          "menu_title": "Grammar, punctuation and capitalization",
          "tags": "reference",
          "edit_url": "https://github.com/woocommerce/woocommerce/edit/trunk/docs/quality-and-best-practices/grammar-punctuation-capitalization.md",
          "hash": "bec1145eb80a16db898534dccb83d133c803c1e76d5ef8e7a6ffd902d3822634",
          "url": "https://raw.githubusercontent.com/woocommerce/woocommerce/trunk/docs/quality-and-best-practices/grammar-punctuation-capitalization.md",
          "id": "af9f21747d93f0ab504e3713b1844c59c70b1d0e"
        },
        {
          "post_title": "GDPR compliance guidelines for WooCommerce extensions",
          "menu_title": "GDPR compliance",
          "tags": "reference",
          "edit_url": "https://github.com/woocommerce/woocommerce/edit/trunk/docs/quality-and-best-practices/gdpr-compliance.md",
          "hash": "3ef669780d26a71106f9b01a64d079adc5f2bf1c78ed1ef026fa8fe17c20cdf8",
          "url": "https://raw.githubusercontent.com/woocommerce/woocommerce/trunk/docs/quality-and-best-practices/gdpr-compliance.md",
          "id": "af392a92b41b69b543c5ec77a07af770f6bb1587"
        },
        {
          "post_title": "CSS/Sass naming conventions",
          "edit_url": "https://github.com/woocommerce/woocommerce/edit/trunk/docs/quality-and-best-practices/css-sass-naming-conventions.md",
          "hash": "8d341abfa0c9642286c581c0ff21cc471e7721bbc180e96913a5f95232610736",
          "url": "https://raw.githubusercontent.com/woocommerce/woocommerce/trunk/docs/quality-and-best-practices/css-sass-naming-conventions.md",
          "id": "a34404f72868f2780ccf07da9b998204b8213d32"
        },
        {
          "post_title": "WooCommerce core critical flows",
          "menu_title": "Core critical flows",
          "tags": "reference",
          "edit_url": "https://github.com/woocommerce/woocommerce/edit/trunk/docs/quality-and-best-practices/core-critical-flows.md",
          "hash": "51529e3c07276ea267763d7520f1ca8d8b37eda4337ec97b4c8d19231f3a0334",
          "url": "https://raw.githubusercontent.com/woocommerce/woocommerce/trunk/docs/quality-and-best-practices/core-critical-flows.md",
          "id": "e561b46694dba223c38b87613ce4907e4e14333a"
        },
        {
          "post_title": "WooCommerce coding standards",
          "menu_title": "Coding standards",
          "tags": "reference",
          "edit_url": "https://github.com/woocommerce/woocommerce/edit/trunk/docs/quality-and-best-practices/coding-standards.md",
          "hash": "f23b9ab30de8af1356e92999d492ddb5bfb1303e88e64c4e58a26fbc9b93e6d4",
          "url": "https://raw.githubusercontent.com/woocommerce/woocommerce/trunk/docs/quality-and-best-practices/coding-standards.md",
          "id": "b09a572b8a452b6cd795e0985daa85f06e5889fb"
        }
      ],
      "categories": []
    },
    {
      "content": "\nUnderstand Woo's reporting capabilities. Learn to generate, understand, and optimize reports to make informed decisions about your WooCommerce projects.\n",
      "category_slug": "reporting",
      "category_title": "Reporting",
      "posts": [
        {
          "post_title": "How to extend WooCommerce analytics reports",
          "menu_title": "Extend analytics reports",
          "tags": "how-to",
          "edit_url": "https://github.com/woocommerce/woocommerce/edit/trunk/docs/reporting/extending-woocommerce-admin-reports.md",
          "hash": "be800f1148a7bee8f4fcca1484605490eec03b6e2d172d9fe221e53601348562",
          "url": "https://raw.githubusercontent.com/woocommerce/woocommerce/trunk/docs/reporting/extending-woocommerce-admin-reports.md",
          "id": "3ef20148084c97d7f62b565b92df844392ac27f7"
        },
        {
          "post_title": "How to add columns to analytics reports and CSV downloads",
          "menu_title": "Add columns to analytics reports",
          "tags": "how-to",
          "edit_url": "https://github.com/woocommerce/woocommerce/edit/trunk/docs/reporting/adding-columns-to-analytics-reports-and-csv-downloads.md",
          "hash": "8b7d43f66fff68a0b96917d25bceca7bc3505a30ce5b36542b73f5a555b30ab0",
          "url": "https://raw.githubusercontent.com/woocommerce/woocommerce/trunk/docs/reporting/adding-columns-to-analytics-reports-and-csv-downloads.md",
          "id": "044aac1c58553a34049a77168d247fd42ede994b",
          "links": {
            "extending-woocommerce-admin-reports.md": "3ef20148084c97d7f62b565b92df844392ac27f7"
          }
        }
      ],
      "categories": []
    },
    {
      "content": "\nUtilize the WooCommerce REST API for advanced integrations, data manipulation, and building headless ecommerce solutions.\n",
      "category_slug": "rest-api",
      "category_title": "REST API",
      "posts": [
        {
          "post_title": "Getting started with the WooCommerce REST API",
          "menu_title": "Getting started",
          "edit_url": "https://github.com/woocommerce/woocommerce/edit/trunk/docs/rest-api/getting-started.md",
          "hash": "0081ac04128d94eaa02f21105db8f861f60b68398b0e97f668009604d56fc382",
          "url": "https://raw.githubusercontent.com/woocommerce/woocommerce/trunk/docs/rest-api/getting-started.md",
          "id": "ad7fceb11d06571fb060f72c414896b425d6b72b"
        }
      ],
      "categories": []
    },
    {
      "content": "\nSecurity is paramount. This section will dive into best practices, guidelines, and insights to ensure your WooCommerce projects remain secure from threats. \n",
      "category_slug": "security",
      "category_title": "Security",
      "posts": [
        {
          "post_title": "WooCommerce security best practices",
          "menu_title": "Security best practices",
          "tags": "reference",
          "edit_url": "https://github.com/woocommerce/woocommerce/edit/trunk/docs/security/security-best-practices.md",
          "hash": "7b0e53d779fe564b8f6c4e1a96567b2aef938ce840997045707ed4d30aa5b361",
          "url": "https://raw.githubusercontent.com/woocommerce/woocommerce/trunk/docs/security/security-best-practices.md",
          "id": "d579f1c5174c67421dff64719e001b31a015a3d2"
        },
        {
          "post_title": "How to Prevent Data Leaks in WooCommerce",
          "menu_title": "Prevent Data Leaks",
          "tags": "how-to",
          "edit_url": "https://github.com/woocommerce/woocommerce/edit/trunk/docs/security/prevent-data-leaks.md",
          "hash": "762a6725340711063688e33c0107dbcf3a7aed1674bc0bcd9ed4157b3b49ea2e",
          "url": "https://raw.githubusercontent.com/woocommerce/woocommerce/trunk/docs/security/prevent-data-leaks.md",
          "id": "91b86abe2953e1cd4e9d6d407238093245346cf9"
        }
      ],
      "categories": []
    },
    {
      "content": "\nDelve into extending shipping functionality through adding custom shipping methods, integrating advanced carrier APIs, and developing tailored shipping solutions to elevate the ecommerce experience.\n",
      "category_slug": "shipping",
      "category_title": "Shipping",
      "posts": [
        {
          "post_title": "Shipping method API",
          "menu_title": "Shipping method API",
          "tags": "reference",
          "edit_url": "https://github.com/woocommerce/woocommerce/edit/trunk/docs/shipping/shipping-method-api.md",
          "hash": "9a417b9e722ca819f860cedd25c4139bd67bdae39d10d9701ada93ed66c6bf6c",
          "url": "https://raw.githubusercontent.com/woocommerce/woocommerce/trunk/docs/shipping/shipping-method-api.md",
          "id": "70270a01c8f1f2b630c809c0b9611940e99293a9"
        }
      ],
      "categories": []
    },
    {
      "content": "\nLearn to design and integrate custom themes in WooCommerce, focusing on responsive design and ecommerce optimization.\n",
      "category_slug": "theme-development",
      "category_title": "Theme Development",
      "posts": [
        {
          "post_title": "Thumbnail image regeneration",
          "tags": "reference",
          "edit_url": "https://github.com/woocommerce/woocommerce/edit/trunk/docs/theme-development/thumbnail-image-regeneration.md",
          "hash": "326d3f142bffb477750e5fc1211f9213a0cbf2083368043a3ee7f5358032fd88",
          "url": "https://raw.githubusercontent.com/woocommerce/woocommerce/trunk/docs/theme-development/thumbnail-image-regeneration.md",
          "id": "733e1b16276d64f128ba0e337ca68ec3de0bf68f"
        },
        {
          "post_title": "Theme design and user experience guidelines",
          "menu_title": "Theme design and user experience guidelines",
          "tags": "reference",
          "edit_url": "https://github.com/woocommerce/woocommerce/edit/trunk/docs/theme-development/theme-design-ux-guidelines.md",
          "hash": "9fe6d28bc71057d7f35574d3b719b33a2a1e4ebdd7e098e8f1ed29219626faf8",
          "url": "https://raw.githubusercontent.com/woocommerce/woocommerce/trunk/docs/theme-development/theme-design-ux-guidelines.md",
          "id": "ec1f05ca7c14ed81a52553fa1c3f1045df5f6a4f"
        },
        {
          "post_title": "How to set up and use a child theme",
          "menu_title": "Set up and use a child theme",
          "tags": "how-to",
          "edit_url": "https://github.com/woocommerce/woocommerce/edit/trunk/docs/theme-development/set-up-a-child-theme.md",
          "hash": "9835b194b3dd3f3edda52f544b80994ce26ae56a003ff35571a178ec4943f4e8",
          "url": "https://raw.githubusercontent.com/woocommerce/woocommerce/trunk/docs/theme-development/set-up-a-child-theme.md",
          "id": "00b6916595cbde7766f080260a9ea26f53f3271c"
        },
        {
          "post_title": "Image sizing for theme developers",
          "menu_title": "Image sizing",
          "tags": "reference",
          "edit_url": "https://github.com/woocommerce/woocommerce/edit/trunk/docs/theme-development/image-sizes.md",
          "hash": "802c0706305894adef2345451a8d08f4ecb0c7dc0979b54800cae9e750077660",
          "url": "https://raw.githubusercontent.com/woocommerce/woocommerce/trunk/docs/theme-development/image-sizes.md",
          "id": "3f5301ac3040d38bc449b440733da6a466209df3"
        },
        {
          "post_title": "How to fix outdated WooCommerce templates",
          "menu_title": "Fix outdated templates",
          "tags": "how-to",
          "edit_url": "https://github.com/woocommerce/woocommerce/edit/trunk/docs/theme-development/fixing-outdated-woocommerce-templates.md",
          "hash": "708e7242975ae285e3df391b9cf144f61d3519183eaddd31a96dfc5bbc4a0b47",
          "url": "https://raw.githubusercontent.com/woocommerce/woocommerce/trunk/docs/theme-development/fixing-outdated-woocommerce-templates.md",
          "id": "1fa09bbc2137a65288cc1576c1053224db7187ed"
        },
        {
          "post_title": "Conditional tags in WooCommerce",
          "menu_title": "Conditional tags",
          "tags": "reference",
          "edit_url": "https://github.com/woocommerce/woocommerce/edit/trunk/docs/theme-development/conditional-tags.md",
          "hash": "7c309277c9c75636414bbbc0763f5492c18a6b43ce1bfc5ded21aa15bc5f956d",
          "url": "https://raw.githubusercontent.com/woocommerce/woocommerce/trunk/docs/theme-development/conditional-tags.md",
          "id": "a08cc0796290477cad7d9bc6737960985f5f6f41"
        },
        {
          "post_title": "Classic theme development handbook",
          "menu_title": "Classic theme development",
          "edit_url": "https://github.com/woocommerce/woocommerce/edit/trunk/docs/theme-development/classic-theme-developer-handbook.md",
          "hash": "4cdcbf4148a8ecbde5508653cc24294abd69482cd1c90e5ef195fde67ea5679c",
          "url": "https://raw.githubusercontent.com/woocommerce/woocommerce/trunk/docs/theme-development/classic-theme-developer-handbook.md",
          "id": "c2fde53e1dc3efbded3cfe1fb4df27136a3799a4"
        }
      ],
      "categories": []
    },
    {
      "content": "\nThis section covers general guidelines, and best practices to follow in order to ensure your product experience aligns with WooCommerce for ease of use, seamless integration, and strong adoption.\n\nWe strongly recommend you review the current [WooCommerce setup experience](https://woo.com/documentation/plugins/woocommerce/getting-started/) to get familiar with the user experience and taxonomy.\n\nWe also recommend you review the [WordPress core guidelines](https://developer.wordpress.org/plugins/wordpress-org/detailed-plugin-guidelines/) to ensure your product isn't breaking any rules, and review [this helpful resource](https://woo.com/document/grammar-punctuation-style-guide/) on content style.\n\n## General\n\nUse existing WordPress/WooCommerce UI, built in components (text fields, checkboxes, etc) and existing menu structures.\n\nPlugins which draw on WordPress' core design aesthetic will benefit from future updates to this design as WordPress continues to evolve. If you need to make an exception for your product, be prepared to provide a valid use case.\n\n- [WordPress Components library](https://wordpress.github.io/gutenberg/?path=/story/docs-introduction--page)\n- [Figma for WordPress](https://make.wordpress.org/design/2018/11/19/figma-for-wordpress/) | ([WordPress Design Library Figma](https://www.figma.com/file/e4tLacmlPuZV47l7901FEs/WordPress-Design-Library))\n- [WooCommerce Component Library](https://woocommerce.github.io/woocommerce-admin/)\n",
      "category_slug": "user-experience-extensions",
      "category_title": "Extension Guidelines",
      "posts": [
        {
          "post_title": "WooCommerce Extension Guidelines - Testing",
          "menu_title": "Testing",
          "edit_url": "https://github.com/woocommerce/woocommerce/edit/trunk/docs/ux-guidelines-extensions/testing.md",
          "hash": "8b5d6418f4f5c8281b8122640d738b833d734b4ffd6357e740953691d948faf6",
          "url": "https://raw.githubusercontent.com/woocommerce/woocommerce/trunk/docs/ux-guidelines-extensions/testing.md",
          "id": "0299f640abe2127807b1765c526cabd93120d60f"
        },
        {
          "post_title": "WooCommerce Extension Guidelines - Task List and Inbox",
          "menu_title": "Task list and Inbox",
          "edit_url": "https://github.com/woocommerce/woocommerce/edit/trunk/docs/ux-guidelines-extensions/task-list-and-inbox.md",
          "hash": "b47a2784820b48e83417f9581754aa19935eb8257f4588179bc6ac6b5f0ec554",
          "url": "https://raw.githubusercontent.com/woocommerce/woocommerce/trunk/docs/ux-guidelines-extensions/task-list-and-inbox.md",
          "id": "4790569835c89da9f1a85e9afe59a4f53ba11943"
        },
        {
          "post_title": "WooCommerce Extension Guidelines - Settings",
          "menu_title": "Settings",
          "edit_url": "https://github.com/woocommerce/woocommerce/edit/trunk/docs/ux-guidelines-extensions/settings.md",
          "hash": "3f0f6af91e9cf96a2adbc9071d69c37fa1baf9d67f5ff42e3adbc6261a9e10bc",
          "url": "https://raw.githubusercontent.com/woocommerce/woocommerce/trunk/docs/ux-guidelines-extensions/settings.md",
          "id": "1066428802afb323fbf38c64f5480edbabd93178"
        },
        {
          "post_title": "WooCommerce Extension Guidelines - Onboarding",
          "menu_title": "Onboarding",
          "edit_url": "https://github.com/woocommerce/woocommerce/edit/trunk/docs/ux-guidelines-extensions/onboarding.md",
          "hash": "99361db29b6142c96bba6d087b6cc1740e693b340b83bf26d6356d3bd2aca96f",
          "url": "https://raw.githubusercontent.com/woocommerce/woocommerce/trunk/docs/ux-guidelines-extensions/onboarding.md",
          "id": "38cce49e3e334ad30aa2bcf304a15375e88e66fa"
        },
        {
          "post_title": "WooCommerce Extension Guidelines - Notices",
          "menu_title": "Notices",
          "edit_url": "https://github.com/woocommerce/woocommerce/edit/trunk/docs/ux-guidelines-extensions/notices.md",
          "hash": "5fb2bc12db001a3e8427f5d3b87b062a427feeb7a6f0092aa64663d828412c74",
          "url": "https://raw.githubusercontent.com/woocommerce/woocommerce/trunk/docs/ux-guidelines-extensions/notices.md",
          "id": "2f3ffb30344bc45b5ff3bc17a59520fcd16b2598"
        },
        {
          "post_title": "WooCommerce Extension Guidelines - Navigation",
          "menu_title": "Navigation",
          "edit_url": "https://github.com/woocommerce/woocommerce/edit/trunk/docs/ux-guidelines-extensions/navigation.md",
          "hash": "340dc5bac03d8804b21dcf60a7d0a705e235e2346efeac16962c6c42ebcd1d25",
          "url": "https://raw.githubusercontent.com/woocommerce/woocommerce/trunk/docs/ux-guidelines-extensions/navigation.md",
          "id": "9922abbcea787a91b3360f49fa53d5402a604e6b"
        },
        {
          "post_title": "WooCommerce Extension Guidelines - Colors",
          "menu_title": "Colors",
          "edit_url": "https://github.com/woocommerce/woocommerce/edit/trunk/docs/ux-guidelines-extensions/colors.md",
          "hash": "b8344d4ab9ff6504dc127bd6ad084bd0f2976c753eefec6053045ecb231f68d5",
          "url": "https://raw.githubusercontent.com/woocommerce/woocommerce/trunk/docs/ux-guidelines-extensions/colors.md",
          "id": "7ca89c550a36bee4df33635c6fe861bc769c43cb"
        },
        {
          "post_title": "User Experience Best Practices",
          "edit_url": "https://github.com/woocommerce/woocommerce/edit/trunk/docs/ux-guidelines-extensions/best-practices.md",
          "hash": "346e8d7e252d3674cc4c280c0c71f0112501e3db430e5139a9c030bcdccd7464",
          "url": "https://raw.githubusercontent.com/woocommerce/woocommerce/trunk/docs/ux-guidelines-extensions/best-practices.md",
          "id": "27838fbdf66db197a21d4a765cd9309423c33e83"
        },
        {
          "post_title": "WooCommerce Extension Guidelines - Accessibility",
          "menu_title": "Accessibility",
          "edit_url": "https://github.com/woocommerce/woocommerce/edit/trunk/docs/ux-guidelines-extensions/accessibility.md",
          "hash": "3b8d43390d349279d984ae750e95a3cbb9c4f9b39177325bb7e95ba5505d839a",
          "url": "https://raw.githubusercontent.com/woocommerce/woocommerce/trunk/docs/ux-guidelines-extensions/accessibility.md",
          "id": "e085da13824f41a311b3eeb391386a1c2f67da32"
        }
      ],
      "categories": []
    },
    {
      "content": "\nWhen building payments extensions, you should ensure you follow the [WooCommerce Extension Guidelines](./user-experience-guidelines).\n\nPayments plugins come in many types: payment processors and gateways, wallets, Buy Now Pay Later, crypto, and more.\n\nThe choice between payment plugins depends on the specific needs and preferences of the merchant and their customers. Some merchants may choose to use multiple types of payment plugins to offer their customers a wider range of payment options.\n\nA merchant can discover a payments plugin in the following ways:\n\n- Through direct installation from WordPress plugins.\n- Through Woo's public list of payment services on the Marketplace.\n- Through the admin onboarding tasks and payments settings. To be added to the list of payment gateways in the Woo admin, the payments plugin must meet the criteria listed in these guidelines.\n\n",
      "category_slug": "user-experience-payments",
      "category_title": "Payments Guidelines",
      "posts": [
        {
          "post_title": "User Experience Guidelines - Payments Onboarding and Setup",
          "menu_title": "Payments Onboarding and Setup",
          "edit_url": "https://github.com/woocommerce/woocommerce/edit/trunk/docs/ux-guidelines-payments/payments-onboarding.md",
          "hash": "b627aa75171e4ba4a7f9802a09df2de4026b1496ca2c448693abf010480ec0eb",
          "url": "https://raw.githubusercontent.com/woocommerce/woocommerce/trunk/docs/ux-guidelines-payments/payments-onboarding.md",
          "id": "9e100f5d1c5e52bb337a294456f75cd60929d9e3"
        },
        {
          "post_title": "User Experience Guidelines - Payment Button Style",
          "menu_title": "Payment Button Style",
          "edit_url": "https://github.com/woocommerce/woocommerce/edit/trunk/docs/ux-guidelines-payments/payment-button-style.md",
          "hash": "ddaf6af31bbbba2e03feb852b650ac442d7937c7437464eeef1418c4c421939e",
          "url": "https://raw.githubusercontent.com/woocommerce/woocommerce/trunk/docs/ux-guidelines-payments/payment-button-style.md",
          "id": "83d869cec0b2268ae30a6517c7c8f424de284cad"
        },
        {
          "post_title": "User Experience Guidelines - Payment Button Size and Anatomy",
          "menu_title": "Payment Button Size",
          "edit_url": "https://github.com/woocommerce/woocommerce/edit/trunk/docs/ux-guidelines-payments/payment-button-size.md",
          "hash": "b16d9a6fb69bdbd67287823d376748b5b3e8c2b2b4df8d4f8773e23f4b0040f9",
          "url": "https://raw.githubusercontent.com/woocommerce/woocommerce/trunk/docs/ux-guidelines-payments/payment-button-size.md",
          "id": "0920df1611e1b1b3e2f33c810a8f8e8ae09dd67c"
        },
        {
          "post_title": "User Experience Guidelines - Payment Button Layout",
          "menu_title": "Payment Button Layout",
          "edit_url": "https://github.com/woocommerce/woocommerce/edit/trunk/docs/ux-guidelines-payments/payment-button-layout.md",
          "hash": "4bd261696746bdc087233e8fce9cda3c2e3a2cf53febf1ec494868bd6389b81f",
          "url": "https://raw.githubusercontent.com/woocommerce/woocommerce/trunk/docs/ux-guidelines-payments/payment-button-layout.md",
          "id": "96caecc340794e5c80af271e5cc844e0b3d80a04"
        }
      ],
      "categories": []
    },
    {
      "content": "\nOur research shows that merchants think in terms of tasks and goals while creating new products in Woo. For example, adding or editing a product price is a separate task from uploading images or managing inventory.\n\nFor this reason, the new product form features groups (tabs) that correspond with these tasks. Simply speaking, they are separate views where different form features live. As a developer, you can extend any of these views and offer merchants the information and tools they need to create better, more successful products.\n\nThere are several ways to extend the new product form: from a single field to a whole group or section containing multiple fields and tables. These extension points are linked to the form structure, giving you plenty of freedom to create a great user experience.\n",
      "category_slug": "user-experience-product-editor",
      "category_title": "Product Editor Guidelines",
      "posts": [
        {
          "post_title": "Product Editor Guidelines - Top Bar Extensions (future feature)",
          "menu_title": "Top Bar Extensions",
          "edit_url": "https://github.com/woocommerce/woocommerce/edit/trunk/docs/ux-guidelines-product-editor/product-editor-form-top-bar.md",
          "hash": "32e745478386a211f4984644435b5acd660f4c4cb3d1d12b8d1bcce260c010b9",
          "url": "https://raw.githubusercontent.com/woocommerce/woocommerce/trunk/docs/ux-guidelines-product-editor/product-editor-form-top-bar.md",
          "id": "d9f9789cd181147412e83cf227d6ffccbb88ee4a"
        },
        {
          "post_title": "Product Editor Guidelines - Subsections",
          "menu_title": "Subsections",
          "edit_url": "https://github.com/woocommerce/woocommerce/edit/trunk/docs/ux-guidelines-product-editor/product-editor-form-subsections.md",
          "hash": "34cf862209a5b8c638634178fb97725ce7ded3ffec8ecf00e1fb5314ce5a40b3",
          "url": "https://raw.githubusercontent.com/woocommerce/woocommerce/trunk/docs/ux-guidelines-product-editor/product-editor-form-subsections.md",
          "id": "1c1063b1d3b33af035da4f82dc2b06ce0a20900c"
        },
        {
          "post_title": "Product Editor Guidelines - Sections",
          "menu_title": "Sections",
          "edit_url": "https://github.com/woocommerce/woocommerce/edit/trunk/docs/ux-guidelines-product-editor/product-editor-form-sections.md",
          "hash": "2d60e35440a1ae9d3faa3c7c5ffa7e3ca2dc12d35e780017930ed5c5a66752b5",
          "url": "https://raw.githubusercontent.com/woocommerce/woocommerce/trunk/docs/ux-guidelines-product-editor/product-editor-form-sections.md",
          "id": "cfd01b51ad0811704c28401e6d755eb54f884640"
        },
        {
          "post_title": "Product Editor Guidelines - Groups",
          "menu_title": "Groups",
          "edit_url": "https://github.com/woocommerce/woocommerce/edit/trunk/docs/ux-guidelines-product-editor/product-editor-form-groups.md",
          "hash": "ee5ae405565bdd482b65769910da124e5c9d9e19a5689a6c8aa39037256e1f50",
          "url": "https://raw.githubusercontent.com/woocommerce/woocommerce/trunk/docs/ux-guidelines-product-editor/product-editor-form-groups.md",
          "id": "03000dc9341d0d55a113c506e6e0bc87c98e3e1e"
        },
        {
          "post_title": "Product Editor Guidelines - Fields",
          "menu_title": "Fields",
          "edit_url": "https://github.com/woocommerce/woocommerce/edit/trunk/docs/ux-guidelines-product-editor/product-editor-form-fields.md",
          "hash": "0adb2f96980ee31e1d1f43e6d8fda6d48a799dd6aef357463e284f30d6047831",
          "url": "https://raw.githubusercontent.com/woocommerce/woocommerce/trunk/docs/ux-guidelines-product-editor/product-editor-form-fields.md",
          "id": "a76c0a435ceacc15962738418edeff41e40bfde7"
        },
        {
          "post_title": "Product Editor Guidelines - Dialogue Extensions (future feature)",
          "menu_title": "Dialogue Extensions",
          "edit_url": "https://github.com/woocommerce/woocommerce/edit/trunk/docs/ux-guidelines-product-editor/product-editor-form-dialogue-extensions.md",
          "hash": "3e2bcfbc3c40d37c8711dffa17df3703b80d2160ce7f957059c3647c687bd2be",
          "url": "https://raw.githubusercontent.com/woocommerce/woocommerce/trunk/docs/ux-guidelines-product-editor/product-editor-form-dialogue-extensions.md",
          "id": "e3308f1c2958076d6718321e004e77ff4136c99d"
        },
        {
          "post_title": "Product Editor Guidelines - Custom Product Types",
          "menu_title": "Custom Product Types",
          "edit_url": "https://github.com/woocommerce/woocommerce/edit/trunk/docs/ux-guidelines-product-editor/product-editor-form-custom-product-types.md",
          "hash": "8a68ffcd82d0ff4e477fd339e97177b751d475914853e37be60fb1247e476f81",
          "url": "https://raw.githubusercontent.com/woocommerce/woocommerce/trunk/docs/ux-guidelines-product-editor/product-editor-form-custom-product-types.md",
          "id": "8a21ebd4b75fdb5a311d2fda46e00a9132fe6d58"
        },
        {
          "post_title": "Product Editor Guidelines - Example Use-Cases",
          "menu_title": "Example Use-Cases",
          "tags": "reference",
          "edit_url": "https://github.com/woocommerce/woocommerce/edit/trunk/docs/ux-guidelines-product-editor/product-editor-examples.md",
          "hash": "adc45b743c5360c9baf3efc8a34f83cee5c341ad89d20e4f413932d125fdeb28",
          "url": "https://raw.githubusercontent.com/woocommerce/woocommerce/trunk/docs/ux-guidelines-product-editor/product-editor-examples.md",
          "id": "b48948ec307b17cc33a9357ae3e4add9678891b6"
        }
      ],
      "categories": []
    },
    {
      "content": "\nThis section covers general guidelines and best practices to follow in order to ensure your theme experience aligns with ecommerce industry standards and WooCommerce for providing a great online shopping experience, maximizing sales, ensuring ease of use, seamless integration, and strong UX adoption.\n\nWe recommend you review the [UI best practices for WordPress](https://developer.wordpress.org/themes/advanced-topics/ui-best-practices/) to ensure your theme is aligned with the WordPress theme requirements.\n\nMake sure your theme fits one or more industries currently available in the [WooCommerce themes store](https://woo.com/product-category/themes). It's important that the theme offers enough originality and distinctiveness in its design, while keeping it familiar, in order to be distinguished from other themes on the WooCommerce theme store. Your theme should avoid copying existing themes on the WooCommerce theme store or other WordPress theme marketplaces.\n",
      "category_slug": "user-experience-themes",
      "category_title": "Theme Design Guidelines",
      "posts": [
        {
          "post_title": "Theme Design Guidelines - Branding",
          "menu_title": "Branding",
          "edit_url": "https://github.com/woocommerce/woocommerce/edit/trunk/docs/ux-guidelines-themes/theme-design.md",
          "hash": "403210a2ec97e0f1a21d373a2de380f685183a8ae52d2c4a2cc53bd8c7f12649",
          "url": "https://raw.githubusercontent.com/woocommerce/woocommerce/trunk/docs/ux-guidelines-themes/theme-design.md",
          "id": "f0e73cda245eb43650f53211bf5e3182dbf487f2"
        },
        {
          "post_title": "WooCommerce Theme Guidelines - Demos and Sample Content",
          "menu_title": "Demos and Sample Content",
          "edit_url": "https://github.com/woocommerce/woocommerce/edit/trunk/docs/ux-guidelines-themes/theme-demos-and-sample-content.md",
          "hash": "88154329e0315dbc5ad095435fb70996e2f4211c2b70390a38c49b0f9f8bb9ac",
          "url": "https://raw.githubusercontent.com/woocommerce/woocommerce/trunk/docs/ux-guidelines-themes/theme-demos-and-sample-content.md",
          "id": "00dbd2b474b3ff30a460a96d8b106ce973c3e73a"
        },
        {
          "post_title": "WooCommerce Theme Guidelines - Customization",
          "menu_title": "Customization",
          "edit_url": "https://github.com/woocommerce/woocommerce/edit/trunk/docs/ux-guidelines-themes/theme-customization.md",
          "hash": "d1cd80d06816549f3693dec98b0084077a9433e55a37c2f5b57a69409b831b4d",
          "url": "https://raw.githubusercontent.com/woocommerce/woocommerce/trunk/docs/ux-guidelines-themes/theme-customization.md",
          "id": "e72fd0cc8651b27224859dc7349775f8e3142ffe"
        },
        {
          "post_title": "WooCommerce Theme Guidelines - Branding",
          "menu_title": "Branding",
          "edit_url": "https://github.com/woocommerce/woocommerce/edit/trunk/docs/ux-guidelines-themes/theme-branding.md",
          "hash": "5b2728331c54ade0223c9ed34eb46acc21d2066cc128b840cf37be870fa8e018",
          "url": "https://raw.githubusercontent.com/woocommerce/woocommerce/trunk/docs/ux-guidelines-themes/theme-branding.md",
          "id": "a7e8fd9fa7cd4f813324d89a15db3b7c8badf74c"
        },
        {
          "post_title": "WooCommerce Theme Guidelines - Accessibility",
          "menu_title": "Accessibility",
          "edit_url": "https://github.com/woocommerce/woocommerce/edit/trunk/docs/ux-guidelines-themes/theme-accessibility.md",
          "hash": "a63ee4e8317dc4a6de2798730a81925ed9afeeaf894c4de24b7b751de9ad5ac6",
          "url": "https://raw.githubusercontent.com/woocommerce/woocommerce/trunk/docs/ux-guidelines-themes/theme-accessibility.md",
          "id": "9004b7f3768b6781dae24484c5aaad365bd21b12"
        }
      ],
      "categories": []
    },
    {
      "content": "\n## Introduction to WooCommerce CLI\n\nWooCommerce CLI (WC-CLI) offers an efficient way to manage WooCommerce (WC) stores via the command line. This tool is a part of WC from version 3.0.0 onwards and leverages the capabilities of the WC REST API. This means that most tasks achievable through the REST API can also be performed via the command line.\n\nFor documentation on WC versions 2.5 and 2.6's CLI, visit [Legacy CLI commands](https://github.com/woocommerce/woocommerce/wiki/Legacy-CLI-commands-(v2.6-and-below)).\n\n## About WP-CLI\n\nWP-CLI is a powerful set of command-line tools for managing WordPress installations. You can update plugins, configure multisite installations, and much more, all without using a web browser. For more information, visit the [official WP-CLI website](http://wp-cli.org/).\n\n## Documentation Structure\n\nThis suite of documentation includes:\n\n- [**How-to Guide**](./using-wc-cli): Step-by-step instructions for common WC-CLI tasks.\n- [**Command Reference**](./woocommerce-cli-commands): Detailed information on WC-CLI commands and their options.\n- [**FAQs**](./woocommerce-cli-frequently-asked-questions): Answers to frequently asked questions about WC-CLI.\n- **Examples**: Practical examples of WC-CLI commands in use.\n\n## Getting Started with WooCommerce CLI\n\nTo begin using WC-CLI, ensure that you have WP-CLI installed and that you are running WooCommerce 3.0.0 or later. The CLI commands are accessed through the `wp wc` command. For a full list of available commands, type `wp wc` in your command-line interface.\n\nFor specific details on commands and their usage, refer to the Command Reference section. The How-to Guide provides a practical approach to common tasks, ideal for those new to WC-CLI or looking for quick solutions.\n\n## Additional Resources\n\nFor those interested in exploring further, the following resources might be helpful:\n\n- [WC REST API Documentation](./docs/category/rest-api/)\n- [Testing files for our CLI tests](https://github.com/woocommerce/woocommerce/tree/trunk/plugins/woocommerce/tests/cli/features)\n",
      "category_slug": "wc-cli",
      "category_title": "WooCommerce CLI",
      "posts": [
        {
          "post_title": "WooCommerce CLI Examples",
          "menu_title": "Examples",
          "tags": "reference",
          "edit_url": "https://github.com/woocommerce/woocommerce/edit/trunk/docs/wc-cli/wc-cli-examples.md",
          "hash": "c656a5e47b0b15091372170a94c9ba741b815c715a4b2c9b340a7dcd38b87b09",
          "url": "https://raw.githubusercontent.com/woocommerce/woocommerce/trunk/docs/wc-cli/wc-cli-examples.md",
          "id": "d82ab48101db443ea9ed60f1deeaa89dad5d00cd"
        },
        {
          "post_title": "WooCommerce CLI Commands",
          "menu_title": "Commands",
          "tags": "reference",
          "edit_url": "https://github.com/woocommerce/woocommerce/edit/trunk/docs/wc-cli/wc-cli-commands.md",
          "hash": "b928cc77a9ff6bfb023b35f16989a0cdfb5e1a4877679aa61e894e9d0318d4eb",
          "url": "https://raw.githubusercontent.com/woocommerce/woocommerce/trunk/docs/wc-cli/wc-cli-commands.md",
          "id": "73d6bc6468d23a9e93d16d574399105b143e43af"
        },
        {
          "post_title": "How to Use WooCommerce CLI",
          "menu_title": "Using WooCommerce CLI",
          "tags": "how-to",
          "edit_url": "https://github.com/woocommerce/woocommerce/edit/trunk/docs/wc-cli/using-wc-cli.md",
          "hash": "693d457ca0156408c16e4f24edf90f3838a38706dacc840031e21ab38190a629",
          "url": "https://raw.githubusercontent.com/woocommerce/woocommerce/trunk/docs/wc-cli/using-wc-cli.md",
          "id": "cfdf72385ec51c15ad9c57aa7a6d83f699416849"
        },
        {
          "post_title": "WooCommerce CLI Frequently Asked Questions",
          "menu_title": "Frequently Asked Questions",
          "tags": "reference",
          "edit_url": "https://github.com/woocommerce/woocommerce/edit/trunk/docs/wc-cli/cli-faq.md",
          "hash": "f33cd9e92983e4351b7d3df23290391b6815673dd02b2843b23b4babb02c06a4",
          "url": "https://raw.githubusercontent.com/woocommerce/woocommerce/trunk/docs/wc-cli/cli-faq.md",
          "id": "86857f8924e3bd3fe6fdcc06cd8f4351f5e6f4c1"
        }
      ],
      "categories": []
    }
  ],
<<<<<<< HEAD
  "hash": "5bb145692cbf8c20fa0cf1a995d9722e5b6f68a8c55b0401b0fbe88698cad367"
=======
  "hash": "5add14b023641e79e7e5cc7c6dfe367717a947ce0fd3d4ded8dfcf9dbe5d231b"
>>>>>>> ae1503f5
}<|MERGE_RESOLUTION|>--- conflicted
+++ resolved
@@ -1197,9 +1197,5 @@
       "categories": []
     }
   ],
-<<<<<<< HEAD
   "hash": "5bb145692cbf8c20fa0cf1a995d9722e5b6f68a8c55b0401b0fbe88698cad367"
-=======
-  "hash": "5add14b023641e79e7e5cc7c6dfe367717a947ce0fd3d4ded8dfcf9dbe5d231b"
->>>>>>> ae1503f5
 }