--- conflicted
+++ resolved
@@ -1731,9 +1731,5 @@
       "categories": []
     }
   ],
-<<<<<<< HEAD
-  "hash": "9e327ca468bc1e7e062f2d9aca4ebef37ae66d4a4fadf1b51999a2581234d8fd"
-=======
   "hash": "95e835afe855d5a898bfc31337d2a42b582794d5e1aaacb9b4a98cfc97748e05"
->>>>>>> 2c0d9e06
 }