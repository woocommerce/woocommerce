--- conflicted
+++ resolved
@@ -691,7 +691,7 @@
           "post_title": "Integrating with coming soon mode",
           "tags": "how-to, coming-soon",
           "edit_url": "https://github.com/woocommerce/woocommerce/edit/trunk/docs/extension-development/integrating-coming-soon-mode.md",
-          "hash": "5f76f393a411ea1d7a35872961749fb3b10256632fb17d19cd0fea1c4d5850e5",
+          "hash": "8c2087952ae79bb4c3e3977c57d9e933fcfaa418a5bc643b3827059daa5879a7",
           "url": "https://raw.githubusercontent.com/woocommerce/woocommerce/trunk/docs/extension-development/integrating-coming-soon-mode.md",
           "id": "787743efb6ef0ad509b17735eaf58b2a9a08afbc"
         },
@@ -1804,9 +1804,5 @@
       "categories": []
     }
   ],
-<<<<<<< HEAD
-  "hash": "42854da1c54e3984a8183a135b6d7930c341d467325c048f9a3e9a2fd1f889d3"
-=======
-  "hash": "12e9abfbcdbeae7dd5cc12dc3af3818332f272cb4b3ad12993cc010299009013"
->>>>>>> 43ce3c1c
+  "hash": "8199f0d3c854474839300ed606f03f9f286ace35f65d7c47ffc6477762eaf51e"
 }