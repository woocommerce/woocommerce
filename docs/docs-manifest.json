--- conflicted
+++ resolved
@@ -382,37 +382,22 @@
         },
         {
           "post_title": "Setting up your development environment",
-          "tags": "tutorial, setup",
           "edit_url": "https://github.com/woocommerce/woocommerce/edit/trunk/docs/getting-started/development-environment.md",
-<<<<<<< HEAD
-          "hash": "6f2b2c1b4b04422a51802b019b5cc9371c3d5602c63cbf7cb0269449b492936d",
-=======
-          "hash": "0dc9f1da3bd3bc3bed845b7ef562bcf9cc22f241616ac2297b9c5e5c9892daca",
->>>>>>> c776fb63
+          "hash": "37389a273260158e5aa176d02cc58848968c0730dfdcf2771f1e70ea804189a6",
           "url": "https://raw.githubusercontent.com/woocommerce/woocommerce/trunk/docs/getting-started/development-environment.md",
           "id": "9080572a3904349c44c565ca7e1bef1212c58757"
         },
         {
           "post_title": "WooCommerce developer tools",
-          "tags": "reference",
           "edit_url": "https://github.com/woocommerce/woocommerce/edit/trunk/docs/getting-started/developer-tools.md",
-<<<<<<< HEAD
-          "hash": "80898fd693e37743bd89737426eab354fe42325676f19331f5162f52073a85cc",
-=======
-          "hash": "4895f3369cfba841462d99ab642777fcba9758fcbff3814ab02dab1088311ee5",
->>>>>>> c776fb63
+          "hash": "461c1c973c1097229ffdbc4a8a27fcc60b9f7948a3159d91e718c82706cda51f",
           "url": "https://raw.githubusercontent.com/woocommerce/woocommerce/trunk/docs/getting-started/developer-tools.md",
           "id": "2ed3659ae0153c8fb3252c417bb0eb43ea60f862"
         },
         {
           "post_title": "WooCommerce developer resources",
-          "tags": "reference",
           "edit_url": "https://github.com/woocommerce/woocommerce/edit/trunk/docs/getting-started/developer-resources.md",
-<<<<<<< HEAD
-          "hash": "19cd3ca199f0d4d88d4e0ccc19996168381dffe506a12a8812046de6ff159e0a",
-=======
-          "hash": "5be1916615913aa8ed17e77eadc78d7baba0d4655e9196e9025c923fe2574c33",
->>>>>>> c776fb63
+          "hash": "6a038acb284cd9bfca68460921c2a89ce4cc66a31a85be080f064ca194f965b8",
           "url": "https://raw.githubusercontent.com/woocommerce/woocommerce/trunk/docs/getting-started/developer-resources.md",
           "id": "77008656b040d376b7cea7b3c7cc8860c6aec70e"
         },
@@ -840,9 +825,5 @@
       "categories": []
     }
   ],
-<<<<<<< HEAD
-  "hash": "63818a42704090b48371657cf79540f88c478173f94899000ba298b00d2e9b62"
-=======
-  "hash": "501d5de5b74ba52cc5e921fa670f5879b3e88494992f171da1e3e56148b860b7"
->>>>>>> c776fb63
+  "hash": "4039b62c12d6ce16642ed6e96c36ae137166efa30942e8e3956be876435cb63f"
 }