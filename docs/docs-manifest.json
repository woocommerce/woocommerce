--- conflicted
+++ resolved
@@ -83,7 +83,7 @@
           "menu_title": "Add Custom Fields to Products",
           "tags": "how-to",
           "edit_url": "https://github.com/woocommerce/woocommerce/edit/trunk/docs/building-a-woo-store/adding-a-custom-field-to-variable-products.md",
-          "hash": "fe8cf43940f5166bf69f102aa4643cbe32415b1167d6b6d8968d434a4d113879",
+          "hash": "df61c93febc234fe0dbb4826a20ae120b153ab6f6c92d8778177fcac8d6696fe",
           "url": "https://raw.githubusercontent.com/woocommerce/woocommerce/trunk/docs/building-a-woo-store/adding-a-custom-field-to-variable-products.md",
           "id": "64b686dcd5fdd4842be2fc570108231d5a8bfc1b"
         }
@@ -1229,7 +1229,7 @@
           "menu_title": "Core critical flows",
           "tags": "reference",
           "edit_url": "https://github.com/woocommerce/woocommerce/edit/trunk/docs/quality-and-best-practices/core-critical-flows.md",
-          "hash": "34109195216ebcb5b23e741391b9f355ba861777a5533d4ef1e341472cb5209e",
+          "hash": "c7122979df14f46646b3f1472ba071bc560b99e6462c5790a9aeaa3b4238ce15",
           "url": "https://raw.githubusercontent.com/woocommerce/woocommerce/trunk/docs/quality-and-best-practices/core-critical-flows.md",
           "id": "e561b46694dba223c38b87613ce4907e4e14333a"
         },
@@ -1804,9 +1804,5 @@
       "categories": []
     }
   ],
-<<<<<<< HEAD
-  "hash": "db4d389b77a801418785a04e4d75d5345bba43900a92ad4b26f2ed9aeb5a6e0c"
-=======
-  "hash": "47dc2a7e213e1e9d83e93a85dafdf8c7b539cc5474b4166eb6398b734d150ff3"
->>>>>>> df37ccf8
+  "hash": "350740d3331996eb2c2f882f3fe58821448999db03b37df6ac759b400d6ad6f5"
 }