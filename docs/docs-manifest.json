{
  "posts": [
    {
      "post_title": "WooCommerce developer documentation",
      "edit_url": "https://github.com/woocommerce/woocommerce/edit/trunk/docs/README.md",
      "hash": "4859cef0db714b893c202eeda0aec07131a840aa22efba21e1c031c3160d1416",
      "url": "https://raw.githubusercontent.com/woocommerce/woocommerce/trunk/docs/README.md",
      "id": "65f434b31529b2793f7f7adcadfec487c797bdd2",
      "links": {
        "extension-development/building-your-first-extension.md": "278c2822fe06f1ab72499a757ef0c4981cfbffb5",
        "extension-development/how-to-design-a-simple-extension.md": "375f7e18a2e656e662d3189041caeb9c80e7c9e3"
      }
    }
  ],
  "categories": [
    {
      "content": "\nDiscover tutorials and guides for creating custom WooCommerce stores. This section is your toolkit for building advanced, modern online shops that meet the needs of merchants and customers alike.\n",
      "category_slug": "building-a-woo-store",
      "category_title": "Building a Woo Store",
      "posts": [
        {
          "post_title": "Working with Webhooks in WooCommerce",
          "menu_title": "Using Webhooks",
          "edit_url": "https://github.com/woocommerce/woocommerce/edit/trunk/docs/building-a-woo-store/webhooks.md",
          "hash": "102727c5217162eb5a363f95664f0c1554dce96c58e4b506cd350d50800a5381",
          "url": "https://raw.githubusercontent.com/woocommerce/woocommerce/trunk/docs/building-a-woo-store/webhooks.md",
          "id": "1629a329b1f4f1f24bba60f89e6f17c695b7ad0d"
        },
        {
          "post_title": "How to configure caching plugins for WooCommerce",
          "menu_title": "Configure caching plugins",
          "tags": "how-to",
          "edit_url": "https://github.com/woocommerce/woocommerce/edit/trunk/docs/building-a-woo-store/configuring-caching-plugins.md",
          "hash": "5f0d999813ace7d5a9b2ae830d67b50c05806d87d1ba1cbb2d2c88a69aec1328",
          "url": "https://raw.githubusercontent.com/woocommerce/woocommerce/trunk/docs/building-a-woo-store/configuring-caching-plugins.md",
          "id": "9f484f8db1111fa6c1b6108d40939c967eea7f47"
        },
        {
          "post_title": "How to add a custom field to simple and variable products",
          "menu_title": "Add Custom Fields to Products",
          "tags": "how-to",
          "edit_url": "https://github.com/woocommerce/woocommerce/edit/trunk/docs/building-a-woo-store/adding-a-custom-field-to-variable-products.md",
          "hash": "59ef97ed2053dedfa5e7c658d5c7fa470d8110afc9b84584cb32b58389bf5687",
          "url": "https://raw.githubusercontent.com/woocommerce/woocommerce/trunk/docs/building-a-woo-store/adding-a-custom-field-to-variable-products.md",
          "id": "64b686dcd5fdd4842be2fc570108231d5a8bfc1b"
        }
      ],
      "categories": []
    },
    {
      "content": "",
      "category_slug": "cart-and-checkout-blocks",
      "category_title": "Cart and Checkout Blocks",
      "posts": [
        {
          "post_title": "Cart and Checkout - Slot and fill",
          "menu_title": "Slot and Fill",
          "tags": "reference",
          "edit_url": "https://github.com/woocommerce/woocommerce/edit/trunk/docs/cart-and-checkout-blocks/slot-fills.md",
          "hash": "f83a5fbef86e5ef6b0ec1d63fdbcbf4742f54de1125e535fa0f32f5f80ec794a",
          "url": "https://raw.githubusercontent.com/woocommerce/woocommerce/trunk/docs/cart-and-checkout-blocks/slot-fills.md",
          "id": "e388101586765dd9aca752d66d667d74951a1504"
        },
        {
          "post_title": "Cart and Checkout - Handling scripts, styles, and data",
          "menu_title": "Script, Styles, and Data Handling",
          "tags": "how-to",
          "edit_url": "https://github.com/woocommerce/woocommerce/edit/trunk/docs/cart-and-checkout-blocks/integration-interface.md",
          "hash": "0f69443cf4d6fc672fb1ff02158f81c513e05675c9df0f8f4bc82a7efacbb20c",
          "url": "https://raw.githubusercontent.com/woocommerce/woocommerce/trunk/docs/cart-and-checkout-blocks/integration-interface.md",
          "id": "4e702e6f5d22756c4d3518ee3190320df691878f"
        },
        {
          "post_title": "Cart and Checkout - How the checkout block processes an order",
          "menu_title": "Processing an Order",
          "tags": "reference",
          "edit_url": "https://github.com/woocommerce/woocommerce/edit/trunk/docs/cart-and-checkout-blocks/how-checkout-processes-an-order.md",
          "hash": "738c3bf03138a084723061bafdc9315a58606c1dad2ab8743d44b7af93e7ecfc",
          "url": "https://raw.githubusercontent.com/woocommerce/woocommerce/trunk/docs/cart-and-checkout-blocks/how-checkout-processes-an-order.md",
          "id": "092e66dac8f44d08799ba1d2411d757fd53c9e00"
        },
        {
          "post_title": "Cart and Checkout - DOM events",
          "menu_title": "DOM Events",
          "tags": "reference",
          "edit_url": "https://github.com/woocommerce/woocommerce/edit/trunk/docs/cart-and-checkout-blocks/dom-events.md",
          "hash": "5ad212b2ee74a7f85dfe05dfa10a3797d839c4e791cc78998fadf30f8a61adf9",
          "url": "https://raw.githubusercontent.com/woocommerce/woocommerce/trunk/docs/cart-and-checkout-blocks/dom-events.md",
          "id": "d04c25818072f47ec21c36e7907e0f81c9c20cc3"
        },
        {
          "post_title": "Cart and Checkout - Available slots",
          "menu_title": "Available Slots",
          "tags": "reference",
          "edit_url": "https://github.com/woocommerce/woocommerce/edit/trunk/docs/cart-and-checkout-blocks/available-slot-fills.md",
          "hash": "770da9156eea1fdc24db0736ce4ccd44ebde4f3b0373cd875b1ae88d4d9c8a49",
          "url": "https://raw.githubusercontent.com/woocommerce/woocommerce/trunk/docs/cart-and-checkout-blocks/available-slot-fills.md",
          "id": "c7ac16eee5540b06b6db928f5d03282ff177e84e"
        },
        {
          "post_title": "Cart and Checkout - Additional checkout fields",
          "menu_title": "Additional Checkout Fields",
          "tags": "reference",
          "edit_url": "https://github.com/woocommerce/woocommerce/edit/trunk/docs/cart-and-checkout-blocks/additional-checkout-fields.md",
          "hash": "1b034ede098b933b6b00a9a27ba33e418b1c88c4883e2b9b191092e32866f7b9",
          "url": "https://raw.githubusercontent.com/woocommerce/woocommerce/trunk/docs/cart-and-checkout-blocks/additional-checkout-fields.md",
          "id": "cb5dd8d59043a4e53929121b45da7b33b1661ab8"
        }
      ],
      "categories": [
        {
          "content": "\nThis document lists the filters that are currently available to extensions and offers usage information for each one of them. Information on registering filters can be found on the [Checkout - Filter Registry](https://github.com/woocommerce/woocommerce/blob/trunk/plugins/woocommerce-blocks/packages/checkout/filter-registry/README.md) page.\n\n## Cart Line Items filters\n\nThe following [Cart Line Items filters](./cart-line-items.md) are available:\n\n-   `cartItemClass`\n-   `cartItemPrice`\n-   `itemName`\n-   `saleBadgePriceFormat`\n-   `showRemoveItemLink`\n-   `subtotalPriceFormat`\n\nThe following screenshot shows which parts the individual filters affect:\n\n![Cart Line Items](https://woocommerce.com/wp-content/uploads/2023/10/Screenshot-2023-10-26-at-13.12.33.png)\n\n## Order Summary Items filters\n\nThe following [Order Summary Items filters](./order-summary-items.md) are available:\n\n-   `cartItemClass`\n-   `cartItemPrice`\n-   `itemName`\n-   `subtotalPriceFormat`\n\nThe following screenshot shows which parts the individual filters affect:\n\n![Order Summary Items](https://woocommerce.com/wp-content/uploads/2023/10/Screenshot-2023-10-26-at-16.29.45.png)\n\n## Totals Footer Item filter\n\nThe following [Totals Footer Item filter](./totals-footer-item.md) is available:\n\n-   `totalLabel`\n-   `totalValue`\n\n## Checkout and place order button filters\n\nThe following [Checkout and place order button filters](./checkout-and-place-order-button.md) are available:\n\n-   `proceedToCheckoutButtonLabel`\n-   `proceedToCheckoutButtonLink`\n-   `placeOrderButtonLabel`\n\n## Coupon filters\n\nThe following [Coupon filters](./coupons.md) are available:\n\n-   `coupons`\n-   `showApplyCouponNotice`\n-   `showRemoveCouponNotice`\n\n## Additional Cart and Checkout inner block types filter\n\nThe following [Additional Cart and Checkout inner block types filter](./additional-cart-checkout-inner-block-types.md) is available:\n\n-   `additionalCartCheckoutInnerBlockTypes`\n\n## Combined filters\n\nFilters can also be combined. The following example shows how to combine some of the available filters.\n\n```tsx\nconst { registerCheckoutFilters } = window.wc.blocksCheckout;\n\nconst isOrderSummaryContext = ( args ) => args?.context === 'summary';\n\nconst modifyCartItemClass = ( defaultValue, extensions, args ) => {\n\tif ( isOrderSummaryContext( args ) ) {\n\t\treturn 'my-custom-class';\n\t}\n\treturn defaultValue;\n};\n\nconst modifyCartItemPrice = ( defaultValue, extensions, args ) => {\n\tif ( isOrderSummaryContext( args ) ) {\n\t\treturn '<price/> for all items';\n\t}\n\treturn defaultValue;\n};\n\nconst modifyItemName = ( defaultValue, extensions, args ) => {\n\tif ( isOrderSummaryContext( args ) ) {\n\t\treturn `${ defaultValue }`;\n\t}\n\treturn defaultValue;\n};\n\nconst modifySubtotalPriceFormat = ( defaultValue, extensions, args ) => {\n\tif ( isOrderSummaryContext( args ) ) {\n\t\treturn '<price/> per item';\n\t}\n\treturn defaultValue;\n};\n\nregisterCheckoutFilters( 'example-extension', {\n\tcartItemClass: modifyCartItemClass,\n\tcartItemPrice: modifyCartItemPrice,\n\titemName: modifyItemName,\n\tsubtotalPriceFormat: modifySubtotalPriceFormat,\n} );\n```\n\n## Troubleshooting\n\nIf you are logged in to the store as an administrator, you should be shown an error like this if your filter is not\nworking correctly. The error will also be shown in your console.\n\n![Troubleshooting](https://woocommerce.com/wp-content/uploads/2023/10/Screenshot-2023-10-30-at-10.52.53.png)\n\n\n",
          "category_slug": "cart-and-checkout-available-filters",
          "category_title": "Available Filters",
          "posts": [
            {
              "post_title": "Cart and Checkout Filters - Totals footer item",
              "menu_title": "Totals Footer Item",
              "tags": "reference",
              "edit_url": "https://github.com/woocommerce/woocommerce/edit/trunk/docs/cart-and-checkout-blocks/available-filters/totals-footer-item.md",
              "hash": "3a9869d7d7beadb8117c100c3b58675e416e16386ee753f78e1a9087e768053f",
              "url": "https://raw.githubusercontent.com/woocommerce/woocommerce/trunk/docs/cart-and-checkout-blocks/available-filters/totals-footer-item.md",
              "id": "90a9b8df374082f1713866a58b810303adb4d3da"
            },
            {
              "post_title": "Cart and Checkout Filters - Order summary items",
              "menu_title": "Order Summary Items",
              "tags": "reference",
              "edit_url": "https://github.com/woocommerce/woocommerce/edit/trunk/docs/cart-and-checkout-blocks/available-filters/order-summary-items.md",
              "hash": "36f1bfa8d192b106d28d71334b42413d4c289a0a8d1f5b76b2f905d6fa453883",
              "url": "https://raw.githubusercontent.com/woocommerce/woocommerce/trunk/docs/cart-and-checkout-blocks/available-filters/order-summary-items.md",
              "id": "78eb3b135f82a3624a49979e3e93334295abd060"
            },
            {
              "post_title": "Cart and Checkout Filters - Coupons",
              "menu_title": "Coupons",
              "tags": "reference",
              "edit_url": "https://github.com/woocommerce/woocommerce/edit/trunk/docs/cart-and-checkout-blocks/available-filters/coupons.md",
              "hash": "9ce61079d75f991137c771f044812c385db165256723a814ed44ba9caf297f13",
              "url": "https://raw.githubusercontent.com/woocommerce/woocommerce/trunk/docs/cart-and-checkout-blocks/available-filters/coupons.md",
              "id": "5a022617f3d0267c9b771374f28970e779a6e99d"
            },
            {
              "post_title": "Cart and Checkout Filters - Checkout and place order button",
              "menu_title": "Checkout and Place Order Button",
              "tags": "reference",
              "edit_url": "https://github.com/woocommerce/woocommerce/edit/trunk/docs/cart-and-checkout-blocks/available-filters/checkout-and-place-order-button.md",
              "hash": "9ef672160e407cebef3b163414834a6f6f67cd7d677aa399a4312883e0827131",
              "url": "https://raw.githubusercontent.com/woocommerce/woocommerce/trunk/docs/cart-and-checkout-blocks/available-filters/checkout-and-place-order-button.md",
              "id": "c97ca710c2e8107bf90915e038a34c8a1016c63a"
            },
            {
              "post_title": "Cart and Checkout Filters - Cart line items",
              "menu_title": "Cart Line Items",
              "tags": "reference",
              "edit_url": "https://github.com/woocommerce/woocommerce/edit/trunk/docs/cart-and-checkout-blocks/available-filters/cart-line-items.md",
              "hash": "f83254846b98a94f5c895f4a0a6719b281cba81884edb45e413a644967d28f73",
              "url": "https://raw.githubusercontent.com/woocommerce/woocommerce/trunk/docs/cart-and-checkout-blocks/available-filters/cart-line-items.md",
              "id": "97881b973dc1d08a54c54e0a04ecb75ee48dcee2"
            },
            {
              "post_title": "Cart and Checkout Filters - Inner block types",
              "menu_title": "Inner Block Types",
              "tags": "reference",
              "edit_url": "https://github.com/woocommerce/woocommerce/edit/trunk/docs/cart-and-checkout-blocks/available-filters/additional-cart-checkout-inner-block-types.md",
              "hash": "10534fe4d38115dd95efb4d791593c3b32db0317239b49ca8101ad744c22fd32",
              "url": "https://raw.githubusercontent.com/woocommerce/woocommerce/trunk/docs/cart-and-checkout-blocks/available-filters/additional-cart-checkout-inner-block-types.md",
              "id": "3167c9602b1bd3b206226a0d4415944a5f647495"
            }
          ],
          "categories": []
        },
        {
          "content": "\n\n\n",
          "category_slug": "checkout-payment-methods",
          "category_title": "Payment Methods",
          "posts": [
            {
              "post_title": "Cart and Checkout - Payment method integration for the Checkout block",
              "menu_title": "Payment Method Integration",
              "tags": "reference",
              "edit_url": "https://github.com/woocommerce/woocommerce/edit/trunk/docs/cart-and-checkout-blocks/checkout-payment-methods/payment-method-integration.md",
              "hash": "f60acaaea4a6ac4adf637bc7069c966e01db089f9dfaa937def91165a71a4255",
              "url": "https://raw.githubusercontent.com/woocommerce/woocommerce/trunk/docs/cart-and-checkout-blocks/checkout-payment-methods/payment-method-integration.md",
              "id": "c9a763b6976ecf03aeb961577c17c31f1ac7c420",
              "links": {
                "./checkout-flow-and-events.md": "499384cbb48ed96a2e12653cd68bd82d123a20a1"
              }
            },
            {
              "post_title": "Cart and Checkout - Filtering payment methods in the Checkout block",
              "menu_title": "Filtering Payment Methods",
              "tags": "how-to",
              "edit_url": "https://github.com/woocommerce/woocommerce/edit/trunk/docs/cart-and-checkout-blocks/checkout-payment-methods/filtering-payment-methods.md",
              "hash": "eec74b9116b1c0b76fdd9e50810e5f08467aec90ee62486409ca204be21dc3e4",
              "url": "https://raw.githubusercontent.com/woocommerce/woocommerce/trunk/docs/cart-and-checkout-blocks/checkout-payment-methods/filtering-payment-methods.md",
              "id": "5c9ff65767116f51e9ec4de26794e6e4e743ffa3",
              "links": {
                "./payment-method-integration.md": "c9a763b6976ecf03aeb961577c17c31f1ac7c420"
              }
            },
            {
              "post_title": "Cart and Checkout - Checkout flow and events",
              "menu_title": "Checkout Flow and Events",
              "tags": "reference",
              "edit_url": "https://github.com/woocommerce/woocommerce/edit/trunk/docs/cart-and-checkout-blocks/checkout-payment-methods/checkout-flow-and-events.md",
              "hash": "dcc4af69b2614b0722431f81a312558bf3c5fa349021849d241bf896e02813a7",
              "url": "https://raw.githubusercontent.com/woocommerce/woocommerce/trunk/docs/cart-and-checkout-blocks/checkout-payment-methods/checkout-flow-and-events.md",
              "id": "499384cbb48ed96a2e12653cd68bd82d123a20a1",
              "links": {
                "./payment-method-integration.md": "c9a763b6976ecf03aeb961577c17c31f1ac7c420"
              }
            }
          ],
          "categories": []
        },
        {
          "content": "\n\n\n",
          "category_slug": "cart-and-checkout-hooks",
          "category_title": "Hooks",
          "posts": [
            {
              "post_title": "Cart and Checkout - Legacy hooks",
              "menu_title": "Legacy Hooks",
              "tags": "reference",
              "edit_url": "https://github.com/woocommerce/woocommerce/edit/trunk/docs/cart-and-checkout-blocks/hooks/migrated-hooks.md",
              "hash": "025731fc8884e13e09ecc857bee7d669a091f11640e023e40c08ffc521f38964",
              "url": "https://raw.githubusercontent.com/woocommerce/woocommerce/trunk/docs/cart-and-checkout-blocks/hooks/migrated-hooks.md",
              "id": "5264fa45d393327b2c9cffb038c4d3670879d911"
            }
          ],
          "categories": []
        }
      ]
    },
    {
      "content": "\nAccess a collection of useful code snippets to customize and enhance your WooCommerce store's functionality.\n",
      "category_slug": "code-snippets",
      "category_title": "Code Snippets",
      "posts": [
        {
          "post_title": "Using NGINX server to protect your upload directory",
          "menu_title": "NGINX server to protect upload directory",
          "tags": "code-snippet",
          "edit_url": "https://github.com/woocommerce/woocommerce/edit/trunk/docs/code-snippets/using_nginx_server_to_protect_your_uploads_directory.md",
          "hash": "5d7afe5c8217c3a5f753eb2f468b8304f7f9b5b1275461abf2146e4de82ed6b2",
          "url": "https://raw.githubusercontent.com/woocommerce/woocommerce/trunk/docs/code-snippets/using_nginx_server_to_protect_your_uploads_directory.md",
          "id": "8b325d3483f9a8d09961ca1082839752137faebf"
        },
        {
          "post_title": "Useful core functions",
          "tags": "code-snippet",
          "edit_url": "https://github.com/woocommerce/woocommerce/edit/trunk/docs/code-snippets/useful-functions.md",
          "hash": "3d102e671585a2de818fd5fdb84110c99ca55b5adc2698d07118beac27e59c94",
          "url": "https://raw.githubusercontent.com/woocommerce/woocommerce/trunk/docs/code-snippets/useful-functions.md",
          "id": "0d99f1dee7c104b5899fd62b96157fb6709ebfb8"
        },
        {
          "post_title": "Uninstall and remove all WooCommerce Data",
          "menu_title": "Uninstalling and removing data",
          "tags": "code-snippet",
          "edit_url": "https://github.com/woocommerce/woocommerce/edit/trunk/docs/code-snippets/uninstall_remove_all_woocommerce_data.md",
          "hash": "73483ff158ceac81685a9cd52335dc98e99ac7f84d89cdbcf4ce994e18afe30d",
          "url": "https://raw.githubusercontent.com/woocommerce/woocommerce/trunk/docs/code-snippets/uninstall_remove_all_woocommerce_data.md",
          "id": "36b571fcf2471737729ab4769e2c721b2248187f"
        },
        {
          "post_title": "Unhook and remove WooCommerce emails",
          "tags": "code-snippet",
          "edit_url": "https://github.com/woocommerce/woocommerce/edit/trunk/docs/code-snippets/unhook--remove-woocommerce-emails.md",
          "hash": "9b10cc18f64970b1c919dc1b320497e66444befcae6733d2dc7c8ec07b564e6d",
          "url": "https://raw.githubusercontent.com/woocommerce/woocommerce/trunk/docs/code-snippets/unhook--remove-woocommerce-emails.md",
          "id": "0fdfe3b483ae74a9e5dc1fc21b80814462222ec3"
        },
        {
          "post_title": "SSL and HTTPS and WooCommerce",
          "menu_title": "SSL and HTTPS and WooCommerce",
          "tags": "code-snippet",
          "edit_url": "https://github.com/woocommerce/woocommerce/edit/trunk/docs/code-snippets/ssl_and_https_and_woocommerce_websites_behind_load_balanacers_or_reverse_proxies.md",
          "hash": "92a5091c27d1af6c0b49df143dd13886fb2cb30538fa877f68000cab69f4f502",
          "url": "https://raw.githubusercontent.com/woocommerce/woocommerce/trunk/docs/code-snippets/ssl_and_https_and_woocommerce_websites_behind_load_balanacers_or_reverse_proxies.md",
          "id": "78d5b5a20ce6471b74f809386eff41fffe2d1adb"
        },
        {
          "post_title": "Shipping Method API",
          "menu_title": "Shipping method API",
          "tags": "shipping, API",
          "edit_url": "https://github.com/woocommerce/woocommerce/edit/trunk/docs/code-snippets/shipping_method_api.md",
          "hash": "bd7cbc361fe94acaa40fbc5befa8d14f302705a9d700dd7d7e78a482b003fe0b",
          "url": "https://raw.githubusercontent.com/woocommerce/woocommerce/trunk/docs/code-snippets/shipping_method_api.md",
          "id": "a419b97e5594918a015c61227ad9226c509eb314"
        },
        {
          "post_title": "Rename a country",
          "tags": "code-snippet",
          "edit_url": "https://github.com/woocommerce/woocommerce/edit/trunk/docs/code-snippets/rename-a-country.md",
          "hash": "80086f76587535c16e79d987ba00544766b167fe33fd435544c8b80683c5f946",
          "url": "https://raw.githubusercontent.com/woocommerce/woocommerce/trunk/docs/code-snippets/rename-a-country.md",
          "id": "67a49394f2e8ad0f8f81333207679be770bc8038"
        },
        {
          "post_title": "Change number of related products displayed",
          "tags": "code-snippet",
          "edit_url": "https://github.com/woocommerce/woocommerce/edit/trunk/docs/code-snippets/number-of-products-per-row.md",
          "hash": "58287de9fc0318daa8a604602d1384a7298d1227f9b99063c5402ccd521f8549",
          "url": "https://raw.githubusercontent.com/woocommerce/woocommerce/trunk/docs/code-snippets/number-of-products-per-row.md",
          "id": "7369dc328c49206771a2f8d0da5d920c480b5207"
        },
        {
          "post_title": "Making your translation upgrade safe",
          "menu_title": "Translation upgrade safety",
          "tags": "code-snippet",
          "edit_url": "https://github.com/woocommerce/woocommerce/edit/trunk/docs/code-snippets/making_translations_upgrade_safe.md",
          "hash": "e2d296630d7af888a072de51870f3b4ff311b3c29f706fda735bd8f9122c8710",
          "url": "https://raw.githubusercontent.com/woocommerce/woocommerce/trunk/docs/code-snippets/making_translations_upgrade_safe.md",
          "id": "0c1add87ef9f5452b4c8404bb55021ad8265c171"
        },
        {
          "post_title": "Add link to logged data",
          "menu_title": "Add link to logged data",
          "tags": "code-snippets",
          "edit_url": "https://github.com/woocommerce/woocommerce/edit/trunk/docs/code-snippets/link-to-logged-data.md",
          "hash": "fd1c3a58da8b7eed11da841d901b4d3cc117c6753c3b3834f3de41ea266490b9",
          "url": "https://raw.githubusercontent.com/woocommerce/woocommerce/trunk/docs/code-snippets/link-to-logged-data.md",
          "id": "34da337f79be5ce857024f541a99d302174ca37d"
        },
        {
          "post_title": "Legacy Local Pickup Advanced Settings and Customization",
          "tags": "code-snippet",
          "edit_url": "https://github.com/woocommerce/woocommerce/edit/trunk/docs/code-snippets/legacy_local_pickup_advacned_settings_and_customization.md",
          "hash": "d0269f1ee2700356672a032e4e54491666b901765045f7c5224ef07eeb9d9598",
          "url": "https://raw.githubusercontent.com/woocommerce/woocommerce/trunk/docs/code-snippets/legacy_local_pickup_advacned_settings_and_customization.md",
          "id": "c4d4a2276fc251082a80a8330eea1eb62a97c3bb"
        },
        {
          "post_title": "Free Shipping Customizations",
          "menu_title": "Free shipping customizations",
          "tags": "code-snippets",
          "edit_url": "https://github.com/woocommerce/woocommerce/edit/trunk/docs/code-snippets/free_shipping_customization.md",
          "hash": "c18884a45e4e1cc7b174820c2553d2722df95b98f6783c2700096a5b7e19bffd",
          "url": "https://raw.githubusercontent.com/woocommerce/woocommerce/trunk/docs/code-snippets/free_shipping_customization.md",
          "id": "cac6f1ccd661588e9a5fa7405643e9c6d4da388e"
        },
        {
          "post_title": "Displaying Custom Fields in Your Theme or Site",
          "menu_title": "Displaying custom fields in theme",
          "tags": "code-snippet",
          "edit_url": "https://github.com/woocommerce/woocommerce/edit/trunk/docs/code-snippets/displaying_custom_fields_in_your_theme_or_site.md",
          "hash": "8048c2e9e5d25268d17d4f4ca7929e265eddbd4653318dd8f544856ddecd39dd",
          "url": "https://raw.githubusercontent.com/woocommerce/woocommerce/trunk/docs/code-snippets/displaying_custom_fields_in_your_theme_or_site.md",
          "id": "3e3fd004afda355cf9dbb05f0967523d6d0da1ce"
        },
        {
          "post_title": "Disabling Marketplace Suggestions Programmatically",
          "menu_title": "Disabling marketplace suggestions",
          "edit_url": "https://github.com/woocommerce/woocommerce/edit/trunk/docs/code-snippets/disabling_marketplace_suggestions_programmatically.md",
          "hash": "3d5bd50d64a46efaea99efb0a87dfdb8882cb83598b7be8a8154ad0e464eb6f5",
          "url": "https://raw.githubusercontent.com/woocommerce/woocommerce/trunk/docs/code-snippets/disabling_marketplace_suggestions_programmatically.md",
          "id": "94a7a28e5dd3d9394650e66abec2429445e87028"
        },
        {
          "post_title": "Customizing checkout fields using actions and filters",
          "tags": "code-snippet",
          "edit_url": "https://github.com/woocommerce/woocommerce/edit/trunk/docs/code-snippets/customising-checkout-fields.md",
          "hash": "8bbfe162402e484ae89427e1aedaed4faa57555b64b5a77ca800f701524314cb",
          "url": "https://raw.githubusercontent.com/woocommerce/woocommerce/trunk/docs/code-snippets/customising-checkout-fields.md",
          "id": "83097d3b7414557fc80dcf9f8f1a708bbdcdd884"
        },
        {
          "post_title": "Code snippets for configuring special tax scenarios",
          "menu_title": "Configuring special tax scenarios",
          "tags": "code-snippet, tax",
          "edit_url": "https://github.com/woocommerce/woocommerce/edit/trunk/docs/code-snippets/configuring_special_tax_scenarios.md",
          "hash": "128193e0e980f484f354c93e59d34c3948f112e4a1c99158cf3e5d9969db9352",
          "url": "https://raw.githubusercontent.com/woocommerce/woocommerce/trunk/docs/code-snippets/configuring_special_tax_scenarios.md",
          "id": "a8ab8b6734ba2ac5af7c6653635d15548abdab2a"
        },
        {
          "post_title": "Check if a Payment Method Support Refunds, Subscriptions or Pre-orders",
          "menu_title": "Payment method support  for refunds, subscriptions, pre-orders",
          "tags": "payment-methods",
          "edit_url": "https://github.com/woocommerce/woocommerce/edit/trunk/docs/code-snippets/check_payment_method_support.md",
          "hash": "6cae4b1fda5980c327c99d6bae8b1978fd05849f07179f0699a174b57d27b862",
          "url": "https://raw.githubusercontent.com/woocommerce/woocommerce/trunk/docs/code-snippets/check_payment_method_support.md",
          "id": "2919c9fc523bce46f43a5f35f821d0c6623c5ede"
        },
        {
          "post_title": "Change a currency symbol",
          "tags": "code-snippet",
          "edit_url": "https://github.com/woocommerce/woocommerce/edit/trunk/docs/code-snippets/change-a-currency-symbol.md",
          "hash": "1e25d4cf42f3b5907befc8d3b6d3999ca31c2f97b9512eadb749935685d1a7d6",
          "url": "https://raw.githubusercontent.com/woocommerce/woocommerce/trunk/docs/code-snippets/change-a-currency-symbol.md",
          "id": "35ff98a542ad0b092aa44a049c6015cd43ed5857"
        },
        {
          "post_title": "Add a message above the login / register form",
          "tags": "code-snippet",
          "edit_url": "https://github.com/woocommerce/woocommerce/edit/trunk/docs/code-snippets/before-login--register-form.md",
          "hash": "49f0d942364ea6815e799972894406cb0963164adfb6c373222dcf7fb0ee6fb9",
          "url": "https://raw.githubusercontent.com/woocommerce/woocommerce/trunk/docs/code-snippets/before-login--register-form.md",
          "id": "26ea2036f16952c8c965f2ab38ab214e421aa615"
        },
        {
          "post_title": "Adjust the quantity input values",
          "tags": "code-snippet",
          "edit_url": "https://github.com/woocommerce/woocommerce/edit/trunk/docs/code-snippets/adjust-quantity-input-values.md",
          "hash": "2dce454ba4247b8ef604cf0f4dd42c6d9eedfc02115b7add4551c47e7c242c71",
          "url": "https://raw.githubusercontent.com/woocommerce/woocommerce/trunk/docs/code-snippets/adjust-quantity-input-values.md",
          "id": "e4d92076cbd872380edb6beb1ff944f749d2d0e1"
        },
        {
          "post_title": "Add or modify states",
          "tags": "code-snippet",
          "edit_url": "https://github.com/woocommerce/woocommerce/edit/trunk/docs/code-snippets/add-or-modify-states.md",
          "hash": "0f58428d8db1c7bc3e118362c25d129985a0a17957938d4003e64d4a56ea929b",
          "url": "https://raw.githubusercontent.com/woocommerce/woocommerce/trunk/docs/code-snippets/add-or-modify-states.md",
          "id": "59ff38edfc09669967a06dd1dd3e6fb967422367"
        },
        {
          "post_title": "Add currencies and symbols",
          "menu_title": "Add currencies and symbols",
          "tags": "code-snippet",
          "edit_url": "https://github.com/woocommerce/woocommerce/edit/trunk/docs/code-snippets/add-a-currency-symbol.md",
          "hash": "f91b76a0ebe65b6095157e904435c563b477be639a70795890656a29871cea76",
          "url": "https://raw.githubusercontent.com/woocommerce/woocommerce/trunk/docs/code-snippets/add-a-currency-symbol.md",
          "id": "1c031c2af4a1461253e798daa3304baa89a83979"
        },
        {
          "post_title": "Add a country",
          "menu_title": "Add a country",
          "tags": "code-snippet",
          "edit_url": "https://github.com/woocommerce/woocommerce/edit/trunk/docs/code-snippets/add-a-country.md",
          "hash": "2b5488637e3ecad6113abea73f26fab79e953d84b7e034d4aa71767f6b7338a6",
          "url": "https://raw.githubusercontent.com/woocommerce/woocommerce/trunk/docs/code-snippets/add-a-country.md",
          "id": "3f20affcf41e51989b0a7408aefe32b95d1da073"
        }
      ],
      "categories": []
    },
    {
      "content": "\nInterested in joining the Woo contributor community? The links in this doc summarize and direct you to the order of operations you will need to make your first contribution. If you are a seasoned WooCommerce developer, feel free to skip ahead and utilize the template links, or the reference docs and guides below.\n\n## Contributing to WooCommerce Core\n\nThe WooCommerce core plugin code can be found in our [monorepo](https://github.com/woocommerce/woocommerce). Here you can contribute to: \n\n- [WooCommerce Core Plugin](https://github.com/woocommerce/woocommerce/tree/trunk/plugins/woocommerce)\n- [WooCommerce Admin](https://github.com/woocommerce/woocommerce/tree/trunk/plugins/woocommerce-admin)\n- [WooCommerce Blocks](https://github.com/woocommerce/woocommerce/tree/trunk/plugins/woocommerce-blocks) \n\n### Code of Conduct\n\nContributing to an open source project requires cooperation amongst individuals and organziations all working to make our project a stable and safe place to build and ask questions. Please thoroughly read our [Code of Conduct](https://github.com/woocommerce/woocommerce/blob/trunk/SECURITY.md) to get familiar with our standards and processes.\n\n### Contributor Guidelines\n\nOur [contributor guidelines](https://github.com/woocommerce/woocommerce/blob/trunk/.github/CONTRIBUTING.md) layout the first steps to contributing.\n\n- [Prerequisites and developer tools to get started](https://github.com/woocommerce/woocommerce/blob/trunk/README.md#getting-started)\n- [PNPM commands, plugin development environment packages, and troubleshooting](https://github.com/woocommerce/woocommerce/blob/trunk/DEVELOPMENT.md)\n- [Coding standards, E2E testing links](https://github.com/woocommerce/woocommerce/blob/trunk/.github/CONTRIBUTING.md) \n\n### Templates, Bug Reports, and Feature Requests\n\n- [Pull Request template](https://github.com/woocommerce/woocommerce/blob/trunk/.github/PULL_REQUEST_TEMPLATE.md)\n- [Core Issue template](https://github.com/woocommerce/woocommerce/blob/trunk/.github/ISSUE_TEMPLATE.md)\n- [Bug Report template](https://github.com/woocommerce/woocommerce/blob/trunk/.github/ISSUE_TEMPLATE/1-bug-report.yml)\n- [Enhancement template](https://github.com/woocommerce/woocommerce/blob/trunk/.github/ISSUE_TEMPLATE/2-enhancement.yml)\n- [Feature requests](https://woocommerce.com/feature-requests/woocommerce/)\n\n### Security\n\nSecurity and safety for data management are incredibly important to us at Woo. Please check out the [Automattic security policy](https://automattic.com/security/) to learn about our foundational requirements.\n\nPlease report any vulnerabilities or security issues by reading through Woo's security policy [here](https://github.com/woocommerce/woocommerce/blob/trunk/SECURITY.md).\n\n\n\n\n\n",
      "category_slug": "contributing",
      "category_title": "Contribute to Woo",
      "posts": [
        {
          "post_title": "WooCommerce Git flow",
          "menu_title": "WooCommerce Git flow",
          "tags": "reference",
          "edit_url": "https://github.com/woocommerce/woocommerce/edit/trunk/docs/contributing/woocommerce-git-flow.md",
          "hash": "aefe3ba553a618ace6b52fbfaff276893ac955fe9b204214f3718e95911b5d15",
          "url": "https://raw.githubusercontent.com/woocommerce/woocommerce/trunk/docs/contributing/woocommerce-git-flow.md",
          "id": "9e5c2da0c341b88f32483ec2435740cd16d48676"
        },
        {
          "post_title": "String localization guidelines",
          "menu_title": "String localization guidelines",
          "tags": "reference",
          "edit_url": "https://github.com/woocommerce/woocommerce/edit/trunk/docs/contributing/string-localisation-guidelines.md",
          "hash": "8d3de270132d5c8c863d61159a76fac06ddc1a3ee1ecfb031bfefea4c137aa3d",
          "url": "https://raw.githubusercontent.com/woocommerce/woocommerce/trunk/docs/contributing/string-localisation-guidelines.md",
          "id": "b7a92f1f63f72a2263be940b362fd90aa0ea2cdb"
        },
        {
          "post_title": "Reporting security issues",
          "menu_title": "Reporting security issues",
          "tags": "reference",
          "edit_url": "https://github.com/woocommerce/woocommerce/edit/trunk/docs/contributing/reporting-security-issues.md",
          "hash": "736020b27cb453139f57cd49ee1f3e4dcf2da8d00c209d1d0f43db5326150cf0",
          "url": "https://raw.githubusercontent.com/woocommerce/woocommerce/trunk/docs/contributing/reporting-security-issues.md",
          "id": "363d7eb1b42e6974cfab7f62659b4effc8417774"
        },
        {
          "post_title": "Naming conventions",
          "menu_title": "Naming conventions",
          "tags": "reference",
          "edit_url": "https://github.com/woocommerce/woocommerce/edit/trunk/docs/contributing/naming-conventions.md",
          "hash": "c553a158e2641547376939f9e2b9ac9c336371bb1cf9eba59b552685a81112bf",
          "url": "https://raw.githubusercontent.com/woocommerce/woocommerce/trunk/docs/contributing/naming-conventions.md",
          "id": "019d7e8eefc341de559728b9c3e9c5e17dfc1d6d"
        },
        {
          "post_title": "Handling SCSS and JS minification in WooCommerce",
          "menu_title": "Minification of SCSS and JS",
          "tags": "reference",
          "edit_url": "https://github.com/woocommerce/woocommerce/edit/trunk/docs/contributing/minification-of-SCSS-and-JS.md",
          "hash": "da3f198acde56106e6d09136038d523cc612021923f5f0b3334663c9e787ceaf",
          "url": "https://raw.githubusercontent.com/woocommerce/woocommerce/trunk/docs/contributing/minification-of-SCSS-and-JS.md",
          "id": "bb50c2ce61a6c5465c95e6a94982c4c1e7944fd7"
        },
        {
          "post_title": "Deprecation in core",
          "menu_title": "Deprecation in core",
          "tags": "reference",
          "edit_url": "https://github.com/woocommerce/woocommerce/edit/trunk/docs/contributing/deprecation-in-core.md",
          "hash": "2fd2e73b7de1bbde028a998f8d375c365ea77979ad5ac16e192aaa6c7dc46c97",
          "url": "https://raw.githubusercontent.com/woocommerce/woocommerce/trunk/docs/contributing/deprecation-in-core.md",
          "id": "d4eee11fdec129af35c471b2366df285217c6ec6"
        },
        {
          "post_title": "How to assess the impact of a pull request",
          "menu_title": "Assessing PR impact",
          "tags": "how-to",
          "edit_url": "https://github.com/woocommerce/woocommerce/edit/trunk/docs/contributing/deciding-pr-high-impact.md",
          "hash": "091fd9acb51a272439d2c0378cc54ee45bbb90211b2a8953d25a5cbddd40ad70",
          "url": "https://raw.githubusercontent.com/woocommerce/woocommerce/trunk/docs/contributing/deciding-pr-high-impact.md",
          "id": "40d381fdc10bff338677228736249ba87df9e102"
        },
        {
          "post_title": "Common issues",
          "menu_title": "Common issues",
          "tags": "reference",
          "edit_url": "https://github.com/woocommerce/woocommerce/edit/trunk/docs/contributing/common-issues.md",
          "hash": "7c6e9eff5f207685b7bb106c4b91d25c72d991895e8bceb9a93458b354704198",
          "url": "https://raw.githubusercontent.com/woocommerce/woocommerce/trunk/docs/contributing/common-issues.md",
          "id": "5766fb43cf9135d5a2cceaf0d386ec14b57c9ba0"
        },
        {
          "post_title": "Critical flows within the WooCommerce Core API",
          "menu_title": "API critical flows",
          "tags": "reference",
          "edit_url": "https://github.com/woocommerce/woocommerce/edit/trunk/docs/contributing/api-critical-flows.md",
          "hash": "7e9a1f26c64b1f2dd5f8edb67c74b652a1fb852f2152ba7868ee0cd4bf228a14",
          "url": "https://raw.githubusercontent.com/woocommerce/woocommerce/trunk/docs/contributing/api-critical-flows.md",
          "id": "0fa8b2fa4bcb3b00c647504523a05857a90c434a"
        },
        {
          "post_title": "CSS SASS coding guidelines and naming conventions",
          "tags": "reference",
          "edit_url": "https://github.com/woocommerce/woocommerce/edit/trunk/docs/contributing/CSS-SASS-coding-guidelines-and-naming-conventions.md",
          "hash": "5dcdb00ab0209a277ead39ac21ad3a6befe2d23ae80548e3a405c513d00f712e",
          "url": "https://raw.githubusercontent.com/woocommerce/woocommerce/trunk/docs/contributing/CSS-SASS-coding-guidelines-and-naming-conventions.md",
          "id": "42e4e4a593b67fd844f2d7b366259d64cf2332ab"
        }
      ],
      "categories": []
    },
    {
      "content": "\nJust like WooCommerce itself, our developer docs are open source and editable by the community. This category outlines guidance and best practices to follow when contributing documentation.\n ",
      "category_slug": "contributing-docs",
      "category_title": "Contribute to Docs",
      "posts": [
        {
          "post_title": "Technical Documentation Style Guide",
          "menu_title": "Style Guide",
          "edit_url": "https://github.com/woocommerce/woocommerce/edit/trunk/docs/contributing-docs/style-guide.md",
          "hash": "1f7b619b73e05f0e607aa8959f598254b7af9adb5375f25df668a104eeadba5e",
          "url": "https://raw.githubusercontent.com/woocommerce/woocommerce/trunk/docs/contributing-docs/style-guide.md",
          "id": "5020907d57ae845a6477a36f59ec8c2f5f7b4b01"
        },
        {
          "post_title": "Contributing Technical Documentation",
          "menu_title": "Contributing Docs",
          "edit_url": "https://github.com/woocommerce/woocommerce/edit/trunk/docs/contributing-docs/contributing-docs.md",
          "hash": "9675e241e87c899fab5371ceac75d55c5d0e1df1ae900bacaedaf793f25cd187",
          "url": "https://raw.githubusercontent.com/woocommerce/woocommerce/trunk/docs/contributing-docs/contributing-docs.md",
          "id": "71c1a72bfd4d5ae6aa656d4264b1bf3beb6eca1c"
        }
      ],
      "categories": []
    },
    {
      "content": "\nMaster data management in WooCommerce, including documentation related to CRUD objects and data stores.\n",
      "category_slug": "data-management",
      "category_title": "Data Management",
      "posts": [
        {
          "post_title": "How to manage WooCommerce Data Stores",
          "menu_title": "Manage data stores",
          "edit_url": "https://github.com/woocommerce/woocommerce/edit/trunk/docs/data-management/data-stores.md",
          "hash": "9b9c1f8c1bbafdd669c191340032330e055fffef2b5e25f39be199f8b1a884a1",
          "url": "https://raw.githubusercontent.com/woocommerce/woocommerce/trunk/docs/data-management/data-stores.md",
          "id": "34b4a3e14d6dfabca889035bf67876b9404d0dfb"
        },
        {
          "post_title": "Developing using WooCommerce CRUD objects",
          "tags": "reference",
          "edit_url": "https://github.com/woocommerce/woocommerce/edit/trunk/docs/data-management/crud-objects.md",
          "hash": "9a3624adc70b6a30bc89ecd86519909c90335f75fcbc925e5b417fac20712e54",
          "url": "https://raw.githubusercontent.com/woocommerce/woocommerce/trunk/docs/data-management/crud-objects.md",
          "id": "eaf29a28f438c0d03b4e7056dc3b6eaead4937b5"
        }
      ],
      "categories": []
    },
    {
      "content": "\n\nThese documents are all dealing with extensibility in the various WooCommerce Blocks.\n\n## Imports and dependency extration\n\nThe documentation in this section will use window globals in code examples, for example:\n\n```js\nconst { registerCheckoutFilters } = window.wc.blocksCheckout;\n```\n\nHowever, if you're using `@woocommerce/dependency-extraction-webpack-plugin` for enhanced dependency management you can instead use ES module syntax:\n\n```js\nimport { registerCheckoutFilters } from '@woocommerce/blocks-checkout';\n```\n\nSee <https://www.npmjs.com/package/@woocommerce/dependency-extraction-webpack-plugin> for more information.\n\n## Hooks (actions and filters)\n\n| Document                      | Description                                             |\n| ----------------------------- | ------------------------------------------------------- |\n| [Actions](https://github.com/woocommerce/woocommerce/blob/trunk/plugins/woocommerce-blocks/docs/third-party-developers/extensibility/hooks/actions.md) | Documentation covering action hooks on the server side. |\n| [Filters](https://github.com/woocommerce/woocommerce/blob/trunk/plugins/woocommerce-blocks/docs/third-party-developers/extensibility/hooks/filters.md) | Documentation covering filter hooks on the server side. |\n| [Migrated Hooks](/docs/cart-and-checkout-legacy-hooks/) | Documentation covering the migrated WooCommerce core hooks. |\n\n## REST API\n\n| Document                                                                                       | Description                                                         |\n| ---------------------------------------------------------------------------------------------- | ------------------------------------------------------------------- |\n| [Exposing your data in the Store API.](https://github.com/woocommerce/woocommerce/blob/trunk/plugins/woocommerce-blocks/docs/third-party-developers/extensibility/rest-api/extend-rest-api-add-data.md)                 | Explains how you can add additional data to Store API endpoints.    |\n| [Available endpoints to extend with ExtendSchema](https://github.com/woocommerce/woocommerce/blob/trunk/plugins/woocommerce-blocks/docs/third-party-developers/extensibility/rest-api/available-endpoints-to-extend.md) | A list of all available endpoints to extend.                        |\n| [Available Formatters](https://github.com/woocommerce/woocommerce/blob/trunk/plugins/woocommerce-blocks/docs/third-party-developers/extensibility/rest-api/extend-rest-api-formatters.md)                               | Available `Formatters` to format data for use in the Store API.     |\n| [Updating the cart with the Store API](https://github.com/woocommerce/woocommerce/blob/trunk/plugins/woocommerce-blocks/docs/third-party-developers/extensibility/rest-api/extend-rest-api-update-cart.md)              | Update the server-side cart following an action from the front-end. |\n\n## Checkout Payment Methods\n\n| Document                                                                               | Description                                                                                                 |\n| -------------------------------------------------------------------------------------- | ----------------------------------------------------------------------------------------------------------- |\n| [Checkout Flow and Events](/docs/cart-and-checkout-checkout-flow-and-events/)     | All about the checkout flow in the checkout block and the various emitted events that can be subscribed to. |\n| [Payment Method Integration](/docs/cart-and-checkout-payment-method-integration-for-the-checkout-block/) | Information about implementing payment methods.                                                             |\n| [Filtering Payment Methods](/docs/cart-and-checkout-filtering-payment-methods-in-the-checkout-block/)   | Information about filtering the payment methods available in the Checkout Block.                            |\n\n## Checkout Block\n\nIn addition to the reference material below, [please see the `block-checkout` package documentation](https://github.com/woocommerce/woocommerce/blob/trunk/plugins/woocommerce-blocks/packages/checkout/README.md) which is used to extend checkout with Filters, Slot Fills, and Inner Blocks.\n\n| Document                                                                                         | Description                                                                                                       |\n|--------------------------------------------------------------------------------------------------| ----------------------------------------------------------------------------------------------------------------- |\n| [How the Checkout Block processes an order](/docs/cart-and-checkout-how-the-checkout-block-processes-an-order/) | The detailed inner workings of the Checkout Flow.                                                                 |\n| [IntegrationInterface](/docs/cart-and-checkout-handling-scripts-styles-and-data/)                                | The `IntegrationInterface` class and how to use it to register scripts, styles, and data with WooCommerce Blocks. |\n| [Available Filters](/docs/category/cart-and-checkout-blocks/available-filters/)                                       | All about the filters that you may use to change values of certain elements of WooCommerce Blocks.                |\n| [Slots and Fills](/docs/cart-and-checkout-slot-and-fill/)                                                | Explains Slot Fills and how to use them to render your own components in Cart and Checkout.                       |\n| [Available Slot Fills](/docs/cart-and-checkout-available-slots/)                                 | Available Slots that you can use and their positions in Cart and Checkout.                                        |\n| [DOM Events](/docs/cart-and-checkout-dom-events/)                                                     | A list of DOM Events used by some blocks to communicate between them and with other parts of WooCommerce.         |\n| [Filter Registry](https://github.com/woocommerce/woocommerce/blob/trunk/plugins/woocommerce-blocks/packages/checkout/filter-registry/README.md)                          | The filter registry allows callbacks to be registered to manipulate certain values.                               |\n| [Additional Checkout Fields](/docs/cart-and-checkout-additional-checkout-fields/)                     | The filter registry allows callbacks to be registered to manipulate certain values.                               |\n",
      "category_slug": "extensibility-in-blocks",
      "category_title": "Extensibility in Blocks",
      "posts": [],
      "categories": []
    },
    {
      "content": "\nExplore how to develop WooCommerce extensions with practical tutorials and resources ideal for initial setup and understanding the core functionalities of the platform.\n",
      "category_slug": "extension-development",
      "category_title": "Extension Development",
      "posts": [
        {
          "post_title": "Integrating admin pages into WooCommerce extensions",
          "menu_title": "Integrating admin pages",
          "tags": "how-to",
          "edit_url": "https://github.com/woocommerce/woocommerce/edit/trunk/docs/extension-development/working-with-woocommerce-admin-pages.md",
          "hash": "c172fff2814f552e2ab5712edb9e716f75c27946d993a1ade8f2269cc9a8689d",
          "url": "https://raw.githubusercontent.com/woocommerce/woocommerce/trunk/docs/extension-development/working-with-woocommerce-admin-pages.md",
          "id": "6f9cc63bc4c614b9e01174069a5ddc4f3d7aa467"
        },
        {
          "post_title": "WooCommerce plugin API callbacks",
          "menu_title": "Plugin API callbacks",
          "tags": "reference",
          "edit_url": "https://github.com/woocommerce/woocommerce/edit/trunk/docs/extension-development/woocommerce-plugin-api-callback.md",
          "hash": "fc8eb47b9e31c412838a6426965f26dad89454234692a8f26b045da3a8ed872f",
          "url": "https://raw.githubusercontent.com/woocommerce/woocommerce/trunk/docs/extension-development/woocommerce-plugin-api-callback.md",
          "id": "9c1985429ab05bf7abc3e0a8676fb3d92a2c62eb"
        },
        {
          "post_title": "Managing custom attributes in WooCommerce menus and taxonomy archives",
          "menu_title": "Custom attributes in menus",
          "tags": "how-to",
          "edit_url": "https://github.com/woocommerce/woocommerce/edit/trunk/docs/extension-development/using-custom-attributes-in-menus.md",
          "hash": "fbcf2bc205057602d56c6f3f92ea3809cd0d9c8fedb16dd6438ee671d6589966",
          "url": "https://raw.githubusercontent.com/woocommerce/woocommerce/trunk/docs/extension-development/using-custom-attributes-in-menus.md",
          "id": "fe5975a11d45e9d95e91c256ca89a1ec2ca76556"
        },
        {
          "post_title": "Tools for low-code development",
          "menu_title": "Low-code tools",
          "tags": "reference",
          "edit_url": "https://github.com/woocommerce/woocommerce/edit/trunk/docs/extension-development/tools-for-low-code-development.md",
          "hash": "a2fd746404451bd34cc4fb237a6a16d83641694ec050f77bf779a7d3e117a056",
          "url": "https://raw.githubusercontent.com/woocommerce/woocommerce/trunk/docs/extension-development/tools-for-low-code-development.md",
          "id": "9320859027f950ceb36e13451ec8696d606426ec"
        },
        {
          "post_title": "Settings API",
          "edit_url": "https://github.com/woocommerce/woocommerce/edit/trunk/docs/extension-development/settings-api.md",
          "hash": "ca80728c56d60bb7416bb2865678b9e04807d0e208a4df56b8efaf32e9ac465d",
          "url": "https://raw.githubusercontent.com/woocommerce/woocommerce/trunk/docs/extension-development/settings-api.md",
          "id": "ed56b97b9de350074a302373ebaaa5dcce727e8b"
        },
        {
          "post_title": "Logging in WooCommerce",
          "edit_url": "https://github.com/woocommerce/woocommerce/edit/trunk/docs/extension-development/logging.md",
          "hash": "7e66b9ea605944c5926cf6099fb8fb323976c014fef7dd768c91cef17b091edd",
          "url": "https://raw.githubusercontent.com/woocommerce/woocommerce/trunk/docs/extension-development/logging.md",
          "id": "c684e2efba45051a4e1f98eb5e6ef6bab194f25c"
        },
        {
          "post_title": "Integrating with coming soon mode",
          "tags": "how-to, coming-soon",
          "edit_url": "https://github.com/woocommerce/woocommerce/edit/trunk/docs/extension-development/integrating-coming-soon-mode.md",
          "hash": "d702df70aff95e040624ffc6f9c8383ef98df2616a508e8ba2b031a9743de7e5",
          "url": "https://raw.githubusercontent.com/woocommerce/woocommerce/trunk/docs/extension-development/integrating-coming-soon-mode.md",
          "id": "787743efb6ef0ad509b17735eaf58b2a9a08afbc"
        },
        {
          "post_title": "Creating custom settings for WooCommerce extensions",
          "menu_title": "Creating custom settings",
          "tags": "how-to",
          "edit_url": "https://github.com/woocommerce/woocommerce/edit/trunk/docs/extension-development/implementing-settings.md",
          "hash": "604d455f9e413c23a208c174ba25611c333e02eef0bafb0d38253f8dd8e3a04c",
          "url": "https://raw.githubusercontent.com/woocommerce/woocommerce/trunk/docs/extension-development/implementing-settings.md",
          "id": "58bcbd3a0cd3b3e5fe738c3bb625cf9b7747c99a"
        },
        {
          "post_title": "How to design a simple extension",
          "menu_title": "Design a simple extension",
          "tags": "how-to",
          "edit_url": "https://github.com/woocommerce/woocommerce/edit/trunk/docs/extension-development/how-to-design-a-simple-extension.md",
          "hash": "10afdef1875fb51e6163589535b6bfec86fe09624559e0dbed916e7e1c0bd777",
          "url": "https://raw.githubusercontent.com/woocommerce/woocommerce/trunk/docs/extension-development/how-to-design-a-simple-extension.md",
          "id": "375f7e18a2e656e662d3189041caeb9c80e7c9e3"
        },
        {
          "post_title": "How to add store management links",
          "menu_title": "Add store management links",
          "tags": "reference",
          "edit_url": "https://github.com/woocommerce/woocommerce/edit/trunk/docs/extension-development/how-to-add-your-own-store-management-links.md",
          "hash": "98b2f2edeec0afb88a5b138bee9ff46f582e350709c64e61abfa2c1e4a9939b0",
          "url": "https://raw.githubusercontent.com/woocommerce/woocommerce/trunk/docs/extension-development/how-to-add-your-own-store-management-links.md",
          "id": "ae8fc356aa7555b87477462eaa80130a044d00f9"
        },
        {
          "post_title": "How to implement merchant onboarding",
          "menu_title": "Implement merchant onboarding",
          "tags": "how-to",
          "edit_url": "https://github.com/woocommerce/woocommerce/edit/trunk/docs/extension-development/handling-merchant-onboarding.md",
          "hash": "a34e2c637ac47adb1dd2e7b2510fb3eb7ff517b8f31e9cfa6fe4d3920f2567e7",
          "url": "https://raw.githubusercontent.com/woocommerce/woocommerce/trunk/docs/extension-development/handling-merchant-onboarding.md",
          "id": "89fe15dc232379f546852822230c334d3d940b93"
        },
        {
          "post_title": "Managing extension deactivation and uninstallation",
          "menu_title": "Manage deactivation and uninstallation",
          "tags": "how-to",
          "edit_url": "https://github.com/woocommerce/woocommerce/edit/trunk/docs/extension-development/handling-deactivation-and-uninstallation.md",
          "hash": "52992f047f6088cf93f72c87e27143ef896e9ccbb0ea55e77c9fa8c17df80404",
          "url": "https://raw.githubusercontent.com/woocommerce/woocommerce/trunk/docs/extension-development/handling-deactivation-and-uninstallation.md",
          "id": "549d92ad5518998ddcdcaa96beb6e25f09e4b1e5"
        },
        {
          "post_title": "WooCommerce extension development best practices",
          "menu_title": "Best Practices",
          "edit_url": "https://github.com/woocommerce/woocommerce/edit/trunk/docs/extension-development/extension-development-best-practices.md",
          "hash": "671f19d378c8ad3ebe0eb009524054bd5769d4fb3d8f48dd6a410e0c9de2b953",
          "url": "https://raw.githubusercontent.com/woocommerce/woocommerce/trunk/docs/extension-development/extension-development-best-practices.md",
          "id": "83050f0142b6de00b73b3638d46ddddc5a2f8b12",
          "links": {
            "./check-if-woo-is-active.md": "2c2e89013ad76ff2596680224047723163512bc2",
            "./data-storage.md": "b3e0b17ca74596e858c26887c1e4c8ee6c8f6102",
            "../security/prevent-data-leaks.md": "91b86abe2953e1cd4e9d6d407238093245346cf9",
            "./example-plugin-header-comment.md": "2fb49dc6ccad894e02f123940a9db98c7724dddc",
            "../code-snippets/link-to-logged-data.md": "34da337f79be5ce857024f541a99d302174ca37d"
          }
        },
        {
          "post_title": "Example WordPress plugin header comment for WooCommerce extensions",
          "menu_title": "Plugin header comments",
          "tags": "reference",
          "edit_url": "https://github.com/woocommerce/woocommerce/edit/trunk/docs/extension-development/example-plugin-header-comment.md",
          "hash": "0745d2f89373776a45701061e6bc9250231067a73a2ff118ceb63f1fe41cf231",
          "url": "https://raw.githubusercontent.com/woocommerce/woocommerce/trunk/docs/extension-development/example-plugin-header-comment.md",
          "id": "2fb49dc6ccad894e02f123940a9db98c7724dddc"
        },
        {
          "post_title": "Data storage primer",
          "menu_title": "Data storage",
          "tags": "reference",
          "edit_url": "https://github.com/woocommerce/woocommerce/edit/trunk/docs/extension-development/data-storage.md",
          "hash": "ea827670b3a888f69cb50bc78dc10827c802abb135a5846f31cfa55e882f7faa",
          "url": "https://raw.githubusercontent.com/woocommerce/woocommerce/trunk/docs/extension-development/data-storage.md",
          "id": "b3e0b17ca74596e858c26887c1e4c8ee6c8f6102"
        },
        {
          "post_title": "How to create custom product tours",
          "menu_title": "How to create custom product tours",
          "tags": "how-to",
          "edit_url": "https://github.com/woocommerce/woocommerce/edit/trunk/docs/extension-development/creating-custom-product-tours.md",
          "hash": "0c92334bb1ac4da6f3e60c9d8ad7fbe8e0854c4c808049ce116df1e4d6f70329",
          "url": "https://raw.githubusercontent.com/woocommerce/woocommerce/trunk/docs/extension-development/creating-custom-product-tours.md",
          "id": "7b6e4726678c0280f050dba86b9f7ea1fc417dea"
        },
        {
          "post_title": "Classes in WooCommerce",
          "menu_title": "Classes in WooCommerce",
          "tags": "reference",
          "edit_url": "https://github.com/woocommerce/woocommerce/edit/trunk/docs/extension-development/class-reference.md",
          "hash": "72afd8f0332d676c1c8c46534a62dfed5db1adf97d4ddf0aa40882d3a23da839",
          "url": "https://raw.githubusercontent.com/woocommerce/woocommerce/trunk/docs/extension-development/class-reference.md",
          "id": "d5f4d8e645707552d013b4be2cd5fd1c943f2122"
        },
        {
          "post_title": "How to check if WooCommerce is active",
          "menu_title": "Check if WooCommerce is active",
          "tags": "how-to",
          "edit_url": "https://github.com/woocommerce/woocommerce/edit/trunk/docs/extension-development/check-if-woo-is-active.md",
          "hash": "dca930ebe334bb3bb276ec912d050830b784ec9f755be491d41c3c32f5b65637",
          "url": "https://raw.githubusercontent.com/woocommerce/woocommerce/trunk/docs/extension-development/check-if-woo-is-active.md",
          "id": "2c2e89013ad76ff2596680224047723163512bc2"
        },
        {
          "post_title": "How to build your first extension",
          "menu_title": "Build your first extension",
          "tags": "how-to",
          "edit_url": "https://github.com/woocommerce/woocommerce/edit/trunk/docs/extension-development/building-your-first-extension.md",
          "hash": "b875dda72e3d4b26a06969f76abc1d99e55137d85ba22aa1671915625de851da",
          "url": "https://raw.githubusercontent.com/woocommerce/woocommerce/trunk/docs/extension-development/building-your-first-extension.md",
          "id": "278c2822fe06f1ab72499a757ef0c4981cfbffb5"
        },
        {
          "post_title": "How to add custom product types to Add Products onboarding list",
          "menu_title": "Add custom product types to Add Products onboarding list",
          "tags": "how-to",
          "edit_url": "https://github.com/woocommerce/woocommerce/edit/trunk/docs/extension-development/adding-custom-products-to-add-products-onboarding-list.md",
          "hash": "60e50ef5d7e2ac6d0745c31031140df1dbb3c1b8724230cab1eaedebe3814688",
          "url": "https://raw.githubusercontent.com/woocommerce/woocommerce/trunk/docs/extension-development/adding-custom-products-to-add-products-onboarding-list.md",
          "id": "747321d7fd2eb5c9c3351ea38374dfc80d3ec968"
        },
        {
          "post_title": "How to add actions and filters",
          "menu_title": "Add actions and filters",
          "tags": "how-to",
          "edit_url": "https://github.com/woocommerce/woocommerce/edit/trunk/docs/extension-development/adding-actions-and-filters.md",
          "hash": "ac6b6db9a4bc92d13c71b9d7d81614df4e4cd80120875e5f274238af062a8744",
          "url": "https://raw.githubusercontent.com/woocommerce/woocommerce/trunk/docs/extension-development/adding-actions-and-filters.md",
          "id": "6f461e2f0ca9195097b36f987ee6c0212a65e8ab"
        },
        {
          "post_title": "How to add a section to a settings tab",
          "menu_title": "Add a section to a settings tab",
          "tags": "how-to",
          "edit_url": "https://github.com/woocommerce/woocommerce/edit/trunk/docs/extension-development/adding-a-section-to-a-settings-tab.md",
          "hash": "400124b03f0d2f53736012100d2be87e77a7bc9c72a5c6af143f62d84321b09d",
          "url": "https://raw.githubusercontent.com/woocommerce/woocommerce/trunk/docs/extension-development/adding-a-section-to-a-settings-tab.md",
          "id": "a88144dff894408f31a80c96dcee3bd5126ecd28"
        }
      ],
      "categories": []
    },
    {
      "content": "\nDive into WooCommerce with guides and resources ideal for initial setup and understanding the core functionalities of the platform.\n",
      "category_slug": "getting-started",
      "category_title": "Getting Started",
      "posts": [
        {
          "post_title": "Understanding WooCommerce Endpoints",
          "menu_title": "WooCommerce Endpoints",
          "edit_url": "https://github.com/woocommerce/woocommerce/edit/trunk/docs/getting-started/woocommerce-endpoints.md",
          "hash": "26318dce3085e8100d29115248495852ab4e425de9297b00e474e24a8ef979f6",
          "url": "https://raw.githubusercontent.com/woocommerce/woocommerce/trunk/docs/getting-started/woocommerce-endpoints.md",
          "id": "31a11f74bcd9f21f97cd4c6c719240b3d84e40f4",
          "links": {
            "./customizing-endpoint-urls.md": "c19e1b1da6543f8a95ee04ba120f4f171f8e6e40",
            "./troubleshooting-endpoints.md": "dff57bd736ae83850bfc7e4ac994bd22141d96ee"
          }
        },
        {
          "post_title": "Troubleshooting WooCommerce Endpoints",
          "menu_title": "Troubleshooting Endpoints",
          "tags": "how-to",
          "edit_url": "https://github.com/woocommerce/woocommerce/edit/trunk/docs/getting-started/troubleshooting-endpoints.md",
          "hash": "1a015d82f4d82cc2d9f13f188f03c4e6e03b98ea9d22c5a7710547e7d3c8c78f",
          "url": "https://raw.githubusercontent.com/woocommerce/woocommerce/trunk/docs/getting-started/troubleshooting-endpoints.md",
          "id": "dff57bd736ae83850bfc7e4ac994bd22141d96ee",
          "links": {
            "./woocommerce-endpoints.md": "31a11f74bcd9f21f97cd4c6c719240b3d84e40f4",
            "./customizing-endpoint-urls.md": "c19e1b1da6543f8a95ee04ba120f4f171f8e6e40"
          }
        },
        {
          "post_title": "Setting up your development environment",
          "menu_title": "Development environment setup",
          "tags": "tutorial, setup",
          "edit_url": "https://github.com/woocommerce/woocommerce/edit/trunk/docs/getting-started/development-environment.md",
          "hash": "b9f56987247aee67eaa2c74d1059e1cadfd335fa81c77b76c0717648d5631c0f",
          "url": "https://raw.githubusercontent.com/woocommerce/woocommerce/trunk/docs/getting-started/development-environment.md",
          "id": "9080572a3904349c44c565ca7e1bef1212c58757"
        },
        {
          "post_title": "WooCommerce developer tools",
          "menu_title": "Developer tools",
          "tags": "reference",
          "edit_url": "https://github.com/woocommerce/woocommerce/edit/trunk/docs/getting-started/developer-tools.md",
          "hash": "ef24e32109d66f96a990fea7a5eb32f9e0b98ae7ca766dcae12244449956997b",
          "url": "https://raw.githubusercontent.com/woocommerce/woocommerce/trunk/docs/getting-started/developer-tools.md",
          "id": "2ed3659ae0153c8fb3252c417bb0eb43ea60f862"
        },
        {
          "post_title": "Resources for debugging",
          "menu_title": "Debugging",
          "edit_url": "https://github.com/woocommerce/woocommerce/edit/trunk/docs/getting-started/debugging.md",
          "hash": "68ce2cf0aae27b9214ea5da1ad7474cd2274547732f6212bef39e9d7e60edd49",
          "url": "https://raw.githubusercontent.com/woocommerce/woocommerce/trunk/docs/getting-started/debugging.md",
          "id": "75c020ee52329c09f4dc04e33dc8aeb11c088534",
          "links": {
            "../extension-development/logging.md": "c684e2efba45051a4e1f98eb5e6ef6bab194f25c"
          }
        },
        {
          "post_title": "Customizing WooCommerce Endpoint URLs",
          "menu_title": "Customizing Endpoint URLs",
          "tags": "how-to",
          "edit_url": "https://github.com/woocommerce/woocommerce/edit/trunk/docs/getting-started/customizing-endpoint-urls.md",
          "hash": "7feda75b07a1c11d533afabc7781abb80438ce2fa2c3fb37c173e1275098e720",
          "url": "https://raw.githubusercontent.com/woocommerce/woocommerce/trunk/docs/getting-started/customizing-endpoint-urls.md",
          "id": "c19e1b1da6543f8a95ee04ba120f4f171f8e6e40",
          "links": {
            "./woocommerce-endpoints.md": "31a11f74bcd9f21f97cd4c6c719240b3d84e40f4"
          }
        }
      ],
      "categories": []
    },
    {
      "content": "\nWooCommerce has traditionally stored store orders and related order information (like refunds) as custom WordPress post types or post meta records. This comes with performance issues.\n\n[High-Performance Order Storage (HPOS)](https://developer.woocommerce.com/2022/09/14/high-performance-order-storage-progress-report/) also previously known as \"Custom Order Tables\" is a solution that provides an easy-to-understand and solid database structure - specifically designed for eCommerce needs. It uses the WooCommerce CRUD design to store order data in custom tables - optimized for WooCommerce queries with minimal impact on the store's performance.\n\nIn January 2022, we published the [initial plan for the Custom Order Tables feature](https://developer.woocommerce.com/2022/01/17/the-plan-for-the-woocommerce-custom-order-table/) and since then, we've been working hard to bring the High-Performance Order Storage (HPOS) to WooCommerce Core. In May 2022, we invited you to [test the order migration process](https://developer.woocommerce.com/2022/05/16/call-for-early-testing-custom-order-table-migrations/) and provide feedback on how our initial work performs on real stores of varied configurations.\n\nFrom WooCommerce 8.2, released on October 2023, [High-Performance Order Storage (HPOS)](https://developer.woocommerce.com/2022/09/14/high-performance-order-storage-progress-report/)  is officially released under the stable flag and will be enabled by default for new installations.\n\n## What's New with High-Performance Order Storage?\n\nBringing High-Performance Order Storage (HPOS) to WooCommerce improves these three essential properties for eCommerce stores.\n\n### Scalability\n\nThe rise in the number of customers and customer orders increases the load on your store's database - making it difficult to handle customer order requests and deliver a seamless user experience.\n\nWith High-Performance Order Storage, you get dedicated tables for data like orders and order addresses and thus dedicated indexes which results in fewer read/write operations and fewer busy tables. This feature enables eCommerce stores of all shapes and sizes to scale their business to their maximum potential - without expert intervention.\n\n### Reliability\n\nHigh-Performance Order Storage makes implementing and restoring targeted data backup easier. You'll no longer need to worry about losing orders, inventory numbers, or client information with reliable backup in these custom order tables. It'll also facilitate implementing read/write locks and prevent race conditions.\n\n### Simplicity\n\nYou no longer have to go through a single huge database to locate underlying data and WooCommerce entries.\n\nWith High-Performance Order Storage, you can easily browse through the separate tables and easy-to-handle entries, independent of the table  `_posts`, to find data or understand the table structure. It also lets you easily develop new plugins, implement designs for shops and products, and modify WooCommerce with more flexibility.\n\n## Background\n\nBefore the release of version 8.2, WooCommerce relied on the `_post` and `_postmeta` table structures to store order information, which has served well over the years.\n\nHowever, High-Performance Order Storage introduces dedicated tables for data like orders and order addresses and thus dedicated indexes which results in fewer read/write operations and fewer busy tables. This feature enables eCommerce stores of all shapes and sizes to scale their business to their maximum potential - without expert intervention.\n\nThe order data is synced from `_posts` and `_postmeta` table to four custom order tables:\n\n1. `_wc_orders`\n2. `_wc_order_addresses`\n3. `_wc_order_operational_data`\n4. `_wc_orders_meta`\n\n\n## Enabling the feature\n\nFrom WooCommerce 8.2, released on October 2023, HPOS is enabled by default for new installations. Existing stores can check [How to enable HPOS](https://developer.woocommerce.com/docs/how-to-enable-high-performance-order-storage/)\n\n## Database tables\n\nA number of database tables are used to store order data by HPOS. The `get_all_table_names` method in [the OrdersTableDataStore class](https://github.com/woocommerce/woocommerce/blob/trunk/plugins/woocommerce/src/Internal/DataStores/Orders/OrdersTableDataStore.php) will return the names of all the tables.\n\n## Authoritative tables\n\nAt any given time, while the HPOS feature is enabled, there are two roles for the involved database tables: _authoritative_ and _backup_. The authoritative tables are the working tables, where order data will be stored to and retrieved from during normal operation of the store. The _backup_ tables will receive a copy of the authoritative data whenever [synchronization](#synchronization) happens.\n\nIf the `woocommerce_custom_orders_table_enabled` options is set to true, HPOS is active and [the new tables](#database-tables) are authoritative, while the posts and post meta tables act as the backup tables. If the option is set to false, it's the other way around. The option can be changed via admin UI (WooCommerce - Settings - Advanced - Custom data stores).\n\n[The CustomOrdersTableController class](https://github.com/woocommerce/woocommerce/blob/trunk/plugins/woocommerce/src/Internal/DataStores/Orders/CustomOrdersTableController.php) hooks on the `woocommerce_order_data_store` filter so that `WC_Data_Store::load( 'order' );` will return either an instance of [OrdersTableDataStore](https://github.com/woocommerce/woocommerce/blob/trunk/plugins/woocommerce/src/Internal/DataStores/Orders/OrdersTableDataStore.php) or an instance of [WC_Order_Data_Store_CPT](https://github.com/woocommerce/woocommerce/blob/trunk/plugins/woocommerce/includes/data-stores/class-wc-order-data-store-cpt.php), depending on which are the authoritative tables.\n\nIn order to preserve data integrity, switching the authoritative tables (from the new tables to the posts table or the other way around) isn't allowed while there are orders pending synchronization.\n\n## Synchronization\n\n_Synchronization_ is the process of applying all the pending changes in the authoritative tables to the backup tables. _Orders pending synchronization_ are orders that have been modified in the authoritative tables but the changes haven't been applied to the backup tables yet.\n\nThis can happen in a number of ways:\n\n\n### Immediate synchronization\n\nIf the `woocommerce_custom_orders_table_data_sync_enabled` setting is set to true, synchronization happens automatically and immediately as soon as the orders are changed in the authoritative tables.\n\n\n### Manual synchronization\n\nWhen immediate synchronization is disabled, it can be triggered manually via command line as follows: `wp wc cot sync`. It can also be triggered programmatically as follows:\n\n```php\n$synchronizer = wc_get_container()->get(Automattic\\WooCommerce\\Internal\\DataStores\\Orders\\DataSynchronizer::class);\n$order_ids = $synchronizer->get_next_batch_to_process( $batch_size );\nif ( count( $order_ids ) ) {\n\t$synchronizer->process_batch( $order_ids );\n}\n```\n\nwhere `$batch_size` is the maximum count of orders to process.\n\n\n### Scheduled synchronization\n\nIf immediate synchronization gets activated (`woocommerce_custom_orders_table_data_sync_enabled` is set to true) while there are orders pending synchronization, an instance of [DataSynchronizer](https://github.com/woocommerce/woocommerce/blob/trunk/plugins/woocommerce/src/Internal/DataStores/Orders/DataSynchronizer.php) will be enqueued using [BatchProcessingController](https://github.com/woocommerce/woocommerce/blob/trunk/plugins/woocommerce/src/Internal/BatchProcessing/BatchProcessingController.php) so that the synchronization of created/modified/deleted orders will happen in batches via scheduled actions. This scheduling happens inside [CustomOrdersTableController](https://github.com/woocommerce/woocommerce/blob/trunk/plugins/woocommerce/src/Internal/DataStores/Orders/CustomOrdersTableController.php), by means of hooking into `woocommerce_update_options_advanced_custom_data_stores`.\n\nIf for some reason immediate synchronization is already active but synchronization is not scheduled, a trick to restart it is to go to the settings page (WooCommerce - Settings - Advanced - Custom data stores) and hit \"Save\" even without making any changes. As long as \"Keep the posts table and the orders tables synchronized\" is checked the synchronization scheduling will happen, even if it was checked before.\n\nIf the `woocommerce_auto_flip_authoritative_table_roles` option is set to true (there's a checkbox for it in the settings page), the authoritative tables will be switched automatically once all the orders have been synchronized. This is handled by [the CustomOrdersTableController class](https://github.com/woocommerce/woocommerce/blob/trunk/plugins/woocommerce/src/Internal/DataStores/Orders/CustomOrdersTableController.php).\n\n\n### Deletion synchronization\n\nSynchronization of order deletions is tricky: if an order exists in one set of tables (new tables or posts) but not in the other, it's not clear if the missing orders need to be created or if the existing orders need to be deleted. Theoretically, the orders missing from the backup tables imply the former and the orders missing from the authoritative tables imply the latter; but that's dangerous as a bug in the involved code could easily lead to the deletion of legitimate orders.\n\nTo achieve a robust order deletion synchronization mechanism the following is done. Whenever an order is deleted and immediate synchronization is disabled, a record is created in the `wp_wc_orders_meta` table that has `deleted_from` as the key and the name of the authoritative table the order was deleted from (`wp_wc_orders` or the posts table). Then at synchronization time these records are processed (the corresponding orders are deleted from the corresponding tables) and deleted afterwards.\n\nAn exception to the above are the [placeholder records](#placeholder-records): these are deleted immediately when the corresponding order is deleted from `wp_wc_orders`, even if immediate synchronization is disabled.\n\nWhen the \"**High-Performance Order Storage**\" and \"**Compatibility mode**\" are enabled, WooCommerce populates the HPOS tables with data from posts & postmeta tables. The synchronization between the tables is [explained in detail in this document](https://developer.woocommerce.com/2022/09/29/high-performance-order-storage-backward-compatibility-and-synchronization/#synchronization).\n\n\n> You can find a deeper explanation about the synchronization between the tables in [this document about high-performance-order-storage-backward-compatibility-and-synchronization](https://developer.woocommerce.com/2022/09/29/high-performance-order-storage-backward-compatibility-and-synchronization/#synchronization).\n\n## Placeholder records\n\nOrder IDs must match in both the authoritative tables and the backup tables, otherwise synchronization wouldn't be possible. The order IDs that are compared for order identification and synchronization purposes are the ones from the `id` field in both the `wp_wc_orders` table and the posts table.\n\nIf the posts table is authoritative, achieving an order ID match is easy: the record in `wp_wc_orders` is created with the same ID and that's it. However, when the new orders tables are authoritative there's a problem: the posts table is used to store multiple types of data, not only orders; and by the time synchronization needs to happen, a non-order post could already exist having the same ID as the order to synchronize.\n\nTo solve this, _placeholder records_ are used. Whenever the new orders tables are authoritative and immediate synchronization is disabled, creating a new order will cause a record with post type `shop_order_placehold` and the same ID as the order to be created in the posts table; this effectively \"reserves\" the order ID in the posts table. Then, at synchronization time, the record is filled appropriately and its post type is changed to `shop_order`.\n\n\n## Order Data Storage\n\nYou can switch between data stores freely to sync the data between the tables.\n\n-   If you select  **\"WordPress Post Tables\"**, the system will save the order data within  `_post`  and  `_postmeta`  tables. The order tables are not utilized in this scenario.\n\n![Select WordPress Post Tables](https://woocommerce.com/wp-content/uploads/2023/10/image-18.png?w=650)\n\n-   If you select  **\"High-Performance Order Storage\"**, the system will save the order data within the new WooCommerce order tables\n\n![Select High-Performance Order Storage](https://woocommerce.com/wp-content/uploads/2023/10/image-19.png?w=650)\n\n-   If you select  **\"WordPress Post Tables\"** and **\"Enable compatibility mode\"**, the system will sync the order data between the posts/postmeta and the WooCommerce order tables.\n\n![Select WordPress Post Tables and Enable compatibility mode](https://woocommerce.com/wp-content/uploads/2023/10/image-20.png?w=650)\n\n\n## Incompatible Plugins\n\nIf you are using a plugin that is not compatible with High-Performance Order Storage, then the HPOS option will be disabled under  **WooCommerce > Settings > Advanced > Features**.\n\n![Incompatible plugin](https://woocommerce.com/wp-content/uploads/2023/10/image-21.png?w=650)\n\n-   You can click on \"**View and manage**\" to review the list of incompatible plugins\n-   Or you can visit  `https://example.com/wp-admin/plugins.php?plugin_status=incompatible_with_feature&feature_id=custom_order_tables`  to review the list of incompatible plugins (please replace  `example.com`  with your site domain)\n\n![Plugins page](https://woocommerce.com/wp-content/uploads/2023/10/image-22.png?w=650)\n\n> **Note:** If you are using a third-party extension that isn't working properly with High-Performance Order Storage then please notify the developers of the extension and ask them to update their extension to add support for HPOS. It's up to the extension developers to add support for HPOS. We have [developer resources and documentation](https://developer.woocommerce.com/2022/09/14/high-performance-order-storage-progress-report/)  available to help with their integration efforts.\n\n\n## Disabling HPOS\n\nIf you encounter problems or if you need to continue working with plugins that are not yet compatible with HPOS, then we recommend temporarily switching back to  **WordPress posts storage**.\n\nTo do this, navigate to  **WooCommerce ▸ Settings ▸ Advanced ▸ Features**  and start by making sure that  **compatibility mode** is enabled. If it was not already enabled, you may find you need to wait for some time while order data is synchronized across data-stores.\n\n![WooCommerce ▸ Settings ▸ Advanced ▸ Features Screen](https://woocommerce.com/wp-content/uploads/2023/10/hpos-feature-settings.png?w=650)\n\nOnce synchronization has completed, you can select  **WordPress posts storage (legacy)**  as your preferred option. You can also disable compatibility mode at this point. Once you are ready to re-enable HPOS, simply follow the instructions posted at the  [start of this doc](https://github.com/woocommerce/woocommerce/blob/trunk/docs/high-performance-order-storage/#section-3). Finally, remember to save this page between changes!\n\nAs noted earlier, we also strongly recommend reaching out to the support teams of any plugins that are incompatible, so they can take corrective action.\n",
      "category_slug": "hpos",
      "category_title": "High Performance Order Storage",
      "posts": [
        {
          "post_title": "HPOS order querying APIs",
          "tags": "reference",
          "edit_url": "https://github.com/woocommerce/woocommerce/edit/trunk/docs/high-performance-order-storage/wc-order-query-improvements.md",
          "hash": "e6a82fd1551296d1f104cb70921ecf13d63e04760ed2f24a3d57d4b2da2217e3",
          "url": "https://raw.githubusercontent.com/woocommerce/woocommerce/trunk/docs/high-performance-order-storage/wc-order-query-improvements.md",
          "id": "94261c0a5d954f409ce6c207c9ae624dd577cf64"
        },
        {
          "post_title": "HPOS extension recipe book",
          "tags": "how-to",
          "edit_url": "https://github.com/woocommerce/woocommerce/edit/trunk/docs/high-performance-order-storage/recipe-book.md",
          "hash": "f5dc57939c8278a9de9a7ddd9fdd968ca672e998ba43a080a03203c499d98709",
          "url": "https://raw.githubusercontent.com/woocommerce/woocommerce/trunk/docs/high-performance-order-storage/recipe-book.md",
          "id": "991c19edd20b1df6683f31f106d74689248cd102"
        },
        {
          "post_title": "A large store's guide to enable HPOS on WooCommerce",
          "menu_title": "Enable HPOS for large stores",
          "tags": "how-to",
          "edit_url": "https://github.com/woocommerce/woocommerce/edit/trunk/docs/high-performance-order-storage/guide-large-store.md",
          "hash": "77c0815ce6044a7e331a9cecd42c7a277392aa10dfe801b689d53880ef72064c",
          "url": "https://raw.githubusercontent.com/woocommerce/woocommerce/trunk/docs/high-performance-order-storage/guide-large-store.md",
          "id": "b6156ac7b77d75022867e9ebb968bc9c1c35f0da"
        },
        {
          "post_title": "How to enable High Performance Order Storage",
          "menu_title": "Enable HPOS",
          "tags": "how-to",
          "edit_url": "https://github.com/woocommerce/woocommerce/edit/trunk/docs/high-performance-order-storage/enable-hpos.md",
          "hash": "c8c75c274eb52a48729589220cfd6b5c091b6699d3bf44e6c808cf62f1680310",
          "url": "https://raw.githubusercontent.com/woocommerce/woocommerce/trunk/docs/high-performance-order-storage/enable-hpos.md",
          "id": "9d41c63f3d0cb17ada82a65bf4a26a1978cc34b0"
        },
        {
          "post_title": "HPOS CLI Tools",
          "tags": "reference",
          "edit_url": "https://github.com/woocommerce/woocommerce/edit/trunk/docs/high-performance-order-storage/cli-tools.md",
          "hash": "8cd823759ce20551d582c39f57ae79f9e0227a8cb0131146e6b7dac5e7312708",
          "url": "https://raw.githubusercontent.com/woocommerce/woocommerce/trunk/docs/high-performance-order-storage/cli-tools.md",
          "id": "cdd9d9ad5777d978ba953e3478fbb61cab8fdf59"
        }
      ],
      "categories": []
    },
    {
      "content": "\nTailor your WooCommerce store for global audiences with guides on setting up and translating Woo in your language.\n",
      "category_slug": "localization-translation",
      "category_title": "Localization and Translation",
      "posts": [
        {
          "post_title": "How to translate WooCommerce",
          "menu_title": "Translating WooCommerce",
          "tags": "how-to",
          "edit_url": "https://github.com/woocommerce/woocommerce/edit/trunk/docs/localization-translation/translating-woocommerce.md",
          "hash": "f35b7458ea38f7c95f56888c76f139059bf38661991d7f0c37fbdd860786f5fc",
          "url": "https://raw.githubusercontent.com/woocommerce/woocommerce/trunk/docs/localization-translation/translating-woocommerce.md",
          "id": "017b9f80a086d119f8bac193c9b4d87d1efff67d"
        }
      ],
      "categories": []
    },
    {
      "content": "\nGet insights into integrating and customizing various payment gateways in WooCommerce for secure and efficient transactions.\n",
      "category_slug": "payments",
      "category_title": "Payments",
      "posts": [
        {
          "post_title": "WooCommerce Payment Token API",
          "menu_title": "Payment Token API",
          "tags": "reference",
          "edit_url": "https://github.com/woocommerce/woocommerce/edit/trunk/docs/payments/payment-token-api.md",
          "hash": "441908f0678b9ff90f33adc3831ac75a5c49038a0b068dfc41456c232a851c7d",
          "url": "https://raw.githubusercontent.com/woocommerce/woocommerce/trunk/docs/payments/payment-token-api.md",
          "id": "5f345b53875981703d4b80e8d04eae2daafe4c81"
        },
        {
          "post_title": "WooCommerce payment gateway plugin base",
          "tags": "code-snippet",
          "edit_url": "https://github.com/woocommerce/woocommerce/edit/trunk/docs/payments/payment-gateway-plugin-base.md",
          "hash": "707cf9e5386c1d66fc84d6fc09fb0b0f2f3ed8c20376a66b3e0fa7b0802a363a",
          "url": "https://raw.githubusercontent.com/woocommerce/woocommerce/trunk/docs/payments/payment-gateway-plugin-base.md",
          "id": "1934a5305524d7111a91f1e52a7495cf126f33f2"
        },
        {
          "post_title": "WooCommerce Payment Gateway API",
          "menu_title": "Payment Gateway API",
          "tags": "reference",
          "edit_url": "https://github.com/woocommerce/woocommerce/edit/trunk/docs/payments/payment-gateway-api.md",
          "hash": "f199d04a262bac32d1e22eb3f8410d5c30f10fa86cbb303d4149363a44dc3562",
          "url": "https://raw.githubusercontent.com/woocommerce/woocommerce/trunk/docs/payments/payment-gateway-api.md",
          "id": "b337203996650b567f91c70306e1010d6f1ae552"
        }
      ],
      "categories": []
    },
    {
      "content": "\nThis section is dedicated to providing you with guides and best practices to optimize the performance of WooCommerce stores and extensions. Whether you're a store developer looking to enhance your site's speed and efficiency or an extension developer aiming to ensure your products contribute positively to store performance, you'll find valuable resources here to assist you.\n",
      "category_slug": "performance",
      "category_title": "Performance",
      "posts": [
        {
          "post_title": "How to optimize performance for WooCommerce stores",
          "menu_title": "Optimize store performance",
          "tags": "reference",
          "edit_url": "https://github.com/woocommerce/woocommerce/edit/trunk/docs/performance/performance-optimization.md",
          "hash": "25588fe2fab942f8db82a47d98594a3b0b6f35748185719b5c3b453876a9714b",
          "url": "https://raw.githubusercontent.com/woocommerce/woocommerce/trunk/docs/performance/performance-optimization.md",
          "id": "7294890af7805de703ce7b3d4b55d3c56ff39186"
        },
        {
          "post_title": "WooCommerce performance best practices",
          "menu_title": "Performance best practices",
          "tags": "reference",
          "edit_url": "https://github.com/woocommerce/woocommerce/edit/trunk/docs/performance/performance-best-practices.md",
          "hash": "5af1f4e4085e85a1693390f40e238cbd6a4a0b7d5d304afdda935c34fed97c64",
          "url": "https://raw.githubusercontent.com/woocommerce/woocommerce/trunk/docs/performance/performance-best-practices.md",
          "id": "35bda1cd7068d6179a9e46cca8d7dc2694d0df96"
        }
      ],
      "categories": []
    },
    {
      "content": "",
      "category_slug": "product-collection",
      "category_title": "Product Collection Block",
      "posts": [
        {
          "post_title": "Registering custom collections in product collection block",
          "menu_title": "Registering custom collections",
          "tags": "how-to",
          "edit_url": "https://github.com/woocommerce/woocommerce/edit/trunk/docs/product-collection-block/register-product-collection.md",
          "hash": "e3df65c5eec52e4bb797e34c040dbb8f820ea6571e9ce50b1d518e95ca6cb169",
          "url": "https://raw.githubusercontent.com/woocommerce/woocommerce/trunk/docs/product-collection-block/register-product-collection.md",
          "id": "3bf26fc7c56ae6e6a56e1171f750f5204fcfcece"
        },
        {
          "post_title": "DOM Events sent from product collection block",
          "menu_title": "DOM Events",
          "tags": "how-to",
          "edit_url": "https://github.com/woocommerce/woocommerce/edit/trunk/docs/product-collection-block/dom-events.md",
          "hash": "78bce4ab5b5e902232b5ff73fd7a7c197e4f4417a490ccb45c9a27400d003787",
          "url": "https://raw.githubusercontent.com/woocommerce/woocommerce/trunk/docs/product-collection-block/dom-events.md",
          "id": "c8d247b91472740075871e6b57a9583d893ac650"
        }
      ],
      "categories": []
    },
    {
      "content": "\nDiscover how to customize the WooCommerce product editor, from extending product data to adding unique functionalities.\n\nThis handbook is a guide for extension developers looking to add support for the new product editor in their extensions. The product editor uses [Gutenberg's Block Editor](https://github.com/WordPress/gutenberg/tree/trunk/packages/block-editor), which is going to help WooCommerce evolve alongside the WordPress ecosystem.",
      "category_slug": "product-editor",
      "category_title": "Product Editor",
      "posts": [
        {
          "post_title": "Product editor development handbook",
          "menu_title": "Development handbook",
          "edit_url": "https://github.com/woocommerce/woocommerce/edit/trunk/docs/product-editor-development/product-editor.md",
          "hash": "bbf230f9f13bc2404096f5b5b2f7394ba5ab391d78e5efa9627342f5b33be7dd",
          "url": "https://raw.githubusercontent.com/woocommerce/woocommerce/trunk/docs/product-editor-development/product-editor.md",
          "id": "59450404de2750d918137e7cf523e52bedfd7214",
          "links": {
            "./product-editor-extensibility-guidelines.md": "a837eb947d31fcff3c6e1f775926ba5eb13cd790",
            "./block-template-lifecycle.md": "0c29c74a7e7e9fd88562df1afa489659f460879e"
          }
        },
        {
          "post_title": "Product editor extensibility guidelines",
          "menu_title": "Extensibility guidelines",
          "edit_url": "https://github.com/woocommerce/woocommerce/edit/trunk/docs/product-editor-development/product-editor-extensibility-guidelines.md",
          "hash": "8b6102ecab0ceda36afe6d7b2b12fd9d1e62c893ed7409d79cc15da8fc1e76c8",
          "url": "https://raw.githubusercontent.com/woocommerce/woocommerce/trunk/docs/product-editor-development/product-editor-extensibility-guidelines.md",
          "id": "a837eb947d31fcff3c6e1f775926ba5eb13cd790"
        },
        {
          "post_title": "Managing the lifecycle of WooCommerce block templates",
          "menu_title": "Block template lifecycle",
          "tags": "reference",
          "edit_url": "https://github.com/woocommerce/woocommerce/edit/trunk/docs/product-editor-development/block-template-lifecycle.md",
          "hash": "85c88e4c85786405b1eb0436b9e4e478c70ac4dd9ffd08f2a8db256b139ee290",
          "url": "https://raw.githubusercontent.com/woocommerce/woocommerce/trunk/docs/product-editor-development/block-template-lifecycle.md",
          "id": "0c29c74a7e7e9fd88562df1afa489659f460879e"
        }
      ],
      "categories": [
        {
          "content": "# How-to Guides for the Product form\n\nThere are several ways to extend and modify the new product form. Below are links to different tutorials.\n\n## Generic fields\n\nOne way to extend the new product form is by making use of generic fields. This allows you to easily modify the form using PHP only. We have a wide variety of generic fields that you can use, like a text, checkbox, pricing or a select field. You can find the full list [here](https://github.com/woocommerce/woocommerce/blob/trunk/packages/js/product-editor/src/blocks/generic/README.md).\n\nTo see how you can make use of these fields you can follow the [generic fields tutorial](https://github.com/woocommerce/woocommerce/blob/trunk/docs/product-editor-development/how-to-guides/generic-fields-tutorial.md).\n\n## Writing a custom field\n\nIt is also possible to write your own custom field and render those within the product form. This is helpful if the generic fields don't quite fit your use case.\nTo see an example of how to create a basic dropdown field in the product form you can follow [this tutorial](https://github.com/woocommerce/woocommerce/blob/trunk/docs/product-editor-development/how-to-guides/custom-field-tutorial.md).\n",
          "category_slug": "how-to-guides",
          "category_title": "How To Guides",
          "posts": [
            {
              "post_title": "Extending the product form with generic fields",
              "edit_url": "https://github.com/woocommerce/woocommerce/edit/trunk/docs/product-editor-development/how-to-guides/generic-fields-tutorial.md",
              "hash": "a0e68f9d6027f8bcd4ef09cc33d5b3bf8c7169adad89c676569a97a6185dd261",
              "url": "https://raw.githubusercontent.com/woocommerce/woocommerce/trunk/docs/product-editor-development/how-to-guides/generic-fields-tutorial.md",
              "id": "f221ccb6d42c5e67a0a7916b955253ab7e546641"
            },
            {
              "post_title": "Extending the product form with custom fields",
              "edit_url": "https://github.com/woocommerce/woocommerce/edit/trunk/docs/product-editor-development/how-to-guides/custom-field-tutorial.md",
              "hash": "f0d0273c0d65739d605448492bfbe684f0ed33f9e6e274df06f26e83cb6ba341",
              "url": "https://raw.githubusercontent.com/woocommerce/woocommerce/trunk/docs/product-editor-development/how-to-guides/custom-field-tutorial.md",
              "id": "fed80efbb225df9054fadd6e1fc45c2cd03e7f99"
            }
          ],
          "categories": []
        }
      ]
    },
    {
      "content": "\nEnsuring the quality of your WooCommerce projects is essential. This section will delve into quality exoectations, best practices, coding standards, and other methodologies to ensure your projects stand out in terms of reliability, efficiency, user experience, and more. \n",
      "category_slug": "quality-and-best-practices",
      "category_title": "Quality And Best Practices",
      "posts": [
        {
          "post_title": "Writing high quality testing instructions",
          "tags": "reference",
          "edit_url": "https://github.com/woocommerce/woocommerce/edit/trunk/docs/quality-and-best-practices/writing-high-quality-testing-instructions.md",
          "hash": "51fb384f8b1dfcb82fdbad6db08145b2c51dba6227529b8b54e2a281fc4b8ef7",
          "url": "https://raw.githubusercontent.com/woocommerce/woocommerce/trunk/docs/quality-and-best-practices/writing-high-quality-testing-instructions.md",
          "id": "56a8ef0ef0afec9c884f655e7fdd23d9666c9d00"
        },
        {
          "post_title": "Support and documentation for WooCommerce extensions",
          "menu_title": "Support and documentation",
          "tags": "reference",
          "edit_url": "https://github.com/woocommerce/woocommerce/edit/trunk/docs/quality-and-best-practices/support-and-documentation.md",
          "hash": "48ec15e8c50c2fceea0bce267a52dcd7c740a9f1614773b10b6bab4a2e605a8c",
          "url": "https://raw.githubusercontent.com/woocommerce/woocommerce/trunk/docs/quality-and-best-practices/support-and-documentation.md",
          "id": "c7ab700f5ab812a79b646a865caf429864becdb8"
        },
        {
          "post_title": "Understanding the risks of removing URL bases in WooCommerce",
          "menu_title": "Risks of removing URL bases",
          "tags": "reference",
          "edit_url": "https://github.com/woocommerce/woocommerce/edit/trunk/docs/quality-and-best-practices/removing-product-product-category-or-shop-from-the-url.md",
          "hash": "414970e7d53ddcafb186f2f3a253eed0d01800df2182f8bd2a4310c53079a795",
          "url": "https://raw.githubusercontent.com/woocommerce/woocommerce/trunk/docs/quality-and-best-practices/removing-product-product-category-or-shop-from-the-url.md",
          "id": "827bfa56d40c2155542147ea5afe7cc756e18c5d"
        },
        {
          "post_title": "Privacy Standards for WooCommerce Extensions",
          "menu_title": "Privacy Standards",
          "tags": "reference",
          "edit_url": "https://github.com/woocommerce/woocommerce/edit/trunk/docs/quality-and-best-practices/privacy-standards.md",
          "hash": "44496b3d6244ea09c86b9d13fbefe9b77478311df25def6ae5e4e567a0e2bd6f",
          "url": "https://raw.githubusercontent.com/woocommerce/woocommerce/trunk/docs/quality-and-best-practices/privacy-standards.md",
          "id": "840cf3001ed520ed206a42b147a2e3afa4ed82ae",
          "links": {
            "./gdpr-compliance.md": "af392a92b41b69b543c5ec77a07af770f6bb1587"
          }
        },
        {
          "post_title": "How to optimize performance for WooCommerce stores",
          "menu_title": "Optimize store performance",
          "tags": "reference",
          "edit_url": "https://github.com/woocommerce/woocommerce/edit/trunk/docs/quality-and-best-practices/performance-optimization.md",
          "hash": "25588fe2fab942f8db82a47d98594a3b0b6f35748185719b5c3b453876a9714b",
          "url": "https://raw.githubusercontent.com/woocommerce/woocommerce/trunk/docs/quality-and-best-practices/performance-optimization.md",
          "id": "4a616a12defd72bf5a16fb48db4dccd63000d98f"
        },
        {
          "post_title": "Naming conventions",
          "menu_title": "Naming conventions",
          "tags": "reference",
          "edit_url": "https://github.com/woocommerce/woocommerce/edit/trunk/docs/quality-and-best-practices/naming-conventions.md",
          "hash": "b9412bed82b46bf0232ca59caaeb48a868ab62b965d5f2756135a58ee0d80a66",
          "url": "https://raw.githubusercontent.com/woocommerce/woocommerce/trunk/docs/quality-and-best-practices/naming-conventions.md",
          "id": "7a64e9ba2411bdae46c6ff274a8f65c10d9ba59f",
          "links": {
            "./css-sass-naming-conventions.md": "a34404f72868f2780ccf07da9b998204b8213d32"
          }
        },
        {
          "post_title": "Maintaining and updating WooCommerce extensions",
          "menu_title": "Maintainability and updates",
          "tags": "reference",
          "edit_url": "https://github.com/woocommerce/woocommerce/edit/trunk/docs/quality-and-best-practices/maintainability.md",
          "hash": "6c1afab52dfab6998b87c4fac3acaba05ef516c4ff483b1ad46be13bc1b299c1",
          "url": "https://raw.githubusercontent.com/woocommerce/woocommerce/trunk/docs/quality-and-best-practices/maintainability.md",
          "id": "828687b931d51c041ff4b4e0dc9a3a5b832b7ead"
        },
        {
          "post_title": "WooCommerce grammar, punctuation and capitalization guide",
          "menu_title": "Grammar, punctuation and capitalization",
          "tags": "reference",
          "edit_url": "https://github.com/woocommerce/woocommerce/edit/trunk/docs/quality-and-best-practices/grammar-punctuation-capitalization.md",
          "hash": "6415e94dcfd13940409b28e063b5cd6e251f971c19d8910ed7faab143759fd30",
          "url": "https://raw.githubusercontent.com/woocommerce/woocommerce/trunk/docs/quality-and-best-practices/grammar-punctuation-capitalization.md",
          "id": "af9f21747d93f0ab504e3713b1844c59c70b1d0e"
        },
        {
          "post_title": "GDPR compliance guidelines for WooCommerce extensions",
          "menu_title": "GDPR compliance",
          "tags": "reference",
          "edit_url": "https://github.com/woocommerce/woocommerce/edit/trunk/docs/quality-and-best-practices/gdpr-compliance.md",
          "hash": "3ef669780d26a71106f9b01a64d079adc5f2bf1c78ed1ef026fa8fe17c20cdf8",
          "url": "https://raw.githubusercontent.com/woocommerce/woocommerce/trunk/docs/quality-and-best-practices/gdpr-compliance.md",
          "id": "af392a92b41b69b543c5ec77a07af770f6bb1587"
        },
        {
          "post_title": "CSS/Sass naming conventions",
          "edit_url": "https://github.com/woocommerce/woocommerce/edit/trunk/docs/quality-and-best-practices/css-sass-naming-conventions.md",
          "hash": "8d341abfa0c9642286c581c0ff21cc471e7721bbc180e96913a5f95232610736",
          "url": "https://raw.githubusercontent.com/woocommerce/woocommerce/trunk/docs/quality-and-best-practices/css-sass-naming-conventions.md",
          "id": "a34404f72868f2780ccf07da9b998204b8213d32"
        },
        {
          "post_title": "WooCommerce core critical flows",
          "menu_title": "Core critical flows",
          "tags": "reference",
          "edit_url": "https://github.com/woocommerce/woocommerce/edit/trunk/docs/quality-and-best-practices/core-critical-flows.md",
          "hash": "fe3f8ccf5f2096b28bb86214b71f0e7232a14bee1b4ad01b45b7ebecf5665de0",
          "url": "https://raw.githubusercontent.com/woocommerce/woocommerce/trunk/docs/quality-and-best-practices/core-critical-flows.md",
          "id": "e561b46694dba223c38b87613ce4907e4e14333a"
        },
        {
          "post_title": "Compatibility and interoperability for WooCommerce extensions",
          "menu_title": "Compatibility best practices",
          "tags": "reference",
          "edit_url": "https://github.com/woocommerce/woocommerce/edit/trunk/docs/quality-and-best-practices/compatibility.md",
          "hash": "c8e09923cffd4a3951dfc2db43823f9d469439775019104f687aa2c95caff142",
          "url": "https://raw.githubusercontent.com/woocommerce/woocommerce/trunk/docs/quality-and-best-practices/compatibility.md",
          "id": "e3353f3e7a61bfd0f839d74c5baee2847b4b75d0"
        },
        {
          "post_title": "WooCommerce coding standards",
          "menu_title": "Coding standards",
          "tags": "reference",
          "edit_url": "https://github.com/woocommerce/woocommerce/edit/trunk/docs/quality-and-best-practices/coding-standards.md",
          "hash": "7c5b8a0b555f81606fd6d2c85f62a00feaff369569666ba88d029fd384202f2f",
          "url": "https://raw.githubusercontent.com/woocommerce/woocommerce/trunk/docs/quality-and-best-practices/coding-standards.md",
          "id": "b09a572b8a452b6cd795e0985daa85f06e5889fb"
        }
      ],
      "categories": []
    },
    {
      "content": "\nUnderstand Woo's reporting capabilities. Learn to generate, understand, and optimize reports to make informed decisions about your WooCommerce projects.\n",
      "category_slug": "reporting",
      "category_title": "Reporting",
      "posts": [
        {
          "post_title": "How to extend WooCommerce analytics reports",
          "menu_title": "Extend analytics reports",
          "tags": "how-to",
          "edit_url": "https://github.com/woocommerce/woocommerce/edit/trunk/docs/reporting/extending-woocommerce-admin-reports.md",
          "hash": "f0da86ad096c564e54550a880a755ff7915ab892e1828d2b019937cbb330dc9f",
          "url": "https://raw.githubusercontent.com/woocommerce/woocommerce/trunk/docs/reporting/extending-woocommerce-admin-reports.md",
          "id": "3ef20148084c97d7f62b565b92df844392ac27f7"
        },
        {
          "post_title": "How to add columns to analytics reports and CSV downloads",
          "menu_title": "Add columns to analytics reports",
          "tags": "how-to",
          "edit_url": "https://github.com/woocommerce/woocommerce/edit/trunk/docs/reporting/adding-columns-to-analytics-reports-and-csv-downloads.md",
          "hash": "8b7d43f66fff68a0b96917d25bceca7bc3505a30ce5b36542b73f5a555b30ab0",
          "url": "https://raw.githubusercontent.com/woocommerce/woocommerce/trunk/docs/reporting/adding-columns-to-analytics-reports-and-csv-downloads.md",
          "id": "044aac1c58553a34049a77168d247fd42ede994b",
          "links": {
            "extending-woocommerce-admin-reports.md": "3ef20148084c97d7f62b565b92df844392ac27f7"
          }
        }
      ],
      "categories": []
    },
    {
      "content": "\nUtilize the WooCommerce REST API for advanced integrations, data manipulation, and building headless ecommerce solutions.\n",
      "category_slug": "rest-api",
      "category_title": "REST API",
      "posts": [
        {
          "post_title": "Getting started with the WooCommerce REST API",
          "menu_title": "Getting started",
          "edit_url": "https://github.com/woocommerce/woocommerce/edit/trunk/docs/rest-api/getting-started.md",
          "hash": "2f0d989ee0e95ee87a764b69b2448e641a38b845e2d9bbfbf716b078fb200eb8",
          "url": "https://raw.githubusercontent.com/woocommerce/woocommerce/trunk/docs/rest-api/getting-started.md",
          "id": "ad7fceb11d06571fb060f72c414896b425d6b72b"
        }
      ],
      "categories": []
    },
    {
      "content": "\nSecurity is paramount. This section will dive into best practices, guidelines, and insights to ensure your WooCommerce projects remain secure from threats. \n",
      "category_slug": "security",
      "category_title": "Security",
      "posts": [
        {
          "post_title": "WooCommerce security best practices",
          "menu_title": "Security best practices",
          "tags": "reference",
          "edit_url": "https://github.com/woocommerce/woocommerce/edit/trunk/docs/security/security-best-practices.md",
          "hash": "c2fdc86ba61ba0ad33ed2795f4f00eb90b7fc8545b007b2c14dbc1b7aa97a6ed",
          "url": "https://raw.githubusercontent.com/woocommerce/woocommerce/trunk/docs/security/security-best-practices.md",
          "id": "d579f1c5174c67421dff64719e001b31a015a3d2"
        },
        {
          "post_title": "How to Prevent Data Leaks in WooCommerce",
          "menu_title": "Prevent Data Leaks",
          "tags": "how-to",
          "edit_url": "https://github.com/woocommerce/woocommerce/edit/trunk/docs/security/prevent-data-leaks.md",
          "hash": "762a6725340711063688e33c0107dbcf3a7aed1674bc0bcd9ed4157b3b49ea2e",
          "url": "https://raw.githubusercontent.com/woocommerce/woocommerce/trunk/docs/security/prevent-data-leaks.md",
          "id": "91b86abe2953e1cd4e9d6d407238093245346cf9"
        }
      ],
      "categories": []
    },
    {
      "content": "\nDelve into extending shipping functionality through adding custom shipping methods, integrating advanced carrier APIs, and developing tailored shipping solutions to elevate the ecommerce experience.\n",
      "category_slug": "shipping",
      "category_title": "Shipping",
      "posts": [
        {
          "post_title": "Shipping method API",
          "menu_title": "Shipping method API",
          "tags": "reference",
          "edit_url": "https://github.com/woocommerce/woocommerce/edit/trunk/docs/shipping/shipping-method-api.md",
          "hash": "40bf33d540692608fccec48e9a6cc08e51c510c894c32414723c75cc2d2dc3a8",
          "url": "https://raw.githubusercontent.com/woocommerce/woocommerce/trunk/docs/shipping/shipping-method-api.md",
          "id": "70270a01c8f1f2b630c809c0b9611940e99293a9",
          "links": {
            "../extension-development/building-your-first-extension.md": "278c2822fe06f1ab72499a757ef0c4981cfbffb5"
          }
        }
      ],
      "categories": []
    },
    {
      "content": "\nProperly setting up your test environment and writing tests when contributing to WooCommrece core are essential parts of our development pipeline. The links below are also included in our [Contributing Guidelines](https://github.com/woocommerce/woocommerce/blob/trunk/.github/CONTRIBUTING.md) on GitHub.\n\nIf you have any questions about testing please reach out to the developer community in our public channels([Developer Blog](https://developer.woocommerce.com/blog/), [GitHub Discussions](https://github.com/woocommerce/woocommerce/discussions), or [Community Slack](https://woocommerce.com/community-slack/)).\n\n## Unit Testing\n\n[End-to-end tests](https://github.com/woocommerce/woocommerce/tree/trunk/plugins/woocommerce/tests/e2e-pw) are powered by `Playwright`. The test site is spun up using `wp-env` ([recommended](https://developer.wordpress.org/block-editor/reference-guides/packages/packages-env/)), but we will continue to support `e2e-environment` in the meantime, and slowly [deprecate](https://github.com/woocommerce/woocommerce/blob/trunk/plugins/woocommerce/tests/e2e/README.md) `Puppeteer` testing. \n\n## API Testing\n\n`api-core-tests` is a [package](https://github.com/woocommerce/woocommerce/tree/trunk/plugins/woocommerce/tests/api-core-tests#guide-for-writing-api-tests) that contains automated API tests for WooCommerce, based on `Playwright` and `wp-env`. It supersedes the SuperTest based `api-core-tests` package and `e2e-environment` setup, which we will gradually deprecate.\n\n## Calls for Testing\n\nKeep tabs on calls for testing on our developer blog, and make sure to read our beta testing instructions to help us build new features and enhancements.\n",
      "category_slug": "testing",
      "category_title": "Testing",
      "posts": [
        {
          "post_title": "Beta Testing",
          "tags": "how-to",
          "edit_url": "https://github.com/woocommerce/woocommerce/edit/trunk/docs/testing/beta-testing.md",
          "hash": "09be54c71d8805df451263a1cddd12d744b2b1d81f669fb539bd2f14cfdefeeb",
          "url": "https://raw.githubusercontent.com/woocommerce/woocommerce/trunk/docs/testing/beta-testing.md",
          "id": "01f266904647aad0d44b5687fb5f143560dabc67"
        }
      ],
      "categories": []
    },
    {
      "content": "\nLearn to design and integrate custom themes in WooCommerce, focusing on responsive design and ecommerce optimization.\n\nThis document was created for use when developing classic themes. Check this other document for [block theme development](../../plugins/woocommerce-blocks/docs/designers/theming/README.md).\n",
      "category_slug": "theme-development",
      "category_title": "Theme Development",
      "posts": [
        {
          "post_title": "Thumbnail image regeneration",
          "tags": "reference",
          "edit_url": "https://github.com/woocommerce/woocommerce/edit/trunk/docs/theme-development/thumbnail-image-regeneration.md",
          "hash": "326d3f142bffb477750e5fc1211f9213a0cbf2083368043a3ee7f5358032fd88",
          "url": "https://raw.githubusercontent.com/woocommerce/woocommerce/trunk/docs/theme-development/thumbnail-image-regeneration.md",
          "id": "733e1b16276d64f128ba0e337ca68ec3de0bf68f"
        },
        {
          "post_title": "Theme design and user experience guidelines",
          "menu_title": "Theme design and user experience guidelines",
          "tags": "reference",
          "edit_url": "https://github.com/woocommerce/woocommerce/edit/trunk/docs/theme-development/theme-design-ux-guidelines.md",
          "hash": "360270ccb4a695a7b2fc089fe2b092ce4005fd63ae98c84b9014221ffb7e8015",
          "url": "https://raw.githubusercontent.com/woocommerce/woocommerce/trunk/docs/theme-development/theme-design-ux-guidelines.md",
          "id": "ec1f05ca7c14ed81a52553fa1c3f1045df5f6a4f"
        },
        {
          "post_title": "Template structure & Overriding templates via a theme",
          "edit_url": "https://github.com/woocommerce/woocommerce/edit/trunk/docs/theme-development/template-structure.md",
          "hash": "6099b3a45f91390d9dd239f496eaf531be2b638c666858d6a066051ce915176a",
          "url": "https://raw.githubusercontent.com/woocommerce/woocommerce/trunk/docs/theme-development/template-structure.md",
          "id": "34bfebec9fc45e680976814928a7b8a1778af14e",
          "links": {
            "../../plugins/woocommerce-blocks/docs/designers/theming/README.md": "64ff2179eb307d2bcd8d9736b3249ca56b77ba0c"
          }
        },
        {
          "post_title": "How to set up and use a child theme",
          "menu_title": "Set up and use a child theme",
          "tags": "how-to",
          "edit_url": "https://github.com/woocommerce/woocommerce/edit/trunk/docs/theme-development/set-up-a-child-theme.md",
          "hash": "b362d5ddd34d8b81f6a2ee2369dd2cd68e51700836a85f96d629e87d564b0844",
          "url": "https://raw.githubusercontent.com/woocommerce/woocommerce/trunk/docs/theme-development/set-up-a-child-theme.md",
          "id": "00b6916595cbde7766f080260a9ea26f53f3271c",
          "links": {
            "../../plugins/woocommerce-blocks/docs/designers/theming/README.md": "64ff2179eb307d2bcd8d9736b3249ca56b77ba0c"
          }
        },
        {
          "post_title": "Image sizing for theme developers",
          "menu_title": "Image sizing",
          "tags": "reference",
          "edit_url": "https://github.com/woocommerce/woocommerce/edit/trunk/docs/theme-development/image-sizes.md",
          "hash": "9883e7931ff8bd56dcd707974fe8ec992f21148818206aec354b0368dc999239",
          "url": "https://raw.githubusercontent.com/woocommerce/woocommerce/trunk/docs/theme-development/image-sizes.md",
          "id": "3f5301ac3040d38bc449b440733da6a466209df3",
          "links": {
            "../../plugins/woocommerce-blocks/docs/designers/theming/README.md": "64ff2179eb307d2bcd8d9736b3249ca56b77ba0c",
            "./thumbnail-image-regeneration.md": "733e1b16276d64f128ba0e337ca68ec3de0bf68f"
          }
        },
        {
          "post_title": "How to fix outdated WooCommerce templates",
          "menu_title": "Fix outdated templates",
          "tags": "how-to",
          "edit_url": "https://github.com/woocommerce/woocommerce/edit/trunk/docs/theme-development/fixing-outdated-woocommerce-templates.md",
          "hash": "1b57eba543bb25708fbc4d4ff5802385d06ff2df6f2486f77e6924cb1d44b8d1",
          "url": "https://raw.githubusercontent.com/woocommerce/woocommerce/trunk/docs/theme-development/fixing-outdated-woocommerce-templates.md",
          "id": "1fa09bbc2137a65288cc1576c1053224db7187ed"
        },
        {
          "post_title": "Conditional tags in WooCommerce",
          "menu_title": "Conditional tags",
          "tags": "reference",
          "edit_url": "https://github.com/woocommerce/woocommerce/edit/trunk/docs/theme-development/conditional-tags.md",
          "hash": "897a95ac13aba64eecc2bb5c521dd5e390abbb6a8be421940e5eaae465949d43",
          "url": "https://raw.githubusercontent.com/woocommerce/woocommerce/trunk/docs/theme-development/conditional-tags.md",
          "id": "a08cc0796290477cad7d9bc6737960985f5f6f41"
        },
        {
          "post_title": "Classic theme development handbook",
          "menu_title": "Classic theme development",
          "edit_url": "https://github.com/woocommerce/woocommerce/edit/trunk/docs/theme-development/classic-theme-developer-handbook.md",
          "hash": "1194437fbc2ec82d60c8b73a9742ec650bd90fe734758c3a2b27ed852d4d14f7",
          "url": "https://raw.githubusercontent.com/woocommerce/woocommerce/trunk/docs/theme-development/classic-theme-developer-handbook.md",
          "id": "c2fde53e1dc3efbded3cfe1fb4df27136a3799a4",
          "links": {
            "../../plugins/woocommerce-blocks/docs/designers/theming/README.md": "64ff2179eb307d2bcd8d9736b3249ca56b77ba0c"
          }
        }
      ],
      "categories": []
    },
    {
      "content": "\nThis section covers general guidelines, and best practices to follow in order to ensure your product experience aligns with WooCommerce for ease of use, seamless integration, and strong adoption.\n\nWe strongly recommend you review the current [WooCommerce setup experience](https://woocommerce.com/documentation/plugins/woocommerce/getting-started/) to get familiar with the user experience and taxonomy.\n\nWe also recommend you review the [WordPress core guidelines](https://developer.wordpress.org/plugins/wordpress-org/detailed-plugin-guidelines/) to ensure your product isn't breaking any rules, and review [this helpful resource](https://woocommerce.com/document/grammar-punctuation-style-guide/) on content style.\n\n## General\n\nUse existing WordPress/WooCommerce UI, built in components (text fields, checkboxes, etc) and existing menu structures.\n\nPlugins which draw on WordPress' core design aesthetic will benefit from future updates to this design as WordPress continues to evolve. If you need to make an exception for your product, be prepared to provide a valid use case.\n\n- [WordPress Components library](https://wordpress.github.io/gutenberg/?path=/story/docs-introduction--page)\n- [Figma for WordPress](https://make.wordpress.org/design/2018/11/19/figma-for-wordpress/) | ([WordPress Design Library Figma](https://www.figma.com/file/e4tLacmlPuZV47l7901FEs/WordPress-Design-Library))\n- [WooCommerce Component Library](https://woocommerce.github.io/woocommerce-admin/)\n",
      "category_slug": "user-experience-extensions",
      "category_title": "Extension Guidelines",
      "posts": [
        {
          "post_title": "WooCommerce Extension Guidelines - Testing",
          "menu_title": "Testing",
          "edit_url": "https://github.com/woocommerce/woocommerce/edit/trunk/docs/ux-guidelines-extensions/testing.md",
          "hash": "8b5d6418f4f5c8281b8122640d738b833d734b4ffd6357e740953691d948faf6",
          "url": "https://raw.githubusercontent.com/woocommerce/woocommerce/trunk/docs/ux-guidelines-extensions/testing.md",
          "id": "0299f640abe2127807b1765c526cabd93120d60f"
        },
        {
          "post_title": "WooCommerce Extension Guidelines - Task List and Inbox",
          "menu_title": "Task list and Inbox",
          "edit_url": "https://github.com/woocommerce/woocommerce/edit/trunk/docs/ux-guidelines-extensions/task-list-and-inbox.md",
          "hash": "e49078090e1cff1a184d6a2841f14f0a79551a99d990b0227f3475bac01febe2",
          "url": "https://raw.githubusercontent.com/woocommerce/woocommerce/trunk/docs/ux-guidelines-extensions/task-list-and-inbox.md",
          "id": "4790569835c89da9f1a85e9afe59a4f53ba11943"
        },
        {
          "post_title": "WooCommerce Extension Guidelines - Settings",
          "menu_title": "Settings",
          "edit_url": "https://github.com/woocommerce/woocommerce/edit/trunk/docs/ux-guidelines-extensions/settings.md",
          "hash": "3f0f6af91e9cf96a2adbc9071d69c37fa1baf9d67f5ff42e3adbc6261a9e10bc",
          "url": "https://raw.githubusercontent.com/woocommerce/woocommerce/trunk/docs/ux-guidelines-extensions/settings.md",
          "id": "1066428802afb323fbf38c64f5480edbabd93178"
        },
        {
          "post_title": "WooCommerce Extension Guidelines - Onboarding",
          "menu_title": "Onboarding",
          "edit_url": "https://github.com/woocommerce/woocommerce/edit/trunk/docs/ux-guidelines-extensions/onboarding.md",
          "hash": "99361db29b6142c96bba6d087b6cc1740e693b340b83bf26d6356d3bd2aca96f",
          "url": "https://raw.githubusercontent.com/woocommerce/woocommerce/trunk/docs/ux-guidelines-extensions/onboarding.md",
          "id": "38cce49e3e334ad30aa2bcf304a15375e88e66fa"
        },
        {
          "post_title": "WooCommerce Extension Guidelines - Notices",
          "menu_title": "Notices",
          "edit_url": "https://github.com/woocommerce/woocommerce/edit/trunk/docs/ux-guidelines-extensions/notices.md",
          "hash": "70f5b6c955c30ea3f4b15d08ef59f13247bdf62e97af518824e35f2f47ec16c5",
          "url": "https://raw.githubusercontent.com/woocommerce/woocommerce/trunk/docs/ux-guidelines-extensions/notices.md",
          "id": "2f3ffb30344bc45b5ff3bc17a59520fcd16b2598"
        },
        {
          "post_title": "WooCommerce Extension Guidelines - Navigation",
          "menu_title": "Navigation",
          "edit_url": "https://github.com/woocommerce/woocommerce/edit/trunk/docs/ux-guidelines-extensions/navigation.md",
          "hash": "f14cbd3750451934d173ec43aa996067699bdd8fc05f5c34097d1967a79145db",
          "url": "https://raw.githubusercontent.com/woocommerce/woocommerce/trunk/docs/ux-guidelines-extensions/navigation.md",
          "id": "9922abbcea787a91b3360f49fa53d5402a604e6b"
        },
        {
          "post_title": "WooCommerce Extension Guidelines - Colors",
          "menu_title": "Colors",
          "edit_url": "https://github.com/woocommerce/woocommerce/edit/trunk/docs/ux-guidelines-extensions/colors.md",
          "hash": "6812fdef13376c61091732078018df44fda52e9bc49e1f8a4a24cb0eaf3464a3",
          "url": "https://raw.githubusercontent.com/woocommerce/woocommerce/trunk/docs/ux-guidelines-extensions/colors.md",
          "id": "7ca89c550a36bee4df33635c6fe861bc769c43cb"
        },
        {
          "post_title": "User Experience Best Practices",
          "edit_url": "https://github.com/woocommerce/woocommerce/edit/trunk/docs/ux-guidelines-extensions/best-practices.md",
          "hash": "c9083117020c65b5c4a2c31ccfa8a4456c0e8420e922be86ba3346d29e8875c4",
          "url": "https://raw.githubusercontent.com/woocommerce/woocommerce/trunk/docs/ux-guidelines-extensions/best-practices.md",
          "id": "27838fbdf66db197a21d4a765cd9309423c33e83"
        },
        {
          "post_title": "WooCommerce Extension Guidelines - Accessibility",
          "menu_title": "Accessibility",
          "edit_url": "https://github.com/woocommerce/woocommerce/edit/trunk/docs/ux-guidelines-extensions/accessibility.md",
          "hash": "b147dbdb658b941e7bd45bec21f68ca83667915a1ba51f0d4b0e856899d0202d",
          "url": "https://raw.githubusercontent.com/woocommerce/woocommerce/trunk/docs/ux-guidelines-extensions/accessibility.md",
          "id": "e085da13824f41a311b3eeb391386a1c2f67da32"
        }
      ],
      "categories": []
    },
    {
      "content": "\nWhen building payments extensions, you should ensure you follow the [WooCommerce Extension Guidelines](https://developer.woocommerce.com/docs/category/extension-guidelines/).\n\nPayments plugins come in many types: payment processors and gateways, wallets, Buy Now Pay Later, crypto, and more.\n\nThe choice between payment plugins depends on the specific needs and preferences of the merchant and their customers. Some merchants may choose to use multiple types of payment plugins to offer their customers a wider range of payment options.\n\nA merchant can discover a payments plugin in the following ways:\n\n- Through direct installation from WordPress plugins.\n- Through Woo's public list of payment services on the Marketplace.\n- Through the admin onboarding tasks and payments settings. To be added to the list of payment gateways in the Woo admin, the payments plugin must meet the criteria listed in these guidelines.\n\n",
      "category_slug": "user-experience-payments",
      "category_title": "Payments Guidelines",
      "posts": [
        {
          "post_title": "User Experience Guidelines - Payments Onboarding and Setup",
          "menu_title": "Payments Onboarding and Setup",
          "edit_url": "https://github.com/woocommerce/woocommerce/edit/trunk/docs/ux-guidelines-payments/payments-onboarding.md",
          "hash": "b564c61dbaca4c883b94f3a82051e3baf1738337ea38ac29d2eb95bb1dfe8269",
          "url": "https://raw.githubusercontent.com/woocommerce/woocommerce/trunk/docs/ux-guidelines-payments/payments-onboarding.md",
          "id": "9e100f5d1c5e52bb337a294456f75cd60929d9e3",
          "links": {
            "../ux-guidelines-extensions/settings.md": "1066428802afb323fbf38c64f5480edbabd93178",
            "../ux-guidelines-extensions/navigation.md": "9922abbcea787a91b3360f49fa53d5402a604e6b"
          }
        },
        {
          "post_title": "User Experience Guidelines - Payment Button Style",
          "menu_title": "Payment Button Style",
          "edit_url": "https://github.com/woocommerce/woocommerce/edit/trunk/docs/ux-guidelines-payments/payment-button-style.md",
          "hash": "3d8e829f6ca8b8c120bb4ca87f7a53203480709b56b603ee8c48102af8f285a1",
          "url": "https://raw.githubusercontent.com/woocommerce/woocommerce/trunk/docs/ux-guidelines-payments/payment-button-style.md",
          "id": "83d869cec0b2268ae30a6517c7c8f424de284cad"
        },
        {
          "post_title": "User Experience Guidelines - Payment Button Size and Anatomy",
          "menu_title": "Payment Button Size",
          "edit_url": "https://github.com/woocommerce/woocommerce/edit/trunk/docs/ux-guidelines-payments/payment-button-size.md",
          "hash": "b9165eb27a79bb696d7f0fcea1ef8a36f56ffd01501447f4c266c95f515a8ee1",
          "url": "https://raw.githubusercontent.com/woocommerce/woocommerce/trunk/docs/ux-guidelines-payments/payment-button-size.md",
          "id": "0920df1611e1b1b3e2f33c810a8f8e8ae09dd67c"
        },
        {
          "post_title": "User Experience Guidelines - Payment Button Layout",
          "menu_title": "Payment Button Layout",
          "edit_url": "https://github.com/woocommerce/woocommerce/edit/trunk/docs/ux-guidelines-payments/payment-button-layout.md",
          "hash": "bc518454d8552c5da08d9635799c578d730341b115f7f8a63e9123628242c772",
          "url": "https://raw.githubusercontent.com/woocommerce/woocommerce/trunk/docs/ux-guidelines-payments/payment-button-layout.md",
          "id": "96caecc340794e5c80af271e5cc844e0b3d80a04"
        }
      ],
      "categories": []
    },
    {
      "content": "\nOur research shows that merchants think in terms of tasks and goals while creating new products in Woo. For example, adding or editing a product price is a separate task from uploading images or managing inventory.\n\nFor this reason, the new product form features groups (tabs) that correspond with these tasks. Simply speaking, they are separate views where different form features live. As a developer, you can extend any of these views and offer merchants the information and tools they need to create better, more successful products.\n\nThere are several ways to extend the new product form: from a single field to a whole group or section containing multiple fields and tables. These extension points are linked to the form structure, giving you plenty of freedom to create a great user experience.\n",
      "category_slug": "user-experience-product-editor",
      "category_title": "Product Editor Guidelines",
      "posts": [
        {
          "post_title": "Product Editor Guidelines - Top Bar Extensions (future feature)",
          "menu_title": "Top Bar Extensions",
          "edit_url": "https://github.com/woocommerce/woocommerce/edit/trunk/docs/ux-guidelines-product-editor/product-editor-form-top-bar.md",
          "hash": "24e079a4d79b0b692dc39493e5097584e4aa2c540f599756beed028586c6e468",
          "url": "https://raw.githubusercontent.com/woocommerce/woocommerce/trunk/docs/ux-guidelines-product-editor/product-editor-form-top-bar.md",
          "id": "d9f9789cd181147412e83cf227d6ffccbb88ee4a"
        },
        {
          "post_title": "Product Editor Guidelines - Subsections",
          "menu_title": "Subsections",
          "edit_url": "https://github.com/woocommerce/woocommerce/edit/trunk/docs/ux-guidelines-product-editor/product-editor-form-subsections.md",
          "hash": "3fe49c097ac3aab24358b9b3f3d48dafa90541be7f2dff8eb057964d17902fca",
          "url": "https://raw.githubusercontent.com/woocommerce/woocommerce/trunk/docs/ux-guidelines-product-editor/product-editor-form-subsections.md",
          "id": "1c1063b1d3b33af035da4f82dc2b06ce0a20900c"
        },
        {
          "post_title": "Product Editor Guidelines - Sections",
          "menu_title": "Sections",
          "edit_url": "https://github.com/woocommerce/woocommerce/edit/trunk/docs/ux-guidelines-product-editor/product-editor-form-sections.md",
          "hash": "d9414496ad3d2f1048bc5771bdb7e3eb2fcc571ec240d220c394e956e9e55675",
          "url": "https://raw.githubusercontent.com/woocommerce/woocommerce/trunk/docs/ux-guidelines-product-editor/product-editor-form-sections.md",
          "id": "cfd01b51ad0811704c28401e6d755eb54f884640"
        },
        {
          "post_title": "Product Editor Guidelines - Groups",
          "menu_title": "Groups",
          "edit_url": "https://github.com/woocommerce/woocommerce/edit/trunk/docs/ux-guidelines-product-editor/product-editor-form-groups.md",
          "hash": "70a01fcd0096461538f9071ea19c8c335f186c922b48e8c88a30fc874ce1cd81",
          "url": "https://raw.githubusercontent.com/woocommerce/woocommerce/trunk/docs/ux-guidelines-product-editor/product-editor-form-groups.md",
          "id": "03000dc9341d0d55a113c506e6e0bc87c98e3e1e",
          "links": {
            "./product-editor-form-custom-product-types.md": "8a21ebd4b75fdb5a311d2fda46e00a9132fe6d58"
          }
        },
        {
          "post_title": "Product Editor Guidelines - Fields",
          "menu_title": "Fields",
          "edit_url": "https://github.com/woocommerce/woocommerce/edit/trunk/docs/ux-guidelines-product-editor/product-editor-form-fields.md",
          "hash": "b6027444ea4c1ebe5444316e6cb5bfcb25fb6082408e93cdad165085f4a336e8",
          "url": "https://raw.githubusercontent.com/woocommerce/woocommerce/trunk/docs/ux-guidelines-product-editor/product-editor-form-fields.md",
          "id": "a76c0a435ceacc15962738418edeff41e40bfde7"
        },
        {
          "post_title": "Product Editor Guidelines - Dialogue Extensions (future feature)",
          "menu_title": "Dialogue Extensions",
          "edit_url": "https://github.com/woocommerce/woocommerce/edit/trunk/docs/ux-guidelines-product-editor/product-editor-form-dialogue-extensions.md",
          "hash": "82d4fdafc013f762ee929a38adcf2a2a0117526c67467002468fc465f8494d5f",
          "url": "https://raw.githubusercontent.com/woocommerce/woocommerce/trunk/docs/ux-guidelines-product-editor/product-editor-form-dialogue-extensions.md",
          "id": "e3308f1c2958076d6718321e004e77ff4136c99d"
        },
        {
          "post_title": "Product Editor Guidelines - Custom Product Types",
          "menu_title": "Custom Product Types",
          "edit_url": "https://github.com/woocommerce/woocommerce/edit/trunk/docs/ux-guidelines-product-editor/product-editor-form-custom-product-types.md",
          "hash": "8a68ffcd82d0ff4e477fd339e97177b751d475914853e37be60fb1247e476f81",
          "url": "https://raw.githubusercontent.com/woocommerce/woocommerce/trunk/docs/ux-guidelines-product-editor/product-editor-form-custom-product-types.md",
          "id": "8a21ebd4b75fdb5a311d2fda46e00a9132fe6d58"
        },
        {
          "post_title": "Product Editor Guidelines - Example Use-Cases",
          "menu_title": "Example Use-Cases",
          "tags": "reference",
          "edit_url": "https://github.com/woocommerce/woocommerce/edit/trunk/docs/ux-guidelines-product-editor/product-editor-examples.md",
          "hash": "611d4ef7e0463187855f4d330f79ec80ba9463d15930d8cb4aba6d809e02ff90",
          "url": "https://raw.githubusercontent.com/woocommerce/woocommerce/trunk/docs/ux-guidelines-product-editor/product-editor-examples.md",
          "id": "b48948ec307b17cc33a9357ae3e4add9678891b6",
          "links": {
            "./product-editor-form-fields.md": "a76c0a435ceacc15962738418edeff41e40bfde7",
            "./product-editor-form-custom-product-types.md": "8a21ebd4b75fdb5a311d2fda46e00a9132fe6d58"
          }
        }
      ],
      "categories": []
    },
    {
      "content": "\nThis section covers general guidelines and best practices to follow in order to ensure your theme experience aligns with ecommerce industry standards and WooCommerce for providing a great online shopping experience, maximizing sales, ensuring ease of use, seamless integration, and strong UX adoption.\n\nWe recommend you review the [UI best practices for WordPress](https://developer.wordpress.org/themes/advanced-topics/ui-best-practices/) to ensure your theme is aligned with the WordPress theme requirements.\n\nMake sure your theme fits one or more industries currently available in the [WooCommerce themes store](https://woocommerce.com/product-category/themes). It's important that the theme offers enough originality and distinctiveness in its design, while keeping it familiar, in order to be distinguished from other themes on the WooCommerce theme store. Your theme should avoid copying existing themes on the WooCommerce theme store or other WordPress theme marketplaces.\n",
      "category_slug": "user-experience-themes",
      "category_title": "Theme Design Guidelines",
      "posts": [
        {
          "post_title": "Theme Design Guidelines - Branding",
          "menu_title": "Branding",
          "edit_url": "https://github.com/woocommerce/woocommerce/edit/trunk/docs/ux-guidelines-themes/theme-design.md",
          "hash": "403210a2ec97e0f1a21d373a2de380f685183a8ae52d2c4a2cc53bd8c7f12649",
          "url": "https://raw.githubusercontent.com/woocommerce/woocommerce/trunk/docs/ux-guidelines-themes/theme-design.md",
          "id": "f0e73cda245eb43650f53211bf5e3182dbf487f2"
        },
        {
          "post_title": "WooCommerce Theme Guidelines - Demos and Sample Content",
          "menu_title": "Demos and Sample Content",
          "edit_url": "https://github.com/woocommerce/woocommerce/edit/trunk/docs/ux-guidelines-themes/theme-demos-and-sample-content.md",
          "hash": "88154329e0315dbc5ad095435fb70996e2f4211c2b70390a38c49b0f9f8bb9ac",
          "url": "https://raw.githubusercontent.com/woocommerce/woocommerce/trunk/docs/ux-guidelines-themes/theme-demos-and-sample-content.md",
          "id": "00dbd2b474b3ff30a460a96d8b106ce973c3e73a"
        },
        {
          "post_title": "WooCommerce Theme Guidelines - Customization",
          "menu_title": "Customization",
          "edit_url": "https://github.com/woocommerce/woocommerce/edit/trunk/docs/ux-guidelines-themes/theme-customization.md",
          "hash": "d1cd80d06816549f3693dec98b0084077a9433e55a37c2f5b57a69409b831b4d",
          "url": "https://raw.githubusercontent.com/woocommerce/woocommerce/trunk/docs/ux-guidelines-themes/theme-customization.md",
          "id": "e72fd0cc8651b27224859dc7349775f8e3142ffe"
        },
        {
          "post_title": "WooCommerce Theme Guidelines - Branding",
          "menu_title": "Branding",
          "edit_url": "https://github.com/woocommerce/woocommerce/edit/trunk/docs/ux-guidelines-themes/theme-branding.md",
          "hash": "5b2728331c54ade0223c9ed34eb46acc21d2066cc128b840cf37be870fa8e018",
          "url": "https://raw.githubusercontent.com/woocommerce/woocommerce/trunk/docs/ux-guidelines-themes/theme-branding.md",
          "id": "a7e8fd9fa7cd4f813324d89a15db3b7c8badf74c"
        },
        {
          "post_title": "WooCommerce Theme Guidelines - Accessibility",
          "menu_title": "Accessibility",
          "edit_url": "https://github.com/woocommerce/woocommerce/edit/trunk/docs/ux-guidelines-themes/theme-accessibility.md",
          "hash": "28c3931662bd44b20704f47b6c176491d4e47bf2af056ffb2558765fb081ca01",
          "url": "https://raw.githubusercontent.com/woocommerce/woocommerce/trunk/docs/ux-guidelines-themes/theme-accessibility.md",
          "id": "9004b7f3768b6781dae24484c5aaad365bd21b12"
        }
      ],
      "categories": []
    },
    {
      "content": "\n## Introduction to WooCommerce CLI\n\nWooCommerce CLI (WC-CLI) offers an efficient way to manage WooCommerce (WC) stores via the command line. This tool is a part of WC from version 3.0.0 onwards and leverages the capabilities of the WC REST API. This means that most tasks achievable through the REST API can also be performed via the command line.\n\nFor documentation on WC versions 2.5 and 2.6's CLI, visit [Legacy CLI commands](https://github.com/woocommerce/woocommerce/wiki/Legacy-CLI-commands-(v2.6-and-below)).\n\n## About WP-CLI\n\nWP-CLI is a powerful set of command-line tools for managing WordPress installations. You can update plugins, configure multisite installations, and much more, all without using a web browser. For more information, visit the [official WP-CLI website](http://wp-cli.org/).\n\n## Getting Started with WooCommerce CLI\n\nTo begin using WC-CLI, ensure that you have WP-CLI installed and that you are running WooCommerce 3.0.0 or later. The CLI commands are accessed through the `wp wc` command. For a full list of available commands, type `wp wc` in your command-line interface.\n\nFor specific details on commands and their usage, refer to the Command Reference section. The How-to Guide provides a practical approach to common tasks, ideal for those new to WC-CLI or looking for quick solutions.\n\n## Additional Resources\n\nFor those interested in exploring further, the following resources might be helpful:\n\n- [WC REST API Documentation](https://developer.woocommerce.com/docs/category/rest-api/)\n- [Testing files for our CLI tests](https://github.com/woocommerce/woocommerce/tree/trunk/plugins/woocommerce/tests/cli/features)\n",
      "category_slug": "wc-cli",
      "category_title": "WooCommerce CLI",
      "posts": [
        {
          "post_title": "WooCommerce CLI Examples",
          "menu_title": "Examples",
          "tags": "reference",
          "edit_url": "https://github.com/woocommerce/woocommerce/edit/trunk/docs/wc-cli/wc-cli-examples.md",
          "hash": "c656a5e47b0b15091372170a94c9ba741b815c715a4b2c9b340a7dcd38b87b09",
          "url": "https://raw.githubusercontent.com/woocommerce/woocommerce/trunk/docs/wc-cli/wc-cli-examples.md",
          "id": "d82ab48101db443ea9ed60f1deeaa89dad5d00cd"
        },
        {
          "post_title": "WooCommerce CLI Commands",
          "menu_title": "Commands",
          "tags": "reference",
          "edit_url": "https://github.com/woocommerce/woocommerce/edit/trunk/docs/wc-cli/wc-cli-commands.md",
          "hash": "a926ff45642539e0edc6b4e3dfeba4b31c2d01082700af132a2e8d56cfa25ec5",
          "url": "https://raw.githubusercontent.com/woocommerce/woocommerce/trunk/docs/wc-cli/wc-cli-commands.md",
          "id": "73d6bc6468d23a9e93d16d574399105b143e43af"
        },
        {
          "post_title": "How to Use WooCommerce CLI",
          "menu_title": "Using WooCommerce CLI",
          "tags": "how-to",
          "edit_url": "https://github.com/woocommerce/woocommerce/edit/trunk/docs/wc-cli/using-wc-cli.md",
          "hash": "f25bbfa7c85f05878b5f569414f46bb11974d1e9cacf3a6f5d708c6141edf0cd",
          "url": "https://raw.githubusercontent.com/woocommerce/woocommerce/trunk/docs/wc-cli/using-wc-cli.md",
          "id": "cfdf72385ec51c15ad9c57aa7a6d83f699416849",
          "links": {
            "./wc-cli-commands.md": "73d6bc6468d23a9e93d16d574399105b143e43af"
          }
        },
        {
          "post_title": "WooCommerce CLI Frequently Asked Questions",
          "menu_title": "Frequently Asked Questions",
          "tags": "reference",
          "edit_url": "https://github.com/woocommerce/woocommerce/edit/trunk/docs/wc-cli/cli-faq.md",
          "hash": "cdf02b0a30693f3659f26a774953cb56c85e0319c9472447a4b9563ac3d9b2a4",
          "url": "https://raw.githubusercontent.com/woocommerce/woocommerce/trunk/docs/wc-cli/cli-faq.md",
          "id": "86857f8924e3bd3fe6fdcc06cd8f4351f5e6f4c1"
        }
      ],
      "categories": []
    }
  ],
<<<<<<< HEAD
  "hash": "402a928bfa0399c09151423796f98caeb8f99a70f8a4cf009db6703ec7949468"
=======
  "hash": "945d1eb884a52c8c0dbc4c8852760e332ab40030de82403d1a7103b2517c36a1"
>>>>>>> 8bdc78c7
}<|MERGE_RESOLUTION|>--- conflicted
+++ resolved
@@ -1706,9 +1706,5 @@
       "categories": []
     }
   ],
-<<<<<<< HEAD
   "hash": "402a928bfa0399c09151423796f98caeb8f99a70f8a4cf009db6703ec7949468"
-=======
-  "hash": "945d1eb884a52c8c0dbc4c8852760e332ab40030de82403d1a7103b2517c36a1"
->>>>>>> 8bdc78c7
 }