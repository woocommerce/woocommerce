{
	"name": "@woocommerce/product-editor",
	"version": "1.5.0",
	"description": "React components for the WooCommerce admin product editor.",
	"author": "Automattic",
	"license": "GPL-2.0-or-later",
	"keywords": [
		"wordpress",
		"woocommerce"
	],
	"homepage": "https://github.com/woocommerce/woocommerce/tree/trunk/packages/js/product-editor/README.md",
	"repository": {
		"type": "git",
		"url": "https://github.com/woocommerce/woocommerce.git"
	},
	"bugs": {
		"url": "https://github.com/woocommerce/woocommerce/issues"
	},
	"main": "build/index.js",
	"module": "build-module/index.js",
	"types": "build-types",
	"react-native": "src/index",
	"files": [
		"build",
		"build-module",
		"build-style",
		"build-types"
	],
	"sideEffects": [
		"build-style/**",
		"src/**/*.scss"
	],
	"publishConfig": {
		"access": "public"
	},
	"dependencies": {
		"@types/lodash": "^4.14.202",
		"@types/prop-types": "^15.7.11",
		"@types/wordpress__blocks": "11.0.7",
		"@woocommerce/admin-layout": "workspace:*",
		"@woocommerce/block-templates": "workspace:*",
		"@woocommerce/components": "workspace:*",
		"@woocommerce/currency": "workspace:*",
		"@woocommerce/customer-effort-score": "workspace:*",
		"@woocommerce/data": "workspace:*",
		"@woocommerce/experimental": "workspace:*",
		"@woocommerce/expression-evaluation": "workspace:*",
		"@woocommerce/navigation": "workspace:^",
		"@woocommerce/number": "workspace:*",
		"@woocommerce/settings": "^1.0.0",
		"@woocommerce/tracks": "workspace:^",
		"@wordpress/api-fetch": "wp-6.0",
		"@wordpress/block-editor": "^9.8.0",
		"@wordpress/blocks": "^12.24.0",
		"@wordpress/components": "wp-6.0",
		"@wordpress/compose": "wp-6.0",
		"@wordpress/core-data": "wp-6.0",
		"@wordpress/data": "wp-6.0",
<<<<<<< HEAD
		"@wordpress/dom": "^4.6.0",
=======
>>>>>>> 8939dd19
		"@wordpress/dataviews": "^4.2.0",
		"@wordpress/date": "wp-6.0",
		"@wordpress/deprecated": "wp-6.0",
		"@wordpress/dom": "^4.6.0",
		"@wordpress/edit-post": "wp-6.0",
		"@wordpress/editor": "wp-6.0",
		"@wordpress/element": "wp-6.0",
		"@wordpress/hooks": "wp-6.0",
		"@wordpress/html-entities": "wp-6.0",
		"@wordpress/i18n": "wp-6.0",
		"@wordpress/icons": "10.6.0",
		"@wordpress/interface": "wp-6.0",
		"@wordpress/keyboard-shortcuts": "wp-6.0",
		"@wordpress/keycodes": "wp-6.0",
		"@wordpress/media-utils": "wp-6.0",
		"@wordpress/plugins": "wp-6.0",
		"@wordpress/preferences": "wp-6.0",
		"@wordpress/private-apis": "^1.6.0",
		"@wordpress/url": "wp-6.0",
		"classnames": "^2.3.2",
		"dompurify": "^2.4.7",
		"lodash": "^4.17.21",
		"moment": "^2.29.4",
		"prop-types": "^15.8.1",
		"react-router-dom": "~6.3.0"
	},
	"devDependencies": {
		"@babel/core": "^7.23.5",
		"@babel/runtime": "^7.23.5",
		"@testing-library/jest-dom": "5.16.2",
		"@testing-library/react": "12.1.3",
		"@testing-library/react-hooks": "8.0.1",
		"@testing-library/user-event": "13.5.0",
		"@types/dompurify": "^2.4.0",
		"@types/jest": "^27.5.2",
		"@types/react": "^17.0.71",
		"@types/testing-library__jest-dom": "^5.14.9",
		"@types/wordpress__block-editor": "7.0.0",
		"@types/wordpress__block-library": "2.6.1",
		"@types/wordpress__blocks": "11.0.7",
		"@types/wordpress__components": "^19.10.5",
		"@types/wordpress__core-data": "2.4.5",
		"@types/wordpress__data": "6.0.2",
		"@types/wordpress__date": "3.3.2",
		"@types/wordpress__edit-post": "7.5.4",
		"@types/wordpress__editor": "13.0.0",
		"@types/wordpress__keycodes": "2.3.1",
		"@types/wordpress__media-utils": "3.0.0",
		"@types/wordpress__plugins": "3.0.0",
		"@types/wordpress__rich-text": "3.4.6",
		"@woocommerce/eslint-plugin": "workspace:*",
		"@woocommerce/internal-js-tests": "workspace:*",
		"@woocommerce/internal-style-build": "workspace:*",
		"@wordpress/block-editor": "^9.8.0",
		"@wordpress/browserslist-config": "wp-6.0",
		"concurrently": "^7.6.0",
		"copy-webpack-plugin": "^9.1.0",
		"css-loader": "^3.6.0",
		"eslint": "^8.55.0",
		"jest": "~27.5.1",
		"jest-cli": "~27.5.1",
		"mini-css-extract-plugin": "^2.7.6",
		"postcss": "^8.4.32",
		"postcss-loader": "^4.3.0",
		"react": "^17.0.2",
		"react-dom": "^17.0.2",
		"rimraf": "5.0.5",
		"sass-loader": "^10.5.0",
		"ts-jest": "~29.1.1",
		"typescript": "^5.3.3",
		"webpack": "^5.89.0",
		"webpack-cli": "^3.3.12",
		"webpack-remove-empty-scripts": "^0.7.3",
		"webpack-rtl-plugin": "^2.0.0",
		"wireit": "0.14.3"
	},
	"scripts": {
		"build": "pnpm --if-present --workspace-concurrency=Infinity --stream --filter=\"$npm_package_name...\" '/^build:project:.*$/'",
		"build:project": "pnpm --if-present '/^build:project:.*$/'",
		"build:project:bundle": "wireit",
		"build:project:cjs": "wireit",
		"build:project:esm": "wireit",
		"changelog": "composer install && composer exec -- changelogger",
		"lint": "pnpm --if-present '/^lint:lang:.*$/'",
		"lint:fix": "pnpm --if-present '/^lint:fix:lang:.*$/'",
		"lint:fix:lang:js": "eslint src --fix",
		"lint:lang:js": "eslint src",
		"prepack": "pnpm build",
		"test:js": "jest --config ./jest.config.json --passWithNoTests",
		"watch:build": "pnpm --if-present --workspace-concurrency=Infinity --filter=\"$npm_package_name...\" --parallel '/^watch:build:project:.*$/'",
		"watch:build:project": "pnpm --if-present run '/^watch:build:project:.*$/'",
		"watch:build:project:bundle": "wireit",
		"watch:build:project:cjs": "wireit",
		"watch:build:project:esm": "wireit"
	},
	"peerDependencies": {
		"@types/react": "^17.0.71",
		"@wordpress/data": "wp-6.0",
		"react": "^17.0.2",
		"react-dom": "^17.0.2"
	},
	"config": {
		"ci": {
			"lint": {
				"command": "lint",
				"changes": "src/**/*.{js,jsx,ts,tsx}"
			},
			"tests": [
				{
					"name": "JavaScript",
					"command": "test:js",
					"changes": [
						"webpack.config.js",
						"jest.config.js",
						"babel.config.js",
						"tsconfig.json",
						"src/**/*.{js,jsx,ts,tsx}",
						"typings/**/*.ts"
					],
					"cascade": "test:js",
					"events": [
						"pull_request",
						"push"
					]
				}
			]
		}
	},
	"wireit": {
		"build:project:bundle": {
			"command": "webpack",
			"clean": "if-file-deleted",
			"env": {
				"NODE_ENV": {
					"external": true,
					"default": "production"
				}
			},
			"files": [
				"webpack.config.js",
				"src/**/*.scss"
			],
			"output": [
				"build-style"
			],
			"dependencies": [
				"dependencyOutputs"
			]
		},
		"watch:build:project:bundle": {
			"command": "webpack --watch",
			"service": true
		},
		"build:project:cjs": {
			"command": "tsc --project tsconfig-cjs.json",
			"clean": "if-file-deleted",
			"files": [
				"tsconfig-cjs.json",
				"src/**/*.{js,jsx,ts,tsx}",
				"typings/**/*.ts"
			],
			"output": [
				"build"
			],
			"dependencies": [
				"dependencyOutputs"
			]
		},
		"watch:build:project:cjs": {
			"command": "tsc --project tsconfig-cjs.json --watch",
			"service": true
		},
		"build:project:esm": {
			"command": "tsc --project tsconfig.json",
			"clean": "if-file-deleted",
			"files": [
				"tsconfig.json",
				"src/**/*.{js,jsx,ts,tsx}",
				"typings/**/*.ts"
			],
			"output": [
				"build-module",
				"build-types"
			],
			"dependencies": [
				"dependencyOutputs"
			]
		},
		"watch:build:project:esm": {
			"command": "tsc --project tsconfig.json --watch",
			"service": true
		},
		"dependencyOutputs": {
			"allowUsuallyExcludedPaths": true,
			"files": [
				"node_modules/@woocommerce/internal-style-build/index.js",
				"node_modules/@woocommerce/internal-style-build/abstracts",
				"node_modules/@woocommerce/internal-js-tests/build",
				"node_modules/@woocommerce/internal-js-tests/build-module",
				"node_modules/@woocommerce/internal-js-tests/jest-preset.js",
				"node_modules/@woocommerce/eslint-plugin/configs",
				"node_modules/@woocommerce/eslint-plugin/rules",
				"node_modules/@woocommerce/eslint-plugin/index.js",
				"node_modules/@woocommerce/tracks/build",
				"node_modules/@woocommerce/tracks/build-module",
				"node_modules/@woocommerce/tracks/build-types",
				"node_modules/@woocommerce/number/build",
				"node_modules/@woocommerce/number/build-module",
				"node_modules/@woocommerce/number/build-types",
				"node_modules/@woocommerce/navigation/build",
				"node_modules/@woocommerce/navigation/build-module",
				"node_modules/@woocommerce/navigation/build-types",
				"node_modules/@woocommerce/expression-evaluation/build",
				"node_modules/@woocommerce/expression-evaluation/build-module",
				"node_modules/@woocommerce/expression-evaluation/build-types",
				"node_modules/@woocommerce/experimental/build",
				"node_modules/@woocommerce/experimental/build-module",
				"node_modules/@woocommerce/experimental/build-style",
				"node_modules/@woocommerce/experimental/build-types",
				"node_modules/@woocommerce/data/build",
				"node_modules/@woocommerce/data/build-module",
				"node_modules/@woocommerce/data/build-types",
				"node_modules/@woocommerce/customer-effort-score/build",
				"node_modules/@woocommerce/customer-effort-score/build-module",
				"node_modules/@woocommerce/customer-effort-score/build-style",
				"node_modules/@woocommerce/customer-effort-score/build-types",
				"node_modules/@woocommerce/currency/build",
				"node_modules/@woocommerce/currency/build-module",
				"node_modules/@woocommerce/currency/build-types",
				"node_modules/@woocommerce/components/build",
				"node_modules/@woocommerce/components/build-module",
				"node_modules/@woocommerce/components/build-style",
				"node_modules/@woocommerce/components/build-types",
				"node_modules/@woocommerce/block-templates/build",
				"node_modules/@woocommerce/block-templates/build-module",
				"node_modules/@woocommerce/block-templates/build-style",
				"node_modules/@woocommerce/block-templates/build-types",
				"node_modules/@woocommerce/admin-layout/build",
				"node_modules/@woocommerce/admin-layout/build-module",
				"node_modules/@woocommerce/admin-layout/build-style",
				"node_modules/@woocommerce/admin-layout/build-types",
				"package.json"
			]
		}
	}
}<|MERGE_RESOLUTION|>--- conflicted
+++ resolved
@@ -56,10 +56,6 @@
 		"@wordpress/compose": "wp-6.0",
 		"@wordpress/core-data": "wp-6.0",
 		"@wordpress/data": "wp-6.0",
-<<<<<<< HEAD
-		"@wordpress/dom": "^4.6.0",
-=======
->>>>>>> 8939dd19
 		"@wordpress/dataviews": "^4.2.0",
 		"@wordpress/date": "wp-6.0",
 		"@wordpress/deprecated": "wp-6.0",
