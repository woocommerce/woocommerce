--- conflicted
+++ resolved
@@ -98,9 +98,6 @@
 		};
 	}, [ canUserCreateMedia, _settings ] );
 
-<<<<<<< HEAD
-	const [ productType ] = useEntityProp( 'postType', postType, 'type' );
-=======
 	const [ productType ] = useEntityProp< Product[ 'type' ] >(
 		'postType',
 		postType,
@@ -111,7 +108,6 @@
 		postType,
 		'meta_data'
 	);
->>>>>>> 9ce04dc8
 
 	const [ blocks, onInput, onChange ] = useEntityBlockEditor(
 		'postType',
@@ -122,22 +118,6 @@
 	const { updateEditorSettings } = useDispatch( 'core/editor' );
 
 	useLayoutEffect( () => {
-<<<<<<< HEAD
-		const productTemplates = settings?.productTemplates ?? [];
-		const productTemplate = productTemplates.find(
-			( template ) => template.productData.type === productType
-		);
-
-		const layoutTemplates = settings?.layoutTemplates ?? [];
-
-		let layoutTemplateId = productTemplate?.layoutTemplateId;
-		// Product variations do not have a related product template but
-		// they do have a layout template
-		if ( postType === 'product_variation' ) {
-			layoutTemplateId = 'product-variation';
-		}
-
-=======
 		// Loads the product template id from the product's meta data.
 		const productTemplateMetaData = productMetaData.find(
 			( metaData ) => metaData.key === '_product_template_id'
@@ -170,7 +150,6 @@
 			layoutTemplateId = 'product-variation';
 		}
 
->>>>>>> 9ce04dc8
 		const layoutTemplate = layoutTemplates.find(
 			( template ) => template.id === layoutTemplateId
 		);
@@ -190,11 +169,7 @@
 			...settings,
 			productTemplate,
 		} as Partial< ProductEditorSettings > );
-<<<<<<< HEAD
-	}, [ settings, postType, productType ] );
-=======
 	}, [ settings, postType, productMetaData, productType ] );
->>>>>>> 9ce04dc8
 
 	// Check if the Modal editor is open from the store.
 	const isModalEditorOpen = useSelect( ( select ) => {
