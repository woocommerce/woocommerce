--- conflicted
+++ resolved
@@ -220,11 +220,7 @@
 		productId === -1;
 
 	useLayoutEffect( () => {
-<<<<<<< HEAD
-		if ( ! productFormTemplates.length ) {
-=======
 		if ( isEditorLoading ) {
->>>>>>> 3a5721c0
 			return;
 		}
 
