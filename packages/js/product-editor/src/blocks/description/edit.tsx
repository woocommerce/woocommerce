/**
 * External dependencies
 */
import { __ } from '@wordpress/i18n';
import { createElement, useState } from '@wordpress/element';
import { parse, serialize } from '@wordpress/blocks';
import { Button } from '@wordpress/components';
import { useBlockProps } from '@wordpress/block-editor';
import { useEntityProp } from '@wordpress/core-data';

/**
 * Internal dependencies
 */
<<<<<<< HEAD
import { ModalEditor } from '../../components/modal-editor';
=======
import { IframeEditor } from '../../components/iframe-editor';
import { ContentPreview } from '../../components/content-preview';
>>>>>>> 64dbeba2

/**
 * Internal dependencies
 */

export function Edit() {
	const blockProps = useBlockProps();
	const [ isModalOpen, setIsModalOpen ] = useState( false );
	const [ description, setDescription ] = useEntityProp< string >(
		'postType',
		'product',
		'description'
	);

	return (
		<div { ...blockProps }>
			<Button
				variant="secondary"
				onClick={ () => setIsModalOpen( true ) }
			>
				{ description.length
					? __( 'Edit description', 'woocommerce' )
					: __( 'Add description', 'woocommerce' ) }
			</Button>
			{ isModalOpen && (
				<ModalEditor
					initialBlocks={ parse( description ) }
					onChange={ ( blocks ) => {
						const html = serialize( blocks );
						setDescription( html );
					} }
					onClose={ () => setIsModalOpen( false ) }
					title={ __( 'Edit description', 'woocommerce' ) }
				/>
			) }
			{ !! description.length && (
				<ContentPreview content={ description } />
			) }
		</div>
	);
}<|MERGE_RESOLUTION|>--- conflicted
+++ resolved
@@ -11,12 +11,8 @@
 /**
  * Internal dependencies
  */
-<<<<<<< HEAD
+import { ContentPreview } from '../../components/content-preview';
 import { ModalEditor } from '../../components/modal-editor';
-=======
-import { IframeEditor } from '../../components/iframe-editor';
-import { ContentPreview } from '../../components/content-preview';
->>>>>>> 64dbeba2
 
 /**
  * Internal dependencies
