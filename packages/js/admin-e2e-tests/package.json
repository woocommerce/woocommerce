{
	"name": "@woocommerce/admin-e2e-tests",
	"version": "1.0.0",
	"author": "Automattic",
	"description": "E2E tests for the new WooCommerce interface.",
	"homepage": "https://github.com/woocommerce/woocommerce/tree/trunk/packages/js/admin-e2e-tests/README.md",
	"engines": {
		"node": "^16.13.1",
		"pnpm": "^7.13.3"
	},
	"repository": {
		"type": "git",
		"url": "https://github.com/woocommerce/woocommerce.git"
	},
	"keywords": [
		"woocommerce",
		"e2e"
	],
	"license": "GPL-3.0+",
	"main": "build/index.js",
	"types": "build/index.d.ts",
	"files": [
		"/build/",
		"!*.ts.map",
		"!*.tsbuildinfo"
	],
	"sideEffects": false,
	"dependencies": {
		"@jest/globals": "^27.5.1",
		"@types/jest": "^27.4.1",
		"@woocommerce/e2e-utils": "workspace:*",
		"config": "^3.3.7"
	},
	"peerDependencies": {
		"@woocommerce/e2e-environment": "^0.2.3 || ^0.3.0",
		"@woocommerce/e2e-utils": "^0.2.0",
		"puppeteer": "^2.0.0"
	},
	"devDependencies": {
		"@babel/core": "^7.17.5",
		"@types/config": "0.0.41",
		"@types/expect-puppeteer": "^4.4.7",
		"@types/puppeteer": "^5.4.5",
<<<<<<< HEAD
		"@typescript-eslint/eslint-plugin": "5.43.0",
=======
		"@typescript-eslint/eslint-plugin": "^5.43.0",
>>>>>>> 03dbab0e
		"@woocommerce/api": "^0.2.0",
		"@woocommerce/eslint-plugin": "workspace:*",
		"eslint": "^8.12.0",
		"jest": "^27.5.1",
		"jest-cli": "^27.5.1",
		"jest-mock-extended": "^1.0.18",
		"rimraf": "^3.0.2",
		"ts-jest": "^27.1.3",
		"typescript": "^4.8.3"
	},
	"publishConfig": {
		"access": "public"
	},
	"scripts": {
		"turbo:build": "tsc --build",
		"prepare": "composer install",
		"changelog": "composer exec -- changelogger",
		"build": "pnpm -w exec turbo run turbo:build --filter=$npm_package_name",
		"lint": "eslint src",
		"start": "tsc --build --watch",
		"clean": "pnpm exec rimraf tsconfig.tsbuildinfo build build-*",
		"lint:fix": "eslint src --fix",
		"prepack": "pnpm run clean && pnpm run build"
	},
	"lint-staged": {
		"*.(t|j)s?(x)": [
			"pnpm lint:fix"
		]
	}
}<|MERGE_RESOLUTION|>--- conflicted
+++ resolved
@@ -41,11 +41,7 @@
 		"@types/config": "0.0.41",
 		"@types/expect-puppeteer": "^4.4.7",
 		"@types/puppeteer": "^5.4.5",
-<<<<<<< HEAD
-		"@typescript-eslint/eslint-plugin": "5.43.0",
-=======
 		"@typescript-eslint/eslint-plugin": "^5.43.0",
->>>>>>> 03dbab0e
 		"@woocommerce/api": "^0.2.0",
 		"@woocommerce/eslint-plugin": "workspace:*",
 		"eslint": "^8.12.0",
