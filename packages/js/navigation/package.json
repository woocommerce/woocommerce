{
	"name": "@woocommerce/navigation",
	"version": "8.1.0",
	"description": "WooCommerce navigation utilities.",
	"keywords": [
		"wordpress",
		"woocommerce",
		"navigation"
	],
	"homepage": "https://github.com/woocommerce/woocommerce/tree/trunk/packages/js/navigation/README.md",
	"bugs": {
		"url": "https://github.com/woocommerce/woocommerce/issues"
	},
	"repository": {
		"type": "git",
		"url": "https://github.com/woocommerce/woocommerce.git"
	},
	"license": "GPL-3.0-or-later",
	"author": "Automattic",
	"main": "build/index.js",
	"module": "build-module/index.js",
	"react-native": "src/index",
	"types": "build-types",
	"scripts": {
		"build": "pnpm --if-present --filter=\"$npm_package_name...\" build:project",
		"build:project": "pnpm --if-present /^build:project:.*$/",
		"build:project:cjs": "wireit",
		"build:project:esm": "wireit",
		"changelog": "composer install && composer exec -- changelogger",
		"lint": "pnpm --if-present '/^lint:lang:.*$/'",
		"lint:fix": "pnpm --if-present '/^lint:fix:lang:.*$/'",
		"lint:fix:lang:js": "eslint src --fix",
		"lint:lang:js": "eslint src",
		"prepack": "pnpm build",
		"test:js": "wireit",
		"watch:build": "pnpm build:project --watch"
	},
	"lint-staged": {
		"*.(t|j)s?(x)": [
			"pnpm lint:fix",
			"pnpm test-staged"
		]
	},
	"dependencies": {
		"@wordpress/api-fetch": "wp-6.0",
		"@wordpress/components": "wp-6.0",
		"@wordpress/compose": "wp-6.0",
		"@wordpress/element": "wp-6.0",
		"@wordpress/hooks": "wp-6.0",
		"@wordpress/i18n": "wp-6.0",
		"@wordpress/notices": "wp-6.0",
		"@wordpress/url": "wp-6.0",
		"history": "^5.3.0",
		"qs": "^6.10.3",
		"react-router-dom": "~6.3.0"
	},
	"devDependencies": {
		"@babel/core": "^7.17.5",
		"@babel/runtime": "^7.17.2",
		"@types/jest": "^27.4.1",
		"@types/qs": "^6.9.7",
		"@woocommerce/eslint-plugin": "workspace:*",
		"@woocommerce/internal-js-tests": "workspace:*",
		"concurrently": "^7.0.0",
		"eslint": "^8.32.0",
<<<<<<< HEAD
		"jest": "^27.5.1",
		"jest-cli": "^27.5.1",
		"rimraf": "^3.0.2",
		"ts-jest": "^27.1.3",
		"typescript": "^5.1.6",
		"wireit": "^0.14.1"
=======
		"jest": "~27.5.1",
		"jest-cli": "~27.5.1",
		"concurrently": "^7.0.0",
		"rimraf": "^3.0.2",
		"ts-jest": "~29.1.1",
		"typescript": "^5.1.6"
>>>>>>> 88969742
	},
	"peerDependencies": {
		"lodash": "^4.17.0"
	},
	"engines": {
		"node": "^16.14.1",
		"pnpm": "^8.6.7"
	},
	"publishConfig": {
		"access": "public"
	},
	"wireit": {
		"build:project:cjs": {
			"command": "tsc --project tsconfig-cjs.json",
			"files": [
				"tsconfig-cjs.json",
				"src/**/*.{js,jsx,ts,tsx}",
				"typings/**/*.ts"
			],
			"output": [
				"build"
			],
			"dependencies": [
				"dependencyOutputs"
			]
		},
		"build:project:esm": {
			"command": "tsc --project tsconfig.json",
			"files": [
				"tsconfig.json",
				"src/**/*.{js,jsx,ts,tsx}",
				"typings/**/*.ts"
			],
			"output": [
				"build-module",
				"build-types"
			],
			"dependencies": [
				"dependencyOutputs"
			]
		},
		"test:js": {
			"command": "jest --config ./jest.config.json --passWithNoTests",
			"dependencies": [
				"build:project"
			]
		},
		"dependencyOutputs": {
			"allowUsuallyExcludedPaths": true,
			"files": [
				"node_modules/@woocommerce/internal-js-tests/",
				"node_modules/@woocommerce/eslint-plugin/configs",
				"node_modules/@woocommerce/eslint-plugin/rules",
				"node_modules/@woocommerce/eslint-plugin/index.js",
				"package.json",
				"!node_modules/@woocommerce/internal-js-tests/node_modules",
				"!node_modules/@woocommerce/internal-js-tests/.git",
				"!node_modules/@woocommerce/internal-js-tests/.svn",
				"!node_modules/@woocommerce/internal-js-tests/src"
			]
		}
	}
}<|MERGE_RESOLUTION|>--- conflicted
+++ resolved
@@ -63,21 +63,12 @@
 		"@woocommerce/internal-js-tests": "workspace:*",
 		"concurrently": "^7.0.0",
 		"eslint": "^8.32.0",
-<<<<<<< HEAD
 		"jest": "^27.5.1",
 		"jest-cli": "^27.5.1",
 		"rimraf": "^3.0.2",
 		"ts-jest": "^27.1.3",
 		"typescript": "^5.1.6",
 		"wireit": "^0.14.1"
-=======
-		"jest": "~27.5.1",
-		"jest-cli": "~27.5.1",
-		"concurrently": "^7.0.0",
-		"rimraf": "^3.0.2",
-		"ts-jest": "~29.1.1",
-		"typescript": "^5.1.6"
->>>>>>> 88969742
 	},
 	"peerDependencies": {
 		"lodash": "^4.17.0"
