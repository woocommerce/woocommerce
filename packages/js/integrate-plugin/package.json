{
	"name": "@woocommerce/integrate-plugin",
	"version": "0.1.0",
	"description": "WooCommerce plugin integration scripts.",
	"keywords": [
		"wordpress",
		"woocommerce",
		"plugin"
	],
	"homepage": "https://github.com/woocommerce/woocommerce/tree/trunk/packages/js/integrate-plugin/README.md",
	"bugs": {
		"url": "https://github.com/woocommerce/woocommerce/issues"
	},
	"repository": {
		"type": "git",
		"url": "https://github.com/woocommerce/woocommerce.git"
	},
	"license": "GPL-3.0-or-later",
	"author": "Automattic",
	"sideEffects": [],
	"main": "build/index.js",
	"react-native": "src/index",
	"types": "build-types",
	"bin": {
		"woo-integrate-plugin": "./build/index.js"
	},
	"scripts": {
		"build": "pnpm --if-present --filter=\"$npm_package_name...\" run build:project",
		"build:project": "pnpm --if-present run /^build:project:.*$/",
		"build:project:cjs": "wireit",
		"build:project:esm": "wireit",
		"changelog": "composer install && composer exec -- changelogger",
		"lint": "pnpm --if-present run '/^lint:lang:.*$/'",
		"lint:fix": "pnpm --if-present run '/^lint:fix:lang:.*$/'",
		"lint:fix:lang:js": "eslint src --fix",
		"lint:lang:js": "eslint --output-file eslint_report.json --format json src",
		"prepack": "pnpm run build",
		"test:js": "wireit",
		"watch:build": "pnpm run build:project --watch"
	},
	"dependencies": {
		"@wordpress/create-block": "wp-6.0",
		"chalk": "^4.1.2",
		"change-case": "^4.1.2",
		"commander": "^9.2.0",
		"execa": "^4.0.2",
		"fast-glob": "^3.2.7",
		"inquirer": "^7.1.0",
		"npm-package-arg": "^8.1.5",
		"rimraf": "^3.0.2",
		"write-pkg": "^4.0.0"
	},
	"devDependencies": {
		"@babel/core": "^7.21.3",
		"@babel/runtime": "^7.17.2",
		"@testing-library/jest-dom": "^5.16.2",
		"@testing-library/react-hooks": "^8.0.1",
		"@types/jest": "^27.4.1",
		"@types/node": "^16.18.18",
		"@types/testing-library__jest-dom": "^5.14.3",
		"@woocommerce/eslint-plugin": "workspace:*",
		"@woocommerce/internal-js-tests": "workspace:*",
		"@wordpress/browserslist-config": "wp-6.0",
		"copy-webpack-plugin": "^9.1.0",
		"css-loader": "^3.6.0",
		"eslint": "^8.32.0",
		"jest": "^27.5.1",
		"jest-cli": "^27.5.1",
		"rimraf": "^3.0.2",
		"ts-jest": "^27.1.3",
		"typescript": "^5.1.6",
		"webpack": "^5.70.0",
		"webpack-cli": "^3.3.12",
		"wireit": "^0.14.1"
	},
<<<<<<< HEAD
	"publishConfig": {
		"access": "public"
	},
	"wireit": {
		"build:project:cjs": {
			"command": "tsc --project tsconfig-cjs.json",
			"files": [
				"tsconfig-cjs.json",
				"src/**/*.{js,jsx,ts,tsx}",
				"typings/**/*.ts"
			],
			"output": [
				"build"
			],
			"dependencies": [
				"dependencyOutputs"
			]
		},
		"build:project:esm": {
			"command": "tsc --project tsconfig.json",
			"files": [
				"tsconfig.json",
				"src/**/*.{js,jsx,ts,tsx}",
				"typings/**/*.ts"
			],
			"output": [
				"build-module",
				"build-types"
			],
			"dependencies": [
				"dependencyOutputs"
			]
		},
		"test:js": {
			"command": "jest --config ./jest.config.json --passWithNoTests",
			"dependencies": [
				"build:project"
			]
		},
		"dependencyOutputs": {
			"allowUsuallyExcludedPaths": true,
			"files": [
				"node_modules/@woocommerce/internal-js-tests/",
				"node_modules/@woocommerce/eslint-plugin/configs",
				"node_modules/@woocommerce/eslint-plugin/rules",
				"node_modules/@woocommerce/eslint-plugin/index.js",
				"package.json",
				"!node_modules/@woocommerce/internal-js-tests/node_modules",
				"!node_modules/@woocommerce/internal-js-tests/.git",
				"!node_modules/@woocommerce/internal-js-tests/.svn",
				"!node_modules/@woocommerce/internal-js-tests/src"
			]
		}
=======
	"scripts": {
		"turbo:build": "pnpm run build:js",
		"prepare": "composer install",
		"changelog": "composer exec -- changelogger",
		"clean": "pnpm exec rimraf tsconfig.tsbuildinfo build build-*",
		"build": "pnpm -w exec turbo run turbo:build --filter=$npm_package_name",
		"lint": "eslint src",
		"build:js": "tsc --project tsconfig.json && tsc --project tsconfig-cjs.json",
		"start": "concurrently \"tsc --project tsconfig.json --watch\" \"tsc --project tsconfig-cjs.json --watch\" \"webpack --watch\"",
		"prepack": "pnpm run clean && pnpm run build",
		"lint:fix": "eslint src --fix"
>>>>>>> cb539c78
	}
}<|MERGE_RESOLUTION|>--- conflicted
+++ resolved
@@ -33,7 +33,7 @@
 		"lint": "pnpm --if-present run '/^lint:lang:.*$/'",
 		"lint:fix": "pnpm --if-present run '/^lint:fix:lang:.*$/'",
 		"lint:fix:lang:js": "eslint src --fix",
-		"lint:lang:js": "eslint --output-file eslint_report.json --format json src",
+		"lint:lang:js": "eslint src",
 		"prepack": "pnpm run build",
 		"test:js": "wireit",
 		"watch:build": "pnpm run build:project --watch"
@@ -73,7 +73,6 @@
 		"webpack-cli": "^3.3.12",
 		"wireit": "^0.14.1"
 	},
-<<<<<<< HEAD
 	"publishConfig": {
 		"access": "public"
 	},
@@ -127,18 +126,5 @@
 				"!node_modules/@woocommerce/internal-js-tests/src"
 			]
 		}
-=======
-	"scripts": {
-		"turbo:build": "pnpm run build:js",
-		"prepare": "composer install",
-		"changelog": "composer exec -- changelogger",
-		"clean": "pnpm exec rimraf tsconfig.tsbuildinfo build build-*",
-		"build": "pnpm -w exec turbo run turbo:build --filter=$npm_package_name",
-		"lint": "eslint src",
-		"build:js": "tsc --project tsconfig.json && tsc --project tsconfig-cjs.json",
-		"start": "concurrently \"tsc --project tsconfig.json --watch\" \"tsc --project tsconfig-cjs.json --watch\" \"webpack --watch\"",
-		"prepack": "pnpm run clean && pnpm run build",
-		"lint:fix": "eslint src --fix"
->>>>>>> cb539c78
 	}
 }