--- conflicted
+++ resolved
@@ -32,8 +32,8 @@
 		"docker:ssh": "docker exec -it $(node utils/get-app-name.js)_wordpress-www /bin/bash",
 		"docker:up": "./bin/docker-compose.sh up",
 		"docker:wait": "bash ./bin/wait-for-build.sh",
-		"lint": "eslint --output-file eslint_report.json --format json --ext=js,ts,tsx src",
-		"lint:fix": "eslint --output-file eslint_report.json --format json --ext=js,ts,tsx src --fix",
+		"lint": "eslint --ext=js,ts,tsx src",
+		"lint:fix": "eslint --ext=js,ts,tsx src --fix",
 		"prepack": "pnpm run build",
 		"test:e2e": "bash ./bin/wait-for-build.sh && ./bin/e2e-test-integration.js",
 		"test:e2e-debug": "bash ./bin/wait-for-build.sh && ./bin/e2e-test-integration.js --dev --debug",
@@ -88,33 +88,5 @@
 	},
 	"publishConfig": {
 		"access": "public"
-<<<<<<< HEAD
-=======
-	},
-	"scripts": {
-		"turbo:build": "pnpm run clean && pnpm run compile",
-		"build": "pnpm -w exec turbo run turbo:build --filter=$npm_package_name",
-		"clean": "rm -rf ./build ./build-module",
-		"compile": "e2e-builds",
-		"prepack": "pnpm run build",
-		"docker:up": "./bin/docker-compose.sh up",
-		"docker:wait": "bash ./bin/wait-for-build.sh",
-		"docker:down": "./bin/docker-compose.sh down",
-		"docker:clear-all": "docker rmi --force $(docker images -q)",
-		"docker:ssh": "docker exec -it $(node utils/get-app-name.js)_wordpress-www /bin/bash",
-		"test:e2e": "bash ./bin/wait-for-build.sh && ./bin/e2e-test-integration.js",
-		"test:e2e-debug": "bash ./bin/wait-for-build.sh && ./bin/e2e-test-integration.js --dev --debug",
-		"test:e2e-dev": "bash ./bin/wait-for-build.sh && ./bin/e2e-test-integration.js --dev",
-		"lint": "eslint --ext=js,ts,tsx src",
-		"lint:fix": "eslint --ext=js,ts,tsx src --fix"
-	},
-	"bin": {
-		"wc-e2e": "bin/wc-e2e.sh"
-	},
-	"lint-staged": {
-		"*.(t|j)s?(x)": [
-			"pnpm lint:fix"
-		]
->>>>>>> cb539c78
 	}
 }