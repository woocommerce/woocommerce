--- conflicted
+++ resolved
@@ -1,14 +1,8 @@
 # Unreleased
 
-<<<<<<< HEAD
-## Try
-- Testing E2E Test Suite
-
-=======
 ## Fixed
 
 - Updated the browserViewport in `jest.setup.js` to match the `defaultViewport` dimensions defined in `jest-puppeteer.config.js`
->>>>>>> 0943490e
 ## Added
 
 - Added quotes around `WORDPRESS_TITLE` value in .env file to address issue with docker compose 2 "key cannot contain a space" error.
