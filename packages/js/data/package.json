{
	"name": "@woocommerce/data",
	"version": "4.1.0",
	"description": "WooCommerce Admin data store and utilities",
	"keywords": [
		"wordpress",
		"woocommerce",
		"data"
	],
	"homepage": "https://github.com/woocommerce/woocommerce/tree/trunk/packages/js/data/README.md",
	"bugs": {
		"url": "https://github.com/woocommerce/woocommerce/issues"
	},
	"repository": {
		"type": "git",
		"url": "https://github.com/woocommerce/woocommerce.git"
	},
	"license": "GPL-3.0-or-later",
	"author": "Automattic",
	"main": "build/index.js",
	"module": "build-module/index.js",
	"react-native": "src/index",
	"types": "build-types",
	"scripts": {
		"build": "pnpm --if-present --filter=\"$npm_package_name...\" build:project",
		"build:project": "pnpm --if-present /^build:project:.*$/",
		"build:project:cjs": "wireit",
		"build:project:esm": "wireit",
		"changelog": "composer install && composer exec -- changelogger",
		"lint": "pnpm --if-present '/^lint:lang:.*$/'",
		"lint:fix": "pnpm --if-present '/^lint:fix:lang:.*$/'",
		"lint:fix:lang:js": "eslint src --fix",
		"lint:lang:js": "eslint src",
		"prepack": "pnpm build",
		"test:js": "wireit",
		"watch:build": "pnpm build:project --watch"
	},
	"lint-staged": {
		"*.(t|j)s?(x)": [
			"pnpm lint:fix",
			"pnpm test-staged"
		]
	},
	"dependencies": {
		"@woocommerce/date": "workspace:*",
		"@woocommerce/navigation": "workspace:*",
		"@woocommerce/tracks": "workspace:*",
		"@wordpress/api-fetch": "wp-6.0",
		"@wordpress/compose": "wp-6.0",
		"@wordpress/core-data": "wp-6.0",
		"@wordpress/data": "wp-6.0",
		"@wordpress/data-controls": "wp-6.0",
		"@wordpress/deprecated": "wp-6.0",
		"@wordpress/element": "wp-6.0",
		"@wordpress/hooks": "wp-6.0",
		"@wordpress/i18n": "wp-6.0",
		"@wordpress/url": "wp-6.0",
		"md5": "^2.3.0",
		"qs": "^6.10.3",
		"rememo": "^4.0.0"
	},
	"devDependencies": {
		"@automattic/data-stores": "^2.0.1",
		"@babel/core": "^7.17.5",
		"@babel/runtime": "^7.17.2",
		"@testing-library/react": "12.1.3",
		"@testing-library/react-hooks": "7.0.2",
		"@types/jest": "^27.4.1",
		"@types/lodash": "^4.14.182",
		"@types/md5": "^2.3.2",
		"@types/node": "^16.18.18",
		"@types/qs": "^6.9.7",
		"@types/react": "^17.0.2",
		"@types/wordpress__compose": "4.0.1",
		"@types/wordpress__core-data": "2.4.5",
		"@types/wordpress__data": "6.0.0",
		"@types/wordpress__data-controls": "~2.2.0",
		"@woocommerce/eslint-plugin": "workspace:*",
		"@woocommerce/internal-js-tests": "workspace:*",
		"concurrently": "^7.0.0",
		"eslint": "^8.32.0",
<<<<<<< HEAD
		"jest": "^27.5.1",
		"jest-cli": "^27.5.1",
		"redux": "^4.1.0",
		"rimraf": "^3.0.2",
		"ts-jest": "^27.1.3",
		"typescript": "^5.1.6",
		"wireit": "^0.14.1"
=======
		"jest": "~27.5.1",
		"jest-cli": "~27.5.1",
		"concurrently": "^7.0.0",
		"redux": "^4.1.0",
		"rimraf": "^3.0.2",
		"ts-jest": "~29.1.1",
		"typescript": "^5.1.6"
>>>>>>> 88969742
	},
	"peerDependencies": {
		"@wordpress/core-data": "wp-6.0",
		"moment": "^2.18.1",
		"react": "^17.0.2",
		"react-dom": "^17.0.2"
	},
	"engines": {
		"node": "^16.14.1",
		"pnpm": "^8.6.7"
	},
	"publishConfig": {
		"access": "public"
	},
	"wireit": {
		"build:project:cjs": {
			"command": "tsc --project tsconfig-cjs.json",
			"files": [
				"tsconfig-cjs.json",
				"src/**/*.{js,jsx,ts,tsx}",
				"typings/**/*.ts"
			],
			"output": [
				"build"
			],
			"dependencies": [
				"dependencyOutputs"
			]
		},
		"build:project:esm": {
			"command": "tsc --project tsconfig.json",
			"files": [
				"tsconfig.json",
				"src/**/*.{js,jsx,ts,tsx}",
				"typings/**/*.ts"
			],
			"output": [
				"build-module",
				"build-types"
			],
			"dependencies": [
				"dependencyOutputs"
			]
		},
		"test:js": {
			"command": "jest --config ./jest.config.json --passWithNoTests",
			"dependencies": [
				"build:project"
			]
		},
		"dependencyOutputs": {
			"allowUsuallyExcludedPaths": true,
			"files": [
				"node_modules/@woocommerce/internal-js-tests/",
				"node_modules/@woocommerce/eslint-plugin/configs",
				"node_modules/@woocommerce/eslint-plugin/rules",
				"node_modules/@woocommerce/eslint-plugin/index.js",
				"node_modules/@woocommerce/tracks/",
				"node_modules/@woocommerce/navigation/",
				"node_modules/@woocommerce/date/",
				"package.json",
				"!node_modules/@woocommerce/date/node_modules",
				"!node_modules/@woocommerce/date/.git",
				"!node_modules/@woocommerce/date/.svn",
				"!node_modules/@woocommerce/date/src",
				"!node_modules/@woocommerce/navigation/node_modules",
				"!node_modules/@woocommerce/navigation/.git",
				"!node_modules/@woocommerce/navigation/.svn",
				"!node_modules/@woocommerce/navigation/src",
				"!node_modules/@woocommerce/tracks/node_modules",
				"!node_modules/@woocommerce/tracks/.git",
				"!node_modules/@woocommerce/tracks/.svn",
				"!node_modules/@woocommerce/tracks/src",
				"!node_modules/@woocommerce/internal-js-tests/node_modules",
				"!node_modules/@woocommerce/internal-js-tests/.git",
				"!node_modules/@woocommerce/internal-js-tests/.svn",
				"!node_modules/@woocommerce/internal-js-tests/src"
			]
		}
	}
}<|MERGE_RESOLUTION|>--- conflicted
+++ resolved
@@ -79,7 +79,6 @@
 		"@woocommerce/internal-js-tests": "workspace:*",
 		"concurrently": "^7.0.0",
 		"eslint": "^8.32.0",
-<<<<<<< HEAD
 		"jest": "^27.5.1",
 		"jest-cli": "^27.5.1",
 		"redux": "^4.1.0",
@@ -87,15 +86,6 @@
 		"ts-jest": "^27.1.3",
 		"typescript": "^5.1.6",
 		"wireit": "^0.14.1"
-=======
-		"jest": "~27.5.1",
-		"jest-cli": "~27.5.1",
-		"concurrently": "^7.0.0",
-		"redux": "^4.1.0",
-		"rimraf": "^3.0.2",
-		"ts-jest": "~29.1.1",
-		"typescript": "^5.1.6"
->>>>>>> 88969742
 	},
 	"peerDependencies": {
 		"@wordpress/core-data": "wp-6.0",
