--- conflicted
+++ resolved
@@ -51,13 +51,8 @@
 		"@types/create-hmac": "1.1.0",
 		"@types/jest": "^27.4.1",
 		"@types/node": "13.13.5",
-<<<<<<< HEAD
-		"@typescript-eslint/eslint-plugin": "5.43.0",
-		"@typescript-eslint/parser": "5.43.0",
-=======
 		"@typescript-eslint/eslint-plugin": "^5.43.0",
 		"@typescript-eslint/parser": "^5.43.0",
->>>>>>> 03dbab0e
 		"@woocommerce/eslint-plugin": "workspace:*",
 		"axios-mock-adapter": "^1.20.0",
 		"eslint": "^8.2.0",
