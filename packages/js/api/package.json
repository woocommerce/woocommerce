{
	"name": "@woocommerce/api",
	"version": "0.3.0",
	"description": "A simple interface for interacting with a WooCommerce installation.",
	"keywords": [
		"woocommerce",
		"e2e"
	],
	"homepage": "https://github.com/woocommerce/woocommerce/tree/trunk/packages/js/api/README.md",
	"repository": {
		"type": "git",
		"url": "https://github.com/woocommerce/woocommerce.git"
	},
	"license": "GPL-3.0+",
	"author": "Automattic",
	"sideEffects": false,
	"main": "dist/index.js",
	"types": "dist/index.d.ts",
	"files": [
		"/dist/",
		"!*.ts.map",
		"!*.tsbuildinfo",
		"!/dist/**/__tests__/",
		"!/dist/**/__mocks__/",
		"!/dist/**/__snapshops__/",
		"!/dist/**/__test_data__/"
	],
	"scripts": {
		"build": "pnpm --if-present --filter=\"$npm_package_name...\" run build:project",
		"build:project": "pnpm --if-present run /^build:project:.*$/",
		"build:project:typescript": "wireit",
		"changelog": "composer install && composer exec -- changelogger",
		"lint": "pnpm --if-present run '/^lint:lang:.*$/'",
		"lint:fix": "pnpm --if-present run '/^lint:fix:lang:.*$/'",
		"lint:fix:lang:js": "eslint src --fix",
		"lint:lang:js": "eslint --output-file eslint_report.json --format json src",
		"prepack": "pnpm run build",
<<<<<<< HEAD
		"test:js": "wireit",
		"watch:build": "pnpm run build:project --watch"
	},
	"lint-staged": {
		"*.(t|j)s?(x)": [
			"pnpm lint:fix"
		]
=======
		"build": "pnpm -w exec turbo run turbo:build --filter=$npm_package_name",
		"lint": "eslint src",
		"lint:fix": "eslint src --fix"
>>>>>>> cb539c78
	},
	"dependencies": {
		"axios": "^0.24.0",
		"create-hmac": "1.1.7",
		"oauth-1.0a": "2.2.6"
	},
	"devDependencies": {
		"@types/create-hmac": "1.1.0",
		"@types/jest": "^27.4.1",
		"@types/node": "^16.18.18",
		"@typescript-eslint/eslint-plugin": "^5.54.0",
		"@typescript-eslint/parser": "^5.54.0",
		"@woocommerce/eslint-plugin": "workspace:*",
		"axios-mock-adapter": "^1.20.0",
		"eslint": "^8.32.0",
		"jest": "^27",
		"ts-jest": "^27",
		"typescript": "^5.1.6",
		"wireit": "^0.14.1"
	},
	"engines": {
		"node": "^16.14.1",
		"pnpm": "^8.6.7"
	},
	"publishConfig": {
		"access": "public"
	},
	"wireit": {
		"build:project:typescript": {
			"command": "tsc --project tsconfig.json",
			"files": [
				"tsconfig.json",
				"src/**/*.{js,jsx,ts,tsx}",
				"typings/**/*.ts"
			],
			"output": [
				"dist"
			],
			"dependencies": [
				"dependencyOutputs"
			]
		},
		"test:js": {
			"command": "jest --config ./jest.config.js --passWithNoTests",
			"dependencies": [
				"build:project"
			]
		},
		"dependencyOutputs": {
			"allowUsuallyExcludedPaths": true,
			"files": [
				"node_modules/@woocommerce/eslint-plugin/configs",
				"node_modules/@woocommerce/eslint-plugin/rules",
				"node_modules/@woocommerce/eslint-plugin/index.js",
				"package.json"
			]
		}
	}
}<|MERGE_RESOLUTION|>--- conflicted
+++ resolved
@@ -33,9 +33,8 @@
 		"lint": "pnpm --if-present run '/^lint:lang:.*$/'",
 		"lint:fix": "pnpm --if-present run '/^lint:fix:lang:.*$/'",
 		"lint:fix:lang:js": "eslint src --fix",
-		"lint:lang:js": "eslint --output-file eslint_report.json --format json src",
+		"lint:lang:js": "eslint src",
 		"prepack": "pnpm run build",
-<<<<<<< HEAD
 		"test:js": "wireit",
 		"watch:build": "pnpm run build:project --watch"
 	},
@@ -43,11 +42,6 @@
 		"*.(t|j)s?(x)": [
 			"pnpm lint:fix"
 		]
-=======
-		"build": "pnpm -w exec turbo run turbo:build --filter=$npm_package_name",
-		"lint": "eslint src",
-		"lint:fix": "eslint src --fix"
->>>>>>> cb539c78
 	},
 	"dependencies": {
 		"axios": "^0.24.0",
