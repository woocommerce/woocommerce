--- conflicted
+++ resolved
@@ -35,7 +35,7 @@
 		"lint": "pnpm --if-present run '/^lint:lang:.*$/'",
 		"lint:fix": "pnpm --if-present run '/^lint:fix:lang:.*$/'",
 		"lint:fix:lang:js": "eslint src --fix",
-		"lint:lang:js": "eslint --output-file eslint_report.json --format json src",
+		"lint:lang:js": "eslint src",
 		"prepack": "pnpm run build",
 		"test:js": "wireit",
 		"watch:build": "pnpm run build:project --watch"
@@ -97,28 +97,9 @@
 		"react": "^17.0.2",
 		"react-dom": "^17.0.2"
 	},
-<<<<<<< HEAD
 	"engines": {
 		"node": "^16.14.1",
 		"pnpm": "^8.6.7"
-=======
-	"scripts": {
-		"turbo:build": "pnpm run build:js && pnpm run build:css",
-		"turbo:test": "jest --config ./jest.config.json",
-		"prepare": "composer install",
-		"changelog": "composer exec -- changelogger",
-		"clean": "pnpm exec rimraf tsconfig.tsbuildinfo build build-*",
-		"build": "pnpm -w exec turbo run turbo:build --filter=$npm_package_name",
-		"test": "pnpm test:js",
-		"test:js": "pnpm -w exec turbo run turbo:test --filter=$npm_package_name",
-		"lint": "eslint src",
-		"build:js": "tsc --project tsconfig.json && tsc --project tsconfig-cjs.json",
-		"build:css": "webpack",
-		"start": "concurrently \"tsc --project tsconfig.json --watch\" \"tsc --project tsconfig-cjs.json --watch\" \"webpack --watch\"",
-		"prepack": "pnpm run clean && pnpm run build",
-		"lint:fix": "eslint src --fix",
-		"test-staged": "jest --bail --config ./jest.config.json --findRelatedTests"
->>>>>>> cb539c78
 	},
 	"publishConfig": {
 		"access": "public"
