module.exports = {
	extends: [
		'plugin:react-hooks/recommended',
		require.resolve( './custom.js' ),
		'plugin:@wordpress/eslint-plugin/recommended',
		'plugin:@typescript-eslint/recommended',
	],
	parser: '@typescript-eslint/parser',
	globals: {
		wcSettings: 'readonly',
		'jest/globals': true,
		jest: true,
	},
	plugins: [ '@wordpress', '@typescript-eslint' ],
	rules: {
		radix: 'error',
		yoda: [ 'error', 'never' ],
		// temporary conversion to warnings until the below are all handled.
		'jsdoc/check-line-alignment': 'warn',
<<<<<<< HEAD
=======
		'jsdoc/require-returns-check': 'warn',
>>>>>>> b076a7b5
		'@wordpress/i18n-translator-comments': 'warn',
		'@wordpress/i18n-text-domain': [
			'error',
			{
				allowedTextDomain: 'woocommerce',
			},
		],
		'@typescript-eslint/no-explicit-any': 'error',
		'@typescript-eslint/no-use-before-define': [ 'error' ],
		'@typescript-eslint/no-shadow': [ 'error' ],
		'@typescript-eslint/no-empty-function': 'off',
		camelcase: 'off',
		'no-use-before-define': 'off',
		'jsdoc/require-param': 'off',
		// Making use of typescript no-shadow instead, fixes issues with enum.
		'no-shadow': 'off',
		'@wordpress/valid-sprintf': 'warn',
		'@wordpress/no-unsafe-wp-apis': 'warn',
		'@wordpress/no-global-active-element': 'warn',
		'import/no-extraneous-dependencies': 'warn',
		'import/no-unresolved': 'warn',
		'jest/no-deprecated-functions': 'warn',
		'jest/valid-title': 'warn',
		'jsdoc/check-tag-names': [
			'error',
			{
				definedTags: [
					'jest-environment',
					'filter',
					'action',
					'slotFill',
					'scope',
				],
			},
		],
		'@typescript-eslint/no-unused-vars': [
			'error',
			{
				varsIgnorePattern: 'createElement',
				ignoreRestSiblings: true,
			},
		],
		'react/react-in-jsx-scope': 'error',
	},
	settings: {
		'import/resolver': 'typescript',
		// List of modules that are externals in our webpack config.
		'import/core-modules': [ '@woocommerce/settings', 'lodash', 'react' ],
		react: {
			pragma: 'createElement',
		},
	},
	overrides: [
		{
			files: [ '*.js', '*.jsx' ],
			rules: {
				'@typescript-eslint/no-var-requires': 'off',
			},
		},
		{
			files: [ '*.ts', '*.tsx' ],
			rules: {
				// Making use of typescript no-shadow instead.
				'no-shadow': 'off',
			},
		},
		{
			files: [
				'**/stories/*.js',
				'**/stories/*.jsx',
				'**/docs/example.js',
			],
			rules: {
				'react/react-in-jsx-scope': 'off',
			},
		},
	],
};<|MERGE_RESOLUTION|>--- conflicted
+++ resolved
@@ -17,10 +17,7 @@
 		yoda: [ 'error', 'never' ],
 		// temporary conversion to warnings until the below are all handled.
 		'jsdoc/check-line-alignment': 'warn',
-<<<<<<< HEAD
-=======
 		'jsdoc/require-returns-check': 'warn',
->>>>>>> b076a7b5
 		'@wordpress/i18n-translator-comments': 'warn',
 		'@wordpress/i18n-text-domain': [
 			'error',
