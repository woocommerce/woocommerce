--- conflicted
+++ resolved
@@ -1,34 +1,21 @@
 # Unreleased
 
 ## Fixed
-<<<<<<< HEAD
+
 - Updated assertion in the block `can update order details` from the e2e test `order-edit.test.js` that wasn't checking properly the date value when editing an order, allowing the test to return a false positive.
+- Moved `merchant.login()` out of `beforeAll()` block and into test body for retried runs.
 
 ## Added
 
 - Additional Merchant Order Edit tests to increase the downloadable products coverage.
-
-## Changed
-
-- The e2e test `update-product-settings.test.js` now covers setting and unsetting the `X-Accel-Redirect/X-Sendfile` download method and `Append a unique string to filename for security` flag.
-- The e2e test `order-edit.test.js` now uses the API to create orders.
-
-# 0.1.7
-
-## Fixed
-=======
-
->>>>>>> d68b6d77
-- Moved `merchant.login()` out of `beforeAll()` block and into test body for retried runs.
-
-## Added
-
 - A `specs/data` folder to store page element data.
 - Tests to verify that different top-level menus and their associated sub-menus load successfully.
 - Test scaffolding via `npx wc-e2e install @woocommerce/e2e-core-tests`
 
 ## Changed
 
+- The e2e test `update-product-settings.test.js` now covers setting and unsetting the `X-Accel-Redirect/X-Sendfile` download method and `Append a unique string to filename for security` flag.
+- The e2e test `order-edit.test.js` now uses the API to create orders.
 - New coupon test deletes the coupon instead of trashing it.
 - A copy of sample_data.csv is included in the package.
 
