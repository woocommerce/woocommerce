--- conflicted
+++ resolved
@@ -22,8 +22,8 @@
 		"build": "./bin/build.sh && pnpm run clean && pnpm run compile",
 		"clean": "rm -rf ./build ./build-module",
 		"compile": "e2e-builds",
-		"lint": "eslint --output-file eslint_report.json --format json --ext=js,ts,tsx src",
-		"lint:fix": "eslint --output-file eslint_report.json --format json --ext=js,ts,tsx src --fix",
+		"lint": "eslint --ext=js,ts,tsx src",
+		"lint:fix": "eslint --ext=js,ts,tsx src --fix",
 		"prepack": "pnpm run build"
 	},
 	"lint-staged": {
@@ -64,22 +64,5 @@
 	},
 	"publishConfig": {
 		"access": "public"
-<<<<<<< HEAD
-=======
-	},
-	"scripts": {
-		"turbo:build": "./bin/build.sh && pnpm run clean && pnpm run compile",
-		"prepack": "pnpm run build",
-		"build": "pnpm -w exec turbo run turbo:build --filter=$npm_package_name",
-		"clean": "rm -rf ./build ./build-module",
-		"compile": "e2e-builds",
-		"lint": "eslint --ext=js,ts,tsx src",
-		"lint:fix": "eslint --ext=js,ts,tsx src --fix"
-	},
-	"lint-staged": {
-		"*.(t|j)s?(x)": [
-			"pnpm lint:fix"
-		]
->>>>>>> cb539c78
 	}
 }