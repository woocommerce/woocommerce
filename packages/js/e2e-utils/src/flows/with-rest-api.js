--- conflicted
+++ resolved
@@ -385,11 +385,7 @@
 	 * @param orders Array of orders to be created
 	 * @param {boolean} testResponse Test the response status code.
 	 */
-<<<<<<< HEAD
 	batchCreateOrders: async ( orders, testResponse = true ) => {
-=======
-	batchCreateOrders: async ( orders ) => {
->>>>>>> 392d79ab
 		const path = '/wc/v3/orders/batch';
 		const payload = { create: orders };
 
