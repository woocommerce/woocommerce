# WooCommerce End to End Test Utilities

This package contains utilities to simplify writing e2e tests specific to WooCommmerce.


## Installation

```bash
npm install @woocommerce/e2e-utils --save
```

## Usage

Example:
~~~js
import {
	shopper,
	merchant,
	createSimpleProduct
} from '@woocommerce/e2e-utils';

describe( 'Cart page', () => {
	beforeAll( async () => {
		await createSimpleProduct();
	} );

	it( 'should display no item in the cart', async () => {
		await shopper.goToCart();
		await expect( page ).toMatchElement( '.cart-empty', { text: 'Your cart is currently empty.' } );
	} );
} );
~~~

### Retries

This package provides support for enabling retries in tests:

- In the test environment set `E2E_RETEST=1`.
- To add conditional logic to your tests use the boolean constant `IS_RETEST_MODE`.

### Available constants

#### Dashboard

- `WP_ADMIN_LOGIN` - WordPress login
- `WP_ADMIN_DASHBOARD` - WordPress dashboard
- `WP_ADMIN_WP_UPDATES` - WordPress updates
- `WP_ADMIN_PLUGINS` - Plugin list
- `WP_ADMIN_PERMALINK_SETTINGS` - Permalink settings
- `WP_ADMIN_ALL_USERS_VIEW` - WordPress user list
- `WP_ADMIN_POST_TYPE` - Post listing
- `WP_ADMIN_NEW_POST_TYPE` - New post
- `WP_ADMIN_ALL_COUPONS_VIEW` - Coupons list
- `WP_ADMIN_NEW_COUPON` - New coupon
- `WP_ADMIN_ALL_ORDERS_VIEW` - Orders list
- `WP_ADMIN_NEW_ORDER` - New Order
- `WP_ADMIN_ALL_PRODUCTS_VIEW` - Products list
- `WP_ADMIN_NEW_PRODUCT` - New product
- `WP_ADMIN_IMPORT_PRODUCTS` - Import products
- `WP_ADMIN_PLUGIN_PAGE` - Plugin settings page root
- `WP_ADMIN_WC_HOME` - WooCommerce home screen
- `WP_ADMIN_SETUP_WIZARD` - WooCommerce setup/onboarding wizard
- `WP_ADMIN_ANALYTICS_PAGES` - WooCommerce analytics page root
- `WP_ADMIN_WC_SETTINGS` - WooCommerce settings page root
- `WP_ADMIN_NEW_SHIPPING_ZONE` - WooCommerce new shipping zone
- `WP_ADMIN_WC_EXTENSIONS` - WooCommerce extensions page
- `WP_ADMIN_PLUGIN_INSTALL` - WordPress plugin install page

#### Front end

- `SHOP_PAGE` - Shop page
- `SHOP_PRODUCT_PAGE` - Single product page
- `SHOP_CART_PAGE` - Cart page
- `SHOP_CHECKOUT_PAGE` - Checkout page
- `SHOP_MY_ACCOUNT_PAGE` - Customer account page
- `MY_ACCOUNT_ORDERS` - Customer orders
- `MY_ACCOUNT_DOWNLOADS` - Customer downloads
- `MY_ACCOUNT_ADDRESSES` - Customer addresses
- `MY_ACCOUNT_ACCOUNT_DETAILS` - Customer account details

## Test Functions

### Merchant `merchant`

| Function | Parameters | Description |
|----------|-------------|------------|
| `goToOrder` | `orderId` | Go to view a single order |
| `goToProduct` | `productId` | Go to view a single product |
| `login` | | Log in as merchant |
| `logout` | | Log out of merchant account |
| `openAllOrdersView` | | Go to the orders listing |
| `openAllProductsView` | | Go to the products listing |
| `openDashboard` | | Go to the WordPress dashboard  |
| `openNewCoupon` | | Go to the new coupon editor |
| `openNewOrder` | | Go to the new order editor |
| `openNewProduct` | | Go to the new product editor |
| `openPermalinkSettings` | | Go to Settings -> Permalinks |
| `openPlugins` | | Go to the Plugins screen |
| `openSettings` | | Go to WooCommerce -> Settings |
| `runSetupWizard` | | Open the onboarding profiler |
| `updateOrderStatus` | `orderId, status` | Update the status of an order |
| `openEmailLog` | | Open the WP Mail Log page |
| `openAnalyticsPage` | | Open any Analytics page |
| `openAllUsersView` | | Open the All Users page |
| `openImportProducts` | | Open the Import Products page |
| `openExtensions` | | Go to WooCommerce -> Extensions |
| `openWordPressUpdatesPage` | | Go to Dashboard -> Updates |
| `installAllUpdates` | | Install all pending updates on Dashboard -> Updates|
| `updateWordPress` | | Install pending WordPress updates on Dashboard -> Updates|
| `updatePlugins` | | Install all pending plugin updates on Dashboard -> Updates|
| `updateThemes` | | Install all pending theme updates on Dashboard -> Updates|
| `runDatabaseUpdate` || Runs the database update if needed |

### Shopper `shopper`

| Function | Parameters | Description |
|----------|------------|-------------|
| `addToCart` | | Add an item to the cart from a single product page |
| `addToCartFromShopPage` | `productIdOrTitle` | Add an item to the cart from the shop page |
| `fillBillingDetails` | `customerBillingDetails` | Fill billing fields in checkout form using configured address |
| `fillShippingDetails` | `customerShippingDetails` | Fill shipping fields in checkout form using configured address |
| `goToAddresses` |  | Go to My Account -> Address Details |
| `goToAccountDetails` |  | Go to My Account -> Details |
| `goToCart` |  | Go to the cart page |
| `goToCheckout` |  | Go to the checkout page |
| `goToDownloads` |  | Go to My Account -> Downloads |
| `goToMyAccount` |  | Go to the My Account page |
| `goToOrders` |  | Go to My Account -> Orders |
| `goToProduct` | `productId` | Go to a single product in the shop |
| `goToShop` |  | Go to the shop page |
| `login` |  | Log in as the shopper |
| `placeOrder` |  | Place an order from the checkout page |
| `productIsInCheckout` | `productTitle, quantity, total, cartSubtotal` | Verify product is in cart on checkout page |
| `removeFromCart` | `productIdOrTitle` | Remove a product from the cart on the cart page |
| `setCartQuantity` | `productTitle, quantityValue` | Change the quantity of a product on the cart page |
| `searchForProduct` | | Searching for a product name and landing on its detail page |
| `emptyCart` | | Removes any products and coupons that are in the cart |

### REST API `withRestApi`

Please note: if you're using a non-SSL environment (such as a Docker container from [`wc-e2e`](https://www.npmjs.com/package/@woocommerce/e2e-environment)) you will need to use Basic Auth in order to authenticate with the API and use the `withRestApi` methods listed below. To do so, you will need to install the [the Basic Auth plugin](https://github.com/WP-API/Basic-Auth). One way this can be accomplished is by adding `wp plugin install https://github.com/WP-API/Basic-Auth/archive/master.zip --activate` to your `initialize.sh` script.

| Function | Parameters | Description |
|----------|------------|-------------|
| `addShippingZoneAndMethod` | `zoneName`, `zoneLocation`, `zipCode`, `zoneMethod`, `cost`, `additionalZoneMethods`, `testResponse` | Adds a shipping zone along with a shipping method |
| `batchCreateOrders` | `orders`, `testResponse` | Create a batch of orders using the "Batch Create Order" API endpoint |
| `addTaxClasses` | `taxClasses` | Add an array of tax classes if they do not exist |
| `addTaxRates` | `taxRates` | Add an array of tax rates if they do not exist |
| `createProductCategory` | `categoryName` | Create a product category with the provided name |
| `deleteAllCoupons` | | Permanently delete all coupons |
| `deleteAllOrders` | | Permanently delete all orders |
| `deleteAllProductAttributes` | `testResponse` | Permanently delete all product attributes |
| `deleteAllProductCategories` | `testResponse` | Permanently delete all product categories |
| `deleteAllProducts` | | Permanently delete all products |
<<<<<<< HEAD
| `deleteAllProductTags` | `testResponse` | Permanently delete all product tags |
| `deleteAllShippingClasses` | `testResponse` | Permanently delete all shipping classes |
| `deleteAllShippingZones` | `testResponse` | Permanently delete all shipping zones except the default |
=======
| `deleteAllProductTags` | | Permanently delete all product tags |
| `deleteAllShippingClasses` | | Permanently delete all shipping classes |
| `deleteAllShippingZones` | | Permanently delete all shipping zones except the default |
>>>>>>> 88621c6d
| `deleteCoupon` | `couponId` | Permanently delete a coupon |
| `deleteCustomerByEmail` | `emailAddress` | Delete customer user account. Posts are reassigned to user ID 1 |
| `getSystemEnvironment` | | Get the current environment from the WooCommerce system status API. |
| `resetOnboarding` | | Reset onboarding settings |
| `resetSettingsGroupToDefault` | `settingsGroup`, `testResponse` | Reset settings in settings group to default except `select` fields |
| `updateSettingOption` | `settingsGroup`, `settingID`, `payload` | Update a settings group |
| `updatePaymentGateway`| `paymentGatewayId`, `payload`, `testResponse` | Update a payment gateway |

### Classes

The package includes the following page specific utility class:

#### AdminEdit

The `AdminEdit` class is the base classic custom post type post editor class. It contains the following functions:

| Function | Parameters | Description |
|----------|------------|-------------|
| `verifyPublish` | `button, publishNotice, publishVerification` | Publish the post object currently being edited and verify publish status |
| `getId` | | Get the ID of the post object being edited |

### General Utilities

There is a general utilities object `utils` with the following functions:

| Function | Parameters | Description |
|----------|------------|-------------|
| `getSlug` | `text` | Take a string name and generate the slug for it |
| `describeIf` | `condition` | Return the `describe` or `describe.skip` function when the condition is true / false |
| `it` | `condition` | Return the `it` or `it.skip` function when the condition is true / false |
| `waitForTimeout` | `timeout` | Wait for a timeout in milliseconds |

### Page Utilities

| Function | Parameters | Description |
|----------|------------|-------------|
| `addProductToOrder` | `orderId, productName` | adds a product to an order using the product search |
| `applyCoupon` | `couponName` | helper method which applies a coupon in cart or checkout |
| `clearAndFillInput` | `selector, value` | Replace the contents of an input with the passed value |
| `clickFilter` | `selector` | helper method that clicks on a list page filter |
| `clickTab` | `tabName` | Click on a WooCommerce -> Settings tab |
| `clickUpdateOrder` | `noticeText`, `waitForSave` | Helper method to click the Update button on the order details page |
| `completeOnboardingWizard` | | completes the onboarding wizard with some default settings |
| `createCoupon` | `couponAmount`, `couponType` | creates a basic coupon. Default amount is 5. Default coupon type is fixed discount. Returns the generated coupon code. |
| `createGroupedProduct` | | creates a grouped product for the grouped product tests. Returns the product id. |
| `createSimpleOrder` | `status` | creates a basic order with the provided status string |
| `createSimpleProduct` | | creates the simple product configured in default.json. Returns the product id. |
| `createSimpleProductWithCategory` | `name`, `price`,`categoryName` | creates a simple product used passed values. Returns the product id. |
| `createVariableProduct` | | creates a variable product for the variable product tests. Returns the product id. |
| `deleteAllEmailLogs` | | deletes the emails generated by WP Mail Logging plugin |
| `evalAndClick` | `selector` | helper method that clicks an element inserted in the DOM by a script |
| `moveAllItemsToTrash` | | helper method that checks every item in a list page and moves them to the trash |
| `permalinkSettingsPageSaveChanges` |  | Save the current Permalink settings |
| `removeCoupon` | | helper method that removes a single coupon within cart or checkout |
| `selectOptionInSelect2` | `selector, value` | helper method that searchs for select2 type fields and select plus insert value inside |
| `selectOrderAction` | `action` | Helper method to select an order action in the `Order Actions` postbox |
| `setCheckbox` | `selector` | Check a checkbox |
| `settingsPageSaveChanges` |  | Save the current WooCommerce settings page |
| `uiUnblocked` |  | Wait until the page is unblocked |
| `unsetCheckbox` | `selector` | Uncheck a checkbox |
| `verifyAndPublish` | `noticeText` | Verify that an item can be published |
| `verifyCheckboxIsSet` | `selector` | Verify that a checkbox is checked |
| `verifyCheckboxIsUnset` | `selector` | Verify that a checkbox is unchecked |
| `verifyPublishAndTrash` | `button, publishNotice, publishVerification, trashVerification` | Verify that an item can be published and trashed |
| `verifyValueOfInputField` | `selector, value` | Verify an input contains the passed value |
| `clickFilter` | `selector` | Click on a list page filter |
| `moveAllItemsToTrash` |  | Moves all items in a list view to the Trash |
| `verifyAndPublish` | `noticeText` | Verify that an item can be published |
| `selectOptionInSelect2` | `selector, value` | helper method that searchs for select2 type fields and select plus insert value inside |
| `searchForOrder` | `value, orderId, customerName` | helper method that searchs for an order via many different terms |
| `addShippingZoneAndMethod` | `zoneName, zoneLocation, zipCode, zoneMethod` | util helper method for adding shipping zones with shipping methods |
| `applyCoupon` | `couponName` | helper method which applies a coupon in cart or checkout |
| `removeCoupon` | | helper method that removes a single coupon within cart or checkout |
| `selectOrderAction` | `action` | Helper method to select an order action in the `Order Actions` postbox |
| `clickUpdateOrder` | `noticeText`, `waitForSave` | Helper method to click the Update button on the order details page |
| `deleteAllShippingZones` | | Delete all the existing shipping zones |
| `waitForSelectorWithoutThrow` | `selector`, `timeoutInSeconds` | conditionally wait for a selector without throwing an error. Default timeout is 5 seconds |
| `createOrder` | `orderOptions` | Creates an order using the API with the passed in details |
| `clickAndWaitForSelector` | `buttonSelector`, `resultSelector`, `timeout` | Click a button and wait for response |

### Test Utilities

As of version 0.1.3, all test utilities from [`@wordpress/e2e-test-utils`](https://www.npmjs.com/package/@wordpress/e2e-test-utils) are available through this package.<|MERGE_RESOLUTION|>--- conflicted
+++ resolved
@@ -152,15 +152,9 @@
 | `deleteAllProductAttributes` | `testResponse` | Permanently delete all product attributes |
 | `deleteAllProductCategories` | `testResponse` | Permanently delete all product categories |
 | `deleteAllProducts` | | Permanently delete all products |
-<<<<<<< HEAD
 | `deleteAllProductTags` | `testResponse` | Permanently delete all product tags |
 | `deleteAllShippingClasses` | `testResponse` | Permanently delete all shipping classes |
 | `deleteAllShippingZones` | `testResponse` | Permanently delete all shipping zones except the default |
-=======
-| `deleteAllProductTags` | | Permanently delete all product tags |
-| `deleteAllShippingClasses` | | Permanently delete all shipping classes |
-| `deleteAllShippingZones` | | Permanently delete all shipping zones except the default |
->>>>>>> 88621c6d
 | `deleteCoupon` | `couponId` | Permanently delete a coupon |
 | `deleteCustomerByEmail` | `emailAddress` | Delete customer user account. Posts are reassigned to user ID 1 |
 | `getSystemEnvironment` | | Get the current environment from the WooCommerce system status API. |
