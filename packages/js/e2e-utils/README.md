# WooCommerce End to End Test Utilities 

This package contains utilities to simplify writing e2e tests specific to WooCommmerce.


## Installation

```bash
npm install @woocommerce/e2e-utils --save
```

## Usage

Example:
~~~js
import {
	shopper,
	merchant,
	createSimpleProduct
} from '@woocommerce/e2e-utils';

describe( 'Cart page', () => {
	beforeAll( async () => {
		await createSimpleProduct();
	} );

	it( 'should display no item in the cart', async () => {
		await shopper.goToCart();
		await expect( page ).toMatchElement( '.cart-empty', { text: 'Your cart is currently empty.' } );
	} );
} );
~~~

### Retries

This package provides support for enabling retries in tests:

- In the test environment set `E2E_RETEST=1`.
- To add conditional logic to your tests use the boolean constant `IS_RETEST_MODE`.

### Available constants

#### Dashboard

- `WP_ADMIN_LOGIN` - WordPress login
- `WP_ADMIN_DASHBOARD` - WordPress dashboard
- `WP_ADMIN_WP_UPDATES` - WordPress updates
- `WP_ADMIN_PLUGINS` - Plugin list
- `WP_ADMIN_PERMALINK_SETTINGS` - Permalink settings  
- `WP_ADMIN_ALL_USERS_VIEW` - WordPress user list
- `WP_ADMIN_POST_TYPE` - Post listing
- `WP_ADMIN_NEW_POST_TYPE` - New post
- `WP_ADMIN_ALL_COUPONS_VIEW` - Coupons list
- `WP_ADMIN_NEW_COUPON` - New coupon
- `WP_ADMIN_ALL_ORDERS_VIEW` - Orders list
- `WP_ADMIN_NEW_ORDER` - New Order
- `WP_ADMIN_ALL_PRODUCTS_VIEW` - Products list
- `WP_ADMIN_NEW_PRODUCT` - New product
- `WP_ADMIN_IMPORT_PRODUCTS` - Import products
- `WP_ADMIN_PLUGIN_PAGE` - Plugin settings page root
- `WP_ADMIN_WC_HOME` - WooCommerce home screen
- `WP_ADMIN_SETUP_WIZARD` - WooCommerce setup/onboarding wizard
- `WP_ADMIN_ANALYTICS_PAGES` - WooCommerce analytics page root
- `WP_ADMIN_WC_SETTINGS` - WooCommerce settings page root
- `WP_ADMIN_NEW_SHIPPING_ZONE` - WooCommerce new shipping zone
- `WP_ADMIN_WC_EXTENSIONS` - WooCommerce extensions page
- `WP_ADMIN_PLUGIN_INSTALL` - WordPress plugin install page

#### Front end

- `SHOP_PAGE` - Shop page
- `SHOP_PRODUCT_PAGE` - Single product page 
- `SHOP_CART_PAGE` - Cart page
- `SHOP_CHECKOUT_PAGE` - Checkout page
- `SHOP_MY_ACCOUNT_PAGE` - Customer account page
- `MY_ACCOUNT_ORDERS` - Customer orders
- `MY_ACCOUNT_DOWNLOADS` - Customer downloads
- `MY_ACCOUNT_ADDRESSES` - Customer addresses
- `MY_ACCOUNT_ACCOUNT_DETAILS` - Customer account details

## Test Functions

### Merchant `merchant`

| Function | Parameters | Description |
|----------|-------------|------------|
| `goToOrder` | `orderId` | Go to view a single order |
| `goToProduct` | `productId` | Go to view a single product |
| `login` | | Log in as merchant |
| `logout` | | Log out of merchant account |
| `openAllOrdersView` | | Go to the orders listing |
| `openAllProductsView` | | Go to the products listing |
| `openDashboard` | | Go to the WordPress dashboard  |
| `openNewCoupon` | | Go to the new coupon editor |
| `openNewOrder` | | Go to the new order editor |
| `openNewProduct` | | Go to the new product editor |
| `openPermalinkSettings` | | Go to Settings -> Permalinks |
| `openPlugins` | | Go to the Plugins screen |
| `openSettings` | | Go to WooCommerce -> Settings |
| `runSetupWizard` | | Open the onboarding profiler |
| `updateOrderStatus` | `orderId, status` | Update the status of an order |
| `openEmailLog` | | Open the WP Mail Log page |
| `openAnalyticsPage` | | Open any Analytics page |
| `openAllUsersView` | | Open the All Users page |
| `openImportProducts` | | Open the Import Products page |
| `openExtensions` | | Go to WooCommerce -> Extensions |
| `openWordPressUpdatesPage` | | Go to Dashboard -> Updates |
| `installAllUpdates` | | Install all pending updates on Dashboard -> Updates| 
| `updateWordPress` | | Install pending WordPress updates on Dashboard -> Updates| 
| `updatePlugins` | | Install all pending plugin updates on Dashboard -> Updates| 
| `updateThemes` | | Install all pending theme updates on Dashboard -> Updates| 
| `runDatabaseUpdate` || Runs the database update if needed |

### Shopper `shopper`

| Function | Parameters | Description |
|----------|------------|-------------|
| `addToCart` | | Add an item to the cart from a single product page |
| `addToCartFromShopPage` | `productIdOrTitle` | Add an item to the cart from the shop page |
| `fillBillingDetails` | `customerBillingDetails` | Fill billing fields in checkout form using configured address |
| `fillShippingDetails` | `customerShippingDetails` | Fill shipping fields in checkout form using configured address |
| `goToAddresses` |  | Go to My Account -> Address Details |
| `goToAccountDetails` |  | Go to My Account -> Details |
| `goToCart` |  | Go to the cart page |
| `goToCheckout` |  | Go to the checkout page |
| `goToDownloads` |  | Go to My Account -> Downloads |
| `goToMyAccount` |  | Go to the My Account page |
| `goToOrders` |  | Go to My Account -> Orders |
| `goToProduct` | `productId` | Go to a single product in the shop |
| `goToShop` |  | Go to the shop page |
| `login` |  | Log in as the shopper |
| `placeOrder` |  | Place an order from the checkout page |
| `productIsInCheckout` | `productTitle, quantity, total, cartSubtotal` | Verify product is in cart on checkout page |
| `removeFromCart` | `productIdOrTitle` | Remove a product from the cart on the cart page |
| `setCartQuantity` | `productTitle, quantityValue` | Change the quantity of a product on the cart page |
| `searchForProduct` | | Searching for a product name and landing on its detail page |
| `emptyCart` | | Removes any products and coupons that are in the cart |

### REST API `withRestApi`

| Function | Parameters | Description |
|----------|------------|-------------|
| `resetOnboarding` | | Reset onboarding settings |
| `deleteAllCoupons` | | Permanently delete all coupons |
| `deleteAllProducts` | | Permanently delete all products |
| `deleteAllShippingZones` | | Permanently delete all shipping zones except the default |
| `deleteAllShippingClasses` | Permanently delete all shipping classes |
| `deleteCustomerByEmail` | `emailAddress` | Delete customer user account. Posts are reassigned to user ID 1 |
| `resetSettingsGroupToDefault` | `settingsGroup` | Reset settings in settings group to default except `select` fields |
| `batchCreateOrders` | `orders` | Create a batch of orders using the "Batch Create Order" API endpoint |
| `deleteAllOrders` | | Permanently delete all orders |
| `updateSettingOption` | `settingsGroup`, `settingID`, `payload` | Update a settings group |
| `updatePaymentGateway`| `paymentGatewayId`, `payload` | Update a payment gateway |
| `getSystemEnvironment` | | Get the current environment from the WooCommerce system status API. |
<<<<<<< HEAD
| `deleteAllProductAttributes` | | Permanently delete all product attributes. |
| `deleteAllProductCategories` | | Permanently delete all product categories. |
| `deleteAllProductTags` | | Permanently delete all product tags. |
=======
| `createProductCategory` | `categoryName` | Create a product category with the provided name. |
>>>>>>> 65fa9b39

### Classes

The package includes the following page specific utility class:

#### AdminEdit

The `AdminEdit` class is the base classic custom post type post editor class. It contains the following functions:

| Function | Parameters | Description |
|----------|------------|-------------|
| `verifyPublish` | `button, publishNotice, publishVerification` | Publish the post object currently being edited and verify publish status |
| `getId` | | Get the ID of the post object being edited |

### General Utilities

There is a general utilities object `utils` with the following functions:

| Function | Parameters | Description |
|----------|------------|-------------|
| `getSlug` | `text` | Take a string name and generate the slug for it |
| `describeIf` | `condition` | Return the `describe` or `describe.skip` function when the condition is true / false |
| `it` | `condition` | Return the `it` or `it.skip` function when the condition is true / false |
| `waitForTimeout` | `timeout` | Wait for a timeout in milliseconds |

### Page Utilities

| Function | Parameters | Description |
|----------|------------|-------------|
| `addProductToOrder` | `orderId, productName` | adds a product to an order using the product search |
| `applyCoupon` | `couponName` | helper method which applies a coupon in cart or checkout |
| `clearAndFillInput` | `selector, value` | Replace the contents of an input with the passed value |
| `clickFilter` | `selector` | helper method that clicks on a list page filter |
| `clickTab` | `tabName` | Click on a WooCommerce -> Settings tab |
| `clickUpdateOrder` | `noticeText`, `waitForSave` | Helper method to click the Update button on the order details page |
| `completeOnboardingWizard` | | completes the onboarding wizard with some default settings |
| `createCoupon` | `couponAmount`, `couponType` | creates a basic coupon. Default amount is 5. Default coupon type is fixed discount. Returns the generated coupon code. |
| `createGroupedProduct` | | creates a grouped product for the grouped product tests. Returns the product id. |
| `createSimpleOrder` | `status` | creates a basic order with the provided status string |
| `createSimpleProduct` | | creates the simple product configured in default.json. Returns the product id. |
| `createSimpleProductWithCategory` | `name`, `price`,`categoryName` | creates a simple product used passed values. Returns the product id. |
| `createVariableProduct` | | creates a variable product for the variable product tests. Returns the product id. |
| `deleteAllEmailLogs` | | deletes the emails generated by WP Mail Logging plugin |
| `evalAndClick` | `selector` | helper method that clicks an element inserted in the DOM by a script |
| `moveAllItemsToTrash` | | helper method that checks every item in a list page and moves them to the trash |
| `permalinkSettingsPageSaveChanges` |  | Save the current Permalink settings |
| `removeCoupon` | | helper method that removes a single coupon within cart or checkout |
| `selectOptionInSelect2` | `selector, value` | helper method that searchs for select2 type fields and select plus insert value inside |
| `selectOrderAction` | `action` | Helper method to select an order action in the `Order Actions` postbox |
| `setCheckbox` | `selector` | Check a checkbox |
| `settingsPageSaveChanges` |  | Save the current WooCommerce settings page |
| `uiUnblocked` |  | Wait until the page is unblocked |
| `unsetCheckbox` | `selector` | Uncheck a checkbox |
| `verifyAndPublish` | `noticeText` | Verify that an item can be published |
| `verifyCheckboxIsSet` | `selector` | Verify that a checkbox is checked |
| `verifyCheckboxIsUnset` | `selector` | Verify that a checkbox is unchecked |
| `verifyPublishAndTrash` | `button, publishNotice, publishVerification, trashVerification` | Verify that an item can be published and trashed |
| `verifyValueOfInputField` | `selector, value` | Verify an input contains the passed value |
| `clickFilter` | `selector` | Click on a list page filter |
| `moveAllItemsToTrash` |  | Moves all items in a list view to the Trash |
| `verifyAndPublish` | `noticeText` | Verify that an item can be published |
| `selectOptionInSelect2` | `selector, value` | helper method that searchs for select2 type fields and select plus insert value inside |
| `searchForOrder` | `value, orderId, customerName` | helper method that searchs for an order via many different terms |
| `addShippingZoneAndMethod` | `zoneName, zoneLocation, zipCode, zoneMethod` | util helper method for adding shipping zones with shipping methods |
| `applyCoupon` | `couponName` | helper method which applies a coupon in cart or checkout |
| `removeCoupon` | | helper method that removes a single coupon within cart or checkout |
| `selectOrderAction` | `action` | Helper method to select an order action in the `Order Actions` postbox |
| `clickUpdateOrder` | `noticeText`, `waitForSave` | Helper method to click the Update button on the order details page |
| `deleteAllShippingZones` | | Delete all the existing shipping zones |
| `waitForSelectorWithoutThrow` | `selector`, `timeoutInSeconds` | conditionally wait for a selector without throwing an error. Default timeout is 5 seconds |
| `createOrder` | `orderOptions` | Creates an order using the API with the passed in details |

### Test Utilities

As of version 0.1.3, all test utilities from [`@wordpress/e2e-test-utils`](https://www.npmjs.com/package/@wordpress/e2e-test-utils) are available through this package.<|MERGE_RESOLUTION|>--- conflicted
+++ resolved
@@ -152,13 +152,10 @@
 | `updateSettingOption` | `settingsGroup`, `settingID`, `payload` | Update a settings group |
 | `updatePaymentGateway`| `paymentGatewayId`, `payload` | Update a payment gateway |
 | `getSystemEnvironment` | | Get the current environment from the WooCommerce system status API. |
-<<<<<<< HEAD
 | `deleteAllProductAttributes` | | Permanently delete all product attributes. |
 | `deleteAllProductCategories` | | Permanently delete all product categories. |
 | `deleteAllProductTags` | | Permanently delete all product tags. |
-=======
 | `createProductCategory` | `categoryName` | Create a product category with the provided name. |
->>>>>>> 65fa9b39
 
 ### Classes
 
