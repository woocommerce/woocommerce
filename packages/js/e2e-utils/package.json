{
	"name": "@woocommerce/e2e-utils",
	"version": "0.2.0",
	"description": "End-To-End (E2E) test utils for WooCommerce",
	"homepage": "https://github.com/woocommerce/woocommerce/tree/trunk/packages/js/e2e-utils/README.md",
	"repository": {
		"type": "git",
		"url": "https://github.com/woocommerce/woocommerce.git"
	},
	"license": "GPL-3.0+",
	"main": "build/index.js",
	"module": "build-module/index.js",
	"scripts": {
		"build": "pnpm run clean && pnpm run compile",
		"clean": "rm -rf ./build ./build-module",
		"compile": "e2e-builds",
		"lint": "eslint --output-file eslint_report.json --format json --ext=js,ts,tsx src",
		"lint:fix": "eslint --output-file eslint_report.json --format json --ext=js,ts,tsx src --fix",
		"prepack": "pnpm run build"
	},
	"lint-staged": {
		"*.(t|j)s?(x)": [
			"pnpm lint:fix"
		]
	},
	"dependencies": {
		"@automattic/puppeteer-utils": "github:Automattic/puppeteer-utils#0f3ec50",
		"@wordpress/deprecated": "wp-6.0",
		"@wordpress/e2e-test-utils": "wp-6.0",
		"config": "3.3.7",
		"fishery": "^1.2.0"
	},
	"devDependencies": {
		"@babel/cli": "7.12.8",
		"@babel/core": "7.12.9",
		"@babel/plugin-proposal-async-generator-functions": "^7.16.4",
		"@babel/plugin-proposal-object-rest-spread": "^7.16.0",
		"@babel/plugin-transform-react-jsx": "^7.16.0",
		"@babel/plugin-transform-runtime": "^7.16.4",
		"@babel/polyfill": "7.12.1",
		"@babel/preset-env": "7.12.7",
		"@typescript-eslint/eslint-plugin": "^5.54.0",
		"@typescript-eslint/parser": "^5.54.0",
		"@woocommerce/eslint-plugin": "workspace:*",
		"@woocommerce/internal-e2e-builds": "workspace:*",
		"@wordpress/babel-plugin-import-jsx-pragma": "1.1.3",
		"@wordpress/babel-preset-default": "3.0.2",
		"@wordpress/browserslist-config": "wp-6.0",
		"eslint": "^8.32.0",
		"eslint-plugin-jest": "23.20.0",
		"wireit": "^0.14.1"
	},
	"peerDependencies": {
		"@woocommerce/api": "^0.2.0"
	},
	"engines": {
		"node": "^16.14.1",
		"pnpm": "^8.6.7"
	},
	"publishConfig": {
		"access": "public"
<<<<<<< HEAD
=======
	},
	"scripts": {
		"turbo:build": "pnpm run clean && pnpm run compile",
		"build": "pnpm -w exec turbo run turbo:build --filter=$npm_package_name",
		"clean": "rm -rf ./build ./build-module",
		"compile": "e2e-builds",
		"prepack": "pnpm run build",
		"lint": "eslint --ext=js,ts,tsx src",
		"lint:fix": "eslint --ext=js,ts,tsx src --fix"
	},
	"lint-staged": {
		"*.(t|j)s?(x)": [
			"pnpm lint:fix"
		]
>>>>>>> cb539c78
	}
}<|MERGE_RESOLUTION|>--- conflicted
+++ resolved
@@ -14,8 +14,8 @@
 		"build": "pnpm run clean && pnpm run compile",
 		"clean": "rm -rf ./build ./build-module",
 		"compile": "e2e-builds",
-		"lint": "eslint --output-file eslint_report.json --format json --ext=js,ts,tsx src",
-		"lint:fix": "eslint --output-file eslint_report.json --format json --ext=js,ts,tsx src --fix",
+		"lint": "eslint --ext=js,ts,tsx src",
+		"lint:fix": "eslint --ext=js,ts,tsx src --fix",
 		"prepack": "pnpm run build"
 	},
 	"lint-staged": {
@@ -59,22 +59,5 @@
 	},
 	"publishConfig": {
 		"access": "public"
-<<<<<<< HEAD
-=======
-	},
-	"scripts": {
-		"turbo:build": "pnpm run clean && pnpm run compile",
-		"build": "pnpm -w exec turbo run turbo:build --filter=$npm_package_name",
-		"clean": "rm -rf ./build ./build-module",
-		"compile": "e2e-builds",
-		"prepack": "pnpm run build",
-		"lint": "eslint --ext=js,ts,tsx src",
-		"lint:fix": "eslint --ext=js,ts,tsx src --fix"
-	},
-	"lint-staged": {
-		"*.(t|j)s?(x)": [
-			"pnpm lint:fix"
-		]
->>>>>>> cb539c78
 	}
 }