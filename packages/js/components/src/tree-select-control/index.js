--- conflicted
+++ resolved
@@ -386,46 +386,6 @@
 	};
 
 	/**
-	 * Handles a change of a Parent element.
-	 *
-	 * @param {boolean}     checked Indicates if the item should be checked
-	 * @param {InnerOption} option  The option to change
-	 * @param {InnerOption} parent  The options parent (could be null)
-	 */
-<<<<<<< HEAD
-	const handleParentChange = ( checked, option ) => {
-		let newValue;
-		const changedValues = option.leaves
-			.filter( ( opt ) => opt.checked !== checked )
-			.map( ( opt ) => opt.value );
-
-		if ( checked ) {
-			if ( ! option.expanded ) {
-				handleToggleExpanded( option );
-			}
-			newValue = value.concat( changedValues );
-		} else {
-			newValue = value.filter( ( el ) => ! changedValues.includes( el ) );
-		}
-
-		onChange( newValue );
-=======
-	const handleOptionsChange = ( checked, option, parent ) => {
-		if ( option.hasChildren ) {
-			handleParentChange( checked, option );
-		} else {
-			handleSingleChange( checked, option, parent );
-		}
-
-		onInputChange( '' );
-		setInputControlValue( '' );
-		if ( ! nodesExpanded.includes( option.parent ) ) {
-			controlRef.current.focus();
-		}
->>>>>>> d339a777
-	};
-
-	/**
 	 * Handles a change of a child element.
 	 *
 	 * @param {boolean}     checked Indicates if the item should be checked
@@ -452,35 +412,37 @@
 	};
 
 	/**
-	 * Handles a change on the Tree options. Could be a click on a parent option
-	 * or a child option
+	 * Handles a change of a Parent element.
 	 *
 	 * @param {boolean}     checked Indicates if the item should be checked
 	 * @param {InnerOption} option  The option to change
 	 */
-<<<<<<< HEAD
-	const handleOptionsChange = ( checked, option ) => {
-		if ( option.hasChildren ) {
-			handleParentChange( checked, option );
-=======
 	const handleParentChange = ( checked, option ) => {
 		let newValue;
 		const changedValues = option.leaves
 			.filter( ( opt ) => opt.checked !== checked )
 			.map( ( opt ) => opt.value );
-		if ( includeParent && option.value !== ROOT_VALUE ) {
-			changedValues.push( option.value );
-		}
+
 		if ( checked ) {
 			if ( ! option.expanded ) {
 				handleToggleExpanded( option );
 			}
 			newValue = value.concat( changedValues );
->>>>>>> d339a777
 		} else {
-			handleSingleChange( checked, option );
-		}
-
+			newValue = value.filter( ( el ) => ! changedValues.includes( el ) );
+		}
+
+		onChange( newValue );
+	};
+
+	const handleOptionsChange = ( checked, option, parent ) => {
+		if ( option.hasChildren ) {
+			handleParentChange( checked, option );
+		} else {
+			handleSingleChange( checked, option, parent );
+		}
+
+		onInputChange( '' );
 		setInputControlValue( '' );
 		if ( ! nodesExpanded.includes( option.parent ) ) {
 			controlRef.current.focus();
