/**
 * External dependencies
 */
import { Popover, Spinner } from '@wordpress/components';
import classnames from 'classnames';
import {
	createElement,
	useEffect,
	useRef,
	useLayoutEffect,
	useState,
} from '@wordpress/element';

/**
 * Internal dependencies
 */
import {
	LinkedTree,
	Tree,
	TreeControlProps,
} from '../experimental-tree-control';

type MenuProps = {
	isEventOutside: ( event: React.FocusEvent ) => boolean;
	isOpen: boolean;
	isLoading?: boolean;
	position?: Popover.Position;
	scrollIntoViewOnOpen?: boolean;
	items: LinkedTree[];
	treeRef?: React.ForwardedRef< HTMLOListElement >;
	onClose?: () => void;
} & Omit< TreeControlProps, 'items' >;

export const SelectTreeMenu = ( {
	isEventOutside,
	isLoading,
	isOpen,
	className,
	position = 'bottom center',
	scrollIntoViewOnOpen = false,
	items,
	treeRef: ref,
	onClose = () => {},
	onEscape,
	shouldShowCreateButton,
	onFirstItemLoop,
	...props
}: MenuProps ) => {
	const [ boundingRect, setBoundingRect ] = useState< DOMRect >();
	const selectControlMenuRef = useRef< HTMLDivElement >( null );

	useLayoutEffect( () => {
		if (
			selectControlMenuRef.current?.parentElement &&
			selectControlMenuRef.current?.parentElement.clientWidth > 0
		) {
			setBoundingRect(
				selectControlMenuRef.current.parentElement.getBoundingClientRect()
			);
		}
	}, [
		selectControlMenuRef.current,
		selectControlMenuRef.current?.clientWidth,
	] );

	// Scroll the selected item into view when the menu opens.
	useEffect( () => {
		if ( isOpen && scrollIntoViewOnOpen ) {
			selectControlMenuRef.current?.scrollIntoView();
		}
	}, [ isOpen, scrollIntoViewOnOpen ] );

	const shouldItemBeExpanded = ( item: LinkedTree ): boolean => {
		if ( ! props.createValue || ! item.children?.length ) return false;
		return item.children.some( ( child ) => {
			if (
				new RegExp( props.createValue || '', 'ig' ).test(
					child.data.label
				)
			) {
				return true;
			}
			return shouldItemBeExpanded( child );
		} );
	};

	/* eslint-disable jsx-a11y/no-noninteractive-element-interactions, jsx-a11y/click-events-have-key-events */
	/* Disabled because of the onmouseup on the ul element below. */
	return (
		<div
			ref={ selectControlMenuRef }
			className="woocommerce-experimental-select-tree-control__menu"
		>
			<div>
				<Popover
					focusOnMount={ false }
					// @ts-expect-error this prop does exist
					inline
					className={ classnames(
						'woocommerce-experimental-select-tree-control__popover-menu',
						className,
						{
							'is-open': isOpen,
							'has-results': items.length > 0,
						}
					) }
					position={ position }
					flip={ false }
					resize={ false }
					animate={ false }
					onFocusOutside={ ( event ) => {
						if ( isEventOutside( event ) ) {
							onClose();
						}
					} }
				>
					{ isOpen && (
						<div>
							{ isLoading ? (
								<div
									style={ {
										width: boundingRect?.width,
									} }
								>
									<Spinner />
								</div>
							) : (
								<Tree
									{ ...props }
									ref={ ref }
									items={ items }
									onTreeBlur={ onClose }
									shouldItemBeExpanded={
										shouldItemBeExpanded
									}
									shouldShowCreateButton={
										shouldShowCreateButton
									}
<<<<<<< HEAD
									onFirstItemLoop={ onFirstItemLoop }
=======
									onEscape={ onEscape }
>>>>>>> 178466aa
									style={ {
										width: boundingRect?.width,
									} }
								/>
							) }
						</div>
					) }
				</Popover>
			</div>
		</div>
	);
	/* eslint-enable jsx-a11y/no-noninteractive-element-interactions, jsx-a11y/click-events-have-key-events */
};<|MERGE_RESOLUTION|>--- conflicted
+++ resolved
@@ -136,11 +136,8 @@
 									shouldShowCreateButton={
 										shouldShowCreateButton
 									}
-<<<<<<< HEAD
 									onFirstItemLoop={ onFirstItemLoop }
-=======
 									onEscape={ onEscape }
->>>>>>> 178466aa
 									style={ {
 										width: boundingRect?.width,
 									} }
