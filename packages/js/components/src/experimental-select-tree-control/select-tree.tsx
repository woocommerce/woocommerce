--- conflicted
+++ resolved
@@ -33,11 +33,7 @@
 export const SelectTree = function SelectTree( {
 	items,
 	treeRef: ref,
-<<<<<<< HEAD
 	suffix = <SuffixIcon icon={ chevronDown } />,
-=======
-	placeholder,
->>>>>>> 1ba1e91a
 	isLoading,
 	disabled,
 	initialInputValue,
