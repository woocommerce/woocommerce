--- conflicted
+++ resolved
@@ -14,12 +14,9 @@
 export function useTreeItem( {
 	item,
 	level,
-<<<<<<< HEAD
-=======
 	multiple,
 	selected,
 	index,
->>>>>>> 1834621d
 	getLabel,
 	shouldItemBeExpanded,
 	shouldItemBeHighlighted,
@@ -55,11 +52,8 @@
 		item,
 		level: nextLevel,
 		expander,
-<<<<<<< HEAD
-=======
 		selection,
 		highlighter,
->>>>>>> 1834621d
 		getLabel,
 		treeItemProps: {
 			...props,
@@ -72,11 +66,8 @@
 		treeProps: {
 			items: item.children,
 			level: nextLevel,
-<<<<<<< HEAD
-=======
 			multiple: selection.multiple,
 			selected: selection.selected,
->>>>>>> 1834621d
 			getItemLabel: getLabel,
 			shouldItemBeExpanded,
 			shouldItemBeHighlighted,
