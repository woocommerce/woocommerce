--- conflicted
+++ resolved
@@ -11,11 +11,8 @@
 	ref,
 	items,
 	level = 1,
-<<<<<<< HEAD
-=======
 	multiple,
 	selected,
->>>>>>> 1834621d
 	getItemLabel,
 	shouldItemBeExpanded,
 	shouldItemBeHighlighted,
@@ -31,11 +28,8 @@
 		},
 		treeItemProps: {
 			level,
-<<<<<<< HEAD
-=======
 			multiple,
 			selected,
->>>>>>> 1834621d
 			getLabel: getItemLabel,
 			shouldItemBeExpanded,
 			shouldItemBeHighlighted,
