--- conflicted
+++ resolved
@@ -24,11 +24,8 @@
 		headingProps,
 		treeProps,
 		expander: { isExpanded, onToggleExpand },
-<<<<<<< HEAD
-=======
 		selection,
 		highlighter: { isHighlighted },
->>>>>>> 1834621d
 		getLabel,
 	} = useTreeItem( {
 		...props,
@@ -51,9 +48,6 @@
 				{ ...headingProps }
 				className="experimental-woocommerce-tree-item__heading"
 			>
-<<<<<<< HEAD
-				<div className="experimental-woocommerce-tree-item__label">
-=======
 				{ /* eslint-disable-next-line jsx-a11y/label-has-for */ }
 				<label className="experimental-woocommerce-tree-item__label">
 					{ selection.multiple ? (
@@ -77,17 +71,12 @@
 						/>
 					) }
 
->>>>>>> 1834621d
 					{ typeof getLabel === 'function' ? (
 						getLabel( item )
 					) : (
 						<span>{ item.data.label }</span>
 					) }
-<<<<<<< HEAD
-				</div>
-=======
 				</label>
->>>>>>> 1834621d
 
 				{ Boolean( item.children?.length ) && (
 					<div className="experimental-woocommerce-tree-item__expander">
