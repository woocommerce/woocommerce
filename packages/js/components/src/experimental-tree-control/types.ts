--- conflicted
+++ resolved
@@ -76,15 +76,12 @@
 	 * Called when the create button is clicked to help closing any related popover.
 	 */
 	onTreeBlur?(): void;
-<<<<<<< HEAD
 
 	onFirstItemLoop?( event: React.KeyboardEvent< HTMLDivElement > ): void;
-=======
 	/**
 	 * Called when the escape key is pressed.
 	 */
 	onEscape?(): void;
->>>>>>> 178466aa
 };
 
 export type TreeProps = BaseTreeProps &
