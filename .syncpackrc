--- conflicted
+++ resolved
@@ -16,11 +16,7 @@
 			"dependencyTypes": [
 				"devDependencies"
 			],
-<<<<<<< HEAD
-			"pinVersion": "5.43.0",
-=======
 			"pinVersion": "^5.43.0",
->>>>>>> 03dbab0e
 			"packages": [
 				"**"
 			]
