{
  "name": "woocommerce/woocommerce",
  "description": "An eCommerce toolkit that helps you sell anything. Beautifully.",
  "homepage": "https://woocommerce.com/",
  "type": "wordpress-plugin",
  "license": "GPL-3.0-or-later",
  "prefer-stable": true,
  "minimum-stability": "dev",
  "require": {
    "php": ">=7.0",
    "automattic/jetpack-autoloader": "2.2.0",
    "automattic/jetpack-constants": "1.4.0",
    "composer/installers": "1.7.0",
    "maxmind-db/reader": "1.6.0",
    "pelago/emogrifier": "3.1.0",
    "psr/container": "1.0.0",
    "woocommerce/action-scheduler": "3.1.6",
    "woocommerce/woocommerce-admin": "1.6.0-beta.1",
    "woocommerce/woocommerce-blocks": "3.4.0"
  },
  "require-dev": {
<<<<<<< HEAD
    "bamarni/composer-bin-plugin": "^1.4",
    "woocommerce/woocommerce-sniffs": "^0.1.0"
=======
    "phpunit/phpunit": "7.5.20",
    "woocommerce/woocommerce-sniffs": "0.1.0",
    "wp-cli/i18n-command": "2.2.5"
>>>>>>> b400e3bd
  },
  "config": {
    "platform": {
      "php": "7.1"
    },
    "preferred-install": {
        "woocommerce/action-scheduler": "dist",
        "woocommerce/woocommerce-rest-api": "dist",
        "woocommerce/woocommerce-blocks": "dist"
    },
    "sort-packages": true
  },
  "autoload": {
    "exclude-from-classmap": [
      "includes/legacy",
      "includes/libraries"
    ],
    "classmap": [
      "includes/rest-api"
    ],
    "psr-4": {
      "Automattic\\WooCommerce\\": "src/"
    }
  },
  "autoload-dev": {
    "psr-4": {
      "Automattic\\WooCommerce\\Tests\\": "tests/php/src/",
      "Automattic\\WooCommerce\\Testing\\Tools\\": "tests/Tools/"
    },
    "classmap": [
      "tests/legacy/unit-tests/rest-api/Helpers"
    ]
  },
  "scripts": {
    "post-install-cmd": [
      "@composer bin all install --ansi",
      "sh ./bin/scope-vendor-files.sh",
      "sh ./bin/package-update.sh"
    ],
    "post-update-cmd": [
      "@composer bin all update --ansi",
      "sh ./bin/package-update.sh"
    ],
    "test": [
      "phpunit"
    ],
    "phpcs": [
      "phpcs -s -p"
    ],
    "phpcs-pre-commit": [
      "phpcs -s -p -n"
    ],
    "phpcbf": [
      "phpcbf -p"
    ],
    "makepot-audit": [
      "wp --allow-root i18n make-pot . --exclude=\".github,.wordpress-org,bin,sample-data,node_modules,tests\" --slug=woocommerce"
    ],
    "makepot": [
      "@makepot-audit --skip-audit"
    ],
    "bin": [
      "echo 'bin not installed'"
    ]
  },
  "extra": {
    "installer-paths": {
      "packages/action-scheduler": ["woocommerce/action-scheduler"],
      "packages/woocommerce-rest-api": ["woocommerce/woocommerce-rest-api"],
      "packages/woocommerce-blocks": ["woocommerce/woocommerce-blocks"],
      "packages/woocommerce-admin": ["woocommerce/woocommerce-admin"]
    },
    "scripts-description": {
      "test": "Run unit tests",
      "phpcs": "Analyze code against the WordPress coding standards with PHP_CodeSniffer",
      "phpcbf": "Fix coding standards warnings/errors automatically with PHP Code Beautifier",
      "makepot-audit": "Generate i18n/languages/woocommerce.pot file and run audit",
      "makepot": "Generate i18n/languages/woocommerce.pot file"
    },
    "bamarni-bin": {
      "target-directory": "bin/composer"
    }
  }
}<|MERGE_RESOLUTION|>--- conflicted
+++ resolved
@@ -11,6 +11,7 @@
     "automattic/jetpack-autoloader": "2.2.0",
     "automattic/jetpack-constants": "1.4.0",
     "composer/installers": "1.7.0",
+    "league/container": "3.3.1",
     "maxmind-db/reader": "1.6.0",
     "pelago/emogrifier": "3.1.0",
     "psr/container": "1.0.0",
@@ -19,14 +20,8 @@
     "woocommerce/woocommerce-blocks": "3.4.0"
   },
   "require-dev": {
-<<<<<<< HEAD
     "bamarni/composer-bin-plugin": "^1.4",
     "woocommerce/woocommerce-sniffs": "^0.1.0"
-=======
-    "phpunit/phpunit": "7.5.20",
-    "woocommerce/woocommerce-sniffs": "0.1.0",
-    "wp-cli/i18n-command": "2.2.5"
->>>>>>> b400e3bd
   },
   "config": {
     "platform": {
