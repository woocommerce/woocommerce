{
  "name": "woocommerce/woocommerce",
  "description": "An eCommerce toolkit that helps you sell anything. Beautifully.",
  "homepage": "https://woocommerce.com/",
  "type": "wordpress-plugin",
  "license": "GPL-3.0-or-later",
  "prefer-stable": true,
  "minimum-stability": "dev",
  "repositories": [
    {
      "type": "path",
      "url": "lib"
    }
  ],
  "require": {
    "php": ">=7.0",
    "automattic/jetpack-autoloader": "2.10.1",
    "automattic/jetpack-constants": "1.5.1",
    "composer/installers": "~1.7",
    "maxmind-db/reader": "1.6.0",
    "pelago/emogrifier": "3.1.0",
    "psr/container": "1.0.0",
<<<<<<< HEAD
    "woocommerce/action-scheduler": "3.1.6",
    "woocommerce/woocommerce-admin": "2.0.3",
    "woocommerce/woocommerce-blocks": "4.7.0"
=======
    "woocommerce/action-scheduler": "3.2.1",
    "woocommerce/woocommerce-admin": "2.6.1",
    "woocommerce/woocommerce-blocks": "5.7.1"
>>>>>>> aa132f91
  },
  "require-dev": {
    "bamarni/composer-bin-plugin": "^1.4",
    "yoast/phpunit-polyfills": "^1.0"
  },
  "config": {
    "optimize-autoloader": true,
    "platform": {
      "php": "7.0"
    },
    "preferred-install": {
        "woocommerce/action-scheduler": "dist",
        "woocommerce/woocommerce-rest-api": "dist",
        "woocommerce/woocommerce-blocks": "dist"
    },
    "sort-packages": true
  },
  "autoload": {
    "exclude-from-classmap": [
      "includes/legacy",
      "includes/libraries"
    ],
    "classmap": [
      "includes/rest-api"
    ],
    "psr-4": {
      "Automattic\\WooCommerce\\": "src/",
      "Automattic\\WooCommerce\\Vendor\\": "lib/packages/"
    },
    "psr-0": {
      "Automattic\\WooCommerce\\Vendor\\": "lib/packages/"
    }
  },
  "autoload-dev": {
    "psr-4": {
      "Automattic\\WooCommerce\\Tests\\": "tests/php/src/",
      "Automattic\\WooCommerce\\Testing\\Tools\\": "tests/Tools/"
    },
    "classmap": [
      "tests/legacy/unit-tests/rest-api/Helpers"
    ]
  },
  "scripts": {
    "post-install-cmd": [
      "@composer bin all install --ansi",
      "sh ./bin/package-update.sh"
    ],
    "post-update-cmd": [
      "@composer bin all update --ansi",
      "sh ./bin/package-update.sh"
    ],
    "test": [
      "phpunit"
    ],
    "phpcs": [
      "phpcs -s -p"
    ],
    "phpcs-pre-commit": [
      "phpcs -s -p -n"
    ],
    "phpcbf": [
      "phpcbf -p"
    ],
    "makepot-audit": [
      "wp --allow-root i18n make-pot . --exclude=\".github,.wordpress-org,bin,sample-data,node_modules,tests\" --slug=woocommerce"
    ],
    "makepot": [
      "@makepot-audit --skip-audit"
    ],
    "bin": [
      "echo 'bin not installed'"
    ],
    "build-lib": [
      "sh ./bin/build-lib.sh"
    ]
  },
  "extra": {
    "installer-paths": {
      "packages/{$name}": [
        "woocommerce/action-scheduler",
        "woocommerce/woocommerce-blocks",
        "woocommerce/woocommerce-admin"
      ]
    },
    "scripts-description": {
      "test": "Run unit tests",
      "phpcs": "Analyze code against the WordPress coding standards with PHP_CodeSniffer",
      "phpcbf": "Fix coding standards warnings/errors automatically with PHP Code Beautifier",
      "makepot-audit": "Generate i18n/languages/woocommerce.pot file and run audit",
      "makepot": "Generate i18n/languages/woocommerce.pot file"
    },
    "bamarni-bin": {
      "target-directory": "bin/composer"
    }
  }
}<|MERGE_RESOLUTION|>--- conflicted
+++ resolved
@@ -20,15 +20,9 @@
     "maxmind-db/reader": "1.6.0",
     "pelago/emogrifier": "3.1.0",
     "psr/container": "1.0.0",
-<<<<<<< HEAD
-    "woocommerce/action-scheduler": "3.1.6",
-    "woocommerce/woocommerce-admin": "2.0.3",
-    "woocommerce/woocommerce-blocks": "4.7.0"
-=======
     "woocommerce/action-scheduler": "3.2.1",
     "woocommerce/woocommerce-admin": "2.6.1",
     "woocommerce/woocommerce-blocks": "5.7.1"
->>>>>>> aa132f91
   },
   "require-dev": {
     "bamarni/composer-bin-plugin": "^1.4",
