{
  "name": "woocommerce/woocommerce",
  "description": "An eCommerce toolkit that helps you sell anything. Beautifully.",
  "homepage": "https://woocommerce.com/",
  "type": "wordpress-plugin",
  "license": "GPL-3.0-or-later",
  "prefer-stable": true,
  "minimum-stability": "dev",
  "require": {
    "automattic/jetpack-autoloader": "^1.2.0",
    "php": ">=5.6|>=7.0",
    "composer/installers": "1.7.0",
<<<<<<< HEAD
    "woocommerce/woocommerce-blocks": "2.4.3",
=======
    "woocommerce/woocommerce-blocks": "2.4.5",
>>>>>>> fb7c7724
    "woocommerce/woocommerce-rest-api": "1.0.3"
  },
  "require-dev": {
    "phpunit/phpunit": "7.5.16",
    "woocommerce/woocommerce-sniffs": "0.0.8"
  },
  "config": {
    "platform": {
      "php": "7.1"
    },
    "preferred-install": {
        "woocommerce/woocommerce-rest-api": "dist",
        "woocommerce/woocommerce-blocks": "dist"
    },
    "sort-packages": true
  },
  "autoload": {
    "exclude-from-classmap": [
      "includes/legacy",
      "includes/libraries"
    ],
    "psr-4": {
      "Automattic\\WooCommerce\\": "src/"
    }
  },
  "scripts": {
    "post-install-cmd": [
      "sh ./bin/package-update.sh"
    ],
    "post-update-cmd": [
      "sh ./bin/package-update.sh"
    ],
    "test": [
      "phpunit"
    ],
    "phpcs": [
      "phpcs -s -p"
    ],
    "phpcs-pre-commit": [
      "phpcs -s -p -n"
    ],
    "phpcbf": [
      "phpcbf -p"
    ]
  },
  "extra": {
    "installer-paths": {
      "packages/woocommerce-rest-api": ["woocommerce/woocommerce-rest-api"],
      "packages/woocommerce-blocks": ["woocommerce/woocommerce-blocks"]
    },
    "scripts-description": {
      "test": "Run unit tests",
      "phpcs": "Analyze code against the WordPress coding standards with PHP_CodeSniffer",
      "phpcbf": "Fix coding standards warnings/errors automatically with PHP Code Beautifier"
    }
  }
}<|MERGE_RESOLUTION|>--- conflicted
+++ resolved
@@ -10,16 +10,12 @@
     "automattic/jetpack-autoloader": "^1.2.0",
     "php": ">=5.6|>=7.0",
     "composer/installers": "1.7.0",
-<<<<<<< HEAD
-    "woocommerce/woocommerce-blocks": "2.4.3",
-=======
     "woocommerce/woocommerce-blocks": "2.4.5",
->>>>>>> fb7c7724
     "woocommerce/woocommerce-rest-api": "1.0.3"
   },
   "require-dev": {
     "phpunit/phpunit": "7.5.16",
-    "woocommerce/woocommerce-sniffs": "0.0.8"
+    "woocommerce/woocommerce-sniffs": "0.0.7"
   },
   "config": {
     "platform": {
