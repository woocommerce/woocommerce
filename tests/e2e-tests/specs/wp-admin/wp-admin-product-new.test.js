--- conflicted
+++ resolved
@@ -11,9 +11,6 @@
  * Internal dependencies
  */
 import { StoreOwnerFlow } from '../../utils/flows';
-<<<<<<< HEAD
-import { clickTab, uiUnblocked, verifyPublishAndTrash } from '../../utils';
-=======
 import { clickTab, uiUnblocked } from '../../utils';
 
 const verifyPublishAndTrash = async () => {
@@ -35,7 +32,6 @@
 	// Verify
 	await expect( page ).toMatchElement( '.updated.notice', { text: '1 product moved to the Trash.' } );
 };
->>>>>>> ed3f7aab
 
 describe( 'Add New Product Page', () => {
 	beforeAll( async () => {
