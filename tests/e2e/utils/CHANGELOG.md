--- conflicted
+++ resolved
@@ -1,24 +1,18 @@
 # Unreleased
-
-## Added
-
-- `openOrder` for opening existing orders
-- `getValueOfInputField` to get value of input field
-- split `verifyPublishAndTrash` into separate functions.
 
 ## Fixed
 
 - Missing `config` package dependency
 
-<<<<<<< HEAD
-=======
 ## Added
 
 - `clickFilter()` util helper method that clicks on a list page filter
 - `moveAllItemsToTrash()` util helper method that checks every item in a list page and moves them to the trash
 - `createSimpleOrder( status )` component which accepts an order status string and creates a basic order with that status
+- `openOrder` for opening existing orders
+- `getValueOfInputField` to get value of input field
+- split `verifyPublishAndTrash` into separate functions.
 
->>>>>>> f74969f1
 # 0.1.1
 
 - Initial/beta release