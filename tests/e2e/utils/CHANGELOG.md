# Unreleased

<<<<<<< HEAD
- Added `RUN_PLUGIN_INSTALL`
- Added `getSlug()` helper to return the slug string for a provided string
- Added `describeIf()` to conditionally run a test suite
- Added `itIf()` to conditionally run a test case.
- Added merchant workflows around plugins: `uploadAndActivatePlugin()`, `activatePlugin()`, `deactivatePlugin()`, `deletePlugin()`
=======
## Added

- Factories for variable product, variation, and grouped product
>>>>>>> 9e9a124f

# 0.1.5

## Added

- `emptyCart()` Shopper flow helper that empties the cart
- `deleteAllShippingZones()` Delete all the existing shipping zones
- constants
  - `WP_ADMIN_POST_TYPE`
  - `WP_ADMIN_NEW_POST_TYPE`
  - `WP_ADMIN_ALL_COUPONS_VIEW`
  - `WP_ADMIN_WC_HOME`
  - `IS_RETEST_MODE`
- `withRestApi` flow containing utility functions that manage data with the rest api
- `waitForSelectorWithoutThrow` - conditionally wait for a selector without throwing an error

# 0.1.4

## Fixed

- build issue with faker import

# 0.1.3

## Added

- `selectOptionInSelect2( selector, value )` util helper method that search and select in any select2 type field
- `searchForOrder( value, orderId, customerName )` util helper method that search order with different terms
- `addShippingZoneAndMethod( zoneName, zoneLocation, zipCode, zoneMethod )` util helper method for adding shipping zones with shipping methods
- `createSimpleProductWithCategory` component which creates a simple product with categories, containing three parameters for title, price and category name.
- `applyCoupon( couponName )` util helper method which applies previously created coupon to cart or checkout
- `removeCoupon()` util helper method that removes a single coupon within cart or checkout
- `selectOrderAction( action )` util helper method to select and initiate an order action in the Order Action postbox
- `merchant.openEmailLog()` go to the WP Mail Log page
- `deleteAllEmailLogs` delete all email logs in the WP Mail Log plugin
- `clickUpdateOrder( noticeText, waitForSave )` util helper that clicks the `Update` button on an order

## Changed

- Added coupon type parameter to `createCoupon( couponAmount, couponType )`. Default coupon type is fixed cart.

# 0.1.2

## Fixed

- Missing `config` package dependency
- Added `page.removeAllListeners('dialog')` to `createVariableProduct()` to fix dialog already handled errors

## Added

- `shopper.gotoMyAccount()` go to the /my-account/ page
- `clickFilter()` util helper method that clicks on a list page filter
- `moveAllItemsToTrash()` util helper method that checks every item in a list page and moves them to the trash
- `createSimpleOrder( status )` component which accepts an order status string and creates a basic order with that status
- `addProductToOrder( orderId, productName )` component which adds the provided productName to the passed in orderId
- `createCoupon( couponAmount )` component which accepts a coupon amount string (it defaults to 5) and creates a basic coupon. Returns the generated coupon code.
- `evalAndClick( selector )` use Puppeteer page.$eval to select and click and element.

## Changes

- Deprecated `StoreOwnerFlow`, `CustomerFlow` in favour of `merchant`,`shopper`
- `createSimpleOrder( status )` returns the ID of the order that was created
- Updated `createCoupon( couponAmount )` component by adding a new parameter `discountType` which allows you to use any coupon discount type in tests
- Updated `verifyAndPublish( noticeText )` component by add a new parameter, `noticeText`, that allows passing in the accepted update notice text. For example, with variations on creation or update.

# 0.1.1

- Initial/beta release<|MERGE_RESOLUTION|>--- conflicted
+++ resolved
@@ -1,17 +1,13 @@
 # Unreleased
 
-<<<<<<< HEAD
+## Added
+
+- Factories for variable product, variation, and grouped product
 - Added `RUN_PLUGIN_INSTALL`
 - Added `getSlug()` helper to return the slug string for a provided string
 - Added `describeIf()` to conditionally run a test suite
 - Added `itIf()` to conditionally run a test case.
 - Added merchant workflows around plugins: `uploadAndActivatePlugin()`, `activatePlugin()`, `deactivatePlugin()`, `deletePlugin()`
-=======
-## Added
-
-- Factories for variable product, variation, and grouped product
->>>>>>> 9e9a124f
-
 # 0.1.5
 
 ## Added
