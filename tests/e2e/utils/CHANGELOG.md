# Unreleased

# 0.1.6

## Added

- Factories for variable product, variation, and grouped product
- New function to create orders by batch using the orders API
- Added new constant for WordPress update page `WP_ADMIN_WP_UPDATES`
- Added new merchant flow for `openWordPressUpdatesPage()`
- Added new merchant flows:
  - `openWordPressUpdatesPage()`
  - `installAllUpdates()`
- Added `getSlug()` helper to return the slug string for a provided string
- Added `describeIf()` to conditionally run a test suite
- Added `itIf()` to conditionally run a test case.
- Added merchant workflows around plugins: `uploadAndActivatePlugin()`, `activatePlugin()`, `deactivatePlugin()`, `deletePlugin()`
- Added merchant workflows checking for a database update and performing the update if needed: `runDatabaseUpdate()`
- Added `deleteAllOrders()` that goes through and deletes all orders
- Added `deleteAllShippingClasses()` which permanently deletes all shipping classes using the API
- Added `statuses` optional parameter to `deleteAllRepositoryObjects()` to delete on specific statuses
- Added `createOrder()` component util that creates an order using the API with the passed in details
- Updated `addShippingZoneAndMethod()` to use the API instead of UI to create shipping zones
- Added `updateSettingOption()` to use the API to update a setting option
- Added `updatePaymentGateway()` to use the API to update a payment gateway
- Added `getSystemEnvironment()` that gets the current environment from the WooCommerce API.

# 0.1.5

## Added

- `emptyCart()` Shopper flow helper that empties the cart
- `deleteAllShippingZones()` Delete all the existing shipping zones
- constants
  - `WP_ADMIN_POST_TYPE`
  - `WP_ADMIN_NEW_POST_TYPE`
  - `WP_ADMIN_ALL_COUPONS_VIEW`
  - `WP_ADMIN_WC_HOME`
  - `IS_RETEST_MODE`
- `withRestApi` flow containing utility functions that manage data with the rest api
- `waitForSelectorWithoutThrow` - conditionally wait for a selector without throwing an error

# 0.1.4

## Fixed

- build issue with faker import

# 0.1.3

## Added

- `selectOptionInSelect2( selector, value )` util helper method that search and select in any select2 type field
- `searchForOrder( value, orderId, customerName )` util helper method that search order with different terms
- `addShippingZoneAndMethod( zoneName, zoneLocation, zipCode, zoneMethod )` util helper method for adding shipping zones with shipping methods
- `createSimpleProductWithCategory` component which creates a simple product with categories, containing three parameters for title, price and category name.
- `applyCoupon( couponName )` util helper method which applies previously created coupon to cart or checkout
- `removeCoupon()` util helper method that removes a single coupon within cart or checkout
- `selectOrderAction( action )` util helper method to select and initiate an order action in the Order Action postbox
- `merchant.openEmailLog()` go to the WP Mail Log page
- `deleteAllEmailLogs` delete all email logs in the WP Mail Log plugin
- `clickUpdateOrder( noticeText, waitForSave )` util helper that clicks the `Update` button on an order

## Changed

- Added coupon type parameter to `createCoupon( couponAmount, couponType )`. Default coupon type is fixed cart.

# 0.1.2

## Fixed

- Missing `config` package dependency
- Added `page.removeAllListeners('dialog')` to `createVariableProduct()` to fix dialog already handled errors

## Added

- `shopper.gotoMyAccount()` go to the /my-account/ page
- `clickFilter()` util helper method that clicks on a list page filter
- `moveAllItemsToTrash()` util helper method that checks every item in a list page and moves them to the trash
- `createSimpleOrder( status )` component which accepts an order status string and creates a basic order with that status
- `addProductToOrder( orderId, productName )` component which adds the provided productName to the passed in orderId
- `createCoupon( couponAmount )` component which accepts a coupon amount string (it defaults to 5) and creates a basic coupon. Returns the generated coupon code.
- `evalAndClick( selector )` use Puppeteer page.$eval to select and click and element.
<<<<<<< HEAD
- `selectOptionInSelect2( selector, value )` util helper method that search and select in any select2 type field
- `applyCoupon( couponName )` util helper method which applies previously created coupon to cart or checkout
- `removeCoupon()` util helper method that removes a single coupon within cart or checkout
=======
>>>>>>> aa132f91

## Changes

- Deprecated `StoreOwnerFlow`, `CustomerFlow` in favour of `merchant`,`shopper`
- `createSimpleOrder( status )` returns the ID of the order that was created
- Updated `createCoupon( couponAmount )` component by adding a new parameter `discountType` which allows you to use any coupon discount type in tests
- Updated `verifyAndPublish( noticeText )` component by add a new parameter, `noticeText`, that allows passing in the accepted update notice text. For example, with variations on creation or update.

# 0.1.1

- Initial/beta release<|MERGE_RESOLUTION|>--- conflicted
+++ resolved
@@ -81,12 +81,6 @@
 - `addProductToOrder( orderId, productName )` component which adds the provided productName to the passed in orderId
 - `createCoupon( couponAmount )` component which accepts a coupon amount string (it defaults to 5) and creates a basic coupon. Returns the generated coupon code.
 - `evalAndClick( selector )` use Puppeteer page.$eval to select and click and element.
-<<<<<<< HEAD
-- `selectOptionInSelect2( selector, value )` util helper method that search and select in any select2 type field
-- `applyCoupon( couponName )` util helper method which applies previously created coupon to cart or checkout
-- `removeCoupon()` util helper method that removes a single coupon within cart or checkout
-=======
->>>>>>> aa132f91
 
 ## Changes
 
