--- conflicted
+++ resolved
@@ -1,15 +1,12 @@
 # Unreleased
 
-<<<<<<< HEAD
-- Deprecated `StoreOwnerFlow`, `CustomerFlow` in favour of `merchant`,`shopper`
-- Added `shopper.gotoMyAccount()`
-=======
 ## Fixed
 
 - Missing `config` package dependency
 
 ## Added
 
+- `shopper.gotoMyAccount()` go to the /my-account/ page
 - `clickFilter()` util helper method that clicks on a list page filter
 - `moveAllItemsToTrash()` util helper method that checks every item in a list page and moves them to the trash
 - `createSimpleOrder( status )` component which accepts an order status string and creates a basic order with that status
@@ -17,8 +14,8 @@
 
 ## Changes
 
+- Deprecated `StoreOwnerFlow`, `CustomerFlow` in favour of `merchant`,`shopper`
 - `createSimpleOrder( status )` returns the ID of the order that was created
->>>>>>> 6c132c1e
 
 # 0.1.1
 
