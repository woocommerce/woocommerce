--- conflicted
+++ resolved
@@ -3,20 +3,17 @@
 ## Added
 
 - Factories for variable product, variation, and grouped product
-<<<<<<< HEAD
 - Added `RUN_PLUGIN_INSTALL`
 - Added `getSlug()` helper to return the slug string for a provided string
 - Added `describeIf()` to conditionally run a test suite
 - Added `itIf()` to conditionally run a test case.
 - Added merchant workflows around plugins: `uploadAndActivatePlugin()`, `activatePlugin()`, `deactivatePlugin()`, `deletePlugin()`
-=======
 - Added new constant for WordPress update page `WP_ADMIN_WP_UPDATES`
 - Added new merchant flow for `openWordPressUpdatesPage()`
 - Added new merchant flows:
   - `openWordPressUpdatesPage()`
   - `installAllUpdates()`
 
->>>>>>> 2fcd2edb
 # 0.1.5
 
 ## Added
