/**
 * External dependencies
 */
import { pressKeyWithModifier } from '@wordpress/e2e-test-utils';

/**
 * Perform a "select all" and then fill a input.
 *
 * @param {string} selector
 * @param {string} value
 */
<<<<<<< HEAD
const clearAndFillInput = async ( selector, value ) => {
=======
export const clearAndFillInput = async ( selector, value ) => {
>>>>>>> aa132f91
	await page.waitForSelector( selector );
	await page.focus( selector );
	await page.waitFor(2000); // avoiding flakiness
	await pressKeyWithModifier( 'primary', 'a' );
	await page.waitFor(2000); // avoiding flakiness
	await page.type( selector, value );
};

/**
 * Click a tab (on post type edit screen).
 *
 * @param {string} tabName Tab label
 */
export const clickTab = async ( tabName ) => {
	await expect( page ).toClick( '.wc-tabs > li > a', { text: tabName } );
};

/**
 * Save changes on a WooCommerce settings page.
 */
export const settingsPageSaveChanges = async () => {
	await page.focus( 'button.woocommerce-save-button' );
	await Promise.all( [
		page.waitForNavigation( { waitUntil: 'networkidle0' } ),
		page.click( 'button.woocommerce-save-button' ),
	] );
};

/**
 * Save changes on Permalink settings page.
 */
export const permalinkSettingsPageSaveChanges = async () => {
	await page.focus( '.wp-core-ui .button-primary' );
	await Promise.all( [
		page.waitForNavigation( { waitUntil: 'networkidle0' } ),
		page.click( '.wp-core-ui .button-primary' ),
	] );
};

/**
 * Set checkbox.
 *
 * @param {string} selector
 */
export const setCheckbox = async( selector ) => {
	await page.focus( selector );
	const checkbox = await page.$( selector );
	const checkboxStatus = ( await ( await checkbox.getProperty( 'checked' ) ).jsonValue() );
	if ( checkboxStatus !== true ) {
		await checkbox.click();
	}
};

/**
 * Unset checkbox.
 *
 * @param {string} selector
 */
export const unsetCheckbox = async( selector ) => {
	await page.focus( selector );
	const checkbox = await page.$( selector );
	const checkboxStatus = ( await ( await checkbox.getProperty( 'checked' ) ).jsonValue() );
	if ( checkboxStatus === true ) {
		await checkbox.click();
	}
};

/**
 * Wait for UI blocking to end.
 */
export const uiUnblocked = async () => {
	await page.waitForFunction( () => ! Boolean( document.querySelector( '.blockUI' ) ) );
};

/**
 * Wait for backbone blocking to end.
 */
export const backboneUnblocked = async () => {
	await page.waitForFunction( () => ! Boolean( document.querySelector( '.wc-backbone-modal' ) ) );
};

/**
 * Conditionally wait for a selector without throwing an error.
 *
 * @param selector
 * @param timeoutInSeconds
 * @returns {Promise<boolean>}
 */
export const waitForSelectorWithoutThrow = async ( selector, timeoutInSeconds = 5 ) => {
	let selected = await page.$( selector );
	for ( let s = 0; s < timeoutInSeconds; s++ ) {
		if ( selected ) {
			break;
		}
		await page.waitFor( 1000 );
		selected = await page.$( selector );
	}
	return Boolean( selected );
};

/**
 * Publish, verify that item was published. Trash, verify that item was trashed.
 *
 * @param {string} button (Publish)
 * @param {string} publishNotice
 * @param {string} publishVerification
 * @param {string} trashVerification
 */
export const verifyPublishAndTrash = async ( button, publishNotice, publishVerification, trashVerification ) => {
	// Wait for auto save
	await page.waitFor( 2000 );

	// Publish
	await expect( page ).toClick( button );
	await page.waitForSelector( publishNotice );

	// Verify
	await expect( page ).toMatchElement( publishNotice, { text: publishVerification } );
	if ( button === '.order_actions li .save_order' ) {
		await expect( page ).toMatchElement( '#select2-order_status-container', { text: 'Processing' } );
		await expect( page ).toMatchElement(
			'#woocommerce-order-notes .note_content',
			{
				text: 'Order status changed from Pending payment to Processing.',
			}
		);
	}

	// Trash
	await page.focus( 'a.submitdelete' );
	await expect( page ).toClick( 'a.submitdelete' );
	await page.waitForSelector( '#message' );

	// Verify
	await expect( page ).toMatchElement( publishNotice, { text: trashVerification } );
};

/**
 * Verify that checkbox is set.
 *
 * @param {string} selector Selector of the checkbox that needs to be verified.
 */
export const verifyCheckboxIsSet = async( selector ) => {
	await page.focus( selector );
	const checkbox = await page.$( selector );
	const checkboxStatus = ( await ( await checkbox.getProperty( 'checked' ) ).jsonValue() );
	await expect( checkboxStatus ).toBe( true );
};

/**
 * Verify that checkbox is unset.
 *
 * @param {string} selector Selector of the checkbox that needs to be verified.
 */
export const verifyCheckboxIsUnset = async( selector ) => {
	await page.focus( selector );
	const checkbox = await page.$( selector );
	const checkboxStatus = ( await ( await checkbox.getProperty( 'checked' ) ).jsonValue() );
	await expect( checkboxStatus ).not.toBe( true );
};

/**
 * Verify the value of input field once it was saved (can be used for radio buttons verification as well).
 *
 * @param {string} selector Selector of the input field that needs to be verified.
 * @param {string} value Value of the input field that needs to be verified.
 */
export const verifyValueOfInputField = async( selector, value ) => {
	await page.focus( selector );
	const field = await page.$( selector );
	const fieldValue = ( await ( await field.getProperty( 'value' ) ).jsonValue() );
	await expect( fieldValue ).toBe( value );
};

/**
 * Clicks on a filter on a list page, such as WooCommerce > Orders or Posts > All Posts.
 *
 * @param {string} selector Selector of the filter link to be clicked.
 */
export const clickFilter = async ( selector ) => {
	await page.waitForSelector( selector );
	await page.focus( selector );
	await Promise.all( [
		page.click( `.subsubsub > ${selector} > a` ),
		page.waitForNavigation( { waitUntil: 'networkidle0' } ),
	] );
};

/**
 * Moves all items in a list view to the trash.
 *
 * If there's more than 20 items, it moves all 20 items on the current page.
 */
export const moveAllItemsToTrash = async () => {
	await setCheckbox( '#cb-select-all-1' );
	await expect( page ).toSelect( '#bulk-action-selector-top', 'Move to Trash' );
	await Promise.all( [
		page.click( '#doaction' ),
		page.waitForNavigation( { waitUntil: 'networkidle0' } ),
	] );
};

/**
 * Use puppeteer page eval to click an element.
 *
 * Useful for clicking items that have been added to the DOM via ajax.
 *
 * @param {string} selector Selector of the filter link to be clicked.
 */
export const evalAndClick = async ( selector ) => {
	// We use this when `expect(page).toClick()` is unable to find the element
	// See: https://github.com/puppeteer/puppeteer/issues/1769#issuecomment-637645219
	page.$eval( selector, elem => elem.click() );
};

/**
 * Select a value from select2 search input field.
 *
 * @param {string} value Value of what to be selected
 * @param {string} selector Selector of the select2 search field
 */
export const selectOptionInSelect2 = async ( value, selector = 'input.select2-search__field' ) => {
	await page.waitForSelector(selector);
	await page.click(selector);
	await page.type(selector, value);
	await page.waitFor(2000); // to avoid flakyness, must wait before pressing Enter
	await page.keyboard.press('Enter');
};

/**
<<<<<<< HEAD
=======
 * Search by any term for an order
 *
 * @param {string} value Value to be entered into the search field
 * @param {string} orderId Order ID
 * @param {string} customerName Customer's full name attached to order ID.
 */
export const searchForOrder = async (value, orderId, customerName) => {
	await clearAndFillInput('#post-search-input', value);
	await expect(page).toMatchElement('#post-search-input', value);
	await expect(page).toClick('#search-submit' );
	await page.waitForSelector('#the-list', { timeout: 10000 } );
	await expect(page).toMatchElement('.order_number > a.order-view', {text: `#${orderId} ${customerName}`});
};

/**
>>>>>>> aa132f91
 * Apply a coupon code within cart or checkout.
 * Method will try to apply a coupon in the checkout, otherwise will try to apply in the cart.
 *
 * @param couponCode string
 * @returns {Promise<void>}
 */
<<<<<<< HEAD
const applyCoupon = async ( couponCode ) => {
	try {
=======
export const applyCoupon = async ( couponCode ) => {
	try {
		await Promise.all([
			page.reload(),
			page.waitForNavigation( { waitUntil: 'networkidle0' } ),
		]);
>>>>>>> aa132f91
		await expect(page).toClick('a', {text: 'Click here to enter your code'});
		await uiUnblocked();
		await clearAndFillInput('#coupon_code', couponCode);
		await expect(page).toClick('button', {text: 'Apply coupon'});
		await uiUnblocked();
	} catch (error) {
		await clearAndFillInput('#coupon_code', couponCode);
		await expect(page).toClick('button', {text: 'Apply coupon'});
		await uiUnblocked();
	};
};

/**
 * Remove one coupon within cart or checkout.
 *
 * @param couponCode Coupon name.
 * @returns {Promise<void>}
 */
<<<<<<< HEAD
const removeCoupon = async ( couponCode ) => {
=======
export const removeCoupon = async ( couponCode ) => {
	await Promise.all([
		page.reload(),
		page.waitForNavigation( { waitUntil: 'networkidle0' } ),
	]);
>>>>>>> aa132f91
	await expect(page).toClick('[data-coupon="'+couponCode.toLowerCase()+'"]', {text: '[Remove]'});
	await uiUnblocked();
	await expect(page).toMatchElement('.woocommerce-message', {text: 'Coupon has been removed.'});
};

<<<<<<< HEAD
export {
	clearAndFillInput,
	clickTab,
	settingsPageSaveChanges,
	permalinkSettingsPageSaveChanges,
	setCheckbox,
	unsetCheckbox,
	uiUnblocked,
	verifyPublishAndTrash,
	verifyCheckboxIsSet,
	verifyCheckboxIsUnset,
	verifyValueOfInputField,
	clickFilter,
	moveAllItemsToTrash,
	evalAndClick,
	selectOptionInSelect2,
	applyCoupon,
	removeCoupon,
};
=======
/**
 *
 * Select and perform an order action in the `Order actions` postbox.
 *
 * @param {string} action The action to take on the order.
 */
export const selectOrderAction = async ( action ) => {
	await page.select( 'select[name=wc_order_action]', action );
	await Promise.all( [
		page.click( '.wc-reload' ),
		page.waitForNavigation( { waitUntil: 'networkidle0' } ),
	] );
}
>>>>>>> aa132f91
<|MERGE_RESOLUTION|>--- conflicted
+++ resolved
@@ -9,16 +9,10 @@
  * @param {string} selector
  * @param {string} value
  */
-<<<<<<< HEAD
-const clearAndFillInput = async ( selector, value ) => {
-=======
 export const clearAndFillInput = async ( selector, value ) => {
->>>>>>> aa132f91
 	await page.waitForSelector( selector );
 	await page.focus( selector );
-	await page.waitFor(2000); // avoiding flakiness
 	await pressKeyWithModifier( 'primary', 'a' );
-	await page.waitFor(2000); // avoiding flakiness
 	await page.type( selector, value );
 };
 
@@ -244,8 +238,6 @@
 };
 
 /**
-<<<<<<< HEAD
-=======
  * Search by any term for an order
  *
  * @param {string} value Value to be entered into the search field
@@ -261,24 +253,18 @@
 };
 
 /**
->>>>>>> aa132f91
  * Apply a coupon code within cart or checkout.
  * Method will try to apply a coupon in the checkout, otherwise will try to apply in the cart.
  *
  * @param couponCode string
  * @returns {Promise<void>}
  */
-<<<<<<< HEAD
-const applyCoupon = async ( couponCode ) => {
-	try {
-=======
 export const applyCoupon = async ( couponCode ) => {
 	try {
 		await Promise.all([
 			page.reload(),
 			page.waitForNavigation( { waitUntil: 'networkidle0' } ),
 		]);
->>>>>>> aa132f91
 		await expect(page).toClick('a', {text: 'Click here to enter your code'});
 		await uiUnblocked();
 		await clearAndFillInput('#coupon_code', couponCode);
@@ -297,41 +283,16 @@
  * @param couponCode Coupon name.
  * @returns {Promise<void>}
  */
-<<<<<<< HEAD
-const removeCoupon = async ( couponCode ) => {
-=======
 export const removeCoupon = async ( couponCode ) => {
 	await Promise.all([
 		page.reload(),
 		page.waitForNavigation( { waitUntil: 'networkidle0' } ),
 	]);
->>>>>>> aa132f91
 	await expect(page).toClick('[data-coupon="'+couponCode.toLowerCase()+'"]', {text: '[Remove]'});
 	await uiUnblocked();
 	await expect(page).toMatchElement('.woocommerce-message', {text: 'Coupon has been removed.'});
 };
 
-<<<<<<< HEAD
-export {
-	clearAndFillInput,
-	clickTab,
-	settingsPageSaveChanges,
-	permalinkSettingsPageSaveChanges,
-	setCheckbox,
-	unsetCheckbox,
-	uiUnblocked,
-	verifyPublishAndTrash,
-	verifyCheckboxIsSet,
-	verifyCheckboxIsUnset,
-	verifyValueOfInputField,
-	clickFilter,
-	moveAllItemsToTrash,
-	evalAndClick,
-	selectOptionInSelect2,
-	applyCoupon,
-	removeCoupon,
-};
-=======
 /**
  *
  * Select and perform an order action in the `Order actions` postbox.
@@ -344,5 +305,4 @@
 		page.click( '.wc-reload' ),
 		page.waitForNavigation( { waitUntil: 'networkidle0' } ),
 	] );
-}
->>>>>>> aa132f91
+}