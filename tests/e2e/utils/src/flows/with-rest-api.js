--- conflicted
+++ resolved
@@ -253,7 +253,6 @@
 			}
 		}
 	},
-<<<<<<< HEAD
 	/**
 	 * Update a setting to the supplied value.
 	 *
@@ -275,9 +274,6 @@
 		const response = await client.put( `/wc/v3/payment_gateways/${paymentGatewayId}`, payload );
 		expect( response.statusCode ).toBe( 200 );
 	},
-=======
-
->>>>>>> f6c5dbf2
 	/**
 	 * Create a batch of orders using the "Batch Create Order" API endpoint.
 	 *
@@ -291,7 +287,6 @@
 
 		expect(statusCode).toEqual(200);
 	},
-
 	/**
 	 * Get the current environment from the WooCommerce system status API.
 	 *
