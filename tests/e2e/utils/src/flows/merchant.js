--- conflicted
+++ resolved
@@ -20,12 +20,9 @@
 	WP_ADMIN_SETUP_WIZARD,
 	WP_ADMIN_WC_SETTINGS,
 	WP_ADMIN_NEW_SHIPPING_ZONE,
-<<<<<<< HEAD
-	WP_ADMIN_IMPORT_PRODUCTS,
-=======
 	WP_ADMIN_ANALYTICS_PAGES,
 	WP_ADMIN_ALL_USERS_VIEW,
->>>>>>> 09b5fb46
+  WP_ADMIN_IMPORT_PRODUCTS,
 } = require( './constants' );
 
 const baseUrl = config.get( 'url' );
@@ -189,10 +186,6 @@
 		} );
 	},
 
-<<<<<<< HEAD
-	openImportProducts: async () => {
-		await page.goto( WP_ADMIN_IMPORT_PRODUCTS , {
-=======
 	openAnalyticsPage: async ( pageName ) => {
 		await page.goto( WP_ADMIN_ANALYTICS_PAGES + pageName, {
 			waitUntil: 'networkidle0',
@@ -201,7 +194,12 @@
 
 	openAllUsersView: async () => {
 		await page.goto( WP_ADMIN_ALL_USERS_VIEW, {
->>>>>>> 09b5fb46
+			waitUntil: 'networkidle0',
+		} );
+	},
+
+  openImportProducts: async () => {
+		await page.goto( WP_ADMIN_IMPORT_PRODUCTS , {
 			waitUntil: 'networkidle0',
 		} );
 	},
