/**
 * External dependencies
 */
const config = require( 'config' );

/**
 * Internal dependencies
 */
const { clearAndFillInput, setCheckbox } = require( '../page-utils' );
const {
	WP_ADMIN_ALL_ORDERS_VIEW,
	WP_ADMIN_ALL_PRODUCTS_VIEW,
	WP_ADMIN_DASHBOARD,
	WP_ADMIN_LOGIN,
	WP_ADMIN_NEW_COUPON,
	WP_ADMIN_NEW_ORDER,
	WP_ADMIN_NEW_PRODUCT,
	WP_ADMIN_PERMALINK_SETTINGS,
	WP_ADMIN_PLUGINS,
	WP_ADMIN_SETUP_WIZARD,
	WP_ADMIN_WC_HOME,
	WP_ADMIN_WC_SETTINGS,
<<<<<<< HEAD
	WP_ADMIN_NEW_SHIPPING_ZONE
=======
	WP_ADMIN_WC_EXTENSIONS,
	WP_ADMIN_WC_HELPER,
	WP_ADMIN_NEW_SHIPPING_ZONE,
	WP_ADMIN_ANALYTICS_PAGES,
	WP_ADMIN_ALL_USERS_VIEW,
	WP_ADMIN_IMPORT_PRODUCTS,
	WP_ADMIN_PLUGIN_INSTALL,
	WP_ADMIN_WP_UPDATES,
	IS_RETEST_MODE,
>>>>>>> aa132f91
} = require( './constants' );

const { getSlug } = require('./utils');

const baseUrl = config.get( 'url' );
const WP_ADMIN_SINGLE_CPT_VIEW = ( postId ) => baseUrl + `wp-admin/post.php?post=${ postId }&action=edit`;

const merchant = {
	login: async () => {
		await page.goto( WP_ADMIN_LOGIN, {
			waitUntil: 'networkidle0',
		} );

		await expect( page.title() ).resolves.toMatch( 'Log In' );

		await clearAndFillInput( '#user_login', ' ' );

		await page.type( '#user_login', config.get( 'users.admin.username' ) );
		await page.type( '#user_pass', config.get( 'users.admin.password' ) );

		await Promise.all( [
			page.click( 'input[type=submit]' ),
			page.waitForNavigation( { waitUntil: 'networkidle0' } ),
		] );
	},

	logout: async () => {
		// Log out link in admin bar is not visible so can't be clicked directly.
		const logoutLinks = await page.$$eval(
			'#wp-admin-bar-logout a',
			( am ) => am.filter( ( e ) => e.href ).map( ( e ) => e.href )
		);

		if ( logoutLinks && logoutLinks[0] ) {
			await page.goto(logoutLinks[0], {
				waitUntil: 'networkidle0',
			});
		}
	},

	openAllOrdersView: async () => {
		await page.goto( WP_ADMIN_ALL_ORDERS_VIEW, {
			waitUntil: 'networkidle0',
		} );
	},

	openAllProductsView: async () => {
		await page.goto( WP_ADMIN_ALL_PRODUCTS_VIEW, {
			waitUntil: 'networkidle0',
		} );
	},

	openDashboard: async () => {
		await page.goto( WP_ADMIN_DASHBOARD, {
			waitUntil: 'networkidle0',
		} );
	},

	openNewCoupon: async () => {
		await page.goto( WP_ADMIN_NEW_COUPON, {
			waitUntil: 'networkidle0',
		} );
	},

	openNewOrder: async () => {
		await page.goto( WP_ADMIN_NEW_ORDER, {
			waitUntil: 'networkidle0',
		} );
	},

	openNewProduct: async () => {
		await page.goto( WP_ADMIN_NEW_PRODUCT, {
			waitUntil: 'networkidle0',
		} );
	},

	openPermalinkSettings: async () => {
		await page.goto( WP_ADMIN_PERMALINK_SETTINGS, {
			waitUntil: 'networkidle0',
		} );
	},

	openPlugins: async () => {
		await page.goto( WP_ADMIN_PLUGINS, {
			waitUntil: 'networkidle0',
		} );
	},

	openSettings: async ( tab, section = null ) => {
		let settingsUrl = WP_ADMIN_WC_SETTINGS + tab;

		if ( section ) {
			settingsUrl += `&section=${ section }`;
		}

		await page.goto( settingsUrl, {
			waitUntil: 'networkidle0',
		} );
	},

	openExtensions: async () => {
		await page.goto( WP_ADMIN_WC_EXTENSIONS, {
			waitUntil: 'networkidle0',
		} );
	},

	openHelper: async () => {
		await page.goto( WP_ADMIN_WC_HELPER, {
			waitUntil: 'networkidle0',
		} );
	},

	runSetupWizard: async () => {
<<<<<<< HEAD
			const setupWizard = process.env.E2E_RETEST == '1' ? WP_ADMIN_SETUP_WIZARD : WP_ADMIN_WC_HOME;
=======
			const setupWizard = IS_RETEST_MODE ? WP_ADMIN_SETUP_WIZARD : WP_ADMIN_WC_HOME;
>>>>>>> aa132f91
			await page.goto( setupWizard, {
			waitUntil: 'networkidle0',
		} );
	},


	goToOrder: async ( orderId ) => {
		await page.goto( WP_ADMIN_SINGLE_CPT_VIEW( orderId ), {
			waitUntil: 'networkidle0',
		} );
	},

	goToProduct: async ( productId ) => {
		await page.goto( WP_ADMIN_SINGLE_CPT_VIEW( productId ), {
			waitUntil: 'networkidle0',
		} );
	},

	updateOrderStatus: async ( orderId, status ) => {
		await page.goto( WP_ADMIN_SINGLE_CPT_VIEW( orderId ), {
			waitUntil: 'networkidle0',
		} );
		await expect( page ).toSelect( '#order_status', status );
		await page.waitFor( 2000 );
		await expect( page ).toClick( 'button.save_order' );
		await page.waitForSelector( '#message' );
		await expect( page ).toMatchElement( '#message', { text: 'Order updated.' } );
	},

	verifyOrder: async (orderId, productName, productPrice, quantity, orderTotal, ensureCustomerRegistered = false) => {
		await merchant.goToOrder(orderId);

		// Verify that the order page is indeed of the order that was placed
		// Verify order number
		await expect(page).toMatchElement('.woocommerce-order-data__heading', {text: 'Order #' + orderId + ' details'});

		// Verify product name
		await expect(page).toMatchElement('.wc-order-item-name', {text: productName});

		// Verify product cost
		await expect(page).toMatchElement('.woocommerce-Price-amount.amount', {text: productPrice});

		// Verify product quantity
		await expect(page).toMatchElement('.quantity', {text: quantity.toString()});

		// Verify total order amount without shipping
		await expect(page).toMatchElement('.line_cost', {text: orderTotal});

		if ( ensureCustomerRegistered ) {
			// Verify customer profile link is present to verify order was placed by a registered customer, not a guest
			await expect( page ).toMatchElement( 'label[for="customer_user"] a[href*=user-edit]', { text: 'Profile' } );
		}
	},

<<<<<<< HEAD
=======
	openNewShipping: async () => {
		await page.goto( WP_ADMIN_NEW_SHIPPING_ZONE, {
			waitUntil: 'networkidle0',
		} );
	},

>>>>>>> aa132f91
	openEmailLog: async () => {
		await page.goto( `${baseUrl}wp-admin/tools.php?page=wpml_plugin_log`, {
			waitUntil: 'networkidle0',
		} );
<<<<<<< HEAD
	}
=======
	},

	openAnalyticsPage: async ( pageName ) => {
		await page.goto( WP_ADMIN_ANALYTICS_PAGES + pageName, {
			waitUntil: 'networkidle0',
		} );
	},

	openAllUsersView: async () => {
		await page.goto( WP_ADMIN_ALL_USERS_VIEW, {
			waitUntil: 'networkidle0',
		} );
	},

  	openImportProducts: async () => {
		await page.goto( WP_ADMIN_IMPORT_PRODUCTS , {
			waitUntil: 'networkidle0',
		} );
	},

	/**
	 * Opens the WordPress updates page at Dashboard > Updates.
	 */
	openWordPressUpdatesPage: async () => {
		await page.goto( WP_ADMIN_WP_UPDATES, {
			waitUntil: 'networkidle0',
		} );
	},

	/**
	 * Installs all pending updates on the Dashboard > Updates page, including WordPress, plugins, and themes.
	 */
	installAllUpdates: async () => {
		await merchant.updateWordPress();
		await merchant.updatePlugins();
		await merchant.updateThemes();
	},

	/**
	 * Updates WordPress if there are any updates available.
	 */
	updateWordPress: async () => {
		await merchant.openWordPressUpdatesPage();
		if ( null !== await page.$( 'form[action="update-core.php?action=do-core-upgrade"][name="upgrade"]' ) ) {
			await Promise.all([
				expect( page ).toClick( 'input.button-primary' ),

				// The WordPress update can take some time, so setting a longer timeout here
				page.waitForNavigation( { waitUntil: 'networkidle0', timeout: 1000000 } ),
			]);
		}
	},

	/**
	 * Updates all installed plugins if there are updates available.
	 */
	updatePlugins: async () => {
		await merchant.openWordPressUpdatesPage();
		if ( null !== await page.$( 'form[action="update-core.php?action=do-plugin-upgrade"][name="upgrade-plugins"]' ) ) {
			await setCheckbox( '#plugins-select-all' );
			await Promise.all([
				expect( page ).toClick( '#upgrade-plugins' ),
				page.waitForNavigation( { waitUntil: 'networkidle0' } ),
			]);
		}
	},

	/**
	 * Updates all installed themes if there are updates available.
	 */
	updateThemes: async () => {
		await merchant.openWordPressUpdatesPage();
		if ( null !== await page.$( 'form[action="update-core.php?action=do-theme-upgrade"][name="upgrade-themes"]' )) {
			await setCheckbox( '#themes-select-all' );
			await Promise.all([
				expect( page ).toClick( '#upgrade-themes' ),
				page.waitForNavigation( { waitUntil: 'networkidle0' } ),
			]);
		}
	},

	/* Uploads and activates a plugin located at the provided file path. This will also deactivate and delete the plugin if it exists.
	*
	* @param {string} pluginFilePath The location of the plugin zip file to upload.
	* @param {string} pluginName The name of the plugin. For example, `WooCommerce`.
	*/
   uploadAndActivatePlugin: async ( pluginFilePath, pluginName ) => {
	   await merchant.openPlugins();

	   // Deactivate and delete the plugin if it exists
	   let pluginSlug = getSlug( pluginName );
	   if ( await page.$( `a#deactivate-${pluginSlug}` ) !== null ) {
		   await merchant.deactivatePlugin( pluginName, true );
	   }

	   // Open the plugin install page
	   await page.goto( WP_ADMIN_PLUGIN_INSTALL, {
		   waitUntil: 'networkidle0',
	   } );

	   // Upload the plugin zip
	   await page.click( 'a.upload-view-toggle' );

	   await expect( page ).toMatchElement(
		   'p.install-help',
		   {
			   text: 'If you have a plugin in a .zip format, you may install or update it by uploading it here.'
		   }
	   );

	   const uploader = await page.$( 'input[type=file]' );

	   await uploader.uploadFile( pluginFilePath );

	   // Manually update the button to `enabled` so we can submit the file
	   await page.evaluate(() => {
		   document.getElementById( 'install-plugin-submit' ).disabled = false;
		});

	   // Click to upload the file
	   await page.click( '#install-plugin-submit' );

	   await page.waitForNavigation( { waitUntil: 'networkidle0' } );

	   // Click to activate the plugin
	   await page.click( '.button-primary' );

	   await page.waitForNavigation( { waitUntil: 'networkidle0' } );
   },

   /**
	* Activate a given plugin by the plugin's name.
	*
	* @param {string} pluginName The name of the plugin to activate. For example, `WooCommerce`.
	*/
   activatePlugin: async ( pluginName ) => {
	   let pluginSlug = getSlug( pluginName );

	   await expect( page ).toClick( `a#activate-${pluginSlug}` );

	   await page.waitForNavigation( { waitUntil: 'networkidle0' } );
   },

   /**
	* Deactivate a plugin by the plugin's name with the option to delete the plugin as well.
	*
	* @param {string} pluginName The name of the plugin to deactivate. For example, `WooCommerce`.
	* @param {Boolean} deletePlugin Pass in `true` to delete the plugin. Defaults to `false`.
	*/
   deactivatePlugin: async ( pluginName, deletePlugin = false ) => {
	   let pluginSlug = getSlug( pluginName );

	   await expect( page ).toClick( `a#deactivate-${pluginSlug}` );

	   await page.waitForNavigation( { waitUntil: 'networkidle0' } );

	   if ( deletePlugin ) {
		   await merchant.deletePlugin( pluginName );
	   }
   },

   /**
	* Delete a plugin by the plugin's name.
	*
	* @param {string} pluginName The name of the plugin to delete. For example, `WooCommerce`.
	*/
   deletePlugin: async ( pluginName ) => {
	   let pluginSlug = getSlug( pluginName );

	   await expect( page ).toClick( `a#delete-${pluginSlug}` );

	   // Wait for Ajax calls to finish
	   await page.waitForResponse( response => response.status() === 200 );
   },

	/**
	 * Runs the database update if needed. For example, after uploading the WooCommerce plugin or updating WooCommerce.
	 */
   runDatabaseUpdate: async () => {
	   if ( await page.$( '.updated.woocommerce-message.wc-connect' ) !== null ) {
		   await expect( page ).toMatchElement( 'a.wc-update-now', { text: 'Update WooCommerce Database' } );
		   await expect( page ).toClick( 'a.wc-update-now' );
		   await page.waitForNavigation( { waitUntil: 'networkidle0' } );
		   await merchant.checkDatabaseUpdateComplete();
		}
   },

	/**
	 * Checks if the database update is complete, if not, refresh the page until it is.
	 */
   checkDatabaseUpdateComplete: async () => {
	   await page.reload( { waitUntil: [ 'networkidle0', 'domcontentloaded'] } );

		const thanksButtonSelector = 'a.components-button.is-primary';

		if ( await page.$( thanksButtonSelector ) !== null ) {
			await expect( page ).toMatchElement( thanksButtonSelector, { text: 'Thanks!' } );
			await expect( page ).toClick( thanksButtonSelector );
		} else {
			await merchant.checkDatabaseUpdateComplete();
		}
   },
>>>>>>> aa132f91
};

module.exports = merchant;<|MERGE_RESOLUTION|>--- conflicted
+++ resolved
@@ -20,9 +20,6 @@
 	WP_ADMIN_SETUP_WIZARD,
 	WP_ADMIN_WC_HOME,
 	WP_ADMIN_WC_SETTINGS,
-<<<<<<< HEAD
-	WP_ADMIN_NEW_SHIPPING_ZONE
-=======
 	WP_ADMIN_WC_EXTENSIONS,
 	WP_ADMIN_WC_HELPER,
 	WP_ADMIN_NEW_SHIPPING_ZONE,
@@ -32,7 +29,6 @@
 	WP_ADMIN_PLUGIN_INSTALL,
 	WP_ADMIN_WP_UPDATES,
 	IS_RETEST_MODE,
->>>>>>> aa132f91
 } = require( './constants' );
 
 const { getSlug } = require('./utils');
@@ -146,11 +142,7 @@
 	},
 
 	runSetupWizard: async () => {
-<<<<<<< HEAD
-			const setupWizard = process.env.E2E_RETEST == '1' ? WP_ADMIN_SETUP_WIZARD : WP_ADMIN_WC_HOME;
-=======
 			const setupWizard = IS_RETEST_MODE ? WP_ADMIN_SETUP_WIZARD : WP_ADMIN_WC_HOME;
->>>>>>> aa132f91
 			await page.goto( setupWizard, {
 			waitUntil: 'networkidle0',
 		} );
@@ -205,22 +197,16 @@
 		}
 	},
 
-<<<<<<< HEAD
-=======
 	openNewShipping: async () => {
 		await page.goto( WP_ADMIN_NEW_SHIPPING_ZONE, {
 			waitUntil: 'networkidle0',
 		} );
 	},
 
->>>>>>> aa132f91
 	openEmailLog: async () => {
 		await page.goto( `${baseUrl}wp-admin/tools.php?page=wpml_plugin_log`, {
 			waitUntil: 'networkidle0',
 		} );
-<<<<<<< HEAD
-	}
-=======
 	},
 
 	openAnalyticsPage: async ( pageName ) => {
@@ -423,7 +409,6 @@
 			await merchant.checkDatabaseUpdateComplete();
 		}
    },
->>>>>>> aa132f91
 };
 
 module.exports = merchant;