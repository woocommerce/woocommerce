--- conflicted
+++ resolved
@@ -48,11 +48,7 @@
 
 const openNewProductAndVerify = async () => {
 	// Go to "add product" page
-<<<<<<< HEAD
-	await StoreOwnerFlow.openNewProduct();
-=======
 	await merchant.openNewProduct();
->>>>>>> 62d5e9a0
 
 	// Make sure we're on the add product page
 	await expect(page.title()).resolves.toMatch('Add new product');
