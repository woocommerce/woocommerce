--- conflicted
+++ resolved
@@ -6,11 +6,8 @@
 	merchant,
 	clickTab,
 	uiUnblocked,
-<<<<<<< HEAD
 	evalAndClick,
-=======
 	setCheckbox,
->>>>>>> 9ebf70bf
 } = require( '@woocommerce/e2e-utils' );
 const {
 	waitAndClick,
