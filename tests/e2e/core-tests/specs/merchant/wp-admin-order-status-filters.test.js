/**
 * Internal dependencies
 */
const config = require( 'config' );

const {
	merchant,
	withRestApi,
	clickFilter,
	moveAllItemsToTrash,
} = require( '@woocommerce/e2e-utils' );

const statusColumnTextSelector = 'mark.order-status > span';

// Define order statuses to filter against
<<<<<<< HEAD
const orderStatus = {
	pending: {
		name: 'wc-pending',
		description: { text: 'Pending payment' },
	},
	processing: {
		name: 'wc-processing',
		description: { text: 'Processing' },
	},
	onHold: {
		name: 'wc-on-hold',
		description: { text: 'On hold' },
	},
	completed: {
		name: 'wc-completed',
		description: { text: 'Completed' },
	},
	cancelled: {
		name: 'wc-cancelled',
		description: { text: 'Cancelled' },
	},
	refunded: {
		name: 'wc-refunded',
		description: { text: 'Refunded' },
	},
	failed: {
		name: 'wc-failed',
		description: { text: 'Failed' },
	}
};
const defaultOrder = config.get('orders.basicPaidOrder');

=======
const orderStatus = [
	['Pending payment', 'wc-pending'],
	['Processing', 'wc-processing'],
	['On hold', 'wc-on-hold'],
	['Completed', 'wc-completed'],
	['Cancelled', 'wc-cancelled'],
	['Refunded', 'wc-refunded'],
	['Failed', 'wc-failed'],
];
const defaultOrder = config.get('orders.basicPaidOrder');
>>>>>>> aa132f91

const runOrderStatusFiltersTest = () => {
	describe('WooCommerce Orders > Filter Orders by Status', () => {
		beforeAll(async () => {
			// First, let's create some orders we can filter against
<<<<<<< HEAD
			const orders = Object.entries(orderStatus).map((entryPair) => {
				const statusName = entryPair[1].name.replace('wc-', '');

				return {
					...defaultOrder,
					status: statusName,
				};
			});

			// Create the orders using the API
			await withRestApi.batchCreateOrders(orders);

			// Next, let's login
			await merchant.login();
		});

		afterAll( async () => {
			// Make sure we're on the all orders view and cleanup the orders we created
			await merchant.openAllOrdersView();
			await moveAllItemsToTrash();
		});
=======
			const orders = orderStatus.map((entryPair) => {
				const statusName = entryPair[1].replace('wc-', '');
>>>>>>> aa132f91

				return {
					...defaultOrder,
					status: statusName,
				};
			});

			// Create the orders using the API
			await withRestApi.batchCreateOrders(orders);

			// Next, let's login and navigate to the Orders page
			await merchant.login();
			await merchant.openAllOrdersView();
		});

		afterAll( async () => {
			// Make sure we're on the all orders view and cleanup the orders we created
			await merchant.openAllOrdersView();
			await moveAllItemsToTrash();
		});

		it.each(orderStatus)('should filter by %s', async (statusText, statusClassName) => {
			// Identify which statuses should be shown or hidden
			const shownStatus = { text: statusText };
			const hiddenStatuses = orderStatus
				.filter((pair) => !pair.includes(statusText))
				.map(([statusText]) => {
					return { text: statusText };
				});

			// Click the status filter and verify that only the matching order is shown
			await clickFilter('.' + statusClassName);
			await expect(page).toMatchElement(statusColumnTextSelector, shownStatus);

			// Verify other statuses don't show
			for (const hiddenStatus of hiddenStatuses) {
				await expect(page).not.toMatchElement(statusColumnTextSelector, hiddenStatus);
			}
		});

		it('should filter by All', async () => {
			// Make sure all the order statuses that were created show in this list
			await clickFilter('.all');

			for (const [statusText] of orderStatus) {
				await expect(page).toMatchElement(statusColumnTextSelector, { text: statusText });
			}
		});
	});
};

module.exports = runOrderStatusFiltersTest;<|MERGE_RESOLUTION|>--- conflicted
+++ resolved
@@ -13,40 +13,6 @@
 const statusColumnTextSelector = 'mark.order-status > span';
 
 // Define order statuses to filter against
-<<<<<<< HEAD
-const orderStatus = {
-	pending: {
-		name: 'wc-pending',
-		description: { text: 'Pending payment' },
-	},
-	processing: {
-		name: 'wc-processing',
-		description: { text: 'Processing' },
-	},
-	onHold: {
-		name: 'wc-on-hold',
-		description: { text: 'On hold' },
-	},
-	completed: {
-		name: 'wc-completed',
-		description: { text: 'Completed' },
-	},
-	cancelled: {
-		name: 'wc-cancelled',
-		description: { text: 'Cancelled' },
-	},
-	refunded: {
-		name: 'wc-refunded',
-		description: { text: 'Refunded' },
-	},
-	failed: {
-		name: 'wc-failed',
-		description: { text: 'Failed' },
-	}
-};
-const defaultOrder = config.get('orders.basicPaidOrder');
-
-=======
 const orderStatus = [
 	['Pending payment', 'wc-pending'],
 	['Processing', 'wc-processing'],
@@ -57,38 +23,13 @@
 	['Failed', 'wc-failed'],
 ];
 const defaultOrder = config.get('orders.basicPaidOrder');
->>>>>>> aa132f91
 
 const runOrderStatusFiltersTest = () => {
 	describe('WooCommerce Orders > Filter Orders by Status', () => {
 		beforeAll(async () => {
 			// First, let's create some orders we can filter against
-<<<<<<< HEAD
-			const orders = Object.entries(orderStatus).map((entryPair) => {
-				const statusName = entryPair[1].name.replace('wc-', '');
-
-				return {
-					...defaultOrder,
-					status: statusName,
-				};
-			});
-
-			// Create the orders using the API
-			await withRestApi.batchCreateOrders(orders);
-
-			// Next, let's login
-			await merchant.login();
-		});
-
-		afterAll( async () => {
-			// Make sure we're on the all orders view and cleanup the orders we created
-			await merchant.openAllOrdersView();
-			await moveAllItemsToTrash();
-		});
-=======
 			const orders = orderStatus.map((entryPair) => {
 				const statusName = entryPair[1].replace('wc-', '');
->>>>>>> aa132f91
 
 				return {
 					...defaultOrder,
