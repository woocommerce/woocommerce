/* eslint-disable jest/no-export, jest/no-disabled-tests, jest/expect-expect, jest/no-standalone-expect */
/**
 * Internal dependencies
 */
const {
	shopper,
	merchant,
	createSimpleProduct,
	setCheckbox,
	settingsPageSaveChanges,
	uiUnblocked,
	verifyCheckboxIsSet
} = require( '@woocommerce/e2e-utils' );

const config = require( 'config' );
const simpleProductName = config.get( 'products.simple.name' );
const singleProductPrice = config.get( 'products.simple.price' );
const twoProductPrice = singleProductPrice * 2;
const threeProductPrice = singleProductPrice * 3;
const fourProductPrice = singleProductPrice * 4;
const fiveProductPrice = singleProductPrice * 5;

let orderId;

const runCheckoutPageTest = () => {
	describe('Checkout page', () => {
		beforeAll(async () => {
			await merchant.login();
			await createSimpleProduct();

			// Go to general settings page
			await merchant.openSettings('general');

			// Set base location with state CA.
			await expect(page).toSelect('select[name="woocommerce_default_country"]', 'United States (US) — California');
			// Sell to all countries
			await expect(page).toSelect('#woocommerce_allowed_countries', 'Sell to all countries');
			// Set currency to USD
			await expect(page).toSelect('#woocommerce_currency', 'United States (US) dollar ($)');
			// Tax calculation should have been enabled by another test - no-op
			// Save
			await settingsPageSaveChanges();

			// Verify that settings have been saved
			await Promise.all([
				expect(page).toMatchElement('#message', {text: 'Your settings have been saved.'}),
				expect(page).toMatchElement('select[name="woocommerce_default_country"]', {text: 'United States (US) — California'}),
				expect(page).toMatchElement('#woocommerce_allowed_countries', {text: 'Sell to all countries'}),
				expect(page).toMatchElement('#woocommerce_currency', {text: 'United States (US) dollar ($)'}),
			]);

			// Enable BACS payment method
			await merchant.openSettings('checkout', 'bacs');
			await setCheckbox('#woocommerce_bacs_enabled');
			await settingsPageSaveChanges();

			// Verify that settings have been saved
			await verifyCheckboxIsSet('#woocommerce_bacs_enabled');

			// Enable COD payment method
			await merchant.openSettings('checkout', 'cod');
			await setCheckbox('#woocommerce_cod_enabled');
			await settingsPageSaveChanges();

			// Verify that settings have been saved
			await verifyCheckboxIsSet('#woocommerce_cod_enabled');

			// Enable PayPal payment method
			await merchant.openSettings('checkout', 'paypal');
			await setCheckbox('#woocommerce_paypal_enabled');
			await settingsPageSaveChanges();

			// Verify that settings have been saved
			await verifyCheckboxIsSet('#woocommerce_paypal_enabled');

			await merchant.logout();
		});

		it('should display cart items in order review', async () => {
<<<<<<< HEAD
			await CustomerFlow.goToShop();
			await CustomerFlow.addToCartFromShopPage(simpleProductName);
			await CustomerFlow.goToCheckout();
			await CustomerFlow.productIsInCheckout(simpleProductName, `1`, singleProductPrice, singleProductPrice);
		});

		it('allows customer to choose available payment methods', async () => {
			await CustomerFlow.goToShop();
			await CustomerFlow.addToCartFromShopPage(simpleProductName);
			await CustomerFlow.goToCheckout();
			await CustomerFlow.productIsInCheckout(simpleProductName, `2`, twoProductPrice, twoProductPrice);
=======
			await shopper.goToShop();
			await shopper.addToCartFromShopPage(simpleProductName);
			await shopper.goToCheckout();
			await shopper.productIsInCheckout(simpleProductName, `1`, `9.99`, `9.99`);
		});

		it('allows customer to choose available payment methods', async () => {
			await shopper.goToShop();
			await shopper.addToCartFromShopPage(simpleProductName);
			await shopper.goToCheckout();
			await shopper.productIsInCheckout(simpleProductName, `2`, `19.98`, `19.98`);
>>>>>>> ba37b733

			await expect(page).toClick('.wc_payment_method label', {text: 'PayPal'});
			await expect(page).toClick('.wc_payment_method label', {text: 'Direct bank transfer'});
			await expect(page).toClick('.wc_payment_method label', {text: 'Cash on delivery'});
		});

		it('allows customer to fill billing details', async () => {
<<<<<<< HEAD
			await CustomerFlow.goToShop();
			await CustomerFlow.addToCartFromShopPage(simpleProductName);
			await CustomerFlow.goToCheckout();
			await CustomerFlow.productIsInCheckout(simpleProductName, `3`, threeProductPrice, threeProductPrice);
			await CustomerFlow.fillBillingDetails(config.get('addresses.customer.billing'));
		});

		it('allows customer to fill shipping details', async () => {
			await CustomerFlow.goToShop();
			await CustomerFlow.addToCartFromShopPage(simpleProductName);
			await CustomerFlow.goToCheckout();
			await CustomerFlow.productIsInCheckout(simpleProductName, `4`, fourProductPrice, fourProductPrice);
=======
			await shopper.goToShop();
			await shopper.addToCartFromShopPage(simpleProductName);
			await shopper.goToCheckout();
			await shopper.productIsInCheckout(simpleProductName, `3`, `29.97`, `29.97`);
			await shopper.fillBillingDetails(config.get('addresses.customer.billing'));
		});

		it('allows customer to fill shipping details', async () => {
			await shopper.goToShop();
			await shopper.addToCartFromShopPage(simpleProductName);
			await shopper.goToCheckout();
			await shopper.productIsInCheckout(simpleProductName, `4`, `39.96`, `39.96`);
>>>>>>> ba37b733

			// Select checkbox to ship to a different address
			await page.evaluate(() => {
				document.querySelector('#ship-to-different-address-checkbox').click();
			});
			await uiUnblocked();

			await shopper.fillShippingDetails(config.get('addresses.customer.shipping'));
		});

		it('allows guest customer to place order', async () => {
<<<<<<< HEAD
			await CustomerFlow.goToShop();
			await CustomerFlow.addToCartFromShopPage(simpleProductName);
			await CustomerFlow.goToCheckout();
			await CustomerFlow.productIsInCheckout(simpleProductName, `5`, fiveProductPrice, fiveProductPrice);
			await CustomerFlow.fillBillingDetails(config.get('addresses.customer.billing'));
=======
			await shopper.goToShop();
			await shopper.addToCartFromShopPage(simpleProductName);
			await shopper.goToCheckout();
			await shopper.productIsInCheckout(simpleProductName, `5`, `49.95`, `49.95`);
			await shopper.fillBillingDetails(config.get('addresses.customer.billing'));
>>>>>>> ba37b733

			await uiUnblocked();

			await expect(page).toClick('.wc_payment_method label', {text: 'Cash on delivery'});
			await expect(page).toMatchElement('.payment_method_cod', {text: 'Pay with cash upon delivery.'});
			await uiUnblocked();
			await shopper.placeOrder();

			await expect(page).toMatch('Order received');

			// Get order ID from the order received html element on the page
			let orderReceivedHtmlElement = await page.$('.woocommerce-order-overview__order.order');
			let orderReceivedText = await page.evaluate(element => element.textContent, orderReceivedHtmlElement);
			return orderId = orderReceivedText.split(/(\s+)/)[6].toString();
		});

		it('store owner can confirm the order was received', async () => {
			await merchant.login();
			await merchant.openAllOrdersView();

			// Click on the order which was placed in the previous step
			await Promise.all([
				page.click('#post-' + orderId),
				page.waitForNavigation({waitUntil: 'networkidle0'}),
			]);

			// Verify that the order page is indeed of the order that was placed
			// Verify order number
			await expect(page).toMatchElement('.woocommerce-order-data__heading', {text: 'Order #' + orderId + ' details'});

			// Verify product name
			await expect(page).toMatchElement('.wc-order-item-name', {text: simpleProductName});

			// Verify product cost
			await expect(page).toMatchElement('.woocommerce-Price-amount.amount', {text: singleProductPrice});

			// Verify product quantity
			await expect(page).toMatchElement('.quantity', {text: '5'});

			// Verify total order amount without shipping
			await expect(page).toMatchElement('.line_cost', {text: fiveProductPrice});
		});
	});
};

module.exports = runCheckoutPageTest;<|MERGE_RESOLUTION|>--- conflicted
+++ resolved
@@ -77,31 +77,17 @@
 		});
 
 		it('should display cart items in order review', async () => {
-<<<<<<< HEAD
-			await CustomerFlow.goToShop();
-			await CustomerFlow.addToCartFromShopPage(simpleProductName);
-			await CustomerFlow.goToCheckout();
-			await CustomerFlow.productIsInCheckout(simpleProductName, `1`, singleProductPrice, singleProductPrice);
-		});
-
-		it('allows customer to choose available payment methods', async () => {
-			await CustomerFlow.goToShop();
-			await CustomerFlow.addToCartFromShopPage(simpleProductName);
-			await CustomerFlow.goToCheckout();
-			await CustomerFlow.productIsInCheckout(simpleProductName, `2`, twoProductPrice, twoProductPrice);
-=======
 			await shopper.goToShop();
 			await shopper.addToCartFromShopPage(simpleProductName);
 			await shopper.goToCheckout();
-			await shopper.productIsInCheckout(simpleProductName, `1`, `9.99`, `9.99`);
+			await shopper.productIsInCheckout(simpleProductName, `1`, singleProductPrice, singleProductPrice);
 		});
 
 		it('allows customer to choose available payment methods', async () => {
 			await shopper.goToShop();
 			await shopper.addToCartFromShopPage(simpleProductName);
 			await shopper.goToCheckout();
-			await shopper.productIsInCheckout(simpleProductName, `2`, `19.98`, `19.98`);
->>>>>>> ba37b733
+			await shopper.productIsInCheckout(simpleProductName, `2`, twoProductPrice, twoProductPrice);
 
 			await expect(page).toClick('.wc_payment_method label', {text: 'PayPal'});
 			await expect(page).toClick('.wc_payment_method label', {text: 'Direct bank transfer'});
@@ -109,24 +95,10 @@
 		});
 
 		it('allows customer to fill billing details', async () => {
-<<<<<<< HEAD
-			await CustomerFlow.goToShop();
-			await CustomerFlow.addToCartFromShopPage(simpleProductName);
-			await CustomerFlow.goToCheckout();
-			await CustomerFlow.productIsInCheckout(simpleProductName, `3`, threeProductPrice, threeProductPrice);
-			await CustomerFlow.fillBillingDetails(config.get('addresses.customer.billing'));
-		});
-
-		it('allows customer to fill shipping details', async () => {
-			await CustomerFlow.goToShop();
-			await CustomerFlow.addToCartFromShopPage(simpleProductName);
-			await CustomerFlow.goToCheckout();
-			await CustomerFlow.productIsInCheckout(simpleProductName, `4`, fourProductPrice, fourProductPrice);
-=======
 			await shopper.goToShop();
 			await shopper.addToCartFromShopPage(simpleProductName);
 			await shopper.goToCheckout();
-			await shopper.productIsInCheckout(simpleProductName, `3`, `29.97`, `29.97`);
+			await shopper.productIsInCheckout(simpleProductName, `3`, threeProductPrice, threeProductPrice);
 			await shopper.fillBillingDetails(config.get('addresses.customer.billing'));
 		});
 
@@ -134,8 +106,7 @@
 			await shopper.goToShop();
 			await shopper.addToCartFromShopPage(simpleProductName);
 			await shopper.goToCheckout();
-			await shopper.productIsInCheckout(simpleProductName, `4`, `39.96`, `39.96`);
->>>>>>> ba37b733
+			await shopper.productIsInCheckout(simpleProductName, `4`, fourProductPrice, fourProductPrice);
 
 			// Select checkbox to ship to a different address
 			await page.evaluate(() => {
@@ -147,19 +118,11 @@
 		});
 
 		it('allows guest customer to place order', async () => {
-<<<<<<< HEAD
-			await CustomerFlow.goToShop();
-			await CustomerFlow.addToCartFromShopPage(simpleProductName);
-			await CustomerFlow.goToCheckout();
-			await CustomerFlow.productIsInCheckout(simpleProductName, `5`, fiveProductPrice, fiveProductPrice);
-			await CustomerFlow.fillBillingDetails(config.get('addresses.customer.billing'));
-=======
 			await shopper.goToShop();
 			await shopper.addToCartFromShopPage(simpleProductName);
 			await shopper.goToCheckout();
-			await shopper.productIsInCheckout(simpleProductName, `5`, `49.95`, `49.95`);
+			await shopper.productIsInCheckout(simpleProductName, `5`, fiveProductPrice, fiveProductPrice);
 			await shopper.fillBillingDetails(config.get('addresses.customer.billing'));
->>>>>>> ba37b733
 
 			await uiUnblocked();
 
