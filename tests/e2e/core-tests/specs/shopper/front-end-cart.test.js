/* eslint-disable jest/no-export, jest/no-disabled-tests, jest/expect-expect */
/**
 * Internal dependencies
 */
const {
	shopper,
	merchant,
	createSimpleProduct,
	uiUnblocked
} = require( '@woocommerce/e2e-utils' );

/**
 * External dependencies
 */
const {
	it,
	describe,
	beforeAll,
} = require( '@jest/globals' );

const config = require( 'config' );
const simpleProductName = config.get( 'products.simple.name' );
const singleProductPrice = config.get( 'products.simple.price' );
const twoProductPrice = singleProductPrice * 2;

const runCartPageTest = () => {
	describe('Cart page', () => {
		beforeAll(async () => {
			await merchant.login();
			await createSimpleProduct();
			await merchant.logout();
		});

		it('should display no item in the cart', async () => {
			await shopper.goToCart();
			await expect(page).toMatchElement('.cart-empty', {text: 'Your cart is currently empty.'});
		});

		it('should add the product to the cart when "Add to cart" is clicked', async () => {
<<<<<<< HEAD
			await CustomerFlow.goToShop();
			await CustomerFlow.addToCartFromShopPage(simpleProductName);

			await CustomerFlow.goToCart();
			await CustomerFlow.productIsInCart(simpleProductName);
		});

		it('should increase item qty when "Add to cart" of the same product is clicked', async () => {
			await CustomerFlow.goToShop();
			await CustomerFlow.addToCartFromShopPage(simpleProductName);

			await CustomerFlow.goToCart();
			await CustomerFlow.productIsInCart(simpleProductName, 2);
		});

		it('should update qty when updated via qty input', async () => {
			await CustomerFlow.goToCart();
			await CustomerFlow.setCartQuantity(simpleProductName, 4);
			await expect(page).toClick('button', {text: 'Update cart'});
			await uiUnblocked();

			await CustomerFlow.productIsInCart(simpleProductName, 4);
		});

		it('should remove the item from the cart when remove is clicked', async () => {
			await CustomerFlow.goToCart();
			await CustomerFlow.removeFromCart(simpleProductName);
=======
			await shopper.goToShop();
			await shopper.addToCartFromShopPage('Simple product');

			await shopper.goToCart();
			await shopper.productIsInCart('Simple product');
		});

		it('should increase item qty when "Add to cart" of the same product is clicked', async () => {
			await shopper.goToShop();
			await shopper.addToCartFromShopPage('Simple product');

			await shopper.goToCart();
			await shopper.productIsInCart('Simple product', 2);
		});

		it('should update qty when updated via qty input', async () => {
			await shopper.goToCart();
			await shopper.setCartQuantity('Simple product', 4);
			await expect(page).toClick('button', {text: 'Update cart'});
			await uiUnblocked();

			await shopper.productIsInCart('Simple product', 4);
		});

		it('should remove the item from the cart when remove is clicked', async () => {
			await shopper.goToCart();
			await shopper.removeFromCart('Simple product');
>>>>>>> ba37b733
			await uiUnblocked();

			await expect(page).toMatchElement('.cart-empty', {text: 'Your cart is currently empty.'});
		});

		it('should update subtotal in cart totals when adding product to the cart', async () => {
<<<<<<< HEAD
			await CustomerFlow.goToShop();
			await CustomerFlow.addToCartFromShopPage(simpleProductName);

			await CustomerFlow.goToCart();
			await CustomerFlow.productIsInCart(simpleProductName, 1);
			await expect(page).toMatchElement('.cart-subtotal .amount', {text: `$${ singleProductPrice }`});

			await CustomerFlow.setCartQuantity(simpleProductName, 2);
=======
			await shopper.goToShop();
			await shopper.addToCartFromShopPage('Simple product');

			await shopper.goToCart();
			await shopper.productIsInCart('Simple product', 1);
			await expect(page).toMatchElement('.cart-subtotal .amount', {text: '$9.99'});

			await shopper.setCartQuantity('Simple product', 2);
>>>>>>> ba37b733
			await expect(page).toClick('button', {text: 'Update cart'});
			await uiUnblocked();

			await expect(page).toMatchElement('.cart-subtotal .amount', {text: `$${ twoProductPrice }`});
		});

		it('should go to the checkout page when "Proceed to Checkout" is clicked', async () => {
			await shopper.goToCart();
			await Promise.all([
				page.waitForNavigation({waitUntil: 'networkidle0'}),
				expect(page).toClick('.checkout-button', {text: 'Proceed to checkout'}),
			]);

			await expect(page).toMatchElement('#order_review');
		});
	});
};

module.exports = runCartPageTest;<|MERGE_RESOLUTION|>--- conflicted
+++ resolved
@@ -37,88 +37,47 @@
 		});
 
 		it('should add the product to the cart when "Add to cart" is clicked', async () => {
-<<<<<<< HEAD
-			await CustomerFlow.goToShop();
-			await CustomerFlow.addToCartFromShopPage(simpleProductName);
-
-			await CustomerFlow.goToCart();
-			await CustomerFlow.productIsInCart(simpleProductName);
-		});
-
-		it('should increase item qty when "Add to cart" of the same product is clicked', async () => {
-			await CustomerFlow.goToShop();
-			await CustomerFlow.addToCartFromShopPage(simpleProductName);
-
-			await CustomerFlow.goToCart();
-			await CustomerFlow.productIsInCart(simpleProductName, 2);
-		});
-
-		it('should update qty when updated via qty input', async () => {
-			await CustomerFlow.goToCart();
-			await CustomerFlow.setCartQuantity(simpleProductName, 4);
-			await expect(page).toClick('button', {text: 'Update cart'});
-			await uiUnblocked();
-
-			await CustomerFlow.productIsInCart(simpleProductName, 4);
-		});
-
-		it('should remove the item from the cart when remove is clicked', async () => {
-			await CustomerFlow.goToCart();
-			await CustomerFlow.removeFromCart(simpleProductName);
-=======
 			await shopper.goToShop();
-			await shopper.addToCartFromShopPage('Simple product');
+			await shopper.addToCartFromShopPage(simpleProductName);
 
 			await shopper.goToCart();
-			await shopper.productIsInCart('Simple product');
+			await shopper.productIsInCart(simpleProductName);
 		});
 
 		it('should increase item qty when "Add to cart" of the same product is clicked', async () => {
 			await shopper.goToShop();
-			await shopper.addToCartFromShopPage('Simple product');
+			await shopper.addToCartFromShopPage(simpleProductName);
 
 			await shopper.goToCart();
-			await shopper.productIsInCart('Simple product', 2);
+			await shopper.productIsInCart(simpleProductName, 2);
 		});
 
 		it('should update qty when updated via qty input', async () => {
 			await shopper.goToCart();
-			await shopper.setCartQuantity('Simple product', 4);
+			await shopper.setCartQuantity(simpleProductName, 4);
 			await expect(page).toClick('button', {text: 'Update cart'});
 			await uiUnblocked();
 
-			await shopper.productIsInCart('Simple product', 4);
+			await shopper.productIsInCart(simpleProductName, 4);
 		});
 
 		it('should remove the item from the cart when remove is clicked', async () => {
 			await shopper.goToCart();
-			await shopper.removeFromCart('Simple product');
->>>>>>> ba37b733
+			await shopper.removeFromCart(simpleProductName);
 			await uiUnblocked();
 
 			await expect(page).toMatchElement('.cart-empty', {text: 'Your cart is currently empty.'});
 		});
 
 		it('should update subtotal in cart totals when adding product to the cart', async () => {
-<<<<<<< HEAD
-			await CustomerFlow.goToShop();
-			await CustomerFlow.addToCartFromShopPage(simpleProductName);
+			await shopper.goToShop();
+			await shopper.addToCartFromShopPage(simpleProductName);
 
-			await CustomerFlow.goToCart();
-			await CustomerFlow.productIsInCart(simpleProductName, 1);
+			await shopper.goToCart();
+			await shopper.productIsInCart(simpleProductName, 1);
 			await expect(page).toMatchElement('.cart-subtotal .amount', {text: `$${ singleProductPrice }`});
 
-			await CustomerFlow.setCartQuantity(simpleProductName, 2);
-=======
-			await shopper.goToShop();
-			await shopper.addToCartFromShopPage('Simple product');
-
-			await shopper.goToCart();
-			await shopper.productIsInCart('Simple product', 1);
-			await expect(page).toMatchElement('.cart-subtotal .amount', {text: '$9.99'});
-
-			await shopper.setCartQuantity('Simple product', 2);
->>>>>>> ba37b733
+			await shopper.setCartQuantity(simpleProductName, 2);
 			await expect(page).toClick('button', {text: 'Update cart'});
 			await uiUnblocked();
 
