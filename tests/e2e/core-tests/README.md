# WooCommerce Core End to End Test Suite

This package contains the automated end-to-end tests for WooCommerce.

## Table of contents

- [Pre-requisites](#pre-requisites)
- [Setting up core tests](#setting-up-core-tests)
- [Test functions](#test-functions)
  - [Activation and setup](#activation-and-setup)
  - [Merchant](#merchant)
  - [Shopper](#shopper)
- [Contributing a new test](#contributing-a-new-test)

## Pre-requisites

### Setting up the test environment

Follow [E2E setup instructions](https://github.com/woocommerce/woocommerce/blob/master/tests/e2e/README.md).

### Setting up core tests

- Create the folder `tests/e2e/specs` in your repository if it does not exist.
- To add a core test to your test suite, create a new `.test.js` file within `tests/e2e/specs` . Example code to run all the shopper tests:
```js

const { runShopperTests } = require( '@woocommerce/e2e-core-tests' );

runShopperTests();

```

## Test functions

The functions to access the core tests are:

### Activation and setup

- `runSetupOnboardingTests` - Run all setup and onboarding tests
  - `runActivationTest` - Merchant can activate WooCommerce
  - `runOnboardingFlowTest` - Merchant can complete onboarding flow
  - `runTaskListTest` - Merchant can complete onboarding task list
  - `runInitialStoreSettingsTest` - Merchant can complete initial settings

### Merchant

- `runMerchantTests` - Run all merchant tests
  - `runCreateCouponTest` - Merchant can create coupon
  - `runCreateOrderTest` - Merchant can create order
  - `runAddSimpleProductTest` - Merchant can create a simple product
  - `runAddVariableProductTest` - Merchant can create a variable product
  - `runUpdateGeneralSettingsTest` - Merchant can update general settings
  - `runProductSettingsTest` - Merchant can update product settings
  - `runTaxSettingsTest` - Merchant can update tax settings
  - `runOrderStatusFilterTest` - Merchant can filter orders by order status
  - `runOrderRefundTest` - Merchant can refund an order
  - `runOrderApplyCouponTest` - Merchant can apply a coupon to an order
<<<<<<< HEAD
  - `runProductEditDetailsTest` - Merchant can edit an existing product
  - `runProductSearchTest` - Merchant can search for a product and view it
=======
  - `runMerchantOrdersCustomerPaymentPage` - Merchant can visit the customer payment page
>>>>>>> 7a712582

### Shopper

- `runShopperTests` - Run all shopper tests
  - `runCartApplyCouponsTest` - Shopper can use coupons on cart
  - `runCartPageTest` - Shopper can view and update cart
  - `runCheckoutApplyCouponsTest` - Shopper can use coupons on checkout
  - `runCheckoutPageTest` - Shopper can complete checkout
  - `runMyAccountPageTest` - Shopper can access my account page
  - `runSingleProductPageTest` - Shopper can view single product page in many variations (simple, variable, grouped)

## Contributing a new test

- In your branch create a new `example-test-name.test.js` under the `tests/e2e/core-tests/specs` folder.
- Jest does not allow its global functions to be accessed outside the jest environment. To allow the test code to be published in a package import any jest global functions used in your test
```js
const {
	it,
	describe,
	beforeAll,
} = require( '@jest/globals' );
```
- Wrap your test in a function and export it
```js
const runExampleTestName = () => {
	describe('Example test', () => {
		beforeAll(async () => {
			// ...
		});

		it('do some example action', async () => {
            // ...
		});
        // ...
    });
});

module.exports = runExampleTestName;
```
- Add your test to `tests/e2e/core-tests/specs/index.js`
```js
const runExampleTestName = require( './grouping/example-test-name.test' );
// ...
module.exports = {
// ...
    runExampleTestName,
}
```<|MERGE_RESOLUTION|>--- conflicted
+++ resolved
@@ -55,12 +55,9 @@
   - `runOrderStatusFilterTest` - Merchant can filter orders by order status
   - `runOrderRefundTest` - Merchant can refund an order
   - `runOrderApplyCouponTest` - Merchant can apply a coupon to an order
-<<<<<<< HEAD
   - `runProductEditDetailsTest` - Merchant can edit an existing product
   - `runProductSearchTest` - Merchant can search for a product and view it
-=======
   - `runMerchantOrdersCustomerPaymentPage` - Merchant can visit the customer payment page
->>>>>>> 7a712582
 
 ### Shopper
 
