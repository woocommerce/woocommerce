# Unreleased

# 0.1.3

## Fixed

- removed use of ES6 `import`

# 0.1.2

## Added

- api package test for variable products and product variations
- api package test for grouped products
- api package test for external products
- api package test for coupons
- Registered Shopper Checkout tests
- Merchant Product Edit tests
- Merchant Product Search tests
- Shopper Single Product tests
- Shopper My Account Pay Order
- Shopper Shop Browse Search Sort
- Merchant Orders Customer Checkout Page
- Shopper Cart Apply Coupon
- Merchant Order Searching
- Merchant Settings Shipping Zones
- Shopper Variable product info updates on different variations
- Merchant order emails flow
<<<<<<< HEAD
- Merchant import products via CSV
=======
- Merchant analytics page load tests
- Shopper Checkout Create Account

# 0.1.1

## Added

- Merchant Order Status Filter tests
- Merchant Order Refund tests
- Merchant Apply Coupon tests
- Added new config variable for Simple Product price to `tests/e2e/env/config/default.json`. Defaults to 9.99
- Shopper Checkout Apply Coupon
>>>>>>> 09b5fb46

## Fixed

- Flaky Create Product, Coupon, and Order tests
- Missing `config` package dependency

# 0.1.0

- Initial/beta release<|MERGE_RESOLUTION|>--- conflicted
+++ resolved
@@ -26,11 +26,9 @@
 - Merchant Settings Shipping Zones
 - Shopper Variable product info updates on different variations
 - Merchant order emails flow
-<<<<<<< HEAD
-- Merchant import products via CSV
-=======
 - Merchant analytics page load tests
 - Shopper Checkout Create Account
+- Merchant import products via CSV
 
 # 0.1.1
 
@@ -41,7 +39,6 @@
 - Merchant Apply Coupon tests
 - Added new config variable for Simple Product price to `tests/e2e/env/config/default.json`. Defaults to 9.99
 - Shopper Checkout Apply Coupon
->>>>>>> 09b5fb46
 
 ## Fixed
 
