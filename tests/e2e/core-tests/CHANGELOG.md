# Unreleased

## Added
<<<<<<< HEAD

- View Single Order test
- Update Order Status test
- Update Order Details test
=======
- Merchant Order Status Filter tests
>>>>>>> f74969f1

## Fixed

- Flaky Create Product, Coupon, and Order tests
- Missing `config` package dependency

# 0.1.0

- Initial/beta release<|MERGE_RESOLUTION|>--- conflicted
+++ resolved
@@ -1,14 +1,11 @@
 # Unreleased
 
 ## Added
-<<<<<<< HEAD
 
 - View Single Order test
 - Update Order Status test
 - Update Order Details test
-=======
 - Merchant Order Status Filter tests
->>>>>>> f74969f1
 
 ## Fixed
 
