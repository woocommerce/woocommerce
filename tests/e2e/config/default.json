{
  "url": "http://localhost:8084/",
  "users": {
    "admin": {
      "username": "admin",
      "password": "password"
    },
    "customer": {
      "username": "customer",
      "password": "password"
    }
  },
  "products": {
    "simple": {
      "name": "Simple product"
    },
    "variable": {
      "name": "Variable Product with Three Attributes",
      "defaultAttributes": [
        {
          "id": 0,
          "name": "Size",
          "option": "Medium"
        },
        {
          "id": 0,
          "name": "Colour",
          "option": "Blue"
        }
      ],
      "attributes": [
        {
          "id": 0,
          "name": "Colour",
          "isVisibleOnProductPage": true,
          "isForVariations": true,
          "options": [
            "Red",
            "Green",
            "Blue"
          ],
          "sortOrder": 0
        },
        {
          "id": 0,
          "name": "Size",
          "isVisibleOnProductPage": true,
          "isForVariations": true,
          "options": [
            "Small",
            "Medium",
            "Large"
          ],
          "sortOrder": 0
        },
        {
          "id": 0,
          "name": "Logo",
          "isVisibleOnProductPage": true,
          "isForVariations": true,
          "options": [
            "Woo",
            "WordPress"
          ],
          "sortOrder": 0
        }
      ]
    },
    "variations": [
      {
        "regularPrice": "19.99",
        "attributes": [
          {
            "name": "Size",
            "option": "Large"
          },
          {
            "name": "Colour",
            "option": "Red"
          }
        ]
      },
      {
        "regularPrice": "18.99",
        "attributes": [
          {
            "name": "Size",
            "option": "Medium"
          },
          {
            "name": "Colour",
            "option": "Green"
          }
        ]
      },
      {
        "regularPrice": "17.99",
        "attributes": [
          {
            "name": "Size",
            "option": "Small"
          },
          {
            "name": "Colour",
            "option": "Blue"
          }
        ]
      }
    ],
    "grouped": {
      "name": "Grouped Product with Three Children",
      "groupedProducts": [
        {
          "name": "Base Unit",
          "regularPrice": "29.99"
        },
        {
          "name": "Add-on A",
          "regularPrice": "11.95"
        },
        {
          "name": "Add-on B",
          "regularPrice": "18.97"
        }
      ]
<<<<<<< HEAD
=======
    },
    "external": {
      "name": "External product",
      "regularPrice": "24.99",
      "buttonText": "Buy now",
      "externalUrl": "https://wordpress.org/plugins/woocommerce"
>>>>>>> aa132f91
    }
  },
  "coupons": {
    "percentage": {
      "code": "20percent",
      "discountType": "percent",
      "amount": "20.00"
    }
  },
  "addresses": {
    "admin": {
      "store": {
        "firstname": "John",
        "lastname": "Doe",
        "company": "Automattic",
        "country": "United States (US)",
        "addressfirstline": "addr 1",
        "addresssecondline": "addr 2",
        "countryandstate": "United States (US) — California",
        "city": "San Francisco",
        "state": "CA",
        "postcode": "94107"
      }
    },
    "customer": {
      "billing": {
        "firstname": "John",
        "lastname": "Doe",
        "company": "Automattic",
        "country": "United States (US)",
        "addressfirstline": "addr 1",
        "addresssecondline": "addr 2",
        "city": "San Francisco",
        "state": "CA",
        "postcode": "94107",
        "phone": "123456789",
        "email": "john.doe@example.com"
      },
      "shipping": {
        "firstname": "John",
        "lastname": "Doe",
        "company": "Automattic",
        "country": "United States (US)",
        "addressfirstline": "addr 1",
        "addresssecondline": "addr 2",
        "city": "San Francisco",
        "state": "CA",
        "postcode": "94107"
      }
    }
  },
  "orders": {
    "basicPaidOrder": {
      "paymentMethod": "cod",
      "status": "processing",
      "billing": {
        "firstName": "John",
        "lastName": "Doe",
        "email": "john.doe@example.com"
      }
    }
  },
  "onboardingwizard": {
    "industry": "Test industry",
    "numberofproducts": "1 - 10",
    "sellingelsewhere": "No"
  },
  "settings": {
    "shipping": {
      "zonename": "United States",
      "zoneregions": "United States (US)",
      "shippingmethod": "Free shipping"
    }
  }
}<|MERGE_RESOLUTION|>--- conflicted
+++ resolved
@@ -123,15 +123,12 @@
           "regularPrice": "18.97"
         }
       ]
-<<<<<<< HEAD
-=======
     },
     "external": {
       "name": "External product",
       "regularPrice": "24.99",
       "buttonText": "Buy now",
       "externalUrl": "https://wordpress.org/plugins/woocommerce"
->>>>>>> aa132f91
     }
   },
   "coupons": {
