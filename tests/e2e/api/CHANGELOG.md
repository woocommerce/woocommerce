--- conflicted
+++ resolved
@@ -1,8 +1,5 @@
 # Unreleased
 
-<<<<<<< HEAD
-- Added support for grouped product type
-=======
 # 0.2.0
 
 ## Added
@@ -21,14 +18,8 @@
 - Support for grouped product type.
 - Support for variable products and product variations.
 - Support for coupons.
->>>>>>> aa132f91
 
 # 0.1.1
-
-## Added
-
-- Support for the external product type.
-- Support for coupons.
 
 ## Breaking Changes
 
