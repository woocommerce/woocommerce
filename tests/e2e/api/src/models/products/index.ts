export * from './abstract';
export * from './shared';
export * from './simple-product';
<<<<<<< HEAD
=======
export * from './grouped-product';
export * from './external-product';
>>>>>>> aa132f91
export * from './variation';
export * from './variable-product';<|MERGE_RESOLUTION|>--- conflicted
+++ resolved
@@ -1,10 +1,7 @@
 export * from './abstract';
 export * from './shared';
 export * from './simple-product';
-<<<<<<< HEAD
-=======
 export * from './grouped-product';
 export * from './external-product';
->>>>>>> aa132f91
 export * from './variation';
 export * from './variable-product';