import {
	AddPropertyTransformation,
	CustomTransformation,
	IgnorePropertyTransformation,
	KeyChangeTransformation,
	ModelTransformation,
	ModelTransformer,
	ModelTransformerTransformation,
	PropertyType,
	PropertyTypeTransformation,
	TransformationOrder,
} from '../../../framework';
import {
	AbstractProduct,
	AbstractProductData,
	IProductCrossSells,
	IProductDelivery,
<<<<<<< HEAD
=======
	IProductExternal,
>>>>>>> aa132f91
	IProductGrouped,
	IProductInventory,
	IProductPrice,
	IProductSalesTax,
	IProductShipping,
	IProductUpSells,
	MetaData,
	ProductAttribute,
	ProductDownload,
	ProductImage,
	ProductTerm,
	VariableProduct,
} from '../../../models';
import { createMetaDataTransformer } from '../shared';

/**
 * Creates a transformer for the product term object.
 *
 * @return {ModelTransformer} The created transformer.
 */
function createProductTermTransformer(): ModelTransformer< ProductTerm > {
	return new ModelTransformer(
		[
			new PropertyTypeTransformation( { id: PropertyType.Integer } ),
		],
	);
}

/**
 * Creates a transformer for the product attribute object.
 *
 * @return {ModelTransformer} The created transformer.
 */
function createProductAttributeTransformer(): ModelTransformer< ProductAttribute > {
	return new ModelTransformer(
		[
			new PropertyTypeTransformation(
				{
					id: PropertyType.Integer,
					sortOrder: PropertyType.Integer,
					isVisibleOnProductPage: PropertyType.Boolean,
					isForVariations: PropertyType.Boolean,
				},
			),
			new KeyChangeTransformation< ProductAttribute >(
				{
					sortOrder: 'position',
					isVisibleOnProductPage: 'visible',
					isForVariations: 'variation',
				},
			),
		],
	);
}

/**
 * Creates a transformer for the product image object.
 *
 * @return {ModelTransformer} The created transformer.
 */
function createProductImageTransformer(): ModelTransformer< ProductImage > {
	return new ModelTransformer(
		[
			new IgnorePropertyTransformation( [ 'date_created', 'date_modified' ] ),
			new PropertyTypeTransformation(
				{
					id: PropertyType.Integer,
					created: PropertyType.Date,
					modified: PropertyType.Date,
				},
			),
			new KeyChangeTransformation< ProductImage >(
				{
					created: 'date_created_gmt',
					modified: 'date_modified_gmt',
					url: 'src',
					altText: 'altText',
				},
			),
		],
	);
}

/**
 * Creates a transformer for the product download object.
 *
 * @return {ModelTransformer} The created transformer.
 */
function createProductDownloadTransformer(): ModelTransformer< ProductDownload > {
	return new ModelTransformer(
		[
			new KeyChangeTransformation< ProductDownload >( { url: 'file' } ),
		],
	);
}

/**
 * Creates a transformer for the base product property data.
 *
 * @param {Array.<ModelTransformation>} transformations Optional transformers to add to the transformer.
 * @return {ModelTransformer} The created transformer.
 */
export function createProductDataTransformer< T extends AbstractProductData >(
	transformations?: ModelTransformation[],
): ModelTransformer< T > {
	if ( ! transformations ) {
		transformations = [];
	}

	transformations.push(
		new IgnorePropertyTransformation(
			[
				'date_created',
				'date_modified',
			],
		),
<<<<<<< HEAD
		new ModelTransformerTransformation( 'attributes', ProductAttribute, createProductAttributeTransformer() ),
=======
>>>>>>> aa132f91
		new ModelTransformerTransformation( 'images', ProductImage, createProductImageTransformer() ),
		new ModelTransformerTransformation( 'metaData', MetaData, createMetaDataTransformer() ),
		new PropertyTypeTransformation(
			{
				created: PropertyType.Date,
				modified: PropertyType.Date,
				isPurchasable: PropertyType.Boolean,
<<<<<<< HEAD
				onSale: PropertyType.Boolean,
				saleStart: PropertyType.Date,
				saleEnd: PropertyType.Date,
				parentId: PropertyType.Integer,
				menuOrder: PropertyType.Integer,
				permalink: PropertyType.String,
				priceHtml: PropertyType.String,
=======
				parentId: PropertyType.Integer,
				menuOrder: PropertyType.Integer,
				permalink: PropertyType.String,
			},
		),
		new KeyChangeTransformation< AbstractProductData >(
			{
				created: 'date_created_gmt',
				modified: 'date_modified_gmt',
				postStatus: 'status',
				isPurchasable: 'purchasable',
				metaData: 'meta_data',
				parentId: 'parent_id',
				menuOrder: 'menu_order',
				links: '_links',
			},
		),
	);

	return new ModelTransformer( transformations );
}

/**
 * Creates a transformer for the shared properties of all products.
 *
 * @param {string} type The product type.
 * @param {Array.<ModelTransformation>} transformations Optional transformers to add to the transformer.
 * @return {ModelTransformer} The created transformer.
 */
export function createProductTransformer< T extends AbstractProduct >(
	type: string,
	transformations?: ModelTransformation[],
): ModelTransformer< T > {
	if ( ! transformations ) {
		transformations = [];
	}

	transformations.push(
		new AddPropertyTransformation( {}, { type } ),
		new ModelTransformerTransformation( 'categories', ProductTerm, createProductTermTransformer() ),
		new ModelTransformerTransformation( 'tags', ProductTerm, createProductTermTransformer() ),
		new ModelTransformerTransformation( 'attributes', ProductAttribute, createProductAttributeTransformer() ),
		new PropertyTypeTransformation(
			{
				isFeatured: PropertyType.Boolean,
				allowReviews: PropertyType.Boolean,
				averageRating: PropertyType.Integer,
				numRatings: PropertyType.Integer,
				totalSales: PropertyType.Integer,
				relatedIds: PropertyType.Integer,
>>>>>>> aa132f91
			},
		),
		new KeyChangeTransformation< AbstractProduct >(
			{
<<<<<<< HEAD
				created: 'date_created_gmt',
				modified: 'date_modified_gmt',
				postStatus: 'status',
				isPurchasable: 'purchasable',
				regularPrice: 'regular_price',
				onSale: 'on_sale',
				salePrice: 'sale_price',
				saleStart: 'date_on_sale_from_gmt',
				saleEnd: 'date_on_sale_to_gmt',
				metaData: 'meta_data',
				parentId: 'parent_id',
				menuOrder: 'menu_order',
				priceHtml: 'price_html',
				links: '_links',
=======
				shortDescription: 'short_description',
				isFeatured: 'featured',
				catalogVisibility: 'catalog_visibility',
				allowReviews: 'reviews_allowed',
				averageRating: 'average_rating',
				numRatings: 'rating_count',
				totalSales: 'total_sales',
				relatedIds: 'related_ids',
>>>>>>> aa132f91
			},
		),
	);

	return createProductDataTransformer< T >( transformations );
}

/**
<<<<<<< HEAD
 * Creates a transformer for the shared properties of all products.
 *
 * @param {string} type The product type.
 * @param {Array.<ModelTransformation>} transformations Optional transformers to add to the transformer.
 * @return {ModelTransformer} The created transformer.
 */
export function createProductTransformer< T extends AbstractProduct >(
	type: string,
	transformations?: ModelTransformation[],
): ModelTransformer< T > {
	if ( ! transformations ) {
		transformations = [];
	}

	transformations.push(
		new AddPropertyTransformation( {}, { type } ),
		new ModelTransformerTransformation( 'categories', ProductTerm, createProductTermTransformer() ),
		new ModelTransformerTransformation( 'tags', ProductTerm, createProductTermTransformer() ),
		new PropertyTypeTransformation(
			{
				isFeatured: PropertyType.Boolean,
				allowReviews: PropertyType.Boolean,
				averageRating: PropertyType.Integer,
				numRatings: PropertyType.Integer,
				totalSales: PropertyType.Integer,
				relatedIds: PropertyType.Integer,
			},
		),
		new KeyChangeTransformation< AbstractProduct >(
			{
				shortDescription: 'short_description',
				isFeatured: 'featured',
				catalogVisibility: 'catalog_visibility',
				allowReviews: 'reviews_allowed',
				averageRating: 'average_rating',
				numRatings: 'rating_count',
				totalSales: 'total_sales',
				relatedIds: 'related_ids',
			},
		),
	);

	return createProductDataTransformer< T >( transformations );
}

=======
 * Create a transformer for the product price properties.
 */
export function createProductPriceTransformation(): ModelTransformation[] {
	const transformations = [
		new IgnorePropertyTransformation(
			[
				'date_on_sale_from',
				'date_on_sale_to',
			],
		),
		new PropertyTypeTransformation(
			{
				onSale: PropertyType.Boolean,
				saleStart: PropertyType.Date,
				saleEnd: PropertyType.Date,
				priceHtml: PropertyType.String,
			},
		),
		new KeyChangeTransformation< IProductPrice >(
			{
				regularPrice: 'regular_price',
				onSale: 'on_sale',
				salePrice: 'sale_price',
				saleStart: 'date_on_sale_from_gmt',
				saleEnd: 'date_on_sale_to_gmt',
				priceHtml: 'price_html',
			},
		),
	];

	return transformations;
}

/**
 * Create a transformer for the product cross sells property.
 */
>>>>>>> aa132f91
export function createProductCrossSellsTransformation(): ModelTransformation[] {
	const transformations = [
		new PropertyTypeTransformation(
			{
				crossSellIds: PropertyType.Integer,
			},
		),
		new KeyChangeTransformation< IProductCrossSells >(
			{
				crossSellIds: 'cross_sell_ids',
			},
		),
	];

	return transformations;
}

/**
 * Create a transformer for the product upsells property.
 */
export function createProductUpSellsTransformation(): ModelTransformation[] {
	const transformations = [
		new PropertyTypeTransformation(
			{
				upSellIds: PropertyType.Integer,
			},
		),
		new KeyChangeTransformation< IProductUpSells >(
			{
				upSellIds: 'upsell_ids',
			},
		),
	];

	return transformations;
}

/**
 * Transformer for the grouped products property.
 */
export function createProductGroupedTransformation(): ModelTransformation[] {
	const transformations = [
		new PropertyTypeTransformation(
			{
				groupedProducts: PropertyType.Integer,
			},
		),
		new KeyChangeTransformation< IProductGrouped >(
			{
				groupedProducts: 'grouped_products',
			},
		),
	];

	return transformations;
}

<<<<<<< HEAD
=======
/**
 * Create a transformer for product delivery properties.
 */
>>>>>>> aa132f91
export function createProductDeliveryTransformation(): ModelTransformation[] {
	const transformations = [
		new ModelTransformerTransformation( 'downloads', ProductDownload, createProductDownloadTransformer() ),
		new PropertyTypeTransformation(
			{
				isVirtual: PropertyType.Boolean,
				isDownloadable: PropertyType.Boolean,
				downloadLimit: PropertyType.Integer,
				daysToDownload: PropertyType.Integer,
				purchaseNote: PropertyType.String,
			},
		),
		new KeyChangeTransformation< IProductDelivery >(
			{
				isVirtual: 'virtual',
				isDownloadable: 'downloadable',
				downloadLimit: 'download_limit',
				daysToDownload: 'download_expiry',
				purchaseNote: 'purchase_note',
			},
		),
	];

	return transformations;
}

/**
 * Create a transformer for product inventory properties.
 */
export function createProductInventoryTransformation(): ModelTransformation[] {
	const transformations = [
		new PropertyTypeTransformation(
			{
				trackInventory: PropertyType.Boolean,
				remainingStock: PropertyType.Integer,
				canBackorder: PropertyType.Boolean,
				isOnBackorder: PropertyType.Boolean,
				onePerOrder: PropertyType.Boolean,
				stockStatus: PropertyType.String,
				backOrderStatus: PropertyType.String,
			},
		),
		new KeyChangeTransformation< IProductInventory >(
			{
				trackInventory: 'manage_stock',
				remainingStock: 'stock_quantity',
				stockStatus: 'stock_status',
				onePerOrder: 'sold_individually',
				backorderStatus: 'backorders',
				canBackorder: 'backorders_allowed',
				isOnBackorder: 'backordered',
			},
		),
	];

	return transformations;
}

/**
 * Create a transformer for product sales tax properties.
 */
export function createProductSalesTaxTransformation(): ModelTransformation[] {
	const transformations = [
		new PropertyTypeTransformation(
			{
				taxClass: PropertyType.String,
				taxStatus: PropertyType.String,
			},
		),
		new KeyChangeTransformation< IProductSalesTax >(
			{
				taxStatus: 'tax_status',
				taxClass: 'tax_class',
			},
		),
	];

	return transformations;
}

/**
 * Create a transformer for product shipping properties.
 */
export function createProductShippingTransformation(): ModelTransformation[] {
	const transformations = [
		new CustomTransformation(
			TransformationOrder.Normal,
			( properties: any ) => {
				if ( properties.hasOwnProperty( 'dimensions' ) ) {
					properties.length = properties.dimensions.length;
					properties.width = properties.dimensions.width;
					properties.height = properties.dimensions.height;
					delete properties.dimensions;
				}

				return properties;
			},
			( properties: any ) => {
				if ( properties.hasOwnProperty( 'length ' ) ||
					properties.hasOwnProperty( 'width' ) ||
					properties.hasOwnProperty( 'height' ) ) {
					properties.dimensions = {
						length: properties.length,
						width: properties.width,
						height: properties.height,
					};
					delete properties.length;
					delete properties.width;
					delete properties.height;
				}

				return properties;
			},
		),
		new PropertyTypeTransformation(
			{
				requiresShipping: PropertyType.Boolean,
				isShippingTaxable: PropertyType.Boolean,
				shippingClass: PropertyType.String,
				shippingClassId: PropertyType.Integer,
				weight: PropertyType.String,
			},
		),
		new KeyChangeTransformation< IProductShipping >(
			{
				requiresShipping: 'shipping_required',
				isShippingTaxable: 'shipping_taxable',
				shippingClass: 'shipping_class',
				shippingClassId: 'shipping_class_id',
			},
		),
	];

	return transformations;
}

/**
 * Variable product specific properties transformations
 */
export function createProductVariableTransformation(): ModelTransformation[] {
	const transformations = [
		new PropertyTypeTransformation(
			{
				id: PropertyType.Integer,
				name: PropertyType.String,
				option: PropertyType.String,
				variations: PropertyType.Integer,
			},
		),
		new KeyChangeTransformation< VariableProduct >(
			{
				defaultAttributes: 'default_attributes',
			},
		),
	];

	return transformations;
<<<<<<< HEAD
=======
}

/**
 * Transformer for the properties unique to the external product type.
 */
export function createProductExternalTransformation(): ModelTransformation[] {
	const transformations = [
		new PropertyTypeTransformation(
			{
				buttonText: PropertyType.String,
				externalUrl: PropertyType.String,
			},
		),
		new KeyChangeTransformation< IProductExternal >(
			{
				buttonText: 'button_text',
				externalUrl: 'external_url',
			},
		),
	];

	return transformations;
>>>>>>> aa132f91
}<|MERGE_RESOLUTION|>--- conflicted
+++ resolved
@@ -15,10 +15,7 @@
 	AbstractProductData,
 	IProductCrossSells,
 	IProductDelivery,
-<<<<<<< HEAD
-=======
 	IProductExternal,
->>>>>>> aa132f91
 	IProductGrouped,
 	IProductInventory,
 	IProductPrice,
@@ -135,10 +132,6 @@
 				'date_modified',
 			],
 		),
-<<<<<<< HEAD
-		new ModelTransformerTransformation( 'attributes', ProductAttribute, createProductAttributeTransformer() ),
-=======
->>>>>>> aa132f91
 		new ModelTransformerTransformation( 'images', ProductImage, createProductImageTransformer() ),
 		new ModelTransformerTransformation( 'metaData', MetaData, createMetaDataTransformer() ),
 		new PropertyTypeTransformation(
@@ -146,15 +139,6 @@
 				created: PropertyType.Date,
 				modified: PropertyType.Date,
 				isPurchasable: PropertyType.Boolean,
-<<<<<<< HEAD
-				onSale: PropertyType.Boolean,
-				saleStart: PropertyType.Date,
-				saleEnd: PropertyType.Date,
-				parentId: PropertyType.Integer,
-				menuOrder: PropertyType.Integer,
-				permalink: PropertyType.String,
-				priceHtml: PropertyType.String,
-=======
 				parentId: PropertyType.Integer,
 				menuOrder: PropertyType.Integer,
 				permalink: PropertyType.String,
@@ -205,27 +189,10 @@
 				numRatings: PropertyType.Integer,
 				totalSales: PropertyType.Integer,
 				relatedIds: PropertyType.Integer,
->>>>>>> aa132f91
 			},
 		),
 		new KeyChangeTransformation< AbstractProduct >(
 			{
-<<<<<<< HEAD
-				created: 'date_created_gmt',
-				modified: 'date_modified_gmt',
-				postStatus: 'status',
-				isPurchasable: 'purchasable',
-				regularPrice: 'regular_price',
-				onSale: 'on_sale',
-				salePrice: 'sale_price',
-				saleStart: 'date_on_sale_from_gmt',
-				saleEnd: 'date_on_sale_to_gmt',
-				metaData: 'meta_data',
-				parentId: 'parent_id',
-				menuOrder: 'menu_order',
-				priceHtml: 'price_html',
-				links: '_links',
-=======
 				shortDescription: 'short_description',
 				isFeatured: 'featured',
 				catalogVisibility: 'catalog_visibility',
@@ -234,7 +201,6 @@
 				numRatings: 'rating_count',
 				totalSales: 'total_sales',
 				relatedIds: 'related_ids',
->>>>>>> aa132f91
 			},
 		),
 	);
@@ -243,53 +209,6 @@
 }
 
 /**
-<<<<<<< HEAD
- * Creates a transformer for the shared properties of all products.
- *
- * @param {string} type The product type.
- * @param {Array.<ModelTransformation>} transformations Optional transformers to add to the transformer.
- * @return {ModelTransformer} The created transformer.
- */
-export function createProductTransformer< T extends AbstractProduct >(
-	type: string,
-	transformations?: ModelTransformation[],
-): ModelTransformer< T > {
-	if ( ! transformations ) {
-		transformations = [];
-	}
-
-	transformations.push(
-		new AddPropertyTransformation( {}, { type } ),
-		new ModelTransformerTransformation( 'categories', ProductTerm, createProductTermTransformer() ),
-		new ModelTransformerTransformation( 'tags', ProductTerm, createProductTermTransformer() ),
-		new PropertyTypeTransformation(
-			{
-				isFeatured: PropertyType.Boolean,
-				allowReviews: PropertyType.Boolean,
-				averageRating: PropertyType.Integer,
-				numRatings: PropertyType.Integer,
-				totalSales: PropertyType.Integer,
-				relatedIds: PropertyType.Integer,
-			},
-		),
-		new KeyChangeTransformation< AbstractProduct >(
-			{
-				shortDescription: 'short_description',
-				isFeatured: 'featured',
-				catalogVisibility: 'catalog_visibility',
-				allowReviews: 'reviews_allowed',
-				averageRating: 'average_rating',
-				numRatings: 'rating_count',
-				totalSales: 'total_sales',
-				relatedIds: 'related_ids',
-			},
-		),
-	);
-
-	return createProductDataTransformer< T >( transformations );
-}
-
-=======
  * Create a transformer for the product price properties.
  */
 export function createProductPriceTransformation(): ModelTransformation[] {
@@ -326,7 +245,6 @@
 /**
  * Create a transformer for the product cross sells property.
  */
->>>>>>> aa132f91
 export function createProductCrossSellsTransformation(): ModelTransformation[] {
 	const transformations = [
 		new PropertyTypeTransformation(
@@ -384,12 +302,9 @@
 	return transformations;
 }
 
-<<<<<<< HEAD
-=======
 /**
  * Create a transformer for product delivery properties.
  */
->>>>>>> aa132f91
 export function createProductDeliveryTransformation(): ModelTransformation[] {
 	const transformations = [
 		new ModelTransformerTransformation( 'downloads', ProductDownload, createProductDownloadTransformer() ),
@@ -547,8 +462,6 @@
 	];
 
 	return transformations;
-<<<<<<< HEAD
-=======
 }
 
 /**
@@ -571,5 +484,4 @@
 	];
 
 	return transformations;
->>>>>>> aa132f91
 }