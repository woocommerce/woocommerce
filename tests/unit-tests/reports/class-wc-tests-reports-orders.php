<?php

/**
 * Reports order stats tests.
 *
 * @package WooCommerce\Tests\Orders
 * @todo Finish up unit testing to verify bug-free order reports.
 */
class WC_Tests_Reports_Orders extends WC_Unit_Test_Case {

	/**
	 * Test the calculations and querying works correctly for the base case of 1 order.
	 *
	 * @since 3.5.0
	 */
	public function test_populate_and_query() {
<<<<<<< HEAD
		WC_Helper_Reports::reset_stats_dbs();
=======
				global $wpdb;

		$this->reset_stats_db();
>>>>>>> 35fbdf2b

		// Populate all of the data.
		$product = new WC_Product_Simple();
		$product->set_name( 'Test Product' );
		$product->set_regular_price( 25 );
		$product->save();

		$order = WC_Helper_Order::create_order( 1, $product );
		$order->set_status( 'completed' );
		$order->set_shipping_total( 10 );
		$order->set_discount_total( 20 );
		$order->set_discount_tax( 0 );
		$order->set_cart_tax( 5 );
		$order->set_shipping_tax( 2 );
		$order->set_total( 97 ); // $25x4 products + $10 shipping - $20 discount + $7 tax.
		$order->save();

		$data_store = new WC_Reports_Orders_Data_Store();
		$data_store::update( $order );

		$start_time = date( 'Y-m-d H:00:00', $order->get_date_created()->getOffsetTimestamp() );
		$end_time = date( 'Y-m-d H:00:00', $order->get_date_created()->getOffsetTimestamp() + HOUR_IN_SECONDS );

		$args = array( 'interval' => 'hour' );
		$expected_stats = array(
			'totals' => array(
				'orders_count'        => 1,
				'num_items_sold'      => 4,
				'avg_items_per_order' => 4,
				'avg_order_value'     => 97,
				'gross_revenue'       => 97,
				'coupons'             => 20,
				'refunds'             => 0,
				'taxes'               => 7,
				'shipping'            => 10,
				'net_revenue'         => 80,
			),
			'intervals' => array(
				array(
					'interval'       => 'hour',
					'date_start'     => $start_time,
					'date_start_gmt' => date( 'Y-m-d H:00:00', $order->get_date_created()->getTimestamp() ),
					'date_end'       => $end_time,
					'date_end_gmt'   => date( 'Y-m-d H:00:00', $order->get_date_created()->getTimestamp() + HOUR_IN_SECONDS ),
					'subtotals'      => array(
						'gross_revenue'       => 97,
						'net_revenue'         => 80,
						'coupons'             => 20,
						'shipping'            => 10,
						'taxes'               => 7,
						'refunds'             => 0,
						'orders_count'        => 1,
						'num_items_sold'      => 4,
						'avg_items_per_order' => 4,
						'avg_order_value'     => 97,
					),
				),
			),
			'total'   => 1,
			'pages'   => 1,
			'page_no' => 1,
		);

		// Test retrieving the stats from the data store.
		$this->assertEquals( $expected_stats, json_decode( json_encode( $data_store->get_data( $args ) ), true ) );

		// Test retrieving the stats through the query class.
		$query = new WC_Reports_Revenue_Query( $args );
		$this->assertEquals( $expected_stats, json_decode( json_encode( $query->get_data() ), true ) );
	}

	/**
	 * Test the calculations and querying works correctly for the case of multiple orders.
	 */
	/*public function test_populate_and_query_multiple_intervals() {
		// Populate all of the data.
		$product1 = new WC_Product_Simple();
		$product1->set_name( 'Test Product' );
		$product1->set_regular_price( 25 );
		$product1->save();

		$product2 = new WC_Product_Simple();
		$product2->set_name( 'Test Product 2' );
		$product2->set_regular_price( 10 );
		$product2->save();

		$order1_time = time() - ( 2 * HOUR_IN_SECONDS );

		$order1 = WC_Helper_Order::create_order( 1, $product1 );
		$order1->set_date_created( $order1_time );
		$order1->set_status( 'completed' );
		$order1->set_shipping_total( 10 );
		$order1->set_discount_total( 20 );
		$order1->set_discount_tax( 0 );
		$order1->set_cart_tax( 5 );
		$order1->set_shipping_tax( 2 );
		$order1->set_total( 97 ); // $25x4 products + $10 shipping - $20 discount + $7 tax.
		$order1->save();

		$order2_time = time() - HOUR_IN_SECONDS + 1;

		$order2 = WC_Helper_Order::create_order( 1, $product2 );
		$order2->set_date_created( $order2_time );
		$order2->set_status( 'processing' );
		$order2->set_shipping_total( 5 );
		$order2->set_discount_total( 0 );
		$order2->set_discount_tax( 0 );
		$order2->set_cart_tax( 3 );
		$order2->set_shipping_tax( 1 );
		$order2->set_total( 49 ); // $10x4 products + $5 shipping + $4 tax.
		$order2->save();

		// Test the calculations.
		$start_time = $order1_time;
		$end_time = $order2_time + HOUR_IN_SECONDS;

		// Test aggregate raw summary data for both orders.
		$data = WC_Order_Stats::summarize_orders( $start_time, $end_time );
		$expected_data = array(
			'num_orders'            => 2,
			'num_items_sold'        => 8,
			'orders_gross_total'    => 146.0,
			'orders_coupon_total'   => 20.0,
			'orders_refund_total'   => 0,
			'orders_tax_total'      => 11.0,
			'orders_shipping_total' => 15.0,
			'orders_net_total'      => 120.0,
		);
		$this->assertEquals( $expected_data, $data );

		// Calculate stats for each hour and save to DB.
		$data = WC_Order_Stats::summarize_orders( $order1_time, $order1_time + HOUR_IN_SECONDS );
		WC_Order_Stats::update( $order1_time, $data );
		$data = WC_Order_Stats::summarize_orders( $order2_time, $order2_time + HOUR_IN_SECONDS );
		WC_Order_Stats::update( $order2_time, $data );

		// Test querying by hourly intervals.
		$stats = WC_Order_Stats::query( $start_time, $end_time );
		$first_hour_stats = $stats[0];
		$expected_first_hour_stats = array(
			'start_time'            => date( 'Y-m-d H:00:00', $order1_time ),
			'num_orders'            => 1,
			'num_items_sold'        => 4,
			'orders_gross_total'    => 97,
			'orders_coupon_total'   => 20,
			'orders_refund_total'   => 0,
			'orders_tax_total'      => 7,
			'orders_shipping_total' => 10,
			'orders_net_total'      => 80,
		);
		$this->assertEquals( $expected_first_hour_stats, $first_hour_stats );

		$second_hour_stats = $stats[1];
		$expected_second_hour_stats = array(
			'start_time'            => date( 'Y-m-d H:00:00', $order2_time ),
			'num_orders'            => 1,
			'num_items_sold'        => 4,
			'orders_gross_total'    => 49,
			'orders_coupon_total'   => 0,
			'orders_refund_total'   => 0,
			'orders_tax_total'      => 4,
			'orders_shipping_total' => 5,
			'orders_net_total'      => 40,
		);
		$this->assertEquals( $expected_second_hour_stats, $second_hour_stats );

		// Test querying by a weekly interval.
		$stats = WC_Order_Stats::query( $start_time, $end_time, array( 'interval' => 'week' ) );
		$first_week_stats = $stats[0];
		$expected_first_week_stats = array(
			'start_time'            => date( 'Y-m-d H:00:00', $order1_time ),
			'num_orders'            => '2',
			'num_items_sold'        => '8',
			'orders_gross_total'    => '146',
			'orders_coupon_total'   => '20',
			'orders_refund_total'   => '0',
			'orders_tax_total'      => '11',
			'orders_shipping_total' => '15',
			'orders_net_total'      => '120',
		);
		$this->assertEquals( $expected_first_week_stats, $first_week_stats );
	}*/
}<|MERGE_RESOLUTION|>--- conflicted
+++ resolved
@@ -9,18 +9,22 @@
 class WC_Tests_Reports_Orders extends WC_Unit_Test_Case {
 
 	/**
+	 * Delete everything in the order stats lookup table.
+	 */
+	protected function reset_stats_db() {
+		global $wpdb;
+		$wpdb->query( "DELETE FROM $wpdb->prefix" . WC_Reports_Orders_Data_Store::TABLE_NAME ); // @codingStandardsIgnoreLine.
+	}
+
+	/**
 	 * Test the calculations and querying works correctly for the base case of 1 order.
 	 *
 	 * @since 3.5.0
 	 */
 	public function test_populate_and_query() {
-<<<<<<< HEAD
-		WC_Helper_Reports::reset_stats_dbs();
-=======
 				global $wpdb;
 
 		$this->reset_stats_db();
->>>>>>> 35fbdf2b
 
 		// Populate all of the data.
 		$product = new WC_Product_Simple();
