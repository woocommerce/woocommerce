--- conflicted
+++ resolved
@@ -92,7 +92,7 @@
 		update_option( 'woocommerce_calc_taxes', 'no' );
 
 		// Delete coupon
-		WC_Helper_Coupon::delete_coupon( $coupon->id );
+		WC_Helper_Coupon::delete_coupon( $coupon->get_id() );
 
 		// Clean up product
 		WC_Helper_Product::delete_product( $product->id );
@@ -531,11 +531,7 @@
 		WC()->cart->remove_coupons();
 
 		// Delete coupon
-<<<<<<< HEAD
-		\WC_Helper_Coupon::delete_coupon( $coupon->get_id() );
-=======
-		WC_Helper_Coupon::delete_coupon( $coupon->id );
->>>>>>> 34f2bd68
+		WC_Helper_Coupon::delete_coupon( $coupon->get_id() );
 
 	}
 
