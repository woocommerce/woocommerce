--- conflicted
+++ resolved
@@ -143,128 +143,7 @@
 					'<%= dirs.js %>/**/*.js',
 					'!<%= dirs.js %>/**/*.min.js'
 				],
-<<<<<<< HEAD
-				tasks: ['jshint', 'uglify']
-			}
-		},
-
-		// Generate POT files.
-		makepot: {
-			options: {
-				type: 'wp-plugin',
-				domainPath: 'i18n/languages',
-				potHeaders: {
-					'report-msgid-bugs-to': 'https://github.com/woocommerce/woocommerce/issues',
-					'language-team': 'LANGUAGE <EMAIL@ADDRESS>'
-				}
-			},
-			dist: {
-				options: {
-					potFilename: 'woocommerce.pot',
-					exclude: [
-						'apigen/.*',
-						'vendor/.*',
-						'tests/.*',
-						'tmp/.*'
-					]
-				}
-			}
-		},
-
-		// Check textdomain errors.
-		checktextdomain: {
-			options:{
-				text_domain: 'woocommerce',
-				keywords: [
-					'__:1,2d',
-					'_e:1,2d',
-					'_x:1,2c,3d',
-					'esc_html__:1,2d',
-					'esc_html_e:1,2d',
-					'esc_html_x:1,2c,3d',
-					'esc_attr__:1,2d',
-					'esc_attr_e:1,2d',
-					'esc_attr_x:1,2c,3d',
-					'_ex:1,2c,3d',
-					'_n:1,2,4d',
-					'_nx:1,2,4c,5d',
-					'_n_noop:1,2,3d',
-					'_nx_noop:1,2,3c,4d'
-				]
-			},
-			files: {
-				src:  [
-					'**/*.php',               // Include all files
-					'!apigen/**',             // Exclude apigen/
-					'!includes/libraries/**', // Exclude libraries/
-					'!node_modules/**',       // Exclude node_modules/
-					'!tests/**',              // Exclude tests/
-					'!vendor/**',             // Exclude vendor/
-					'!tmp/**'                 // Exclude tmp/
-				],
-				expand: true
-			}
-		},
-
-		// Exec shell commands.
-		shell: {
-			options: {
-				stdout: true,
-				stderr: true
-			},
-			apidocs: {
-				command: [
-					'vendor/bin/apigen generate -q',
-					'cd apigen',
-					'php hook-docs.php'
-				].join( '&&' )
-			},
-			e2e_test: {
-				command: 'npm run --silent test:single tests/e2e-tests/' + grunt.option( 'file' )
-			},
-			e2e_tests: {
-				command: 'npm run --silent test'
-			},
-			e2e_tests_grep: {
-				command: 'npm run --silent test:grep "' + grunt.option( 'grep' ) + '"'
-			},
-			contributors: {
-				command: [
-					'echo "Generating contributor list since <%= fromDate %>"',
-					'./node_modules/.bin/githubcontrib --owner woocommerce --repo woocommerce --fromDate <%= fromDate %>' +
-					' --authToken <%= authToken %> --cols 6 --sortBy contributions --format md --sortOrder desc' +
-					' --showlogin true > contributors.md'
-				].join( '&&' )
-			}
-		},
-
-		prompt: {
-			contributors: {
-				options: {
-					questions: [
-						{
-							config: 'fromDate',
-							type: 'input',
-							message: 'What date (YYYY-MM-DD) should we get contributions since?'
-						},
-						{
-							config: 'authToken',
-							type: 'input',
-							message: '(optional) Provide a personal access token.' +
-							' This will allow 5000 requests per hour rather than 60 - use if nothing is generated.'
-						}
-					]
-				}
-			}
-		},
-
-		// Clean the directory.
-		clean: {
-			apidocs: {
-				src: [ 'wc-apidocs' ]
-=======
 				tasks: ['eslint','newer:uglify']
->>>>>>> c477644d
 			}
 		},
 
@@ -319,12 +198,7 @@
 	// Register tasks.
 	grunt.registerTask( 'default', [
 		'js',
-<<<<<<< HEAD
-		'css',
-		'i18n'
-=======
 		'css'
->>>>>>> c477644d
 	]);
 
 	grunt.registerTask( 'js', [
@@ -340,15 +214,9 @@
 		'concat'
 	]);
 
-<<<<<<< HEAD
-	grunt.registerTask( 'docs', [
-		'clean:apidocs',
-		'shell:apidocs'
-=======
 	grunt.registerTask( 'assets', [
 		'js',
 		'css'
->>>>>>> c477644d
 	]);
 
 	grunt.registerTask( 'e2e-build', [
