/*global wc_add_to_cart_variation_params */
/*!
 * Variations Plugin
 */
;(function ( $, window, document, undefined ) {

	$.fn.wc_variation_form = function() {
		var $form                  = this,
			$single_variation      = $form.find( '.single_variation' ),
			$product               = $form.closest( '.product' ),
			$product_id            = parseInt( $form.data( 'product_id' ), 10 ),
			$product_variations    = $form.data( 'product_variations' ),
			$use_ajax              = $product_variations === false,
			$xhr                   = false,
			$reset_variations      = $form.find( '.reset_variations' ),
			template               = wp.template( 'variation-template' ),
			unavailable_template   = wp.template( 'unavailable-variation-template' ),
			$single_variation_wrap = $form.find( '.single_variation_wrap' );

		// Always visible since 2.5.0
		$single_variation_wrap.show();

		// Unbind any existing events
		$form.unbind( 'check_variations update_variation_values found_variation' );
		$form.find( '.reset_variations' ).unbind( 'click' );
		$form.find( '.variations select' ).unbind( 'change focusin' );

		// Bind new events to form
		$form

		// On clicking the reset variation button
		.on( 'click', '.reset_variations', function( event ) {
			event.preventDefault();
			$form.find( '.variations select' ).val( '' ).change();
			$form.trigger( 'reset_data' );
		} )

		// When the variation is hidden
		.on( 'hide_variation', function( event ) {
			event.preventDefault();
			$form.find( '.single_add_to_cart_button' ).removeClass( 'wc-variation-is-unavailable' ).addClass( 'disabled wc-variation-selection-needed' );
			$form.find( '.woocommerce-variation-add-to-cart' ).removeClass( 'woocommerce-variation-add-to-cart-enabled' ).addClass( 'woocommerce-variation-add-to-cart-disabled' );
		} )

		// When the variation is revealed
		.on( 'show_variation', function( event, variation, purchasable ) {
			event.preventDefault();
			if ( purchasable ) {
				$form.find( '.single_add_to_cart_button' ).removeClass( 'disabled wc-variation-selection-needed wc-variation-is-unavailable' );
				$form.find( '.woocommerce-variation-add-to-cart' ).removeClass( 'woocommerce-variation-add-to-cart-disabled' ).addClass( 'woocommerce-variation-add-to-cart-enabled' );
			} else {
				$form.find( '.single_add_to_cart_button' ).removeClass( 'wc-variation-selection-needed' ).addClass( 'disabled wc-variation-is-unavailable' );
				$form.find( '.woocommerce-variation-add-to-cart' ).removeClass( 'woocommerce-variation-add-to-cart-enabled' ).addClass( 'woocommerce-variation-add-to-cart-disabled' );
			}
		} )

		.on( 'click', '.single_add_to_cart_button', function( event ) {
			var $this = $( this );

			if ( $this.is('.disabled') ) {
				event.preventDefault();

				if ( $this.is('.wc-variation-is-unavailable') ) {
					window.alert( wc_add_to_cart_variation_params.i18n_unavailable_text );
				} else if ( $this.is('.wc-variation-selection-needed') ) {
					window.alert( wc_add_to_cart_variation_params.i18n_make_a_selection_text );
				}
			}
		} )

		// Reload product variations data
		.on( 'reload_product_variations', function() {
			$product_variations = $form.data( 'product_variations' );
			$use_ajax           = $product_variations === false;
		} )

		// Reset product data
		.on( 'reset_data', function() {
			$product.find( '.product_meta' ).find( '.sku' ).wc_reset_content();
			$('.product_weight').wc_reset_content();
			$('.product_dimensions').wc_reset_content();
			$form.trigger( 'reset_image' );
			$single_variation.slideUp( 200 ).trigger( 'hide_variation' );
		} )

		// Reset product image
		.on( 'reset_image', function() {
			$form.wc_variations_image_update( false );
		} )

		// On changing an attribute
		.on( 'change', '.variations select', function() {
			$form.find( 'input[name="variation_id"], input.variation_id' ).val( '' ).change();
			$form.find( '.wc-no-matching-variations' ).remove();

			if ( $use_ajax ) {
				if ( $xhr ) {
					$xhr.abort();
				}

				var all_attributes_chosen  = true;
				var some_attributes_chosen = false;
				var data                   = {};

				$form.find( '.variations select' ).each( function() {
					var attribute_name = $( this ).data( 'attribute_name' ) || $( this ).attr( 'name' );
					var value          = $( this ).val() || '';

					if ( value.length === 0 ) {
						all_attributes_chosen = false;
					} else {
						some_attributes_chosen = true;
					}

					data[ attribute_name ] = value;
				});

				if ( all_attributes_chosen ) {
					// Get a matchihng variation via ajax
					data.product_id  = $product_id;
					data.custom_data = $form.data( 'custom_data' );

					$form.block( {
						message: null,
						overlayCSS: {
							background: '#fff',
							opacity: 0.6
						}
					} );

					$xhr = $.ajax( {
						url: wc_add_to_cart_variation_params.wc_ajax_url.toString().replace( '%%endpoint%%', 'get_variation' ),
						type: 'POST',
						data: data,
						success: function( variation ) {
							if ( variation ) {
								$form.trigger( 'found_variation', [ variation ] );
							} else {
								$form.trigger( 'reset_data' );
								$form.find( '.single_variation' ).after( '<p class="wc-no-matching-variations woocommerce-info">' + wc_add_to_cart_variation_params.i18n_no_matching_variations_text + '</p>' );
								$form.find( '.wc-no-matching-variations' ).slideDown( 200 );
							}
						},
						complete: function() {
							$form.unblock();
						}
					} );
				} else {
					$form.trigger( 'reset_data' );
				}
				if ( some_attributes_chosen ) {
					if ( $reset_variations.css( 'visibility' ) === 'hidden' ) {
						$reset_variations.css( 'visibility', 'visible' ).hide().fadeIn();
					}
				} else {
					$reset_variations.css( 'visibility', 'hidden' );
				}
			} else {
				$form.trigger( 'woocommerce_variation_select_change' );
				$form.trigger( 'check_variations', [ '', false ] );
				$( this ).blur();
			}

			// added to get around variation image flicker issue
			$( '.product.has-default-attributes > .images' ).fadeTo( 200, 1 );

			// Custom event for when variation selection has been changed
			$form.trigger( 'woocommerce_variation_has_changed' );
		} )

		// Upon gaining focus
		.on( 'focusin touchstart', '.variations select', function() {
			$( this ).find( 'option:selected' ).attr( 'selected', 'selected' );

			if ( ! $use_ajax ) {
				$form.trigger( 'woocommerce_variation_select_focusin' );
				$form.trigger( 'check_variations', [ $( this ).data( 'attribute_name' ) || $( this ).attr( 'name' ), true ] );
			}
		} )

		// Show single variation details (price, stock, image)
		.on( 'found_variation', function( event, variation ) {
			var $sku        = $product.find( '.product_meta' ).find( '.sku' ),
				$weight     = $product.find( '.product_weight' ),
				$dimensions = $product.find( '.product_dimensions' ),
				$qty        = $single_variation_wrap.find( '.quantity' ),
				purchasable = true;

			// Display SKU
			if ( variation.sku ) {
				$sku.wc_set_content( variation.sku );
			} else {
				$sku.wc_reset_content();
			}

			// Display weight
			if ( variation.weight_html ) {
				$weight.wc_set_content( variation.weight_html );
			} else {
				$weight.wc_reset_content();
			}

			// Display dimensions
			if ( variation.dimensions_html ) {
				$dimensions.wc_set_content( variation.dimensions_html );
			} else {
				$dimensions.wc_reset_content();
			}

			// Show images
			$form.wc_variations_image_update( variation );

			// Output correct templates
			var $template_html = '';

			if ( ! variation.variation_is_visible ) {
				$template_html = unavailable_template();
				// w3 total cache inline minification adds CDATA tags around our HTML (sigh)
				$template_html = $template_html.replace( '/*<![CDATA[*/', '' );
				$template_html = $template_html.replace( '/*]]>*/', '' );
				$single_variation.html( $template_html );
				$form.find( 'input[name="variation_id"], input.variation_id' ).val( '' ).change();
			} else {
				$template_html = template( {
					variation:    variation
				} );
				// w3 total cache inline minification adds CDATA tags around our HTML (sigh)
				$template_html = $template_html.replace( '/*<![CDATA[*/', '' );
				$template_html = $template_html.replace( '/*]]>*/', '' );
				$single_variation.html( $template_html );
				$form.find( 'input[name="variation_id"], input.variation_id' ).val( variation.id ).change();
			}

			// Hide or show qty input
			if ( variation.sold_individually ) {
				$qty.find( 'input.qty' ).val( '1' ).attr( 'min', '1' ).attr( 'max', '' );
				$qty.hide();
			} else {
				$qty.find( 'input.qty' ).attr( 'min', variation.min_qty ).attr( 'max', variation.max_qty );
				$qty.show();
			}

			// Enable or disable the add to cart button
			if ( ! variation.is_purchasable || ! variation.is_in_stock || ! variation.variation_is_visible ) {
				purchasable = false;
			}

			// Reveal
			if ( $.trim( $single_variation.text() ) ) {
				$single_variation.slideDown( 200 ).trigger( 'show_variation', [ variation, purchasable ] );
			} else {
				$single_variation.show().trigger( 'show_variation', [ variation, purchasable ] );
			}
		})

		// Check variations
		.on( 'check_variations', function( event, exclude, focus ) {
			if ( $use_ajax ) {
				return;
			}

			var all_attributes_chosen  = true,
				some_attributes_chosen = false,
				current_settings       = {},
				$form                  = $( this ),
				$reset_variations      = $form.find( '.reset_variations' );

			$form.find( '.variations select' ).each( function() {
				var attribute_name = $( this ).data( 'attribute_name' ) || $( this ).attr( 'name' );
				var value          = $( this ).val() || '';

				if ( value.length === 0 ) {
					all_attributes_chosen = false;
				} else {
					some_attributes_chosen = true;
				}

				if ( exclude && attribute_name === exclude ) {
					all_attributes_chosen = false;
					current_settings[ attribute_name ] = '';
				} else {
					// Add to settings array
					current_settings[ attribute_name ] = value;
				}
			});

			var matching_variations = wc_variation_form_matcher.find_matching_variations( $product_variations, current_settings );

			if ( all_attributes_chosen ) {

				var variation = matching_variations.shift();

				if ( variation ) {
					$form.trigger( 'found_variation', [ variation ] );
				} else {
					// Nothing found - reset fields
					$form.find( '.variations select' ).val( '' );

					if ( ! focus ) {
						$form.trigger( 'reset_data' );
					}

					window.alert( wc_add_to_cart_variation_params.i18n_no_matching_variations_text );
				}

			} else {

				$form.trigger( 'update_variation_values', [ matching_variations ] );

				if ( ! focus ) {
					$form.trigger( 'reset_data' );
				}

				if ( ! exclude ) {
					$single_variation.slideUp( 200 ).trigger( 'hide_variation' );
				}
			}
			if ( some_attributes_chosen ) {
				if ( $reset_variations.css( 'visibility' ) === 'hidden' ) {
					$reset_variations.css( 'visibility', 'visible' ).hide().fadeIn();
				}
			} else {
				$reset_variations.css( 'visibility', 'hidden' );
			}
		} )

		// Disable option fields that are unavaiable for current set of attributes
		.on( 'update_variation_values', function( event, variations ) {
			if ( $use_ajax ) {
				return;
			}
			// Loop through selects and disable/enable options based on selections
			$form.find( '.variations select' ).each( function( index, el ) {

				var current_attr_name, current_attr_select = $( el ),
					show_option_none                       = $( el ).data( 'show_option_none' ),
					option_gt_filter                       = 'no' === show_option_none ? '' : ':gt(0)';

				// Reset options
				if ( ! current_attr_select.data( 'attribute_options' ) ) {
					current_attr_select.data( 'attribute_options', current_attr_select.find( 'option' + option_gt_filter ).get() );
				}

				current_attr_select.find( 'option' + option_gt_filter ).remove();
				current_attr_select.append( current_attr_select.data( 'attribute_options' ) );
				current_attr_select.find( 'option' + option_gt_filter ).removeClass( 'attached' );
				current_attr_select.find( 'option' + option_gt_filter ).removeClass( 'enabled' );
				current_attr_select.find( 'option' + option_gt_filter ).removeAttr( 'disabled' );

				// Get name from data-attribute_name, or from input name if it doesn't exist
				if ( typeof( current_attr_select.data( 'attribute_name' ) ) !== 'undefined' ) {
					current_attr_name = current_attr_select.data( 'attribute_name' );
				} else {
					current_attr_name = current_attr_select.attr( 'name' );
				}

				// Loop through variations
				for ( var num in variations ) {

					if ( typeof( variations[ num ] ) !== 'undefined' ) {

						var attributes = variations[ num ].attributes;

						for ( var attr_name in attributes ) {
							if ( attributes.hasOwnProperty( attr_name ) ) {
								var attr_val = attributes[ attr_name ];

								if ( attr_name === current_attr_name ) {

									var variation_active = '';

									if ( variations[ num ].variation_is_active ) {
										variation_active = 'enabled';
									}

									if ( attr_val ) {

										// Decode entities
										attr_val = $( '<div/>' ).html( attr_val ).text();

										// Add slashes
										attr_val = attr_val.replace( /'/g, '\\\'' );
										attr_val = attr_val.replace( /"/g, '\\\"' );

										// Compare the meerkat
										current_attr_select.find( 'option[value="' + attr_val + '"]' ).addClass( 'attached ' + variation_active );

									} else {

										current_attr_select.find( 'option' + option_gt_filter ).addClass( 'attached ' + variation_active );

									}
								}
							}
						}
					}
				}

				// Detach unattached
				current_attr_select.find( 'option' + option_gt_filter + ':not(.attached)' ).remove();

				// Grey out disabled
				current_attr_select.find( 'option' + option_gt_filter + ':not(.enabled)' ).attr( 'disabled', 'disabled' );

			});

			// Custom event for when variations have been updated
			$form.trigger( 'woocommerce_update_variation_values' );
		});

		$form.trigger( 'wc_variation_form' );

		return $form;
	};

	/**
	 * Matches inline variation objects to chosen attributes
	 * @type {Object}
	 */
	var wc_variation_form_matcher = {
		find_matching_variations: function( product_variations, settings ) {
			var matching = [];
			for ( var i = 0; i < product_variations.length; i++ ) {
				var variation    = product_variations[i];

				if ( wc_variation_form_matcher.variations_match( variation.attributes, settings ) ) {
					matching.push( variation );
				}
			}
			return matching;
		},
		variations_match: function( attrs1, attrs2 ) {
			var match = true;
			for ( var attr_name in attrs1 ) {
				if ( attrs1.hasOwnProperty( attr_name ) ) {
					var val1 = attrs1[ attr_name ];
					var val2 = attrs2[ attr_name ];
					if ( val1 !== undefined && val2 !== undefined && val1.length !== 0 && val2.length !== 0 && val1 !== val2 ) {
						match = false;
					}
				}
			}
			return match;
		}
	};

	/**
	 * Stores the default text for an element so it can be reset later
	 */
	$.fn.wc_set_content = function( content ) {
		if ( undefined === this.attr( 'data-o_content' ) ) {
			this.attr( 'data-o_content', this.text() );
		}
		this.text( content );
	};

	/**
	 * Stores the default text for an element so it can be reset later
	 */
	$.fn.wc_reset_content = function() {
		if ( undefined !== this.attr( 'data-o_content' ) ) {
			this.text( this.attr( 'data-o_content' ) );
		}
	};

	/**
	 * Stores a default attribute for an element so it can be reset later
	 */
	$.fn.wc_set_variation_attr = function( attr, value ) {
		if ( undefined === this.attr( 'data-o_' + attr ) ) {
			this.attr( 'data-o_' + attr, ( ! this.attr( attr ) ) ? '' : this.attr( attr ) );
		}
		if ( false === value ) {
			this.removeAttr( attr );
		} else {
			this.attr( attr, value );
		}
	};

	/**
	 * Reset a default attribute for an element so it can be reset later
	 */
	$.fn.wc_reset_variation_attr = function( attr ) {
		if ( undefined !== this.attr( 'data-o_' + attr ) ) {
			this.attr( attr, this.attr( 'data-o_' + attr ) );
		}
	};

	/**
	 * Sets product images for the chosen variation
	 */
	$.fn.wc_variations_image_update = function( variation ) {
		var $form             = this,
			$product          = $form.closest('.product'),
<<<<<<< HEAD
			$gallery_img      = $product.find( '.flex-control-nav li:eq(0) img' ),
			$product_img_wrap = $product.find( '.woocommerce-product-gallery__wrapper .woocommerce-product-gallery__image:eq(0)' ),
			$product_img      = $product.find( '.woocommerce-product-gallery__wrapper .woocommerce-product-gallery__image:eq(0) .wp-post-image' );
=======
			$product_img      = $product.find( 'div.images img:eq(0)' ),
			$product_link     = $product.find( 'div.images a.zoom:eq(0)' );
>>>>>>> 81f3fe2e

		if ( variation && variation.image && variation.image.src.length > 1 ) {
			$product_img.wc_set_variation_attr( 'src', variation.image.src );
			$product_img.wc_set_variation_attr( 'title', variation.image.title );
			$product_img.wc_set_variation_attr( 'alt', variation.image.alt );
			$product_img.wc_set_variation_attr( 'srcset', variation.image.srcset );
			$product_img.wc_set_variation_attr( 'sizes', variation.image.sizes );
			$product_link.wc_set_variation_attr( 'href', variation.image.url );
			$product_link.wc_set_variation_attr( 'title', variation.image.caption );
		} else {
			$product_img_wrap.wc_reset_variation_attr( 'data-thumb' );
			$product_img.wc_reset_variation_attr( 'large-image' );
			$product_img.wc_reset_variation_attr( 'src' );
			$product_img.wc_reset_variation_attr( 'width' );
			$product_img.wc_reset_variation_attr( 'height' );
			$product_img.wc_reset_variation_attr( 'srcset' );
			$product_img.wc_reset_variation_attr( 'sizes' );
			$product_img.wc_reset_variation_attr( 'title' );
			$product_img.wc_reset_variation_attr( 'alt' );
			$gallery_img.wc_reset_variation_attr( 'src' );
			$product_img.wc_reset_variation_attr( 'data-large-image' );
			$product_img.wc_reset_variation_attr( 'data-large-image-width' );
			$product_img.wc_reset_variation_attr( 'data-large-image-height' );

			window.setTimeout( function() {
				$( window ).trigger( 'resize' );
			}, 10 );
		}
		$('body').trigger( 'woocommerce_init_gallery' );
	};

	$( function() {
		if ( typeof wc_add_to_cart_variation_params !== 'undefined' ) {
			$( '.variations_form' ).each( function() {
				$( this ).wc_variation_form().find('.variations select:eq(0)').change();
			});
		}
	});

})( jQuery, window, document );<|MERGE_RESOLUTION|>--- conflicted
+++ resolved
@@ -492,23 +492,22 @@
 	$.fn.wc_variations_image_update = function( variation ) {
 		var $form             = this,
 			$product          = $form.closest('.product'),
-<<<<<<< HEAD
 			$gallery_img      = $product.find( '.flex-control-nav li:eq(0) img' ),
 			$product_img_wrap = $product.find( '.woocommerce-product-gallery__wrapper .woocommerce-product-gallery__image:eq(0)' ),
 			$product_img      = $product.find( '.woocommerce-product-gallery__wrapper .woocommerce-product-gallery__image:eq(0) .wp-post-image' );
-=======
-			$product_img      = $product.find( 'div.images img:eq(0)' ),
-			$product_link     = $product.find( 'div.images a.zoom:eq(0)' );
->>>>>>> 81f3fe2e
 
 		if ( variation && variation.image && variation.image.src.length > 1 ) {
 			$product_img.wc_set_variation_attr( 'src', variation.image.src );
+			$product_img.wc_set_variation_attr( 'height', variation.image.src_h );
+			$product_img.wc_set_variation_attr( 'width', variation.image.src_w );
+			$product_img.wc_set_variation_attr( 'srcset', variation.image.srcset );
+			$product_img.wc_set_variation_attr( 'sizes', variation.image.sizes );
 			$product_img.wc_set_variation_attr( 'title', variation.image.title );
 			$product_img.wc_set_variation_attr( 'alt', variation.image.alt );
-			$product_img.wc_set_variation_attr( 'srcset', variation.image.srcset );
-			$product_img.wc_set_variation_attr( 'sizes', variation.image.sizes );
-			$product_link.wc_set_variation_attr( 'href', variation.image.url );
-			$product_link.wc_set_variation_attr( 'title', variation.image.caption );
+			$product_img.wc_set_variation_attr( 'data-large-image', variation.image.full_src );
+			$product_img.wc_set_variation_attr( 'data-large-image-width', variation.image.full_src_w );
+			$product_img.wc_set_variation_attr( 'data-large-image-height', variation.image.full_src_h );
+			$product_img_wrap.wc_set_variation_attr( 'data-thumb', variation.image.src );
 		} else {
 			$product_img_wrap.wc_reset_variation_attr( 'data-thumb' );
 			$product_img.wc_reset_variation_attr( 'large-image' );
