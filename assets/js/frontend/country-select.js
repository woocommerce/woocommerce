/*global wc_country_select_params */
jQuery( function( $ ) {

	// wc_country_select_params is required to continue, ensure the object exists
	if ( typeof wc_country_select_params === 'undefined' ) {
		return false;
	}

	// Select2 Enhancement if it exists
	if ( $().selectWoo ) {
		var getEnhancedSelectFormatString = function() {
			return {
				'language': {
					errorLoading: function() {
						// Workaround for https://github.com/select2/select2/issues/4355 instead of i18n_ajax_error.
						return wc_country_select_params.i18n_searching;
					},
					inputTooLong: function( args ) {
						var overChars = args.input.length - args.maximum;

						if ( 1 === overChars ) {
							return wc_country_select_params.i18n_input_too_long_1;
						}

						return wc_country_select_params.i18n_input_too_long_n.replace( '%qty%', overChars );
					},
					inputTooShort: function( args ) {
						var remainingChars = args.minimum - args.input.length;

						if ( 1 === remainingChars ) {
							return wc_country_select_params.i18n_input_too_short_1;
						}

						return wc_country_select_params.i18n_input_too_short_n.replace( '%qty%', remainingChars );
					},
					loadingMore: function() {
						return wc_country_select_params.i18n_load_more;
					},
					maximumSelected: function( args ) {
						if ( args.maximum === 1 ) {
							return wc_country_select_params.i18n_selection_too_long_1;
						}

						return wc_country_select_params.i18n_selection_too_long_n.replace( '%qty%', args.maximum );
					},
					noResults: function() {
						return wc_country_select_params.i18n_no_matches;
					},
					searching: function() {
						return wc_country_select_params.i18n_searching;
					}
				}
			};
		};

		var wc_country_select_select2 = function() {
			$( 'select.country_select:visible, select.state_select:visible' ).each( function() {
				var select2_args = $.extend({
					placeholder: $( this ).attr( 'data-placeholder' ) || $( this ).attr( 'placeholder' ) || '',
					width: '100%'
				}, getEnhancedSelectFormatString() );

				$( this )
					.on( 'select2:select', function() {
						$( this ).focus(); // Maintain focus after select https://github.com/select2/select2/issues/4384
					} )
					.selectWoo( select2_args );
			});
		};

		wc_country_select_select2();

		$( document.body ).bind( 'country_to_state_changed', function() {
			wc_country_select_select2();
		});
	}

	/* State/Country select boxes */
	var states_json       = wc_country_select_params.countries.replace( /&quot;/g, '"' ),
		states            = $.parseJSON( states_json ),
		wrapper_selectors = '.woocommerce-billing-fields,' +
			'.woocommerce-shipping-fields,' +
			'.woocommerce-address-fields,' +
			'.woocommerce-shipping-calculator';

	$( document.body ).on( 'change refresh', 'select.country_to_state, input.country_to_state', function() {
		// Grab wrapping element to target only stateboxes in same 'group'
		var $wrapper = $( this ).closest( wrapper_selectors );

		if ( ! $wrapper.length ) {
			$wrapper = $( this ).closest('.form-row').parent();
		}

		var country     = $( this ).val(),
			$statebox   = $wrapper.find( '#billing_state, #shipping_state, #calc_shipping_state' ),
			$parent     = $statebox.closest( 'p.form-row' ),
			input_name  = $statebox.attr( 'name' ),
			input_id = $statebox.attr( 'id' ),
			input_classes = $statebox.attr( 'data-input-classes' ),

			value       = $statebox.val(),
			placeholder = $statebox.attr( 'placeholder' ) || $statebox.attr( 'data-placeholder' ) || '';

		if ( states[ country ] ) {
			if ( $.isEmptyObject( states[ country ] ) ) {
				var $newstate = $( '<input type="hidden" />' )
					.prop( 'id', input_id )
					.prop( 'name', input_name )
					.prop( 'placeholder', placeholder )
					.addClass( 'hidden' );
				$parent.hide().find( '.select2-container' ).remove();
<<<<<<< HEAD
				$statebox.replaceWith( $newstate );
=======
				$statebox.replaceWith(
					'<input type="hidden" class="hidden" name="' +
					input_name +
					'" id="' +
					input_id +
					'" value="" placeholder="' +
					placeholder +
					'" data-input-classes="' +
					input_classes +
					'" />'
				);
>>>>>>> 2a368bc8
				$( document.body ).trigger( 'country_to_state_changed', [ country, $wrapper ] );
			} else {
				var state          = states[ country ],
					$defaultOption = $( '<option value=""></option>' ).text( wc_country_select_params.i18n_select_state_text );

				if ( ! placeholder ) {
					placeholder = wc_country_select_params.i18n_select_state_text;
				}

				$parent.show();

				if ( $statebox.is( 'input' ) ) {
<<<<<<< HEAD
					$newstate = $( '<select></select>' )
						.prop( 'id', input_id )
						.prop( 'name', input_name )
						.data( 'placeholder', placeholder )
						.addClass( 'state_select' );
					$statebox.replaceWith( $newstate );
=======
					// Change for select
					$statebox.replaceWith(
						'<select name="' +
						input_name +
						'" id="' +
						input_id +
						'" class="state_select ' +
						input_classes +
						'" data-placeholder="' +
						placeholder +
						'" data-input-classes="' +
						input_classes +
						'"></select>'
					);
>>>>>>> 2a368bc8
					$statebox = $wrapper.find( '#billing_state, #shipping_state, #calc_shipping_state' );
				}

				$statebox.empty().append( $defaultOption );

				$.each( state, function( index ) {
					var $option = $( '<option></option>' )
						.prop( 'value', index )
						.text( state[ index ] );
					$statebox.append( $option );
				} );

				$statebox.val( value ).change();

				$( document.body ).trigger( 'country_to_state_changed', [country, $wrapper ] );
			}
		} else {
			if ( $statebox.is( 'select, input[type="hidden"]' ) ) {
				var $newstate = $( '<input type="text" />' )
					.prop( 'id', input_id )
					.prop( 'name', input_name )
					.prop( 'placeholder', placeholder )
					.addClass( 'input-text' );
				$parent.show().find( '.select2-container' ).remove();
<<<<<<< HEAD
				$statebox.replaceWith( $newstate );
=======
				$statebox.replaceWith(
					'<input type="text" class="input-text ' +
					input_classes +
					'" data-placeholder="' + name="' +
					input_name +
					'" id="' +
					input_id +
					'" placeholder="' +
					placeholder +
					'" data-input-classes="' +
					input_classes +
					'" />'
				);
>>>>>>> 2a368bc8
				$( document.body ).trigger( 'country_to_state_changed', [country, $wrapper ] );
			}
		}

		$( document.body ).trigger( 'country_to_state_changing', [country, $wrapper ] );
	});

	$( document.body ).on( 'wc_address_i18n_ready', function() {
		// Init country selects with their default value once the page loads.
		$( wrapper_selectors ).each( function() {
			var $country_input = $( this ).find( '#billing_country, #shipping_country, #calc_shipping_country' );

			if ( 0 === $country_input.length || 0 === $country_input.val().length ) {
				return;
			}

			$country_input.trigger( 'refresh' );
		});
	});
});<|MERGE_RESOLUTION|>--- conflicted
+++ resolved
@@ -1,222 +1,175 @@
 /*global wc_country_select_params */
-jQuery( function( $ ) {
+jQuery(function ($) {
 
 	// wc_country_select_params is required to continue, ensure the object exists
-	if ( typeof wc_country_select_params === 'undefined' ) {
+	if (typeof wc_country_select_params === 'undefined') {
 		return false;
 	}
 
 	// Select2 Enhancement if it exists
-	if ( $().selectWoo ) {
-		var getEnhancedSelectFormatString = function() {
+	if ($().selectWoo) {
+		var getEnhancedSelectFormatString = function () {
 			return {
 				'language': {
-					errorLoading: function() {
+					errorLoading: function () {
 						// Workaround for https://github.com/select2/select2/issues/4355 instead of i18n_ajax_error.
 						return wc_country_select_params.i18n_searching;
 					},
-					inputTooLong: function( args ) {
+					inputTooLong: function (args) {
 						var overChars = args.input.length - args.maximum;
 
-						if ( 1 === overChars ) {
+						if (1 === overChars) {
 							return wc_country_select_params.i18n_input_too_long_1;
 						}
 
-						return wc_country_select_params.i18n_input_too_long_n.replace( '%qty%', overChars );
+						return wc_country_select_params.i18n_input_too_long_n.replace('%qty%', overChars);
 					},
-					inputTooShort: function( args ) {
+					inputTooShort: function (args) {
 						var remainingChars = args.minimum - args.input.length;
 
-						if ( 1 === remainingChars ) {
+						if (1 === remainingChars) {
 							return wc_country_select_params.i18n_input_too_short_1;
 						}
 
-						return wc_country_select_params.i18n_input_too_short_n.replace( '%qty%', remainingChars );
+						return wc_country_select_params.i18n_input_too_short_n.replace('%qty%', remainingChars);
 					},
-					loadingMore: function() {
+					loadingMore: function () {
 						return wc_country_select_params.i18n_load_more;
 					},
-					maximumSelected: function( args ) {
-						if ( args.maximum === 1 ) {
+					maximumSelected: function (args) {
+						if (args.maximum === 1) {
 							return wc_country_select_params.i18n_selection_too_long_1;
 						}
 
-						return wc_country_select_params.i18n_selection_too_long_n.replace( '%qty%', args.maximum );
+						return wc_country_select_params.i18n_selection_too_long_n.replace('%qty%', args.maximum);
 					},
-					noResults: function() {
+					noResults: function () {
 						return wc_country_select_params.i18n_no_matches;
 					},
-					searching: function() {
+					searching: function () {
 						return wc_country_select_params.i18n_searching;
 					}
 				}
 			};
 		};
 
-		var wc_country_select_select2 = function() {
-			$( 'select.country_select:visible, select.state_select:visible' ).each( function() {
+		var wc_country_select_select2 = function () {
+			$('select.country_select:visible, select.state_select:visible').each(function () {
 				var select2_args = $.extend({
-					placeholder: $( this ).attr( 'data-placeholder' ) || $( this ).attr( 'placeholder' ) || '',
+					placeholder: $(this).attr('data-placeholder') || $(this).attr('placeholder') || '',
 					width: '100%'
-				}, getEnhancedSelectFormatString() );
+				}, getEnhancedSelectFormatString());
 
-				$( this )
-					.on( 'select2:select', function() {
-						$( this ).focus(); // Maintain focus after select https://github.com/select2/select2/issues/4384
-					} )
-					.selectWoo( select2_args );
+				$(this)
+					.on('select2:select', function () {
+						$(this).focus(); // Maintain focus after select https://github.com/select2/select2/issues/4384
+					})
+					.selectWoo(select2_args);
 			});
 		};
 
 		wc_country_select_select2();
 
-		$( document.body ).bind( 'country_to_state_changed', function() {
+		$(document.body).bind('country_to_state_changed', function () {
 			wc_country_select_select2();
 		});
 	}
 
 	/* State/Country select boxes */
-	var states_json       = wc_country_select_params.countries.replace( /&quot;/g, '"' ),
-		states            = $.parseJSON( states_json ),
+	var states_json = wc_country_select_params.countries.replace(/&quot;/g, '"'),
+		states = $.parseJSON(states_json),
 		wrapper_selectors = '.woocommerce-billing-fields,' +
-			'.woocommerce-shipping-fields,' +
-			'.woocommerce-address-fields,' +
-			'.woocommerce-shipping-calculator';
+		'.woocommerce-shipping-fields,' +
+		'.woocommerce-address-fields,' +
+		'.woocommerce-shipping-calculator';
 
-	$( document.body ).on( 'change refresh', 'select.country_to_state, input.country_to_state', function() {
+	$(document.body).on('change refresh', 'select.country_to_state, input.country_to_state', function () {
 		// Grab wrapping element to target only stateboxes in same 'group'
-		var $wrapper = $( this ).closest( wrapper_selectors );
+		var $wrapper = $(this).closest(wrapper_selectors);
 
-		if ( ! $wrapper.length ) {
-			$wrapper = $( this ).closest('.form-row').parent();
+		if (!$wrapper.length) {
+			$wrapper = $(this).closest('.form-row').parent();
 		}
 
-		var country     = $( this ).val(),
-			$statebox   = $wrapper.find( '#billing_state, #shipping_state, #calc_shipping_state' ),
-			$parent     = $statebox.closest( 'p.form-row' ),
-			input_name  = $statebox.attr( 'name' ),
-			input_id = $statebox.attr( 'id' ),
-			input_classes = $statebox.attr( 'data-input-classes' ),
+		var country = $(this).val(),
+			$statebox = $wrapper.find('#billing_state, #shipping_state, #calc_shipping_state'),
+			$parent = $statebox.closest('p.form-row'),
+			input_name = $statebox.attr('name'),
+			input_id = $statebox.attr('id'),
+			input_classes = $statebox.attr('data-input-classes'),
 
-			value       = $statebox.val(),
-			placeholder = $statebox.attr( 'placeholder' ) || $statebox.attr( 'data-placeholder' ) || '';
+			value = $statebox.val(),
+			placeholder = $statebox.attr('placeholder') || $statebox.attr('data-placeholder') || '';
 
-		if ( states[ country ] ) {
-			if ( $.isEmptyObject( states[ country ] ) ) {
-				var $newstate = $( '<input type="hidden" />' )
-					.prop( 'id', input_id )
-					.prop( 'name', input_name )
-					.prop( 'placeholder', placeholder )
-					.addClass( 'hidden' );
-				$parent.hide().find( '.select2-container' ).remove();
-<<<<<<< HEAD
-				$statebox.replaceWith( $newstate );
-=======
-				$statebox.replaceWith(
-					'<input type="hidden" class="hidden" name="' +
-					input_name +
-					'" id="' +
-					input_id +
-					'" value="" placeholder="' +
-					placeholder +
-					'" data-input-classes="' +
-					input_classes +
-					'" />'
-				);
->>>>>>> 2a368bc8
-				$( document.body ).trigger( 'country_to_state_changed', [ country, $wrapper ] );
+		if (states[country]) {
+			if ($.isEmptyObject(states[country])) {
+				var $newstate = $('<input type="hidden" />')
+					.prop('id', input_id)
+					.prop('name', input_name)
+					.prop('placeholder', placeholder)
+					.addClass('hidden');
+				$parent.hide().find('.select2-container').remove();
+				$statebox.replaceWith($newstate);
+				$(document.body).trigger('country_to_state_changed', [country, $wrapper]);
 			} else {
-				var state          = states[ country ],
-					$defaultOption = $( '<option value=""></option>' ).text( wc_country_select_params.i18n_select_state_text );
+				var state = states[country],
+					$defaultOption = $('<option value=""></option>').text(wc_country_select_params.i18n_select_state_text);
 
-				if ( ! placeholder ) {
+				if (!placeholder) {
 					placeholder = wc_country_select_params.i18n_select_state_text;
 				}
 
 				$parent.show();
 
-				if ( $statebox.is( 'input' ) ) {
-<<<<<<< HEAD
-					$newstate = $( '<select></select>' )
-						.prop( 'id', input_id )
-						.prop( 'name', input_name )
-						.data( 'placeholder', placeholder )
-						.addClass( 'state_select' );
-					$statebox.replaceWith( $newstate );
-=======
-					// Change for select
-					$statebox.replaceWith(
-						'<select name="' +
-						input_name +
-						'" id="' +
-						input_id +
-						'" class="state_select ' +
-						input_classes +
-						'" data-placeholder="' +
-						placeholder +
-						'" data-input-classes="' +
-						input_classes +
-						'"></select>'
-					);
->>>>>>> 2a368bc8
-					$statebox = $wrapper.find( '#billing_state, #shipping_state, #calc_shipping_state' );
+				if ($statebox.is('input')) {
+					$newstate = $('<select></select>')
+						.prop('id', input_id)
+						.prop('name', input_name)
+						.data('placeholder', placeholder)
+						.addClass('state_select');
+					$statebox.replaceWith($newstate);
+					$statebox = $wrapper.find('#billing_state, #shipping_state, #calc_shipping_state');
 				}
 
-				$statebox.empty().append( $defaultOption );
+				$statebox.empty().append($defaultOption);
 
-				$.each( state, function( index ) {
-					var $option = $( '<option></option>' )
-						.prop( 'value', index )
-						.text( state[ index ] );
-					$statebox.append( $option );
-				} );
+				$.each(state, function (index) {
+					var $option = $('<option></option>')
+						.prop('value', index)
+						.text(state[index]);
+					$statebox.append($option);
+				});
 
-				$statebox.val( value ).change();
+				$statebox.val(value).change();
 
-				$( document.body ).trigger( 'country_to_state_changed', [country, $wrapper ] );
+				$(document.body).trigger('country_to_state_changed', [country, $wrapper]);
 			}
 		} else {
-			if ( $statebox.is( 'select, input[type="hidden"]' ) ) {
-				var $newstate = $( '<input type="text" />' )
-					.prop( 'id', input_id )
-					.prop( 'name', input_name )
-					.prop( 'placeholder', placeholder )
-					.addClass( 'input-text' );
-				$parent.show().find( '.select2-container' ).remove();
-<<<<<<< HEAD
-				$statebox.replaceWith( $newstate );
-=======
-				$statebox.replaceWith(
-					'<input type="text" class="input-text ' +
-					input_classes +
-					'" data-placeholder="' + name="' +
-					input_name +
-					'" id="' +
-					input_id +
-					'" placeholder="' +
-					placeholder +
-					'" data-input-classes="' +
-					input_classes +
-					'" />'
-				);
->>>>>>> 2a368bc8
-				$( document.body ).trigger( 'country_to_state_changed', [country, $wrapper ] );
+			if ($statebox.is('select, input[type="hidden"]')) {
+				var $newstate = $('<input type="text" />')
+					.prop('id', input_id)
+					.prop('name', input_name)
+					.prop('placeholder', placeholder)
+					.addClass('input-text');
+				$parent.show().find('.select2-container').remove();
+				$statebox.replaceWith($newstate);
+				$(document.body).trigger('country_to_state_changed', [country, $wrapper]);
 			}
 		}
 
-		$( document.body ).trigger( 'country_to_state_changing', [country, $wrapper ] );
+		$(document.body).trigger('country_to_state_changing', [country, $wrapper]);
 	});
 
-	$( document.body ).on( 'wc_address_i18n_ready', function() {
+	$(document.body).on('wc_address_i18n_ready', function () {
 		// Init country selects with their default value once the page loads.
-		$( wrapper_selectors ).each( function() {
-			var $country_input = $( this ).find( '#billing_country, #shipping_country, #calc_shipping_country' );
+		$(wrapper_selectors).each(function () {
+			var $country_input = $(this).find('#billing_country, #shipping_country, #calc_shipping_country');
 
-			if ( 0 === $country_input.length || 0 === $country_input.val().length ) {
+			if (0 === $country_input.length || 0 === $country_input.val().length) {
 				return;
 			}
 
-			$country_input.trigger( 'refresh' );
+			$country_input.trigger('refresh');
 		});
 	});
 });