/*global wc_single_product_params, PhotoSwipe, PhotoSwipeUI_Default */
jQuery( function( $ ) {

	// wc_single_product_params is required to continue.
	if ( typeof wc_single_product_params === 'undefined' ) {
		return false;
	}

	$( 'body' )
		// Tabs
		.on( 'init', '.wc-tabs-wrapper, .woocommerce-tabs', function() {
			$( '.wc-tab, .woocommerce-tabs .panel:not(.panel .panel)' ).hide();

			var hash  = window.location.hash;
			var url   = window.location.href;
			var $tabs = $( this ).find( '.wc-tabs, ul.tabs' ).first();

			if ( hash.toLowerCase().indexOf( 'comment-' ) >= 0 || hash === '#reviews' || hash === '#tab-reviews' ) {
				$tabs.find( 'li.reviews_tab a' ).click();
			} else if ( url.indexOf( 'comment-page-' ) > 0 || url.indexOf( 'cpage=' ) > 0 ) {
				$tabs.find( 'li.reviews_tab a' ).click();
			} else {
				$tabs.find( 'li:first a' ).click();
			}
		} )
		.on( 'click', '.wc-tabs li a, ul.tabs li a', function( e ) {
			e.preventDefault();
			var $tab          = $( this );
			var $tabs_wrapper = $tab.closest( '.wc-tabs-wrapper, .woocommerce-tabs' );
			var $tabs         = $tabs_wrapper.find( '.wc-tabs, ul.tabs' );

			$tabs.find( 'li' ).removeClass( 'active' );
			$tabs_wrapper.find( '.wc-tab, .panel:not(.panel .panel)' ).hide();

			$tab.closest( 'li' ).addClass( 'active' );
			$tabs_wrapper.find( $tab.attr( 'href' ) ).show();
		} )
		// Review link
		.on( 'click', 'a.woocommerce-review-link', function() {
			$( '.reviews_tab a' ).click();
			return true;
		} )
		// Star ratings for comments
		.on( 'init', '#rating', function() {
			$( '#rating' ).hide().before( '<p class="stars"><span><a class="star-1" href="#">1</a><a class="star-2" href="#">2</a><a class="star-3" href="#">3</a><a class="star-4" href="#">4</a><a class="star-5" href="#">5</a></span></p>' );
		} )
		.on( 'click', '#respond p.stars a', function() {
			var $star   	= $( this ),
				$rating 	= $( this ).closest( '#respond' ).find( '#rating' ),
				$container 	= $( this ).closest( '.stars' );

			$rating.val( $star.text() );
			$star.siblings( 'a' ).removeClass( 'active' );
			$star.addClass( 'active' );
			$container.addClass( 'selected' );

			return false;
		} )
		.on( 'click', '#respond #submit', function() {
			var $rating = $( this ).closest( '#respond' ).find( '#rating' ),
				rating  = $rating.val();

			if ( $rating.length > 0 && ! rating && wc_single_product_params.review_rating_required === 'yes' ) {
				window.alert( wc_single_product_params.i18n_required_rating_text );

				return false;
			}
		} );

	// Init Tabs and Star Ratings
	$( '.wc-tabs-wrapper, .woocommerce-tabs, #rating' ).trigger( 'init' );

	/**
	 * Product gallery class.
	 */
	var ProductGallery = function( $target, args ) {
		this.$target = $target;
		this.$images = $( '.woocommerce-product-gallery__image', $target );
<<<<<<< HEAD

		// No images? Abort.
		if ( 0 === this.$images.length ) {
			return;
		}

		// Make this object available.
		$target.data( 'product_gallery', this );

=======

		// No images? Abort.
		if ( 0 === this.$images.length ) {
			this.$target.css( 'opacity', 1 );
			return;
		}

		// Make this object available.
		$target.data( 'product_gallery', this );

>>>>>>> 53dfc031
		// Pick functionality to initialize...
		this.flexslider_enabled = $.isFunction( $.fn.flexslider ) && wc_single_product_params.flexslider_enabled;
		this.zoom_enabled       = $.isFunction( $.fn.zoom ) && wc_single_product_params.zoom_enabled;
		this.photoswipe_enabled = typeof PhotoSwipe !== 'undefined' && wc_single_product_params.photoswipe_enabled;

		// ...also taking args into account.
		if ( args ) {
			this.flexslider_enabled = false === args.photoswipe_enabled ? false : this.flexslider_enabled;
			this.zoom_enabled       = false === args.zoom_enabled ? false : this.zoom_enabled;
			this.photoswipe_enabled = false === args.photoswipe_enabled ? false : this.photoswipe_enabled;
		}

		// Bind functions to this.
		this.initFlexslider       = this.initFlexslider.bind( this );
		this.initZoom             = this.initZoom.bind( this );
		this.initPhotoswipe       = this.initPhotoswipe.bind( this );
		this.onResetSlidePosition = this.onResetSlidePosition.bind( this );
		this.getGalleryItems      = this.getGalleryItems.bind( this );
		this.openPhotoswipe       = this.openPhotoswipe.bind( this );

		if ( this.flexslider_enabled ) {
			this.initFlexslider();
			$target.on( 'woocommerce_gallery_reset_slide_position', this.onResetSlidePosition );
		} else {
			this.$target.css( 'opacity', 1 );
		}

		if ( this.zoom_enabled ) {
			this.initZoom();
			$target.on( 'woocommerce_gallery_init_zoom', this.initZoom );
		}
<<<<<<< HEAD

		if ( this.photoswipe_enabled ) {
			this.initPhotoswipe();
		}
	};

=======

		if ( this.photoswipe_enabled ) {
			this.initPhotoswipe();
		}
	};

>>>>>>> 53dfc031
	/**
	 * Initialize flexSlider.
	 */
	ProductGallery.prototype.initFlexslider = function() {
		var images  = this.$images,
			$target = this.$target;

		$target.flexslider( {
			selector:       '.woocommerce-product-gallery__wrapper > .woocommerce-product-gallery__image',
			animation:      wc_single_product_params.flexslider.animation,
			smoothHeight:   wc_single_product_params.flexslider.smoothHeight,
			directionNav:   wc_single_product_params.flexslider.directionNav,
			controlNav:     wc_single_product_params.flexslider.controlNav,
			slideshow:      wc_single_product_params.flexslider.slideshow,
			animationSpeed: wc_single_product_params.flexslider.animationSpeed,
			animationLoop:  wc_single_product_params.flexslider.animationLoop, // Breaks photoswipe pagination if true.
			start: function() {
				$target.css( 'opacity', 1 );

				var largest_height = 0;

				images.each( function() {
					var height = $( this ).height();

					if ( height > largest_height ) {
						largest_height = height;
					}
				} );

				images.each( function() {
					$( this ).css( 'min-height', largest_height );
				} );
			}
		} );
	};

	/**
	 * Init zoom.
	 */
	ProductGallery.prototype.initZoom = function() {
		var zoomTarget   = this.$images,
			galleryWidth = this.$target.width(),
			zoomEnabled  = false;

		if ( ! this.flexslider_enabled ) {
			zoomTarget = zoomTarget.first();
		}

		$( zoomTarget ).each( function( index, target ) {
			var image = $( target ).find( 'img' );

			if ( image.data( 'large_image_width' ) > galleryWidth ) {
				zoomEnabled = true;
				return false;
			}
		} );

		// But only zoom if the img is larger than its container.
		if ( zoomEnabled ) {
			var zoom_options = {
				touch: false
			};

			if ( 'ontouchstart' in window ) {
				zoom_options.on = 'click';
			}

			zoomTarget.trigger( 'zoom.destroy' );
			zoomTarget.zoom( zoom_options );
		}
	};

	/**
	 * Init PhotoSwipe.
	 */
	ProductGallery.prototype.initPhotoswipe = function() {
		if ( this.zoom_enabled && this.$images.length > 0 ) {
			this.$target.prepend( '<a href="#" class="woocommerce-product-gallery__trigger">🔍</a>' );
			this.$target.on( 'click', '.woocommerce-product-gallery__trigger', this.openPhotoswipe );
		}
		this.$target.on( 'click', '.woocommerce-product-gallery__image a', this.openPhotoswipe );
	};

	/**
	 * Reset slide position to 0.
	 */
	ProductGallery.prototype.onResetSlidePosition = function() {
		this.$target.flexslider( 0 );
	};

	/**
	 * Get product gallery image items.
	 */
	ProductGallery.prototype.getGalleryItems = function() {
		var $slides = this.$images,
			items   = [];

		if ( $slides.length > 0 ) {
			$slides.each( function( i, el ) {
				var img = $( el ).find( 'img' ),
					large_image_src = img.attr( 'data-large_image' ),
					large_image_w   = img.attr( 'data-large_image_width' ),
					large_image_h   = img.attr( 'data-large_image_height' ),
					item            = {
						src: large_image_src,
						w:   large_image_w,
						h:   large_image_h,
						title: img.attr( 'title' )
					};
				items.push( item );
			} );
		}

		return items;
	};

	/**
	 * Open photoswipe modal.
	 */
	ProductGallery.prototype.openPhotoswipe = function( e ) {
		e.preventDefault();

		var pswpElement = $( '.pswp' )[0],
			items       = this.getGalleryItems(),
			eventTarget = $( e.target ),
			clicked;

		if ( ! eventTarget.is( '.woocommerce-product-gallery__trigger' ) ) {
			clicked = eventTarget.closest( '.woocommerce-product-gallery__image' );
		} else {
			clicked = this.$target.find( '.flex-active-slide' );
		}

		var options = {
			index:                 $( clicked ).index(),
			shareEl:               false,
			closeOnScroll:         false,
			history:               false,
			hideAnimationDuration: 0,
			showAnimationDuration: 0
		};

		// Initializes and opens PhotoSwipe.
		var photoswipe = new PhotoSwipe( pswpElement, PhotoSwipeUI_Default, items, options );
		photoswipe.init();
<<<<<<< HEAD
	};

	/**
	 * Function to call wc_product_gallery on jquery selector.
	 */
	$.fn.wc_product_gallery = function( args ) {
		new ProductGallery( this, args );
		return this;
	};

=======
	};

	/**
	 * Function to call wc_product_gallery on jquery selector.
	 */
	$.fn.wc_product_gallery = function( args ) {
		new ProductGallery( this, args );
		return this;
	};

>>>>>>> 53dfc031
	/*
	 * Initialize all galleries on page.
	 */
	$( '.woocommerce-product-gallery' ).each( function() {
		$( this ).wc_product_gallery();
	} );
} );<|MERGE_RESOLUTION|>--- conflicted
+++ resolved
@@ -76,17 +76,6 @@
 	var ProductGallery = function( $target, args ) {
 		this.$target = $target;
 		this.$images = $( '.woocommerce-product-gallery__image', $target );
-<<<<<<< HEAD
-
-		// No images? Abort.
-		if ( 0 === this.$images.length ) {
-			return;
-		}
-
-		// Make this object available.
-		$target.data( 'product_gallery', this );
-
-=======
 
 		// No images? Abort.
 		if ( 0 === this.$images.length ) {
@@ -97,7 +86,6 @@
 		// Make this object available.
 		$target.data( 'product_gallery', this );
 
->>>>>>> 53dfc031
 		// Pick functionality to initialize...
 		this.flexslider_enabled = $.isFunction( $.fn.flexslider ) && wc_single_product_params.flexslider_enabled;
 		this.zoom_enabled       = $.isFunction( $.fn.zoom ) && wc_single_product_params.zoom_enabled;
@@ -129,21 +117,12 @@
 			this.initZoom();
 			$target.on( 'woocommerce_gallery_init_zoom', this.initZoom );
 		}
-<<<<<<< HEAD
 
 		if ( this.photoswipe_enabled ) {
 			this.initPhotoswipe();
 		}
 	};
 
-=======
-
-		if ( this.photoswipe_enabled ) {
-			this.initPhotoswipe();
-		}
-	};
-
->>>>>>> 53dfc031
 	/**
 	 * Initialize flexSlider.
 	 */
@@ -289,7 +268,6 @@
 		// Initializes and opens PhotoSwipe.
 		var photoswipe = new PhotoSwipe( pswpElement, PhotoSwipeUI_Default, items, options );
 		photoswipe.init();
-<<<<<<< HEAD
 	};
 
 	/**
@@ -300,18 +278,6 @@
 		return this;
 	};
 
-=======
-	};
-
-	/**
-	 * Function to call wc_product_gallery on jquery selector.
-	 */
-	$.fn.wc_product_gallery = function( args ) {
-		new ProductGallery( this, args );
-		return this;
-	};
-
->>>>>>> 53dfc031
 	/*
 	 * Initialize all galleries on page.
 	 */
