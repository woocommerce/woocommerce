jQuery( function( $ ) {

	$.blockUI.defaults.overlayCSS.cursor = 'default'; 
	
	// wc_checkout_params is required to continue, ensure the object exists
	if ( typeof wc_checkout_params === 'undefined' )
		return false;

	var updateTimer,
		dirtyInput = false,
		xhr;

	function update_checkout() {

		if ( xhr ) xhr.abort();

		var shipping_methods = [];

<<<<<<< HEAD
		$( 'select.shipping_method, input[name^=shipping_method][type=radio]:checked, input[name^=shipping_method][type=hidden]' ).each( function( index, input ) {
			shipping_methods[ $( this ).data( 'index' ) ] = $( this ).val();
		});
    
		var payment_method		= $( '#order_review input[name=payment_method]:checked' ).val(),
			country				= $( '#billing_country' ).val(),
			state				= $( '#billing_state' ).val(),
			postcode			= $( 'input#billing_postcode' ).val(),
			city				= $( 'input#billing_city' ).val(),
			address				= $( 'input#billing_address_1' ).val(),
			address_2			= $( 'input#billing_address_2' ).val(),
			s_country,
			s_state,
			s_postcode,
			s_city,
			s_address,
			s_address_2;

		if ( $( '#ship-to-different-address input' ).is( ':checked' ) || $( '#ship-to-different-address input' ).size() === 0 ) {
			s_country	= $( '#shipping_country' ).val();
			s_state		= $( '#shipping_state' ).val();
			s_postcode	= $( 'input#shipping_postcode' ).val();
			s_city		= $( 'input#shipping_city' ).val();
			s_address	= $( 'input#shipping_address_1' ).val();
			s_address_2	= $( 'input#shipping_address_2' ).val();
=======
		$('select.shipping_method, input[name^=shipping_method][type=radio]:checked, input[name^=shipping_method][type=hidden]').each( function( index, input ) {
			shipping_methods[ $(this).data( 'index' ) ] = $(this).val();
		} );

		var payment_method 	= $('#order_review input[name=payment_method]:checked').val();
		var country 		= $('#billing_country').val();
		var state 			= $('#billing_state').val();
		var postcode 		= $('input#billing_postcode').val();
		var city	 		= $('#billing_city').val();
		var address	 		= $('input#billing_address_1').val();
		var address_2	 	= $('input#billing_address_2').val();

		if ( $('#ship-to-different-address input').is(':checked') || $('#ship-to-different-address input').size() == 0 ) {
			var s_country 	= $('#shipping_country').val();
			var s_state 	= $('#shipping_state').val();
			var s_postcode 	= $('input#shipping_postcode').val();
			var s_city 		= $('#shipping_city').val();
			var s_address 	= $('input#shipping_address_1').val();
			var s_address_2	= $('input#shipping_address_2').val();
>>>>>>> 24206298
		} else {
			s_country	= country;
			s_state		= state;
			s_postcode	= postcode;
			s_city		= city;
			s_address	= address;
			s_address_2	= address_2;
		}

		$( '#order_methods, #order_review' ).block( { message: null, overlayCSS: { background: '#fff url(' + wc_checkout_params.ajax_loader_url + ') no-repeat center', backgroundSize: '16px 16px', opacity: 0.6 } });

		var data = {
			action:				'woocommerce_update_order_review',
			security:			wc_checkout_params.update_order_review_nonce,
			shipping_method:	shipping_methods,
			payment_method:		payment_method,
			country:			country,
			state:				state,
			postcode:			postcode,
			city:				city,
			address:			address,
			address_2:			address_2,
			s_country:			s_country,
			s_state:			s_state,
			s_postcode:			s_postcode,
			s_city:				s_city,
			s_address:			s_address,
			s_address_2:		s_address_2,
			post_data:			$( 'form.checkout' ).serialize()
		};

		xhr = $.ajax({
			type:		'POST',
			url:		wc_checkout_params.ajax_url,
			data:		data,
			success:    function( response ) {
				if ( response ) {
					var order_output = $( $.parseHTML( response.trim() ) );
					$( '#order_review' ).html( order_output.html() );
					$( '#order_review' ).find( 'input[name=payment_method]:checked' ).click();
					$( 'body' ).trigger( 'updated_checkout' );
				}
			}
		});
	}

	// Event for updating the checkout
	$( 'body' ).bind( 'update_checkout', function() {
		clearTimeout( updateTimer );
		update_checkout();
	});

	$( 'p.password, form.login, .checkout_coupon, div.shipping_address' ).hide();

	$( 'input.show_password' ).change( function(){ 
		$( 'p.password' ).slideToggle();
	});

	$( 'a.showlogin' ).click( function() {
		$( 'form.login' ).slideToggle();

		return false;
	});

	$( 'a.showcoupon' ).click( function() {
		$( '.checkout_coupon' ).slideToggle( 400, function() {
			$( '#coupon_code' ).focus();
		});

		return false;
	});

	$( '#ship-to-different-address input' ).change( function() {
		$( 'div.shipping_address' ).hide();

		if ( $( this ).is( ':checked' ) ) {
			$( 'div.shipping_address' ).slideDown();
		}
	}).change();

	if ( wc_checkout_params.option_guest_checkout === 'yes' ) {

		$( 'div.create-account' ).hide();

		$( 'input#createaccount' ).change( function() {
			$( 'div.create-account' ).hide();
			
			if ( $( this ).is( ':checked' ) ) {
				$( 'div.create-account' ).slideDown();
			}
		}).change();
	}

	// Used for input change events below
	function input_changed() {
		var update_totals = true;

		if ( $( dirtyInput ).size() ) {

			$required_siblings = $( dirtyInput ).closest( '.form-row' ).siblings( '.address-field.validate-required' );

			if ( $required_siblings.size() ) {
				$required_siblings.each( function() {
					if ( $( this ).find( 'input.input-text' ).val() === '' || $( this ).find( 'input.input-text' ).val() === 'undefined' ) {
						update_totals = false;
					}
        });
			}
		}

		if ( update_totals ) {
			dirtyInput = false;
			$( 'body' ).trigger( 'update_checkout' );
		}
	}

	$( '#order_review' )

	/* Payment option selection */

	.on( 'click', '.payment_methods input.input-radio', function() {
		if ( $( '.payment_methods input.input-radio' ).length > 1 ) {
			var target_payment_box = $( 'div.payment_box.' + $( this ).attr( 'ID' ) );

			if ( $( this ).is( ':checked' ) && ! target_payment_box.is( ':visible' ) ) {
				$( 'div.payment_box' ).filter( ':visible' ).slideUp( 250 );
				if ( $( this ).is( ':checked' ) ) {
					$( 'div.payment_box.' + $( this ).attr( 'ID' ) ).slideDown( 250 );
				}
			}
		} else {
			$( 'div.payment_box' ).show();
		}

		if ( $( this ).data( 'order_button_text' ) ) {
			$( '#place_order' ).val( $( this ).data( 'order_button_text' ) );
		} else {
			$( '#place_order' ).val( $( '#place_order' ).data( 'value' ) );
		}
	})

	// Trigger initial click
	.find( 'input[name=payment_method]:checked' ).click();

	$( 'form.checkout' )

	/* Update totals/taxes/shipping */

	// Inputs/selects which update totals instantly
	.on( 'input change', 'select.shipping_method, input[name^=shipping_method], #ship-to-different-address input, .update_totals_on_change select', function(){
		clearTimeout( updateTimer );
		dirtyInput = false;
		$( 'body' ).trigger( 'update_checkout' );
	})

	// Address-fields which refresh totals when all required fields are filled
	.on( 'input change', '.address-field input.input-text, .update_totals_on_change input.input-text', function() {
		if ( dirtyInput ) {
			input_changed();
		}
	})

	.on( 'input change', '.address-field select', function() {
		dirtyInput = this;
		input_changed();
	})

	.on( 'keydown', '.address-field input.input-text, .update_totals_on_change input.input-text', function( e ){
		var code = e.keyCode || e.which;
		
		if ( code === '9' ) {
			return;
		}

		dirtyInput = this;
		clearTimeout( updateTimer );
		updateTimer = setTimeout( input_changed, '1000' );
	})

	/* Inline validation */

	.on( 'blur input change', '.input-text, select', function() {
		var $this = $( this ),
			$parent = $this.closest( '.form-row' ),
			validated = true;

		if ( $parent.is( '.validate-required' ) ) {
			if ( $this.val() === '' ) {
				$parent.removeClass( 'woocommerce-validated' ).addClass( 'woocommerce-invalid woocommerce-invalid-required-field' );
				validated = false;
			}
		}

		if ( $parent.is( '.validate-email' ) ) {
			if ( $this.val() ) {

				/* http://stackoverflow.com/questions/2855865/jquery-validate-e-mail-address-regex */
				var pattern = new RegExp(/^((([a-z]|\d|[!#\$%&'\*\+\-\/=\?\^_`{\|}~]|[\u00A0-\uD7FF\uF900-\uFDCF\uFDF0-\uFFEF])+(\.([a-z]|\d|[!#\$%&'\*\+\-\/=\?\^_`{\|}~]|[\u00A0-\uD7FF\uF900-\uFDCF\uFDF0-\uFFEF])+)*)|((\x22)((((\x20|\x09)*(\x0d\x0a))?(\x20|\x09)+)?(([\x01-\x08\x0b\x0c\x0e-\x1f\x7f]|\x21|[\x23-\x5b]|[\x5d-\x7e]|[\u00A0-\uD7FF\uF900-\uFDCF\uFDF0-\uFFEF])|(\\([\x01-\x09\x0b\x0c\x0d-\x7f]|[\u00A0-\uD7FF\uF900-\uFDCF\uFDF0-\uFFEF]))))*(((\x20|\x09)*(\x0d\x0a))?(\x20|\x09)+)?(\x22)))@((([a-z]|\d|[\u00A0-\uD7FF\uF900-\uFDCF\uFDF0-\uFFEF])|(([a-z]|\d|[\u00A0-\uD7FF\uF900-\uFDCF\uFDF0-\uFFEF])([a-z]|\d|-|\.|_|~|[\u00A0-\uD7FF\uF900-\uFDCF\uFDF0-\uFFEF])*([a-z]|\d|[\u00A0-\uD7FF\uF900-\uFDCF\uFDF0-\uFFEF])))\.)+(([a-z]|[\u00A0-\uD7FF\uF900-\uFDCF\uFDF0-\uFFEF])|(([a-z]|[\u00A0-\uD7FF\uF900-\uFDCF\uFDF0-\uFFEF])([a-z]|\d|-|\.|_|~|[\u00A0-\uD7FF\uF900-\uFDCF\uFDF0-\uFFEF])*([a-z]|[\u00A0-\uD7FF\uF900-\uFDCF\uFDF0-\uFFEF])))\.?$/i);

				if ( ! pattern.test( $this.val()  ) ) {
					$parent.removeClass( 'woocommerce-validated' ).addClass( 'woocommerce-invalid woocommerce-invalid-email' );
					validated = false;
				}
			}
		}

		if ( validated ) {
			$parent.removeClass( 'woocommerce-invalid woocommerce-invalid-required-field' ).addClass( 'woocommerce-validated' );
		}
	} )

	/* AJAX Form Submission */

	.submit( function() {
		clearTimeout( updateTimer );

		var $form = $( this );

		if ( $form.is( '.processing' ) )
			return false;

		// Trigger a handler to let gateways manipulate the checkout if needed
		if ( $form.triggerHandler( 'checkout_place_order' ) !== false && $form.triggerHandler( 'checkout_place_order_' + $( '#order_review input[name=payment_method]:checked' ).val() ) !== false ) {

			$form.addClass( 'processing' );

			var form_data = $form.data();

			if ( form_data["blockUI.isBlocked"] != 1 )
				$form.block({message: null, overlayCSS: {background: '#fff url(' + wc_checkout_params.ajax_loader_url + ') no-repeat center', backgroundSize: '16px 16px', opacity: 0.6 }});

			$.ajax({
				type:		'POST',
				url:		wc_checkout_params.checkout_url,
				data:		$form.serialize(),
				success:	function( code ) {
					var result = '';

					try {
						// Get the valid JSON only from the returned string
						if ( code.indexOf("<!--WC_START-->") >= 0 )
							code = code.split("<!--WC_START-->")[1]; // Strip off before after WC_START

						if ( code.indexOf("<!--WC_END-->") >= 0 )
							code = code.split("<!--WC_END-->")[0]; // Strip off anything after WC_END

						// Parse
						result = $.parseJSON( code );

						if ( result.result == 'success' ) {
							window.location = decodeURI(result.redirect);
						} else if ( result.result == 'failure' ) {
							throw "Result failure";
						} else {
							throw "Invalid response";
						}
					}
					catch( err ) {

						if ( result.reload === 'true' ) {
							window.location.reload();
							return;
						}

						// Remove old errors
						$( '.woocommerce-error, .woocommerce-message' ).remove();

						// Add new errors
						if ( result.messages )
							$form.prepend( result.messages );
						else
							$form.prepend( code );

						// Cancel processing
						$form.removeClass( 'processing' ).unblock();

						// Lose focus for all fields
						$form.find( '.input-text, select' ).blur();

						// Scroll to top
						$( 'html, body' ).animate({
							scrollTop: ( $( 'form.checkout' ).offset().top - 100 )
						}, 1000 );

						// Trigger update in case we need a fresh nonce
						if ( result.refresh === 'true' )
							$( 'body' ).trigger( 'update_checkout' );

						$( 'body' ).trigger( 'checkout_error' );
					}
				},
				dataType: "html"
			});

		}

		return false;
	});

	/* AJAX Coupon Form Submission */
	$( 'form.checkout_coupon' ).submit( function() {
		var $form = $( this );

		if ( $form.is( '.processing' ) ) return false;

		$form.addClass( 'processing' ).block({ message: null, overlayCSS: { background: '#fff url(' + wc_checkout_params.ajax_loader_url + ') no-repeat center', backgroundSize: '16px 16px', opacity: 0.6 } });

		var data = {
			action:			'woocommerce_apply_coupon',
			security:		wc_checkout_params.apply_coupon_nonce,
			coupon_code:	$form.find( 'input[name=coupon_code]' ).val()
		};

		$.ajax({
			type:		'POST',
			url:		wc_checkout_params.ajax_url,
			data:		data,
			success:	function( code ) {
				$( '.woocommerce-error, .woocommerce-message' ).remove();
				$form.removeClass( 'processing' ).unblock();

				if ( code ) {
					$form.before( code );
					$form.slideUp();

					$( 'body' ).trigger( 'update_checkout' );
				}
			},
			dataType: "html"
		});

		return false;
	});

	$( 'body' )

	// Init trigger
	.bind( 'init_checkout', function() {
		$( '#billing_country, #shipping_country, .country_to_state' ).change();
		$( 'body' ).trigger( 'update_checkout' );
	});

	// Update on page load
	if ( wc_checkout_params.is_checkout === 1 ) {
		$( 'body' ).trigger( 'init_checkout' );
	}

});<|MERGE_RESOLUTION|>--- conflicted
+++ resolved
@@ -16,7 +16,6 @@
 
 		var shipping_methods = [];
 
-<<<<<<< HEAD
 		$( 'select.shipping_method, input[name^=shipping_method][type=radio]:checked, input[name^=shipping_method][type=hidden]' ).each( function( index, input ) {
 			shipping_methods[ $( this ).data( 'index' ) ] = $( this ).val();
 		});
@@ -25,7 +24,7 @@
 			country				= $( '#billing_country' ).val(),
 			state				= $( '#billing_state' ).val(),
 			postcode			= $( 'input#billing_postcode' ).val(),
-			city				= $( 'input#billing_city' ).val(),
+			city				= $( '#billing_city' ).val(),
 			address				= $( 'input#billing_address_1' ).val(),
 			address_2			= $( 'input#billing_address_2' ).val(),
 			s_country,
@@ -39,30 +38,9 @@
 			s_country	= $( '#shipping_country' ).val();
 			s_state		= $( '#shipping_state' ).val();
 			s_postcode	= $( 'input#shipping_postcode' ).val();
-			s_city		= $( 'input#shipping_city' ).val();
+			s_city		= $( '#shipping_city' ).val();
 			s_address	= $( 'input#shipping_address_1' ).val();
 			s_address_2	= $( 'input#shipping_address_2' ).val();
-=======
-		$('select.shipping_method, input[name^=shipping_method][type=radio]:checked, input[name^=shipping_method][type=hidden]').each( function( index, input ) {
-			shipping_methods[ $(this).data( 'index' ) ] = $(this).val();
-		} );
-
-		var payment_method 	= $('#order_review input[name=payment_method]:checked').val();
-		var country 		= $('#billing_country').val();
-		var state 			= $('#billing_state').val();
-		var postcode 		= $('input#billing_postcode').val();
-		var city	 		= $('#billing_city').val();
-		var address	 		= $('input#billing_address_1').val();
-		var address_2	 	= $('input#billing_address_2').val();
-
-		if ( $('#ship-to-different-address input').is(':checked') || $('#ship-to-different-address input').size() == 0 ) {
-			var s_country 	= $('#shipping_country').val();
-			var s_state 	= $('#shipping_state').val();
-			var s_postcode 	= $('input#shipping_postcode').val();
-			var s_city 		= $('#shipping_city').val();
-			var s_address 	= $('input#shipping_address_1').val();
-			var s_address_2	= $('input#shipping_address_2').val();
->>>>>>> 24206298
 		} else {
 			s_country	= country;
 			s_state		= state;
