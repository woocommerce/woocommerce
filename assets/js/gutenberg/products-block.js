/******/ (function(modules) { // webpackBootstrap
/******/ 	// The module cache
/******/ 	var installedModules = {};
/******/
/******/ 	// The require function
/******/ 	function __webpack_require__(moduleId) {
/******/
/******/ 		// Check if module is in cache
/******/ 		if(installedModules[moduleId]) {
/******/ 			return installedModules[moduleId].exports;
/******/ 		}
/******/ 		// Create a new module (and put it into the cache)
/******/ 		var module = installedModules[moduleId] = {
/******/ 			i: moduleId,
/******/ 			l: false,
/******/ 			exports: {}
/******/ 		};
/******/
/******/ 		// Execute the module function
/******/ 		modules[moduleId].call(module.exports, module, module.exports, __webpack_require__);
/******/
/******/ 		// Flag the module as loaded
/******/ 		module.l = true;
/******/
/******/ 		// Return the exports of the module
/******/ 		return module.exports;
/******/ 	}
/******/
/******/
/******/ 	// expose the modules object (__webpack_modules__)
/******/ 	__webpack_require__.m = modules;
/******/
/******/ 	// expose the module cache
/******/ 	__webpack_require__.c = installedModules;
/******/
/******/ 	// define getter function for harmony exports
/******/ 	__webpack_require__.d = function(exports, name, getter) {
/******/ 		if(!__webpack_require__.o(exports, name)) {
/******/ 			Object.defineProperty(exports, name, {
/******/ 				configurable: false,
/******/ 				enumerable: true,
/******/ 				get: getter
/******/ 			});
/******/ 		}
/******/ 	};
/******/
/******/ 	// getDefaultExport function for compatibility with non-harmony modules
/******/ 	__webpack_require__.n = function(module) {
/******/ 		var getter = module && module.__esModule ?
/******/ 			function getDefault() { return module['default']; } :
/******/ 			function getModuleExports() { return module; };
/******/ 		__webpack_require__.d(getter, 'a', getter);
/******/ 		return getter;
/******/ 	};
/******/
/******/ 	// Object.prototype.hasOwnProperty.call
/******/ 	__webpack_require__.o = function(object, property) { return Object.prototype.hasOwnProperty.call(object, property); };
/******/
/******/ 	// __webpack_public_path__
/******/ 	__webpack_require__.p = "";
/******/
/******/ 	// Load entry module and return exports
/******/ 	return __webpack_require__(__webpack_require__.s = 0);
/******/ })
/************************************************************************/
/******/ ([
/* 0 */
/***/ (function(module, exports, __webpack_require__) {

"use strict";


var _createClass = function () { function defineProperties(target, props) { for (var i = 0; i < props.length; i++) { var descriptor = props[i]; descriptor.enumerable = descriptor.enumerable || false; descriptor.configurable = true; if ("value" in descriptor) descriptor.writable = true; Object.defineProperty(target, descriptor.key, descriptor); } } return function (Constructor, protoProps, staticProps) { if (protoProps) defineProperties(Constructor.prototype, protoProps); if (staticProps) defineProperties(Constructor, staticProps); return Constructor; }; }();

function _classCallCheck(instance, Constructor) { if (!(instance instanceof Constructor)) { throw new TypeError("Cannot call a class as a function"); } }

function _possibleConstructorReturn(self, call) { if (!self) { throw new ReferenceError("this hasn't been initialised - super() hasn't been called"); } return call && (typeof call === "object" || typeof call === "function") ? call : self; }

function _inherits(subClass, superClass) { if (typeof superClass !== "function" && superClass !== null) { throw new TypeError("Super expression must either be null or a function, not " + typeof superClass); } subClass.prototype = Object.create(superClass && superClass.prototype, { constructor: { value: subClass, enumerable: false, writable: true, configurable: true } }); if (superClass) Object.setPrototypeOf ? Object.setPrototypeOf(subClass, superClass) : subClass.__proto__ = superClass; }

var __ = wp.i18n.__;
var _wp$blocks = wp.blocks,
    registerBlockType = _wp$blocks.registerBlockType,
    InspectorControls = _wp$blocks.InspectorControls,
    BlockControls = _wp$blocks.BlockControls;
var _wp$components = wp.components,
    Toolbar = _wp$components.Toolbar,
    withAPIData = _wp$components.withAPIData;
var RangeControl = InspectorControls.RangeControl,
    ToggleControl = InspectorControls.ToggleControl,
    SelectControl = InspectorControls.SelectControl;

/**
 * When the display mode is 'Specific products' search for and add products to the block.
 *
 * @todo Add the functionality and everything.
 */

var ProductsSpecificSelect = function (_React$Component) {
	_inherits(ProductsSpecificSelect, _React$Component);

	function ProductsSpecificSelect() {
		_classCallCheck(this, ProductsSpecificSelect);

		return _possibleConstructorReturn(this, (ProductsSpecificSelect.__proto__ || Object.getPrototypeOf(ProductsSpecificSelect)).apply(this, arguments));
	}

	_createClass(ProductsSpecificSelect, [{
		key: "render",
		value: function render() {
			return wp.element.createElement(
				"div",
				null,
				"TODO: Select specific products here"
			);
		}
	}]);

	return ProductsSpecificSelect;
}(React.Component);

/**
 * When the display mode is 'Product category' search for and select product categories to pull products from.
 *
 * @todo Save data
 */


var ProductsCategorySelect = function (_React$Component2) {
	_inherits(ProductsCategorySelect, _React$Component2);

	/**
  * Constructor.
  */
	function ProductsCategorySelect(props) {
		_classCallCheck(this, ProductsCategorySelect);

		var _this2 = _possibleConstructorReturn(this, (ProductsCategorySelect.__proto__ || Object.getPrototypeOf(ProductsCategorySelect)).call(this, props));

		_this2.state = {
			selectedCategories: props.selected_display_setting,
			filterQuery: ''
		};

		_this2.checkboxChange = _this2.checkboxChange.bind(_this2);
		_this2.filterResults = _this2.filterResults.bind(_this2);
		return _this2;
	}

	/**
  * Handle checkbox toggle.
  *
  * @param Event object evt
  */


	_createClass(ProductsCategorySelect, [{
		key: "checkboxChange",
		value: function checkboxChange(evt) {
			var selectedCategories = this.state.selectedCategories;

			if (evt.target.checked && !selectedCategories.includes(parseInt(evt.target.value, 10))) {
				selectedCategories.push(parseInt(evt.target.value, 10));
			} else if (!evt.target.checked) {
				selectedCategories = selectedCategories.filter(function (category) {
					return category !== parseInt(evt.target.value, 10);
				});
			}

			this.setState({
				selectedCategories: selectedCategories
			});

			this.props.update_display_setting_callback(selectedCategories);
		}

		/**
   * Filter categories.
   *
   * @param Event object evt
   */

	}, {
		key: "filterResults",
		value: function filterResults(evt) {
			this.setState({
				filterQuery: evt.target.value
			});
		}

		/**
   * Render the list of categories and the search input.
   */

	}, {
		key: "render",
		value: function render() {
			return wp.element.createElement(
				"div",
				null,
				wp.element.createElement(ProductCategoryFilter, { filterResults: this.filterResults }),
				wp.element.createElement(ProductCategoryList, { filterQuery: this.state.filterQuery, selectedCategories: this.state.selectedCategories, checkboxChange: this.checkboxChange })
			);
		}
	}]);

	return ProductsCategorySelect;
}(React.Component);

/**
 * The category search input.
 */


var ProductCategoryFilter = function ProductCategoryFilter(_ref) {
	var filterResults = _ref.filterResults;

	return wp.element.createElement(
		"div",
		null,
		wp.element.createElement("input", { id: "product-category-search", type: "search", placeholder: __('Search for categories'), onChange: filterResults })
	);
};

/**
 * Fetch and build a tree of product categories.
 */
var ProductCategoryList = withAPIData(function (props) {
	return {
		categories: '/wc/v2/products/categories'
	};
})(function (_ref2) {
	var categories = _ref2.categories,
	    filterQuery = _ref2.filterQuery,
	    selectedCategories = _ref2.selectedCategories,
	    checkboxChange = _ref2.checkboxChange;

	if (!categories.data) {
		return __('Loading');
	}

	if (0 === categories.data.length) {
		return __('No categories found');
	}

	var CategoryTree = function CategoryTree(_ref3) {
		var categories = _ref3.categories,
		    parent = _ref3.parent;

		var filteredCategories = categories.filter(function (category) {
			return category.parent === parent;
		});

		return filteredCategories.length > 0 && wp.element.createElement(
			"ul",
			null,
			filteredCategories.map(function (category) {
				return wp.element.createElement(
					"li",
					null,
					wp.element.createElement(
						"label",
						{ htmlFor: 'product-category-' + category.id },
						wp.element.createElement("input", { type: "checkbox",
							id: 'product-category-' + category.id,
							value: category.id,
							checked: selectedCategories.includes(category.id),
							onChange: checkboxChange
						}),
						" ",
						category.name
					),
					wp.element.createElement(CategoryTree, { categories: categories, parent: category.id })
				);
			})
		);
	};

	var categoriesData = categories.data;

	if ('' !== filterQuery) {
		categoriesData = categoriesData.filter(function (category) {
			return category.slug.includes(filterQuery.toLowerCase());
		});
	}

	return wp.element.createElement(
		"div",
		null,
		wp.element.createElement(CategoryTree, { categories: categoriesData, parent: 0 })
	);
});

/**
 * The products block when in Edit mode.
 */

var ProductsBlockSettingsEditor = function (_React$Component3) {
	_inherits(ProductsBlockSettingsEditor, _React$Component3);

	/**
  * Constructor.
  */
	function ProductsBlockSettingsEditor(props) {
		_classCallCheck(this, ProductsBlockSettingsEditor);

		var _this3 = _possibleConstructorReturn(this, (ProductsBlockSettingsEditor.__proto__ || Object.getPrototypeOf(ProductsBlockSettingsEditor)).call(this, props));

		_this3.state = {
			display: props.selected_display
		};

		_this3.updateDisplay = _this3.updateDisplay.bind(_this3);
		return _this3;
	}

	/**
  * Update the display settings for the block.
  *
  * @param Event object evt
  */


	_createClass(ProductsBlockSettingsEditor, [{
		key: "updateDisplay",
		value: function updateDisplay(evt) {
			this.setState({
				display: evt.target.value
			});

			this.props.update_display_callback(evt.target.value);
		}

		/**
   * Render the display settings dropdown and any extra contextual settings.
   */

	}, {
		key: "render",
		value: function render() {
			var extra_settings = null;
			if ('specific' === this.state.display) {
				extra_settings = wp.element.createElement(ProductsSpecificSelect, null);
			} else if ('category' === this.state.display) {
				extra_settings = wp.element.createElement(ProductsCategorySelect, this.props);
			}

			return wp.element.createElement(
				"div",
				{ className: "wc-product-display-settings" },
				wp.element.createElement(
					"h3",
					null,
					__('Products')
				),
				wp.element.createElement(
<<<<<<< HEAD
					'div',
					{ className: 'display-select' },
					__('Display:'),
					wp.element.createElement(
						'select',
						{ value: this.state.display, onChange: this.updateDisplay },
						wp.element.createElement(
							'option',
							{ value: 'all' },
							__('All')
						),
						wp.element.createElement(
							'option',
							{ value: 'specific' },
							__('Specific products')
						),
						wp.element.createElement(
							'option',
							{ value: 'category' },
							__('Product Category')
						)
=======
					"select",
					{ value: this.state.display, onChange: this.updateDisplay },
					wp.element.createElement(
						"option",
						{ value: "all" },
						__('All')
					),
					wp.element.createElement(
						"option",
						{ value: "specific" },
						__('Specific products')
					),
					wp.element.createElement(
						"option",
						{ value: "category" },
						__('Product Category')
>>>>>>> 0b0cb86d
					)
				),
				extra_settings,
				wp.element.createElement(
					'div',
					{ className: 'block-footer' },
					wp.element.createElement(
						'button',
						{ type: 'button', onClick: this.props.done_callback },
						__('Done')
					)
				)
			);
		}
	}]);

	return ProductsBlockSettingsEditor;
}(React.Component);

/**
 * One product in the product block preview.
 */


var ProductPreview = function (_React$Component4) {
	_inherits(ProductPreview, _React$Component4);

	function ProductPreview() {
		_classCallCheck(this, ProductPreview);

		return _possibleConstructorReturn(this, (ProductPreview.__proto__ || Object.getPrototypeOf(ProductPreview)).apply(this, arguments));
	}

<<<<<<< HEAD
	_createClass(ProductPreview, [{
		key: 'render',
=======
	_createClass(ProductsBlockPreview, [{
		key: "render",
>>>>>>> 0b0cb86d
		value: function render() {
			var _props = this.props,
			    attributes = _props.attributes,
			    product = _props.product;


			var image = null;
			if (product.images.length) {
				image = wp.element.createElement('img', { src: product.images[0].src });
			}

			var title = null;
			if (attributes.display_title) {
				title = wp.element.createElement(
					'div',
					{ className: 'product-title' },
					product.name
				);
			}

			var price = null;
			if (attributes.display_price) {
				price = wp.element.createElement(
					'div',
					{ className: 'product-price' },
					product.price
				);
			}

			var add_to_cart = null;
			if (attributes.display_add_to_cart) {
				add_to_cart = wp.element.createElement(
					'span',
					{ className: 'product-add-to-cart' },
					__('Add to cart')
				);
			}

			return wp.element.createElement(
<<<<<<< HEAD
				'div',
				{ className: 'product-preview' },
				image,
				title,
				price,
				add_to_cart
=======
				"div",
				null,
				"PREVIEWING"
>>>>>>> 0b0cb86d
			);
		}
	}]);

	return ProductPreview;
}(React.Component);

/**
 * Renders a preview of what the block will look like with current settings.
 */


var ProductsBlockPreview = withAPIData(function (_ref) {
	var attributes = _ref.attributes;
	var columns = attributes.columns,
	    rows = attributes.rows,
	    order = attributes.order,
	    display = attributes.display,
	    display_setting = attributes.display_setting,
	    layout = attributes.layout;


	var query = {
		per_page: 'list' === layout ? columns : rows * columns,
		orderby: order
	};

	// @todo These will likely need to be modified to work with the final version of the category/product picker attributes.
	if ('specific' === display) {
		query.include = JSON.stringify(display_setting);
		query.orderby = 'include';
	} else if ('category' === display) {
		query.category = display_setting.join(',');
	}

	var query_string = '?';
	var _iteratorNormalCompletion = true;
	var _didIteratorError = false;
	var _iteratorError = undefined;

	try {
		for (var _iterator = Object.keys(query)[Symbol.iterator](), _step; !(_iteratorNormalCompletion = (_step = _iterator.next()).done); _iteratorNormalCompletion = true) {
			var key = _step.value;

			query_string += key + '=' + query[key] + '&';
		}
	} catch (err) {
		_didIteratorError = true;
		_iteratorError = err;
	} finally {
		try {
			if (!_iteratorNormalCompletion && _iterator.return) {
				_iterator.return();
			}
		} finally {
			if (_didIteratorError) {
				throw _iteratorError;
			}
		}
	}

	return {
		products: '/wc/v2/products' + query_string
	};
})(function (_ref2) {
	var products = _ref2.products,
	    attributes = _ref2.attributes;


	if (!products.data) {
		return __('Loading');
	}

	if (0 === products.data.length) {
		return __('No products found');
	}

	var classes = "wc-products-block-preview " + attributes.layout + " cols-" + attributes.columns;

	return wp.element.createElement(
		'div',
		{ className: classes },
		products.data.map(function (product) {
			return wp.element.createElement(ProductPreview, { product: product, attributes: attributes });
		})
	);
});

/**
 * Register and run the products block.
 */
registerBlockType('woocommerce/products', {
	title: __('Products'),
	icon: 'universal-access-alt', // @todo Needs a good icon.
	category: 'widgets',

	attributes: {

		/**
   * Layout to use. 'grid' or 'list'.
   */
		layout: {
			type: 'string',
			default: 'grid'
		},

		/**
   * Number of columns.
   */
		columns: {
			type: 'number',
			default: 3
		},

		/**
   * Number of rows.
   */
		rows: {
			type: 'number',
			default: 1
		},

		/**
   * Whether to display product titles.
   */
		display_title: {
			type: 'boolean',
			default: true
		},

		/**
   * Whether to display prices.
   */
		display_price: {
			type: 'boolean',
			default: true
		},

		/**
   * Whether to display Add to Cart buttons.
   */
		display_add_to_cart: {
			type: 'boolean',
			default: false
		},

		/**
   * Order to use for products. 'date', or 'title'.
   */
		order: {
			type: 'string',
			default: 'date'
		},

		/**
   * What types of products to display. 'all', 'specific', or 'category'.
   */
		display: {
			type: 'string',
			default: 'all'
		},

		/**
   * Which products to display if 'display' is 'specific' or 'category'. Array of product ids or category slugs depending on setting.
   */
		display_setting: {
			type: 'array',
			default: []
		},

		/**
   * Whether the block is in edit or preview mode.
   */
		edit_mode: {
			type: 'boolean',
			default: true
		}
	},

	/**
  * Renders and manages the block.
  */
	edit: function edit(props) {
		var attributes = props.attributes,
		    className = props.className,
		    focus = props.focus,
		    setAttributes = props.setAttributes,
		    setFocus = props.setFocus;
		var layout = attributes.layout,
		    rows = attributes.rows,
		    columns = attributes.columns,
		    display_title = attributes.display_title,
		    display_price = attributes.display_price,
		    display_add_to_cart = attributes.display_add_to_cart,
		    order = attributes.order,
		    display = attributes.display,
		    display_setting = attributes.display_setting,
		    edit_mode = attributes.edit_mode;

		/**
   * Get the components for the sidebar settings area that is rendered while focused on a Products block.
   *
   * @return Component
   */

		function getInspectorControls() {
			return wp.element.createElement(
				InspectorControls,
				{ key: "inspector" },
				wp.element.createElement(
					"h3",
					null,
					__('Layout')
				),
				wp.element.createElement(RangeControl, {
					label: __('Columns'),
					value: columns,
					onChange: function onChange(value) {
						return setAttributes({ columns: value });
					},
					min: 1,
					max: 6
				}),
				wp.element.createElement(RangeControl, {
					label: __('Rows'),
					value: rows,
					onChange: function onChange(value) {
						return setAttributes({ rows: value });
					},
					min: 1,
					max: 6
				}),
				wp.element.createElement(ToggleControl, {
					label: __('Display title'),
					checked: display_title,
					onChange: function onChange() {
						return setAttributes({ display_title: !display_title });
					}
				}),
				wp.element.createElement(ToggleControl, {
					label: __('Display price'),
					checked: display_price,
					onChange: function onChange() {
						return setAttributes({ display_price: !display_price });
					}
				}),
				wp.element.createElement(ToggleControl, {
					label: __('Display add to cart button'),
					checked: display_add_to_cart,
					onChange: function onChange() {
						return setAttributes({ display_add_to_cart: !display_add_to_cart });
					}
				}),
				wp.element.createElement(SelectControl, {
					key: "query-panel-select",
					label: __('Order'),
					value: order,
					options: [{
						label: __('Newness'),
						value: 'date'
					}, {
						label: __('Title'),
						value: 'title'
					}],
					onChange: function onChange(value) {
						return setAttributes({ order: value });
					}
				})
			);
		};

		/**
   * Get the components for the toolbar area that appears on top of the block when focused.
   *
   * @return Component
   */
		function getToolbarControls() {
			var layoutControls = [{
				icon: 'list-view',
				title: __('List View'),
				onClick: function onClick() {
					return setAttributes({ layout: 'list' });
				},
				isActive: layout === 'list'
			}, {
				icon: 'grid-view',
				title: __('Grid View'),
				onClick: function onClick() {
					return setAttributes({ layout: 'grid' });
				},
				isActive: layout === 'grid'
			}];

			var editButton = [{
				icon: 'edit',
				title: __('Edit'),
				onClick: function onClick() {
					return setAttributes({ edit_mode: !edit_mode });
				},
				isActive: edit_mode
			}];

			return wp.element.createElement(
				BlockControls,
				{ key: "controls" },
				wp.element.createElement(Toolbar, { controls: layoutControls }),
				wp.element.createElement(Toolbar, { controls: editButton })
			);
		}

		/**
   * Get the block preview component for preview mode.
   *
   * @return Component
   */
		function getPreview() {
			return wp.element.createElement(ProductsBlockPreview, { attributes: attributes });
		}

		/**
   * Get the block edit component for edit mode.
   *
   * @return Component
   */
		function getSettingsEditor() {
			return wp.element.createElement(ProductsBlockSettingsEditor, {
				selected_display: display,
<<<<<<< HEAD
				update_display_callback: function update_display_callback(value) {
					return setAttributes({ display: value });
				},
				done_callback: function done_callback() {
					return setAttributes({ edit_mode: false });
=======
				selected_display_setting: display_setting,
				update_display_callback: function update_display_callback(value) {
					return setAttributes({ display: value });
				},
				update_display_setting_callback: function update_display_setting_callback(value) {
					return setAttributes({ display_setting: value });
>>>>>>> 0b0cb86d
				}
			});
		}

		return [!!focus ? getInspectorControls() : null, !!focus ? getToolbarControls() : null, edit_mode ? getSettingsEditor() : getPreview()];
	},


	/**
  * Save the block content in the post content.
  *
  * @return string
  */
	save: function save() {
		// @todo
		// This can either build a shortcode out of all the settings (good backwards compatibility but may need extra shortcode work)
		// Or it can return null and the html can be generated with PHP like the example at https://wordpress.org/gutenberg/handbook/blocks/creating-dynamic-blocks/
		return '[products limit="3"]';
	}
});

/***/ })
/******/ ]);<|MERGE_RESOLUTION|>--- conflicted
+++ resolved
@@ -354,55 +354,36 @@
 					__('Products')
 				),
 				wp.element.createElement(
-<<<<<<< HEAD
-					'div',
-					{ className: 'display-select' },
+					"div",
+					{ className: "display-select" },
 					__('Display:'),
 					wp.element.createElement(
-						'select',
+						"select",
 						{ value: this.state.display, onChange: this.updateDisplay },
 						wp.element.createElement(
-							'option',
-							{ value: 'all' },
+							"option",
+							{ value: "all" },
 							__('All')
 						),
 						wp.element.createElement(
-							'option',
-							{ value: 'specific' },
+							"option",
+							{ value: "specific" },
 							__('Specific products')
 						),
 						wp.element.createElement(
-							'option',
-							{ value: 'category' },
+							"option",
+							{ value: "category" },
 							__('Product Category')
 						)
-=======
-					"select",
-					{ value: this.state.display, onChange: this.updateDisplay },
-					wp.element.createElement(
-						"option",
-						{ value: "all" },
-						__('All')
-					),
-					wp.element.createElement(
-						"option",
-						{ value: "specific" },
-						__('Specific products')
-					),
-					wp.element.createElement(
-						"option",
-						{ value: "category" },
-						__('Product Category')
->>>>>>> 0b0cb86d
 					)
 				),
 				extra_settings,
 				wp.element.createElement(
-					'div',
-					{ className: 'block-footer' },
+					"div",
+					{ className: "block-footer" },
 					wp.element.createElement(
-						'button',
-						{ type: 'button', onClick: this.props.done_callback },
+						"button",
+						{ type: "button", onClick: this.props.done_callback },
 						__('Done')
 					)
 				)
@@ -427,13 +408,8 @@
 		return _possibleConstructorReturn(this, (ProductPreview.__proto__ || Object.getPrototypeOf(ProductPreview)).apply(this, arguments));
 	}
 
-<<<<<<< HEAD
 	_createClass(ProductPreview, [{
-		key: 'render',
-=======
-	_createClass(ProductsBlockPreview, [{
 		key: "render",
->>>>>>> 0b0cb86d
 		value: function render() {
 			var _props = this.props,
 			    attributes = _props.attributes,
@@ -442,14 +418,14 @@
 
 			var image = null;
 			if (product.images.length) {
-				image = wp.element.createElement('img', { src: product.images[0].src });
+				image = wp.element.createElement("img", { src: product.images[0].src });
 			}
 
 			var title = null;
 			if (attributes.display_title) {
 				title = wp.element.createElement(
-					'div',
-					{ className: 'product-title' },
+					"div",
+					{ className: "product-title" },
 					product.name
 				);
 			}
@@ -457,8 +433,8 @@
 			var price = null;
 			if (attributes.display_price) {
 				price = wp.element.createElement(
-					'div',
-					{ className: 'product-price' },
+					"div",
+					{ className: "product-price" },
 					product.price
 				);
 			}
@@ -466,25 +442,19 @@
 			var add_to_cart = null;
 			if (attributes.display_add_to_cart) {
 				add_to_cart = wp.element.createElement(
-					'span',
-					{ className: 'product-add-to-cart' },
+					"span",
+					{ className: "product-add-to-cart" },
 					__('Add to cart')
 				);
 			}
 
 			return wp.element.createElement(
-<<<<<<< HEAD
-				'div',
-				{ className: 'product-preview' },
+				"div",
+				{ className: "product-preview" },
 				image,
 				title,
 				price,
 				add_to_cart
-=======
-				"div",
-				null,
-				"PREVIEWING"
->>>>>>> 0b0cb86d
 			);
 		}
 	}]);
@@ -497,8 +467,8 @@
  */
 
 
-var ProductsBlockPreview = withAPIData(function (_ref) {
-	var attributes = _ref.attributes;
+var ProductsBlockPreview = withAPIData(function (_ref4) {
+	var attributes = _ref4.attributes;
 	var columns = attributes.columns,
 	    rows = attributes.rows,
 	    order = attributes.order,
@@ -549,9 +519,9 @@
 	return {
 		products: '/wc/v2/products' + query_string
 	};
-})(function (_ref2) {
-	var products = _ref2.products,
-	    attributes = _ref2.attributes;
+})(function (_ref5) {
+	var products = _ref5.products,
+	    attributes = _ref5.attributes;
 
 
 	if (!products.data) {
@@ -565,7 +535,7 @@
 	var classes = "wc-products-block-preview " + attributes.layout + " cols-" + attributes.columns;
 
 	return wp.element.createElement(
-		'div',
+		"div",
 		{ className: classes },
 		products.data.map(function (product) {
 			return wp.element.createElement(ProductPreview, { product: product, attributes: attributes });
@@ -812,20 +782,15 @@
 		function getSettingsEditor() {
 			return wp.element.createElement(ProductsBlockSettingsEditor, {
 				selected_display: display,
-<<<<<<< HEAD
-				update_display_callback: function update_display_callback(value) {
-					return setAttributes({ display: value });
-				},
-				done_callback: function done_callback() {
-					return setAttributes({ edit_mode: false });
-=======
 				selected_display_setting: display_setting,
 				update_display_callback: function update_display_callback(value) {
 					return setAttributes({ display: value });
 				},
 				update_display_setting_callback: function update_display_setting_callback(value) {
 					return setAttributes({ display_setting: value });
->>>>>>> 0b0cb86d
+				},
+				done_callback: function done_callback() {
+					return setAttributes({ edit_mode: false });
 				}
 			});
 		}
