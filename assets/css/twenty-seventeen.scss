--- conflicted
+++ resolved
@@ -1026,19 +1026,6 @@
 			border-color: #fff;
 		}
 	}
-
-<<<<<<< HEAD
-=======
-.colors-dark {
-	.checkout-button {
-		border: 2px solid #555;
-
-		&:hover {
-			border-color: #fff;
-		}
-	}
-
->>>>>>> 46090bca
 	.wc_payment_method {
 		.payment_box {
 			background: #333;
