/**
 * admin.scss
 * General WooCommerce admin styles. Settings, product data tabs, reports, etc.
 */

/**
 * Imports
 */
@import "mixins";
@import "variables";
@import "animation";
@import "fonts";

/**
  * Styling begins
  */
.blockUI.blockOverlay {

	@include loader();
}

.wc-addons-wrap {

	.marketplace-header {
		background-image: url(../images/marketplace-header-bg@2x.png);
		background-position: right;
		background-size: cover;
		box-sizing: border-box;
		display: flex;
		flex-direction: column;
		justify-content: center;
		min-height: 216px;
		padding: 24px 16px;
		width: 100%;

		&__title {
			color: #fff;
			font-size: 32px;
			font-style: normal;
			font-weight: 400;
			line-height: 1.15;
			margin-bottom: 8px;
			padding: 0;
		}

		&__description {
			color: #fff;
			font-size: 16px;
			line-height: 24px;
			margin-bottom: 24px;
			margin-top: 0;
		}

		&__search-form {
			clear: both;
			display: block;
			max-width: 318px;
			position: relative;

			input {
				border: 1px solid #ddd;
				box-shadow: none;
				font-size: 13px;
				height: 48px;
				padding-left: 16px;
				padding-right: 50px;
				width: 100%;
				margin: 0;
			}

			button {
				background: none;
				border: none;
				cursor: pointer;
				height: 48px;
				position: absolute;
				right: 0;
				width: 53px;
			}
		}
	}

	.top-bar {
		background: #fff;
		box-shadow: inset 0 -1px 0 #ccc;
		display: block;
		height: 60px;
		margin: 0 0 16px;

		@media only screen and ( min-width: 768px ) {
			margin-bottom: 24px;
		}

		.current-section-dropdown {
			position: relative;
			width: 100%;

			@media only screen and ( min-width: 600px ) {
				margin-left: 70px;
				width: 288px;
			}
		}

		.current-section-name {
			cursor: pointer;
			font-weight: 600;
			font-size: 14px;
			line-height: 20px;
			padding: 20px 16px;
			position: relative;
		}

		.current-section-name::after {
			background-image: url(../images/icons/gridicons-chevron-down.svg);
			background-size: contain;
			content: "";
			display: block;
			height: 20px;
			position: absolute;
			right: 20px;
			top: 20px;
			width: 20px;
		}

		ul {
			background: #fff;
			border-radius: 2px;
			display: none;
			flex-direction: column;
			justify-content: left;
			left: 0;
			margin: 0;
			padding: 14px 0;
			position: absolute;
			top: 50px;
			width: 100%;
			z-index: 10;

			@media only screen and ( min-width: 600px ) {
				border: 1px solid #1e1e1e;
			}

			@media only screen and ( min-width: 1100px ) {
				justify-content: center;
			}

			li {
				font-size: 13px;
				line-height: 16px;
				margin: 0;
			}

			a,
			a:visited,
			a:hover,
			a:focus {
				border: none;
				box-shadow: none;
				box-sizing: border-box;
				color: #1e1e1e;
				display: inline-block;
				text-decoration: none;
				outline: none;
				padding: 14px 18px;
				position: relative;
				width: 100%;

				@media only screen and ( min-width: 600px ) {
					padding: 10px 18px;
				}
			}

			a.current::after {
				background-image: url(../images/icons/gridicons-checkmark.svg);
				content: "";
				display: block;
				height: 20px;
				position: absolute;
				right: 20px;
				top: 7px;
				width: 20px;
			}
		}

		.current-section-dropdown:hover,
		.current-section-dropdown.is-open {

			ul {
				display: flex;
			}

			.current-section-name::after {
				transform: rotate(0.5turn);
			}
		}
	}

	h1.search-form-title {
		clear: left;
<<<<<<< HEAD
=======
		font-size: 20px;
		line-height: 1.2;
		margin: 48px 0 16px;
>>>>>>> aa132f91
		padding: 0;
	}

	.update-plugins .update-count {
		background-color: #d54e21;
		border-radius: 10px;
		color: #fff;
		display: inline-block;
		font-size: 9px;
		font-weight: 600;
		line-height: 17px;
		margin: 1px 0 0 2px;
		padding: 0 6px;
		vertical-align: text-top;
	}

	.addons-featured {
		margin: 0;
	}

	ul.subsubsub.subsubsub {
		margin: -2px 0 12px;
	}

	.subsubsub li::after {
		content: "|";
	}

	.subsubsub li:last-child::after {
		content: "";
	}

	.addons-button {
		border-radius: 3px;
		cursor: pointer;
		display: block;
		height: 37px;
		line-height: 37px;
<<<<<<< HEAD
=======
		margin-top: 16px;
>>>>>>> aa132f91
		text-align: center;
		text-decoration: none;
		width: 124px;
	}

	.addons-banner-block-item-icon,
	.addons-column-block-item-icon {
		align-items: center;
		display: flex;
		justify-content: center;
	}

	.addons-banner-block,
	.addons-wcs-banner-block {
		background: #fff;
		border: 1px solid #ddd;
		margin: 0 0 1em 0;
		padding: 2em 2em 1em;
	}

	.addons-banner-block img {
		height: 62px;
	}

	.addons-banner-block p {
		margin: 0 0 20px;
	}

	.addons-banner-block-items {
		display: flex;
		flex-direction: row;
		flex-wrap: wrap;
		justify-content: space-around;
		margin: 0 -10px 0 -10px;
	}

	.addons-banner-block-item {
		border: 1px solid #e6e6e6;
		border-radius: 3px;
		flex: 1;
		margin: 1em;
		min-width: 200px;
		width: 30%;
	}

	.addons-banner-block-item-icon {
		background: #f7f7f7;
		height: 143px;
	}

	.addons-banner-block-item-content {
		display: flex;
		flex-direction: column;
		height: 184px;
		justify-content: space-between;
		padding: 24px;
	}

	.addons-banner-block-item-content h3 {
		margin-top: 0;
	}

	.addons-banner-block-item-content p {
		margin: 0 0 auto;
	}

	.addons-wcs-banner-block {
		display: flex;
		align-items: center;
	}

	.addons-promotion-block {
		display: flex;
		padding: 20px;

		.addons-img {
			height: auto;
			width: 200px;
		}
	}

	.addons-wcs-banner-block-image {
		background: #f7f7f7;
		border: 1px solid #e6e6e6;
		margin-right: 2em;
		padding: 4em;
		max-width: 200px;

		.addons-img {
			max-height: 86px;
			max-width: 97px;
		}

		&.is-full-image {
			padding: 0;
			background: none;
			border: none;

			.addons-img {
				max-height: 100%;
				max-width: 100%;
			}
		}
	}

	.addons-promotion-block-content {
		display: flex;
		flex-direction: column;
		margin-left: 24px;
	}

	.addons-promotion-block-description {
		margin-bottom: 20px;
	}

	.addons-promotion-block-title {
		margin: 0 0 16px;
		padding: 0;
	}

	.addons-promotion-block-buttons {
		margin-top: auto;

		.addons-button {
			margin-right: 8px;

			&:last-child {
				margin-right: 0;
			}
		}
	}

	.addons-shipping-methods .addons-wcs-banner-block {
		margin-left: 0;
		margin-right: 0;
		margin-top: 1em;
	}

	.addons-wcs-banner-block-content {
		display: flex;
		flex-direction: column;
		justify-content: space-around;
		align-self: stretch;
		padding: 1em 0;

		h1 {
			padding-bottom: 0;
		}

		p {
			margin-bottom: 0;
		}

		.wcs-logos-container {
			display: flex;
			align-items: center;
			flex-direction: row;
			justify-content: center;

			@media screen and (min-width: 500px) {
				justify-content: left;
			}

			li {
				margin-right: 8px;

				&:last-child {
					margin-right: 0;
				}
			}
		}

		.wcs-service-logo {
			max-width: 45px;
		}
	}

	.addons-column-section {
		display: flex;
		flex-direction: row;
		flex-wrap: wrap;
		justify-content: space-around;
	}

	.addons-column {
		flex: 1;
		width: 50%;
		padding: 0 0.5em;
	}

	.addons-column:nth-child(2) {
		margin-right: 0;
	}

	.addons-small-light-block,
	.addons-small-dark-block,
	.addons-column-block {
		box-sizing: border-box;
		border: 1px solid #ddd;
		margin: 0 0 1em;
		padding: 20px;
	}

	.addons-column-block img {
		max-height: 50px;
		max-width: 50px;
	}

	.addons-small-light-block,
	.addons-column-block {
		background: #fff;
	}

	.addons-column-block-left {
		float: left;
	}

	.addons-column-block-right {
		float: right;
	}

	.addons-column-block-item {
		border-top: 2px solid #f9f9f9;
		flex-direction: row;
		flex-wrap: wrap;
		justify-content: space-between;
		margin: 0 -20px;
		padding: 20px;
	}

	.addons-column-block-item-icon {
		background: #f7f7f7;
		border: 1px solid #e6e6e6;
		height: 100px;
		margin: 0 10px 10px 0;
		width: 100px;
	}

	.addons-column-block-item-content {
		display: flex;
		flex: 1;
		flex-wrap: wrap;
		height: 20%;
		justify-content: space-between;
		min-width: 200px;
	}

	.addons-column-block-item-content h2 {
		float: left;
		margin-top: 8px;
	}

	.addons-column-block-item-content a {
		float: right;
	}

	.addons-column-block-item-content p {
		float: left;
	}

	.addons-banner-block-item,
	.addons-column-block-item {
		display: none;
	}

	.addons-banner-block-item:nth-child(-n + 3) {
		display: block;
	}

	.addons-column-block-item:nth-of-type(-n + 3) {
		display: flex;
	}

	.addons-small-dark-block {
		background-color: #54687d;
		text-align: center;
	}

	.addons-small-dark-items {
		display: flex;
		flex-wrap: wrap;
		justify-content: space-around;
	}

	.addons-small-dark-item {
		margin: 0 0 20px;
	}

	.addons-small-dark-block h1 {
		color: #fff;
	}

	.addons-small-dark-block p {
		color: #fafafa;
	}

	.addons-small-dark-item-icon img {
		height: 30px;
	}

	.addons-small-dark-item a {
		margin: 28px auto 0;
	}

	.addons-small-light-block {
		display: flex;
		flex-wrap: wrap;
	}

	.addons-small-light-block h1 {
		margin-top: -12px;
	}

	.addons-small-light-block p {
		margin-top: 0;
	}

	.addons-small-light-block img {
		height: 225px;
		margin: 0 0 0 -20px;
	}

	.addons-small-light-block-content {
		display: flex;
		flex: 1 1 100px;
		flex-direction: column;
		justify-content: space-around;
	}

	.addons-small-light-block-buttons {
		display: flex;
		justify-content: space-between;
	}

	.addons-small-light-block-content a {
		width: 48%;
	}

	.addons-button-solid {
		background-color: #674399;
		color: #fff;
	}

	.addons-button-expandable {
		display: inline-block;
		padding: 0 16px;
		width: auto;
	}

	.addons-button-solid:hover {
		color: #fff;
		opacity: 0.8;
	}

	.addons-button-outline-green {
		border: 1px solid #73ae39;
		color: #73ae39;
	}

	.addons-button-outline-green:hover {
		color: #73ae39;
		opacity: 0.8;
	}

	.addons-button-outline-purple {
		border: 1px solid #674399;
		color: #674399;
	}

	.addons-button-outline-purple:hover {
		color: #674399;
		opacity: 0.8;
	}

	.addons-button-outline-white {
		border: 1px solid #fff;
		color: #fff;
	}

	.addons-button-outline-white:hover {
		color: #fff;
		opacity: 0.8;
	}

	.addons-button-installed {
		background: #e6e6e6;
		color: #3c3c3c;
	}

	.addons-button-installed:hover {
		color: #3c3c3c;
		opacity: 0.8;
	}

	@media only screen and (max-width: 400px) {

		.addons-featured {
			margin: -1% -5%;
		}

		.addons-button {
			width: 100%;
		}

		.addons-small-dark-item {
			width: 100%;
		}

		.addons-column-block-item-icon {
			background: none;
			border: none;
			height: 75px;
			margin: 0 10px 10px 0;
			width: 75px;
		}
	}

	.marketplace-content-wrapper {
<<<<<<< HEAD
		margin: 0 auto 0 0;
		max-width: 1032px;
		width: 100%;

		@media only screen and ( min-width: 1300px ) {
			margin-left: 64px;
		}
=======
		margin: 0 auto;
		max-width: 1032px;
		width: 100%;
>>>>>>> aa132f91
	}

	.products {
		display: flex;
		flex-flow: row;
		flex-wrap: wrap;
		justify-content: space-between;
		margin: 0;
		max-width: 1032px;
		overflow: hidden;

		li {
			background: #fff;
			border: 1px solid #dcdcde;
			border-radius: 2px;
			display: flex;
			flex: 1 0 auto;
			flex-direction: column;
			justify-content: space-between;
			margin: 12px 0;
			max-width: calc(50% - 12px);
			min-width: 280px;
			min-height: 220px;
			overflow: hidden;
			padding: 0;
			vertical-align: top;

			@media only screen and ( max-width: 768px ) {
				max-width: none;
				width: 100%;
			}

			a {
				text-decoration: none;
			}

			.product-details {
				padding: 24px;

				.product-img-wrap {
					display: block;
					float: right;
					margin-left: 24px;

					img {
						border-radius: 3px;
						display: block;
						margin: 0;
						max-width: 48px;
						max-height: 48px;
					}
				}

				h2,
				h3 {
					color: #007cba;
					font-family:
						HelveticaNeue-Light,
						"Helvetica Neue Light",
						"Helvetica Neue",
						sans-serif;
					font-size: 20px;
					font-weight: 400;
					line-height: 28px;
					margin: 0 !important;
				}

				p {
					color: #2c3338;
					margin: 14px 64px 0 0;
					max-width: 389px;
				}
			}

			.product-footer {
				border-top: 1px solid #dcdcde;
				padding: 24px;

				.price {
					font-size: 16px;
					color: #1d2327;
				}

				.button {
					background-color: #fff;
					border-color: #007cba;
					color: #007cba;
					float: right;
				}
			}
		}
	}

	.storefront {
		background: url(../images/storefront-bg.jpg) bottom right #f6f6f6;
		border: 1px solid #ddd;
		margin-top: 1em;
		padding: 20px;
		overflow: hidden;
		zoom: 1;

		img {
			width: 278px;
			height: auto;
			float: left;
			margin: 0 20px 0 0;
			box-shadow: 0 1px 6px rgba(0, 0, 0, 0.1);
		}

		p {
			max-width: 750px;
		}
	}
}

.wc-subscriptions-wrap {
	max-width: 1200px;
}

.woocommerce-page-wc-marketplace {

<<<<<<< HEAD
	.woocommerce-layout {
		display: none;
	}

=======
>>>>>>> aa132f91
	.notice {
		margin-left: 20px;
		margin-right: 20px;
	}

<<<<<<< HEAD
	.wp-header-end {
		margin-top: -16px;
=======
	&.woocommerce-page {

		.wrap {
			margin-top: 32px;
		}
>>>>>>> aa132f91
	}
}

.woocommerce-page-wc-subscriptions {

	#wpbody-content {

		.screen-reader-text + .notice {
			margin-top: 32px;
		}
	}
}

.woocommerce-embed-page.woocommerce-page-wc-marketplace {

	#screen-meta-links {
		position: absolute;
		right: 0;
	}
}

.woocommerce-message,
.woocommerce-BlankState {

	a.button-primary,
	button.button-primary {
		background: #bb77ae;
		border-color: #a36597;
		box-shadow: inset 0 1px 0 rgba(255, 255, 255, 0.25), 0 1px 0 #a36597;
		color: #fff;
		text-shadow:
			0 -1px 1px #a36597,
			1px 0 1px #a36597,
			0 1px 1px #a36597,
			-1px 0 1px #a36597;
		display: inline-block;

		&:hover,
		&:focus,
		&:active {
			background: #a36597;
			border-color: #a36597;
			box-shadow: inset 0 1px 0 rgba(255, 255, 255, 0.25), 0 1px 0 #a36597;
		}
	}
}

.woocommerce-message {
	position: relative;
	overflow: hidden;

	&.updated {
		border-left-color: #cc99c2 !important;
	}

	a.skip,
	a.docs {
		text-decoration: none !important;
	}

	a.woocommerce-message-close {
		position: static;
		float: right;
		padding: 0 15px 10px 28px;
		margin-top: -10px;
		font-size: 13px;
		line-height: 1.23076923;
		text-decoration: none;

		&::before {
			position: relative;
			top: 18px;
			left: -20px;
			transition: all 0.1s ease-in-out;
		}
	}

	.twitter-share-button {
		margin-top: -3px;
		margin-left: 3px;
		vertical-align: middle;
	}
}

#variable_product_options #message,
#variable_product_options .notice {
	margin: 10px;
}

#variable_product_options {

	.form-row select {
		max-width: 100%;
	}

	.toolbar-top {

		.button {
			margin: 1px;
		}
	}
}

#product_attributes {

	.toolbar-top {

		.button {
			margin: 1px;
		}
	}
}

.clear {
	clear: both;
}

.wrap.woocommerce div.updated,
.wrap.woocommerce div.error {
	margin-top: 10px;
}

mark.amount {
	background: transparent none;
	color: inherit;
}

/**
  * Help Tip
  */
.woocommerce-help-tip {
	color: #666;
	display: inline-block;
	font-size: 1.1em;
	font-style: normal;
	height: 16px;
	line-height: 16px;
	position: relative;
	vertical-align: middle;
	width: 16px;

	&::after {

		@include icon_dashicons("\f223");
		cursor: help;
	}
}

.wc-wp-version-gte-53 {

	.woocommerce-help-tip {
		font-size: 1.2em;
		cursor: help;
	}
}

h2 .woocommerce-help-tip {
	margin-top: -5px;
	margin-left: 0.25em;
}

table.wc_status_table {
	margin-bottom: 1em;

	h2 {
		font-size: 14px;
		margin: 0;
	}

	tr:nth-child(2n) {

		th,
		td {
			background: #fcfcfc;
		}
	}

	th {
		font-weight: 700;
		padding: 9px;
	}

	td:first-child {
		width: 33%;
	}

	td.help {
		width: 1em;
	}

	td,
	th {
		font-size: 1.1em;
		font-weight: normal;

		&.run-tool {
			text-align: right;
		}

		strong.name {
			display: block;
			margin-bottom: 0.5em;
		}

		mark {
			background: transparent none;
		}

		mark.yes {
			color: $green;
		}

		mark.no {
			color: #999;
		}

		mark.error,
		.red {
			color: $red;
		}

		ul {
			margin: 0;
		}
	}

	.help_tip {
		cursor: help;
	}
}

table.wc_status_table--tools {

	td,
	th {
		padding: 2em;
	}
}

.taxonomy-product_cat {

	.check-column .woocommerce-help-tip {
		font-size: 1.5em;
		margin: -3px 0 0 5px;
		display: block;
		position: absolute;
	}
}

#debug-report {
	display: none;
	margin: 10px 0;
	padding: 0;
	position: relative;

	textarea {
		font-family: monospace;
		width: 100%;
		margin: 0;
		height: 300px;
		padding: 20px;
		border-radius: 0;
		resize: none;
		font-size: 12px;
		line-height: 20px;
		outline: 0;
	}
}

/**
  * DB log viewer
  */
.wp-list-table.logs {

	.log-level {
		display: inline;
		padding: 0.2em 0.6em 0.3em;
		font-size: 80%;
		font-weight: bold;
		line-height: 1;
		color: #fff;
		text-align: center;
		white-space: nowrap;
		vertical-align: baseline;
		border-radius: 0.2em;

		&:empty {
			display: none;
		}
	}

	/**
	  * Add color to levels
	  *
	  * Descending severity:
	  *   emergency, alert -> red
	  *   critical, error  -> orange
	  *   warning, notice  -> yellow
	  *   info             -> blue
	  *   debug            -> gree
	  */

	.log-level--emergency,
	.log-level--alert {
		background-color: #ff4136;
	}

	.log-level--critical,
	.log-level--error {
		background-color: #ff851b;
	}

	.log-level--warning,
	.log-level--notice {
		color: #222;
		background-color: #ffdc00;
	}

	.log-level--info {
		background-color: #0074d9;
	}

	.log-level--debug {
		background-color: #3d9970;
	}

	// Adjust log table columns only when table is not collapsed
	@media screen and (min-width: 783px) {

		.column-timestamp {
			width: 18%;
		}

		.column-level {
			width: 14%;
		}

		.column-source {
			width: 15%;
		}
	}
}

#log-viewer-select {
	padding: 10px 0 8px;
	line-height: 28px;

	h2 a {
		vertical-align: middle;
	}
}

#log-viewer {
	background: #fff;
	border: 1px solid #e5e5e5;
	box-shadow: 0 1px 1px rgba(0, 0, 0, 0.04);
	padding: 5px 20px;

	pre {
		font-family: monospace;
		white-space: pre-wrap;
		word-wrap: break-word;
	}
}

.inline-edit-product.quick-edit-row {

	.inline-edit-col-center,
	.inline-edit-col-right {
		float: right !important;
	}
}

#woocommerce-fields.inline-edit-col {
	clear: left;

	label.featured,
	label.manage_stock {
		margin-left: 10px;
	}

	label.stock_status_field {
		clear: both;
		float: left;
	}

	.dimensions div {
		display: block;
		margin: 0.2em 0;

		span.title {
			display: block;
			float: left;
			width: 5em;
		}

		span.input-text-wrap {
			display: block;
			margin-left: 5em;
		}
	}

	.text {
		box-sizing: border-box;
		width: 99%;
		float: left;
		margin: 1px 1% 1px 1px;
	}

	.length,
	.width,
	.height {
		width: 32.33%;
	}

	.height {
		margin-right: 0;
	}
}

#woocommerce-fields-bulk.inline-edit-col {

	label {
		clear: left;
	}

	.inline-edit-group {

		label {
			clear: none;
			width: 49%;
			margin: 0.2em 0;
		}

		&.dimensions label {
			width: 75%;
			max-width: 75%;
		}
	}

	.regular_price,
	.sale_price,
	.weight,
	.stock,
	.length {
		box-sizing: border-box;
		width: 100%;
		margin-left: 4.4em;
	}

	.length,
	.width,
	.height {
		box-sizing: border-box;
		width: 25%;
	}
}

.column-coupon_code {
	line-height: 2.25em;
}

ul.wc_coupon_list,
.column-coupon_code {
	margin: 0;
	overflow: hidden;
	zoom: 1;
	clear: both;
}

ul.wc_coupon_list {
	padding-bottom: 5px;

	li {
		margin: 0;

		&.code {
			display: inline-block;
			position: relative;
			padding: 0 0.5em;
			background-color: #fff;
			border: 1px solid #aaa;
			-webkit-box-shadow: 0 1px 0 #dfdfdf;
			box-shadow: 0 1px 0 #dfdfdf;

			border-radius: 4px;
			margin-right: 5px;
			margin-top: 5px;

			&.editable {
				padding-right: 2em;
			}

			.tips {
				cursor: pointer;

				span {
					color: #888;

					&:hover {
						color: #000;
					}
				}
			}

			.remove-coupon {
				text-decoration: none;
				color: #888;
				position: absolute;
				top: 7px;
				right: 20px;

				/*rtl:raw:
				 left: 7px;
				 */

				&::before {

					@include icon_dashicons("\f158");
				}

				&:hover::before {
					color: $red;
				}
			}
		}
	}
}

ul.wc_coupon_list_block {
	margin: 0;
	padding-bottom: 2px;

	li {
		border-top: 1px solid #fff;
		border-bottom: 1px solid #ccc;
		line-height: 2.5em;
		margin: 0;
		padding: 0.5em 0;
	}

	li:first-child {
		border-top: 0;
		padding-top: 0;
	}

	li:last-child {
		border-bottom: 0;
		padding-bottom: 0;
	}
}

.button.wc-reload {

	@include ir();
	padding: 0;
	height: 28px;
	width: 28px !important;
	display: inline-block;

	&::after {

		@include icon_dashicons("\f345");
		line-height: 28px;
	}
}

#woocommerce-order-data {

	.postbox-header,
	.hndle,
	.handlediv {
		display: none;
	}

	.inside {
		display: block !important;
	}
}

#order_data {
	padding: 23px 24px 12px;

	h2 {
		margin: 0;
		font-family:
			"HelveticaNeue-Light",
			"Helvetica Neue Light",
			"Helvetica Neue",
			sans-serif;
		font-size: 21px;
		font-weight: normal;
		line-height: 1.2;
		text-shadow: 1px 1px 1px white;
		padding: 0;
	}

	h3 {
		font-size: 14px;
	}

	h3,
	h4 {
		color: #333;
		margin: 1.33em 0 0;
	}

	p {
		color: #777;
	}

	p.order_number {
		margin: 0;
		font-family:
			"HelveticaNeue-Light",
			"Helvetica Neue Light",
			"Helvetica Neue",
			sans-serif;
		font-weight: normal;
		line-height: 1.6em;
		font-size: 16px;
	}

	.order_data_column_container {
		clear: both;

		p._billing_email_field {
			margin-top: 13px;
		}
	}

	.order_data_column {
		width: 32%;
		padding: 0 2% 0 0;
		float: left;

		> h3 span {
			display: block;
		}

		&:last-child {
			padding-right: 0;
		}

		p {
			padding: 0 !important;
		}

		.address strong {
			display: block;
		}

		.form-field {
			float: left;
			clear: left;
			width: 48%;
			padding: 0;
			margin: 9px 0 0;

			label {
				display: block;
				padding: 0 0 3px;
			}

			input,
			textarea {
				width: 100%;
			}

			select {
				width: 100%;
				max-width: 100%;
			}

			.select2-container {
				width: 100% !important;
			}

			.date-picker {
				width: 50%;
			}

			.hour,
			.minute {
				width: 3.5em;
			}

			small {
				display: block;
				margin: 5px 0 0;
				color: #999;
			}
		}

		.form-field.last,
		._billing_last_name_field,
		._billing_address_2_field,
		._billing_postcode_field,
		._billing_state_field,
		._billing_phone_field,
		._shipping_last_name_field,
		._shipping_address_2_field,
		._shipping_postcode_field,
		._shipping_state_field {
			float: right;
			clear: right;
		}

		.form-field-wide,
		._billing_company_field,
		._shipping_company_field,
		._transaction_id_field {
			width: 100%;
			clear: both;

			input,
			textarea,
			select,
			.wc-enhanced-select,
			.wc-category-search,
			.wc-customer-search {
				width: 100%;
			}
		}

		p.none_set {
			color: #999;
		}

		div.edit_address {
			display: none;
			zoom: 1;
			padding-right: 1px;

			.select2-container {

				.select2-selection--single {
					height: 32px;

					.select2-selection__rendered {
						line-height: 32px;
					}
				}
			}
		}

		.wc-customer-user,
		.wc-order-status {

			label a {
				float: right;
				margin-left: 8px;
			}
		}

		a.edit_address {
			width: 14px;
			height: 0;
			padding: 14px 0 0;
			margin: 0 0 0 6px;
			overflow: hidden;
			position: relative;
			color: #999;
			border: 0;
			float: right;

			&:hover,
			&:focus {
				color: #000;
			}

			&::after {
				font-family: "WooCommerce";
				position: absolute;
				top: 0;
				left: 0;
				text-align: center;
				vertical-align: top;
				line-height: 14px;
				font-size: 14px;
				font-weight: 400;
			}
		}

		a.edit_address::after {
			font-family: "Dashicons";
			content: "\f464";
		}

		.billing-same-as-shipping,
		.load_customer_shipping,
		.load_customer_billing {
			font-size: 13px;
			display: inline-block;
			font-weight: normal;
		}

		.load_customer_shipping {
			margin-right: 0.3em;
		}
	}
}

.order_actions {
	margin: 0;
	overflow: hidden;
	zoom: 1;

	li {
		border-top: 1px solid #fff;
		border-bottom: 1px solid #ddd;
		padding: 6px 0;
		margin: 0;
		line-height: 1.6em;
		float: left;
		width: 50%;
		text-align: center;

		a {
			float: none;
			text-align: center;
			text-decoration: underline;
		}

		&.wide {
			width: auto;
			float: none;
			clear: both;
			padding: 6px;
			text-align: left;
			overflow: hidden;
		}

		#delete-action {
			line-height: 25px;
			vertical-align: middle;
			text-align: left;
			float: left;
		}

		.save_order {
			float: right;
		}

		&#actions {
			overflow: hidden;

			.button {
				width: 24px;
				box-sizing: border-box;
				float: right;
			}

			select {
				width: 225px;
				box-sizing: border-box;
				float: left;
			}
		}
	}
}

#woocommerce-order-items {

	.inside {
		margin: 0;
		padding: 0;
		background: #fefefe;
	}

	.wc-order-data-row {
		border-bottom: 1px solid #dfdfdf;
		padding: 1.5em 2em;
		background: #f8f8f8;

		@include clearfix();
		line-height: 2em;
		text-align: right;

		p {
			margin: 0;
			line-height: 2em;
		}

		.wc-used-coupons {
			text-align: left;

			.tips {
				display: inline-block;
			}
		}
	}

	.wc-used-coupons {
		float: left;
		width: 50%;
	}

	.wc-order-totals {
		float: right;
		width: 50%;
		margin: 0;
		padding: 0;
		text-align: right;

		.amount {
			font-weight: 700;
		}

		.label {
			vertical-align: top;
		}

		.total {
			font-size: 1em !important;
			width: 10em;
			margin: 0 0 0 0.5em;
			box-sizing: border-box;

			input[type="text"] {
				width: 96%;
				float: right;
			}
		}

		.refunded-total {
			color: $red;
		}

		.label-highlight {
			font-weight: bold;
		}
	}

	.refund-actions {
		margin-top: 5px;
		padding-top: 12px;
		border-top: 1px solid #dfdfdf;

		.button {
			float: right;
			margin-left: 4px;
		}

		.cancel-action {
			float: left;
			margin-left: 0;
		}
	}

	.add_meta {
		margin-left: 0 !important;
	}

	h3 small {
		color: #999;
	}

	.amount {
		white-space: nowrap;
	}

	.add-items {

		.description {
			margin-right: 10px;
		}

		.button {
			float: left;
			margin-right: 0.25em;
		}

		.button-primary {
			float: none;
			margin-right: 0;
		}
	}
}

#woocommerce-order-items {

	.inside {
		display: block !important;
	}

	.postbox-header,
	.hndle,
	.handlediv {
		display: none;
	}

	.woocommerce_order_items_wrapper {
		margin: 0;
		overflow-x: auto;

		table.woocommerce_order_items {
			width: 100%;
			background: #fff;

			thead th {
				text-align: left;
				padding: 1em;
				font-weight: normal;
				color: #999;
				background: #f8f8f8;
				-webkit-touch-callout: none;
				-webkit-user-select: none;
				-khtml-user-select: none;
				-moz-user-select: none;
				-ms-user-select: none;
				user-select: none;

				&.sortable {
					cursor: pointer;
				}

				&:last-child {
					padding-right: 2em;
				}

				&:first-child {
					padding-left: 2em;
				}

				.wc-arrow {
					float: right;
					position: relative;
					margin-right: -1em;
				}
			}

			tbody th,
			td {
				padding: 1.5em 1em 1em;
				text-align: left;
				line-height: 1.5em;
				vertical-align: top;
				border-bottom: 1px solid #f8f8f8;

				textarea {
					width: 100%;
				}

				select {
					width: 50%;
				}

				input,
				textarea {
					font-size: 14px;
					padding: 4px;
					color: #555;
				}

				&:last-child {
					padding-right: 2em;
				}

				&:first-child {
					padding-left: 2em;
				}
			}

			tbody tr:last-child td {
				border-bottom: 1px solid #dfdfdf;
			}

			tbody tr:first-child td {
				border-top: 8px solid #f8f8f8;
			}

			tbody#order_line_items tr:first-child td {
				border-top: none;
			}

			td.thumb {
				text-align: left;
				width: 38px;
				padding-bottom: 1.5em;

				.wc-order-item-thumbnail {
					width: 38px;
					height: 38px;
					border: 2px solid #e8e8e8;
					background: #f8f8f8;
					color: #ccc;
					position: relative;
					font-size: 21px;
					display: block;
					text-align: center;

					&::before {

						@include icon_dashicons("\f128");
						width: 38px;
						line-height: 38px;
						display: block;
					}

					img {
						width: 100%;
						height: 100%;
						margin: 0;
						padding: 0;
						position: relative;
					}
				}
			}

			td.name {

				.wc-order-item-sku,
				.wc-order-item-variation {
					display: block;
					margin-top: 0.5em;
					font-size: 0.92em !important;
					color: #888;
				}
			}

			.item {
				min-width: 200px;
			}

			.center,
			.variation-id {
				text-align: center;
			}

			.cost,
			.tax,
			.quantity,
			.line_cost,
			.line_tax,
			.tax_class,
			.item_cost {
				text-align: right;

				label {
					white-space: nowrap;
					color: #999;
					font-size: 0.833em;

					input {
						display: inline;
					}
				}

				input {
					width: 70px;
					vertical-align: middle;
					text-align: right;
				}

				select {
					width: 85px;
					height: 26px;
					vertical-align: middle;
					font-size: 1em;
				}

				.split-input {
					display: inline-block;
					background: #fff;
					border: 1px solid #ddd;
					box-shadow: inset 0 1px 2px rgba(0, 0, 0, 0.07);
					margin: 1px 0;
					min-width: 80px;
					overflow: hidden;
					line-height: 1em;
					text-align: right;

					div.input {
						width: 100%;
						box-sizing: border-box;

						label {
							font-size: 0.75em;
							padding: 4px 6px 0;
							color: #555;
							display: block;
						}

						input {
							width: 100%;
							box-sizing: border-box;
							border: 0;
							box-shadow: none;
							margin: 0;
							padding: 0 6px 4px;
							color: #555;
							background: transparent;

							&::-webkit-input-placeholder {
								color: #ddd;
							}
						}
					}

					div.input:first-child {
						border-bottom: 1px dashed #ddd;
						background: #fff;

						label {
							color: #ccc;
						}

						input {
							color: #ccc;
						}
					}
				}

				.view {
					white-space: nowrap;
				}

				.edit {
					text-align: left;
				}

				small.times,
				del,
				.wc-order-item-taxes,
				.wc-order-item-discount,
				.wc-order-item-refund-fields {
					font-size: 0.92em !important;
					color: #888;
				}

				.wc-order-item-taxes,
				.wc-order-item-refund-fields {
					margin: 0;

					label {
						display: block;
					}
				}

				.wc-order-item-discount {
					display: block;
					margin-top: 0.5em;
				}

				small.times {
					margin-right: 0.25em;
				}
			}

			.quantity {
				text-align: center;

				input {
					text-align: center;
					width: 50px;
				}
			}

			span.subtotal {
				opacity: 0.5;
			}

			td.tax_class,
			th.tax_class {
				text-align: left;
			}

			.calculated {
				border-color: #ae8ca2;
				border-style: dotted;
			}

			table.meta {
				width: 100%;
			}

			table.meta,
			table.display_meta {
				margin: 0.5em 0 0;
				font-size: 0.92em !important;
				color: #888;

				tr {

					th {
						border: 0;
						padding: 0 4px 0.5em 0;
						line-height: 1.5em;
						width: 20%;
					}

					td {
						padding: 0 4px 0.5em 0;
						border: 0;
						line-height: 1.5em;

						input {
							width: 100%;
							margin: 0;
							position: relative;
							border-bottom: 0;
							box-shadow: none;
						}

						textarea {
							width: 100%;
							height: 4em;
							margin: 0;
							box-shadow: none;
						}

						input:focus + textarea {
							border-top-color: #999;
						}

						p {
							margin: 0 0 0.5em;
							line-height: 1.5em;
						}

						p:last-child {
							margin: 0;
						}
					}
				}
			}

			.refund_by {
				border-bottom: 1px dotted #999;
			}

			tr.fee .thumb div {

				@include ir();
				font-size: 1.5em;
				line-height: 1em;
				vertical-align: middle;
				margin: 0 auto;

				&::before {

					@include icon("\e007");
					color: #ccc;
				}
			}

			tr.refund .thumb div {

				@include ir();
				font-size: 1.5em;
				line-height: 1em;
				vertical-align: middle;
				margin: 0 auto;

				&::before {

					@include icon("\e014");
					color: #ccc;
				}
			}

			tr.shipping {

				.thumb div {

					@include ir();
					font-size: 1.5em;
					line-height: 1em;
					vertical-align: middle;
					margin: 0 auto;

					&::before {

						@include icon("\e01a");
						color: #ccc;
					}
				}

				.shipping_method_name,
				.shipping_method {
					width: 100%;
					margin: 0 0 0.5em;
				}
			}

			th.line_tax {
				white-space: nowrap;
			}

			th.line_tax,
			td.line_tax {

				.delete-order-tax {

					@include ir();
					float: right;
					font-size: 14px;
					visibility: hidden;
					margin: 3px -18px 0 0;

					&::before {

						@include icon_dashicons("\f153");
						color: #999;
					}

					&:hover::before {
						color: $red;
					}
				}

				&:hover .delete-order-tax {
					visibility: visible;
				}
			}

			small.refunded {
				display: block;
				color: $red;
				white-space: nowrap;
				margin-top: 0.5em;

				&::before {

					@include icon_dashicons("\f171");
					position: relative;
					top: auto;
					left: auto;
					margin: -1px 4px 0 0;
					vertical-align: middle;
					line-height: 1em;
				}
			}
		}
	}

	.wc-order-edit-line-item {
		padding-left: 0;
	}

	.wc-order-edit-line-item-actions {
		width: 44px;
		text-align: right;
		padding-left: 0;
		vertical-align: middle;

		a {
			color: #ccc;
			display: inline-block;
			cursor: pointer;
			padding: 0 0 0.5em;
			margin: 0 0 0 12px;
			vertical-align: middle;
			text-decoration: none;
			line-height: 16px;
			width: 16px;
			overflow: hidden;

			&::before {
				margin: 0;
				padding: 0;
				font-size: 16px;
				width: 16px;
				height: 16px;
			}

			&:hover {

				&::before {
					color: #999;
				}
			}

			&:first-child {
				margin-left: 0;
			}
		}

		.edit-order-item::before {

			@include icon_dashicons("\f464");
			position: relative;
		}

		.delete-order-item,
		.delete_refund {

			&::before {

				@include icon_dashicons("\f158");
				position: relative;
			}

			&:hover::before {
				color: $red;
			}
		}
	}

	tbody tr .wc-order-edit-line-item-actions {
		visibility: hidden;
	}

	tbody tr:hover .wc-order-edit-line-item-actions {
		visibility: visible;
	}

	.wc-order-totals .wc-order-edit-line-item-actions {
		width: 1.5em;
		visibility: visible !important;

		a {
			padding: 0;
		}
	}
}

#woocommerce-order-downloads {

	.buttons {
		float: left;
		padding: 0;
		margin: 0;
		vertical-align: top;

		.add_item_id,
		.select2-container {
			width: 400px !important;
			margin-right: 9px;
			vertical-align: top;
			float: left;
		}

		button {
			margin: 2px 0 0;
		}
	}

	h3 small {
		color: #999;
	}
}

#poststuff #woocommerce-order-actions .inside {
	margin: 0;
	padding: 0;

	ul.order_actions li {
		padding: 6px 10px;
		box-sizing: border-box;

		&:last-child {
			border-bottom: 0;
		}
	}

	button {
		margin: 1px;
	}
}

#poststuff #woocommerce-order-notes .inside {
	margin: 0;
	padding: 0;

	ul.order_notes li {
		padding: 0 10px;
	}

	button {
		margin: 1px;
		vertical-align: top;
	}
}

#woocommerce_customers {

	p.search-box {
		margin: 6px 0 4px;
		float: left;
	}

	.tablenav {
		float: right;
		clear: none;
	}
}

.widefat {

	&.customers td {
		vertical-align: middle;
		padding: 4px 7px;
	}

	.column-order_title {
		width: 15%;

		time {
			display: block;
			color: #999;
			margin: 3px 0;
		}
	}

	.column-orders,
	.column-paying,
	.column-spent {
		text-align: center;
		width: 8%;
	}

	.column-last_order {
		width: 11%;
	}

	.column-wc_actions {
		width: 110px;

		a.button {

			@include ir();
			display: inline-block;
			margin: 2px 4px 2px 0;
			padding: 0 !important;
			height: 2em !important;
			width: 2em;
			overflow: hidden;
			vertical-align: middle;

			&::after {
				font-family: "Dashicons";
				speak: never;
				font-weight: normal;
				font-variant: normal;
				text-transform: none;
				margin: 0;
				text-indent: 0;
				position: absolute;
				top: 0;
				left: 0;
				width: 100%;
				height: 100%;
				text-align: center;
				line-height: 1.85;
			}

			img {
				display: block;
				width: 12px;
				height: auto;
			}
		}

		a.edit::after {
			content: "\f464";
		}

		a.link::after {
			font-family: "WooCommerce";
			content: "\e00d";
		}

		a.view::after {
			content: "\f177";
		}

		a.refresh::after {
			font-family: "WooCommerce";
			content: "\e031";
		}

		a.processing::after {
			font-family: "WooCommerce";
			content: "\e00f";
		}

		a.complete::after {
			content: "\f147";
		}
	}

	small.meta {
		display: block;
		color: #999;
		font-size: inherit;
		margin: 3px 0;
	}
}

.wc-wp-version-gte-53 {

	.widefat {

		.column-wc_actions {

			a.button {

				&::after {
					margin-top: 2px;
				}
			}
		}
	}
}

.post-type-shop_order {

	.tablenav .one-page .displaying-num {
		display: none;
	}

	.tablenav {

		.select2-selection--single {
			height: 32px;

			.select2-selection__rendered {
				line-height: 29px;
			}

			.select2-selection__arrow {
				height: 30px;
			}
		}
	}

	.wp-list-table {
		margin-top: 1em;

		thead,
		tfoot {

			th {
				padding: 0.75em 1em;
			}

			th.sortable a,
			th.sorted a {
				padding: 0;
			}

			th:first-child {
				padding-left: 2em;
			}

			th:last-child {
				padding-right: 2em;
			}
		}

		tbody {

			td,
			th {
				padding: 1em;
				line-height: 26px;
			}

			td:first-child {
				padding-left: 2em;
			}

			td:last-child {
				padding-right: 2em;
			}
		}

		tbody tr {
			border-top: 1px solid #f5f5f5;
		}

		tbody tr:hover:not(.status-trash):not(.no-link) td {
			cursor: pointer;
		}

		.no-link {
			cursor: default !important;
		}

		// Columns.
		td,
		th {
			width: 12ch;
			vertical-align: middle;

			p {
				margin: 0;
			}
		}

		.check-column {
			width: 1px;
			white-space: nowrap;
			padding: 1em 1em 1em 1em !important;
			vertical-align: middle;

			input {
				vertical-align: text-top;
				margin: 1px 0;
			}
		}

		.column-order_number {
			width: 20ch;
		}

		.column-order_total {
			width: 8ch;
			text-align: right;

			a span {
				float: right;
			}
		}

		.column-order_date,
		.column-order_status {
			width: 10ch;
		}

		.column-order_status {
			width: 14ch;
		}

		.column-shipping_address,
		.column-billing_address {
			width: 20ch;
			line-height: 1.5em;

			.description {
				display: block;
				color: #999;
			}
		}

		.column-wc_actions {
			text-align: right;

			a.button {
				text-indent: 9999px;
				margin: 2px 0 2px 4px;
			}
		}

		.order-preview {
			float: right;
			width: 16px;
			padding: 20px 4px 4px 4px;
			height: 0;
			overflow: hidden;
			position: relative;
			border: 2px solid transparent;
			border-radius: 4px;

			&::before {

				@include icon("\e010");
				line-height: 16px;
				font-size: 14px;
				vertical-align: middle;
				top: 4px;
			}

			&:hover {
				border: 2px solid #00a0d2;
			}
		}

		.order-preview.disabled {

			&::before {
				content: "";
				background: url("../images/wpspin-2x.gif") no-repeat center top;
				background-size: 71%;
			}
		}
	}
}

.order-status {
	display: inline-flex;
	line-height: 2.5em;
	color: #777;
	background: #e5e5e5;
	border-radius: 4px;
	border-bottom: 1px solid rgba(0, 0, 0, 0.05);
	margin: -0.25em 0;
	cursor: inherit !important;
	white-space: nowrap;
	max-width: 100%;

	&.status-completed {
		background: #c8d7e1;
		color: #2e4453;
	}

	&.status-on-hold {
		background: #f8dda7;
		color: #94660c;
	}

	&.status-failed {
		background: #eba3a3;
		color: #761919;
	}

	&.status-processing {
		background: #c6e1c6;
		color: #5b841b;
	}

	&.status-trash {
		background: #eba3a3;
		color: #761919;
	}

	> span {
		margin: 0 1em;
		overflow: hidden;
		text-overflow: ellipsis;
	}
}

.wc-order-preview {

	.order-status {
		float: right;
		margin-right: 54px;
	}

	article {
		padding: 0 !important;
	}

	.modal-close {
		border-radius: 0;
	}

	.wc-order-preview-table {
		width: 100%;
		margin: 0;

		th,
		td {
			padding: 1em 1.5em;
			text-align: left;
			border: 0;
			border-bottom: 1px solid #eee;
			margin: 0;
			background: transparent;
			box-shadow: none;
			text-align: right;
			vertical-align: top;
		}

		td:first-child,
		th:first-child {
			text-align: left;
		}

		th {
			border-color: #ccc;
		}

		tr:last-child td {
			border: 0;
		}

		.wc-order-item-sku {
			margin-top: 0.5em;
		}

		.wc-order-item-meta {
			margin-top: 0.5em;

			th,
			td {
				padding: 0;
				border: 0;
				text-align: left;
				vertical-align: top;
			}

			td:last-child {
				padding-left: 0.5em;
			}
		}
	}

	.wc-order-preview-addresses {
		overflow: hidden;
		padding-bottom: 1.5em;

		.wc-order-preview-address,
		.wc-order-preview-note {
			width: 50%;
			float: left;
			padding: 1.5em 1.5em 0;
			box-sizing: border-box;
			word-wrap: break-word;

			h2 {
				margin-top: 0;
			}

			strong {
				display: block;
				margin-top: 1.5em;
			}

			strong:first-child {
				margin-top: 0;
			}
		}
	}

	footer {

		.wc-action-button-group {
			display: inline-block;
			float: left;
		}

		.button.button-large {
			margin-left: 10px;
			padding: 0 10px !important;
			line-height: 28px;
			height: auto;
			display: inline-block;
		}
	}

	.wc-action-button-group label {
		display: none;
	}
}

.wc-action-button-group {
	vertical-align: middle;
	line-height: 26px;
	text-align: left;

	label {
		margin-right: 6px;
		cursor: default;
		font-weight: bold;
		line-height: 28px;
	}

	.wc-action-button-group__items {
		display: inline-flex;
		flex-flow: row wrap;
		align-content: flex-start;
		justify-content: flex-start;
	}

	.wc-action-button {
		margin: 0 0 0 -1px !important;
		border: 1px solid #ccc;
		padding: 0 10px !important;
		border-radius: 0 !important;
		float: none;
		line-height: 28px;
		height: auto;
		z-index: 1;
		position: relative;
		overflow: hidden;
		text-overflow: ellipsis;
		flex: 1 0 auto;
		box-sizing: border-box;
		text-align: center;
		white-space: nowrap;
	}

	.wc-action-button:hover,
	.wc-action-button:focus {
		border: 1px solid #999;
		z-index: 2;
	}

	.wc-action-button:first-child {
		margin-left: 0 !important;
		border-top-left-radius: 3px !important;
		border-bottom-left-radius: 3px !important;
	}

	.wc-action-button:last-child {
		border-top-right-radius: 3px !important;
		border-bottom-right-radius: 3px !important;
	}
}

@media screen and (max-width: 782px) {

	.wc-order-preview footer {

		.wc-action-button-group .wc-action-button-group__items {
			display: flex;
		}

		.wc-action-button-group {
			float: none;
			display: block;
			margin-bottom: 4px;
		}

		.button.button-large {
			width: 100%;
			float: none;
			text-align: center;
			margin: 0;
			display: block;
		}
	}

	.post-type-shop_order .wp-list-table {

		td.check-column {
			width: 1em;
		}

		td.column-order_number {
			padding-left: 0;
			padding-bottom: 0.5em;
		}

		td.column-order_status,
		td.column-order_date {
			display: inline-block !important;
			padding: 0 1em 1em 1em !important;

			&::before {
				display: none !important;
			}
		}

		td.column-order_date {
			padding-left: 0 !important;
		}

		td.column-order_status {
			float: right;
		}
	}

	.wc-addons-wrap {

		.addons-promotion-block {
			flex-direction: column;
			padding: 24px;

			.addons-img {
				height: auto;
				width: 100%;
				max-width: 240px;
				margin: 0 auto 20px;
			}
		}

		.addons-promotion-block-content {
			display: block;
			margin-left: 0;
		}

		.addons-promotion-block-title {
			margin-top: 4px;
		}
	}
}

.column-customer_message .note-on {

	@include ir();
	margin: 0 auto;
	color: #999;

	&::after {

		@include icon("\e026");
		line-height: 16px;
	}
}

.column-order_notes .note-on {

	@include ir();
	margin: 0 auto;
	color: #999;

	&::after {

		@include icon("\e027");
		line-height: 16px;
	}
}

.attributes-table {

	td,
	th {
		width: 15%;
		vertical-align: top;
	}

	.attribute-terms {
		width: 32%;
	}

	.attribute-actions {
		width: 2em;

		.configure-terms {

			@include ir();
			padding: 0 !important;
			height: 2em !important;
			width: 2em;

			&::after {

				@include icon("\f111");
				font-family: "Dashicons";
				line-height: 1.85;
			}
		}
	}
}

/* Order notes */
ul.order_notes {
	padding: 2px 0 0;

	li {

		.note_content {
			padding: 10px;
			background: #efefef;
			position: relative;

			p {
				margin: 0;
				padding: 0;
				word-wrap: break-word;
			}
		}

		p.meta {
			padding: 10px;
			color: #999;
			margin: 0;
			font-size: 11px;

			.exact-date {
				border-bottom: 1px dotted #999;
			}
		}

		a.delete_note {
			color: $red;
		}

		.note_content::after {
			content: "";
			display: block;
			position: absolute;
			bottom: -10px;
			left: 20px;
			width: 0;
			height: 0;
			border-width: 10px 10px 0 0;
			border-style: solid;
			border-color: #efefef transparent;
		}
	}

	li.system-note {

		.note_content {
			background: #d7cad2;
		}

		.note_content::after {
			border-color: #d7cad2 transparent;
		}
	}

	li.customer-note {

		.note_content {
			background: #a7cedc;
		}

		.note_content::after {
			border-color: #a7cedc transparent;
		}
	}
}

.add_note {
	border-top: 1px solid #ddd;
	padding: 10px 10px 0;

	h4 {
		margin-top: 5px !important;
	}

	#add_order_note {
		width: 100%;
		height: 50px;
	}
}

table.wp-list-table {

	.column-thumb {
		width: 52px;
		text-align: center;
		white-space: nowrap;
	}

	.column-handle {
		width: 17px;
		display: none;
	}

	tbody {

		td.column-handle {
			cursor: move;
			width: 17px;
			text-align: center;
			vertical-align: text-top;

			&::before {
				content: "\f333";
				font-family: "Dashicons";
				text-align: center;
				line-height: 1;
				color: #999;
				display: block;
				width: 17px;
				height: 100%;
				margin: 4px 0 0 0;
			}
		}
	}

	.column-name {
		width: 22%;
	}

	.column-product_cat,
	.column-product_tag {
		width: 11% !important;
	}

	.column-featured,
	.column-product_type {
		width: 48px;
		text-align: left !important;
	}

	.column-customer_message,
	.column-order_notes {
		width: 48px;
		text-align: center;

		img {
			margin: 0 auto;
			padding-top: 0 !important;
		}
	}

	.manage-column.column-featured img,
	.manage-column.column-product_type img {
		padding-left: 2px;
	}

	.column-price .woocommerce-price-suffix {
		display: none;
	}

	img {
		margin: 1px 2px;
	}

	.row-actions {
		color: #999;
	}

	.row-actions span.id {
		padding-top: 8px;
	}

	td.column-thumb img {
		margin: 0;
		width: auto;
		height: auto;
		max-width: 40px;
		max-height: 40px;
		vertical-align: middle;
	}

	span.na {
		color: #999;
	}

	.column-sku {
		width: 10%;
	}

	.column-price {
		width: 10ch;
	}

	.column-is_in_stock {
		text-align: left !important;
		width: 12ch;
	}

	span.wc-image,
	span.wc-featured {

		@include ir();
		margin: 0 auto;

		&::before {

			@include icon_dashicons("\f128");
		}
	}

	span.wc-featured {

		&::before {
			content: "\f155";
		}

		&.not-featured::before {
			content: "\f154";
		}
	}

	td.column-featured span.wc-featured {
		font-size: 1.6em;
		cursor: pointer;
	}

	mark {

		&.instock,
		&.outofstock,
		&.onbackorder {
			font-weight: 700;
			background: transparent none;
			line-height: 1;
		}

		&.instock {
			color: $green;
		}

		&.outofstock {
			color: #a44;
		}

		&.onbackorder {
			color: #eaa600;
		}
	}

	.order-notes_head,
	.notes_head,
	.status_head {

		@include ir();
		margin: 0 auto;

		&::after {

			@include icon;
		}
	}

	.order-notes_head::after {
		content: "\e028";
	}

	.notes_head::after {
		content: "\e026";
	}

	.status_head::after {
		content: "\e011";
	}

	.column-order_items {
		width: 12%;

		table.order_items {
			width: 100%;
			margin: 3px 0 0;
			padding: 0;
			display: none;

			td {
				border: 0;
				margin: 0;
				padding: 0 0 3px;
			}

			td.qty {
				color: #999;
				padding-right: 6px;
				text-align: left;
			}
		}
	}
}

mark.notice {
	background: #fff;
	color: $red;
	margin: 0 0 0 10px;
}

a.export_rates,
a.import_rates {
	float: right;
	margin-left: 9px;
	margin-top: -2px;
	margin-bottom: 0;
}

#rates-search {
	float: right;

	input.wc-tax-rates-search-field {
		padding: 4px 8px;
		font-size: 1.2em;
	}
}

#rates-pagination {
	float: right;
	margin-right: 0.5em;

	.tablenav {
		margin: 0;
	}
}

.wc_input_table_wrapper {
	overflow-x: auto;
	display: block;
}

table.wc_tax_rates,
table.wc_input_table {
	width: 100%;

	th,
	td {
		display: table-cell !important;
	}

	span.tips {
		color: $blue;
	}

	th {
		white-space: nowrap;
		padding: 10px;
	}

	td {
		padding: 0;
		border-right: 1px solid #dfdfdf;
		border-bottom: 1px solid #dfdfdf;
		border-top: 0;
		background: #fff;
		cursor: default;

		input[type="text"],
		input[type="number"] {
			width: 100% !important;
			min-width: 100px;
			padding: 8px 10px;
			margin: 0;
			border: 0;
			outline: 0;
			background: transparent none;

			&:focus {
				outline: 0;
				box-shadow: none;
			}
		}

		&.compound,
		&.apply_to_shipping {
			padding: 5px 7px;
			vertical-align: middle;

			input {
				padding: 0;
			}
		}
	}

	td:last-child {
		border-right: 0;
	}

	tr.current td {
		background-color: #fefbcc;
	}

	.item_cost,
	.cost {
		text-align: right;

		input {
			text-align: right;
		}
	}

	th.sort {
		width: 17px;
		padding: 0 4px;
	}

	td.sort {
		padding: 0 4px;
	}

	.ui-sortable:not(.ui-sortable-disabled) td.sort {
		cursor: move;
		font-size: 15px;
		background: #f9f9f9;
		text-align: center;
		vertical-align: middle;

		&::before {
			content: "\f333";
			font-family: "Dashicons";
			text-align: center;
			line-height: 1;
			color: #999;
			display: block;
			width: 17px;
			float: left;
			height: 100%;
		}

		&:hover::before {
			color: #333;
		}
	}

	.button {
		float: left;
		margin-right: 5px;
	}

	.export,
	.import {
		float: right;
		margin-right: 0;
		margin-left: 5px;
	}

	span.tips {
		padding: 0 3px;
	}

	.pagination {
		float: right;

		.button {
			margin-left: 5px;
			margin-right: 0;
		}

		.current {
			background: #bbb;
			text-shadow: none;
		}
	}

	tr:last-child td {
		border-bottom: 0;
	}
}

table.wc_tax_rates {

	td.country {
		position: relative;
	}
}

table.wc_gateways,
table.wc_emails,
table.wc_shipping {
	position: relative;

	th,
	td {
		display: table-cell !important;
		padding: 1em !important;
		vertical-align: top;
		line-height: 1.75em;
	}

	&.wc_emails td {
		vertical-align: middle;
	}

	tr:nth-child(odd) td {
		background: #f9f9f9;
	}

	td.name {
		font-weight: 700;
	}

	.settings {
		text-align: right;
	}

	.radio,
	.default,
	.status {
		text-align: center;

		.tips {
			margin: 0 auto;
		}

		input {
			margin: 0;
		}
	}

	td.sort {
		font-size: 15px;
		text-align: center;

		.wc-item-reorder-nav {
			white-space: nowrap;
			width: 72px;

			&::before {
				content: "\f333";
				font-family: "Dashicons";
				text-align: center;
				line-height: 1;
				color: #999;
				display: block;
				width: 24px;
				float: left;
				height: 100%;
				line-height: 24px;
				cursor: move;
			}

			button {
				position: relative;
				overflow: hidden;
				float: left;
				display: block;
				width: 24px;
				height: 24px;
				margin: 0;
				background: transparent;
				border: none;
				box-shadow: none;
				color: #82878c;
				text-indent: -9999px;
				cursor: pointer;
				outline: none;
			}

			button::before {
				display: inline-block;
				position: absolute;
				top: 0;
				right: 0;
				width: 100%;
				height: 100%;
				font: normal 20px/23px dashicons;
				text-align: center;
				text-indent: 0;
				-webkit-font-smoothing: antialiased;
				-moz-osx-font-smoothing: grayscale;
			}

			button:hover,
			button:focus {
				color: #191e23;
			}

			.wc-move-down::before {
				content: "\f347";
			}

			.wc-move-up::before {
				content: "\f343";
			}

			.wc-move-disabled {
				color: #d5d5d5 !important;
				cursor: default;
				pointer-events: none;
			}
		}
	}

	.wc-payment-gateway-method-name {
		font-weight: normal;
	}

	.wc-email-settings-table-name {
		font-weight: 700;

		span {
			font-weight: normal;
			color: #999;
			margin: 0 0 0 4px !important;
		}
	}

	.wc-payment-gateway-method-toggle-enabled,
	.wc-payment-gateway-method-toggle-disabled {
		padding-top: 1px;
		display: block;
		outline: 0;
		box-shadow: none;
	}

	.wc-email-settings-table-status {
		text-align: center;
		width: 1em;

		.tips {
			margin: 0 auto;
		}
	}
}

.wc-shipping-zone-settings {

	th {
		padding: 24px 24px 24px 0;
	}

	td.forminp {

		input,
		textarea {
			padding: 8px;
			max-width: 100% !important;
		}

		.wc-shipping-zone-region-select {
			width: 448px;
			max-width: 100% !important;

			.select2-choices {
				padding: 8px 8px 4px;
				border-color: #ddd;
				min-height: 0;
				line-height: 1;

				input {
					padding: 0;
				}

				li {
					margin: 0 4px 4px 0;
				}
			}
		}
	}

	.wc-shipping-zone-postcodes-toggle {
		margin: 0.5em 0 0;
		font-size: 0.9em;
		text-decoration: underline;
		display: block;
	}

	.wc-shipping-zone-postcodes-toggle + .wc-shipping-zone-postcodes {
		display: none;
	}

	.wc-shipping-zone-postcodes {

		textarea {
			margin: 10px 0;
		}

		.description {
			font-size: 0.9em;
			color: #999;
		}
	}
}

.wc-shipping-zone-settings + p.submit {
	margin-top: 0;
}

.wc-shipping-zone-settings tbody {
	display: table-row-group;
}

table {

	tr,
	tr:hover {

		table.wc-shipping-zone-methods {

			tr .row-actions {
				position: relative;
			}

			tr:hover .row-actions {
				position: static;
			}
		}
	}
}

.wc-shipping-zones-heading .page-title-action {
	display: inline-block;
}

table.wc-shipping-zones,
table.wc-shipping-zone-methods,
table.wc-shipping-classes {

	td,
	th {
		vertical-align: top;
		line-height: 24px;
		padding: 1em !important;
		font-size: 14px;
		background: #fff;
		display: table-cell !important;

		li {
			line-height: 24px;
			font-size: 14px;
		}

		.woocommerce-help-tip {
			margin: 0 !important;
		}
	}

	thead {

		th {
			vertical-align: middle;
		}

		.wc-shipping-zone-sort {
			text-align: center;
		}
	}

	td.wc-shipping-zones-blank-state,
	td.wc-shipping-zone-method-blank-state {
		background: #f7f1f6 !important;
		overflow: hidden;
		position: relative;
		padding: 7.5em 7.5% !important;
		border-bottom: 2px solid #eee2ec;

		&.wc-shipping-zone-method-blank-state {
			padding: 2em !important;

			p {
				margin-bottom: 0;
			}
		}

		p,
		li {
			color: #a46497;
			font-size: 1.5em;
			line-height: 1.5em;
			margin: 0 0 1em;
			position: relative;
			z-index: 1;
			text-shadow: 1px 1px 1px white;

			&.main {
				font-size: 2em;
			}
		}

		li {
			margin-left: 1em;
			list-style: circle inside;
		}

		&::before {
			content: "\e01b";
			font-family: "WooCommerce";
			text-align: center;
			line-height: 1;
			color: #eee2ec;
			display: block;
			width: 1em;
			font-size: 40em;
			top: 50%;
			right: -3.75%;
			margin-top: -0.1875em;
			position: absolute;
		}

		.button-primary {
			background-color: #804877;
			border-color: #804877;
			box-shadow:
				inset 0 1px 0 rgba(255, 255, 255, 0.2),
				0 1px 0 rgba(0, 0, 0, 0.15);
			margin: 0;
			opacity: 1;
			text-shadow:
				0 -1px 1px #8a4f7f,
				1px 0 1px #8a4f7f,
				0 1px 1px #8a4f7f,
				-1px 0 1px #8a4f7f;
			font-size: 1.5em;
			padding: 0.75em 1em;
			height: auto;
			position: relative;
			z-index: 1;
		}
	}

	.wc-shipping-zone-method-rows {

		tr:nth-child(even) td {
			background: #f9f9f9;
		}
	}

	tr.odd,
	.wc-shipping-class-rows tr:nth-child(odd) {

		td {
			background: #f9f9f9;
		}
	}

	tbody.wc-shipping-zone-rows {

		td {
			border-top: 2px solid #f9f9f9;
		}

		tr:first-child {

			td {
				border-top: 0;
			}
		}
	}

	tr.wc-shipping-zone-worldwide {

		td {
			background: #f9f9f9;
			border-top: 2px solid #e1e1e1;
		}
	}

	ul,
	p {
		margin: 0;
	}

	td.wc-shipping-zone-sort,
	td.wc-shipping-zone-method-sort {
		cursor: move;
		font-size: 15px;
		text-align: center;

		&::before {
			content: "\f333";
			font-family: "Dashicons";
			text-align: center;
			line-height: 1;
			color: #999;
			display: block;
			width: 17px;
			float: left;
			height: 100%;
			line-height: 24px;
		}

		&:hover::before {
			color: #333;
		}
	}

	td.wc-shipping-zone-worldwide {
		text-align: center;

		&::before {
			content: "\f319";
			font-family: "dashicons";
			text-align: center;
			line-height: 1;
			color: #999;
			display: block;
			width: 17px;
			float: left;
			height: 100%;
			line-height: 24px;
		}
	}

	.wc-shipping-zone-name,
	.wc-shipping-zone-methods {
		width: 25%;
	}

	.wc-shipping-class-description,
	.wc-shipping-class-name,
	.wc-shipping-class-slug,
	.wc-shipping-zone-name,
	.wc-shipping-zone-region {

		input,
		select,
		textarea {
			width: 100%;
		}

		a.wc-shipping-zone-delete,
		a.wc-shipping-class-delete {
			color: #a00;
		}

		a.wc-shipping-zone-delete:hover,
		a.wc-shipping-class-delete:hover {
			color: red;
		}
	}

	.wc-shipping-class-count {
		text-align: center;
	}

	td.wc-shipping-zone-methods {
		color: #555;

		.method_disabled {
			text-decoration: line-through;
		}

		ul {
			position: relative;
			padding-right: 32px;

			li {
				color: #555;
				display: inline;
				margin: 0;
			}

			li::before {
				content: ", ";
			}

			li:first-child::before {
				content: "";
			}
		}

		.add_shipping_method {
			display: block;
			width: 24px;
			padding: 24px 0 0;
			height: 0;
			overflow: hidden;
			cursor: pointer;

			&::before {

				@include icon;
				font-family: "Dashicons";
				content: "\f502";
				color: #999;
				vertical-align: middle;
				line-height: 24px;
				font-size: 16px;
				margin: 0;
			}

			&.disabled {
				cursor: not-allowed;

				&::before {
					color: #ccc;
				}
			}
		}
	}

	.wc-shipping-zone-method-title {
		width: 25%;

		.wc-shipping-zone-method-delete {
			color: red;
		}
	}

	.wc-shipping-zone-method-enabled {
		text-align: center;

		a {
			display: inline-block;
		}

		.woocommerce-input-toggle {
			margin-top: 3px;
		}
	}

	.wc-shipping-zone-method-type {
		display: block;
	}

	tfoot {

		input,
		select {
			vertical-align: middle !important;
		}

		.button-secondary {
			float: right;
		}
	}

	.editing {

		.wc-shipping-zone-view,
		.wc-shipping-zone-edit {
			display: none;
		}
	}
}

.woocommerce-input-toggle {
	height: 16px;
	width: 32px;
	border: 2px solid #935687;
	background-color: #935687;
	display: inline-block;
	text-indent: -9999px;
	border-radius: 10em;
	position: relative;
	margin-top: -1px;
	vertical-align: text-top;

	&::before {
		content: "";
		display: block;
		width: 16px;
		height: 16px;
		background: #fff;
		position: absolute;
		top: 0;
		right: 0;
		border-radius: 100%;
	}

	&.woocommerce-input-toggle--disabled {
		border-color: #999;
		background-color: #999;

		&::before {
			right: auto;
			left: 0;
		}
	}

	&.woocommerce-input-toggle--loading {
		opacity: 0.5;
	}
}

.wc-modal-shipping-method-settings {
	background: #f8f8f8;
	padding: 1em !important;

	form .form-table {
		width: 100%;
		background: #fff;
		margin: 0 0 1.5em;

		tr {

			th {
				width: 30%;
				position: relative;

				.woocommerce-help-tip {
					float: right;
					margin: -8px -0.5em 0 0;
					vertical-align: middle;
					right: 0;
					top: 50%;
					position: absolute;
				}
			}

			td {

				input,
				select,
				textarea {
					width: 50%;
					min-width: 250px;
				}

				input[type="checkbox"] {
					width: auto;
					min-width: 16px;
				}
			}

			td,
			th {
				vertical-align: middle;
				margin: 0;
				line-height: 24px;
				padding: 1em;
				border-bottom: 1px solid #f8f8f8;
			}
		}

		&:last-of-type {
			margin-bottom: 0;
		}
	}
}

.wc-backbone-modal .wc-shipping-zone-method-selector {

	p {
		margin-top: 0;
	}

	.wc-shipping-zone-method-description {
		margin: 0.75em 1px 0;
		line-height: 1.5em;
		color: #999;
		font-style: italic;
	}

	select {
		width: 100%;
		cursor: pointer;
	}
}

img.help_tip {
	margin: 0 0 0 9px;
	vertical-align: middle;
}

.postbox img.help_tip {
	margin-top: 0;
}

.postbox .woocommerce-help-tip {
	margin: 0 0 0 9px;
}

.status-enabled,
.status-manual,
.status-disabled {
	font-size: 1.4em;

	@include ir();
}

.status-manual::before {

	@include icon("\e008");
	color: #999;
}

.status-enabled::before {

	@include icon("\e015");
	color: $woocommerce;
}

.status-disabled::before {

	@include icon("\e013");
	color: #ccc;
}

.woocommerce {

	h2.woo-nav-tab-wrapper {
		margin-bottom: 1em;
	}

	nav.woo-nav-tab-wrapper {
		margin: 1.5em 0 1em;
	}

	.subsubsub {
		margin: -8px 0 0;
	}

	.wc-admin-breadcrumb {
		margin-left: 0.5em;

		a {
			color: #a46497;
		}
	}

	#template div {
		margin: 0;

		p .button {
			float: right;
			margin-left: 10px;
			margin-top: -4px;
		}

		.editor textarea {
			margin-bottom: 8px;
		}
	}

	textarea[disabled="disabled"] {
		background: #dfdfdf !important;
	}

	table.form-table {
		margin: 0;
		position: relative;
		table-layout: fixed;

		.forminp-radio ul {
			margin: 0;

			li {
				line-height: 1.4em;
			}
		}

		input[type="text"],
		input[type="number"],
		input[type="email"] {
			height: auto;
		}

		textarea.input-text {
			height: 100%;
			min-width: 150px;
			display: block;
		}

		// Give regular settings inputs a standard width and padding.
		textarea,
		input[type="text"],
		input[type="email"],
		input[type="number"],
		input[type="password"],
		input[type="datetime"],
		input[type="datetime-local"],
		input[type="date"],
		input[type="time"],
		input[type="week"],
		input[type="url"],
		input[type="tel"],
		input.regular-input {
			width: 400px;
			margin: 0;
			padding: 6px;
			box-sizing: border-box;
			vertical-align: top;
		}

		input[type="datetime-local"],
		input[type="date"],
		input[type="time"],
		input[type="week"],
		input[type="tel"] {
			width: 200px;
		}

		select {
			width: 400px;
			margin: 0;
			box-sizing: border-box;
			line-height: 32px;
			vertical-align: top;
		}

		input[size] {
			width: auto !important;
		}

		// Ignore nested inputs.
		table {

			select,
			textarea,
			input[type="text"],
			input[type="email"],
			input[type="number"],
			input.regular-input {
				width: auto;
			}
		}

		textarea.wide-input {
			width: 100%;
		}

		img.help_tip,
		.woocommerce-help-tip {
			padding: 0;
			margin: -4px 0 0 5px;
			vertical-align: middle;
			cursor: help;
			line-height: 1;
		}

		span.help_tip {
			cursor: help;
			color: $blue;
		}

		th {
			position: relative;
			padding-right: 24px;
		}

		th label {
			position: relative;
			display: block;

			img.help_tip,
			.woocommerce-help-tip {
				margin: -8px -24px 0 0;
				position: absolute;
				right: 0;
				top: 50%;
			}
		}

		th label + .woocommerce-help-tip {
			margin: 0 0 0 0;
			position: absolute;
			right: 0;
			top: 20px;
		}

		.select2-container {
			vertical-align: top;
			margin-bottom: 3px;
		}

		.select2-container + span.description {
			display: block;
			margin-top: 8px;
		}

		table.widefat th {
			padding-right: inherit;
		}

		.wp-list-table .woocommerce-help-tip {
			float: none;
		}

		fieldset {
			margin-top: 4px;

			img.help_tip,
			.woocommerce-help-tip {
				margin: -3px 0 0 5px;
			}

			p.description {
				margin-bottom: 8px;
			}

			&:first-child {
				margin-top: 0;
			}
		}

		.iris-picker {
			z-index: 100;
			display: none;
			position: absolute;
			border: 1px solid #ccc;
			border-radius: 3px;
			box-shadow: 0 1px 3px rgba(0, 0, 0, 0.2);

			.ui-slider {
				border: 0 !important;
				margin: 0 !important;
				width: auto !important;
				height: auto !important;
				background: none transparent !important;

				.ui-slider-handle {
					margin-bottom: 0 !important;
				}
			}
		}

		.iris-error {
			background-color: #ffafaf;
		}

		.colorpickpreview {
			padding: 7px 0;
			line-height: 1em;
			display: inline-block;
			width: 26px;
			border: 1px solid #ddd;
			font-size: 14px;
		}

		.image_width_settings {
			vertical-align: middle;

			label {
				margin-left: 10px;
			}

			input {
				width: auto;
			}
		}

		.wc_payment_gateways_wrapper,
		.wc_emails_wrapper {
			padding: 0 15px 10px 0;
		}
	}

	.wc-shipping-zone-settings {

		td.forminp {

			input,
			textarea {
				width: 448px;
				padding: 6px 11px;
			}

			.select2-search input {
				padding: 6px;
			}
		}
	}
}

.wc-wp-version-gte-53 {

	.woocommerce {

		h2.wc-table-list-header {
			margin: 1em 0 0.35em 0;
		}

		input + .subsubsub {
			margin: 8px 0 0;
		}

		table.form-table {
			// Give regular settings inputs a standard width and padding.
			textarea,
			input[type="text"],
			input[type="email"],
			input[type="number"],
			input[type="password"],
			input[type="datetime"],
			input[type="datetime-local"],
			input[type="date"],
			input[type="time"],
			input[type="week"],
			input[type="url"],
			input[type="tel"],
			input.regular-input {
				padding: 0 8px;

				@media only screen and (max-width: 782px) {
					width: 100%;
				}
			}

			select {

				@media only screen and (max-width: 782px) {
					width: 100%;
				}
			}

			th label {

				img.help_tip,
				.woocommerce-help-tip {
					margin: -7px -24px 0 0;

					@media only screen and (max-width: 782px) {
						right: auto;
						margin-left: 5px;
					}
				}
			}

			.forminp-color {
				font-size: 0;
			}

			.colorpickpreview {
				padding: 0;
				width: 30px;
				height: 30px;
				box-shadow: inset 0 0 0 1px rgba(0, 0, 0, 0.2);
				font-size: 16px;
				border-radius: 4px;
				margin-right: 3px;

				@media only screen and (max-width: 782px) {
					float: left;
					width: 40px;
					height: 40px;
				}
			}
		}
	}
}

.woocommerce #tabs-wrap table a.remove {
	margin-left: 4px;
}

.woocommerce #tabs-wrap table p {
	margin: 0 0 4px !important;
	overflow: hidden;
	zoom: 1;
}

.woocommerce #tabs-wrap table p a.add {
	float: left;
}

#wp-excerpt-editor-container {
	background: #fff;
}

#product_variation-parent #parent_id {
	width: 100%;
}

#postimagediv img {
	border: 1px solid #d5d5d5;
	max-width: 100%;
}

#woocommerce-product-images .inside {
	margin: 0;
	padding: 0;

	.add_product_images {
		padding: 0 12px 12px;
	}

	#product_images_container {
		padding: 0 0 0 9px;

		ul {

			@include clearfix();
			margin: 0;
			padding: 0;

			li.image,
			li.add,
			li.wc-metabox-sortable-placeholder {
				width: 80px;
				float: left;
				cursor: move;
				border: 1px solid #d5d5d5;
				margin: 9px 9px 0 0;
				background: #f7f7f7;

				@include border-radius(2px);
				position: relative;
				box-sizing: border-box;

				img {
					width: 100%;
					height: auto;
					display: block;
				}
			}

			li.wc-metabox-sortable-placeholder {
				border: 3px dashed #ddd;
				position: relative;

				&::after {

					@include icon_dashicons("\f161");
					font-size: 2.618em;
					line-height: 72px;
					color: #ddd;
				}
			}

			ul.actions {
				position: absolute;
				top: -8px;
				right: -8px;
				padding: 2px;
				display: none;

				@media (max-width: 768px) {
					display: block;
				}

				li {
					float: right;
					margin: 0 0 0 2px;

					a {
						width: 1em;
						height: 1em;
						margin: 0;
						height: 0;
						display: block;
						overflow: hidden;

						&.tips {
							cursor: pointer;
						}
					}

					a.delete {

						@include ir();
						font-size: 1.4em;

						&::before {

							@include icon_dashicons("\f153");
							color: #999;
							background: #fff;
							border-radius: 50%;
							height: 1em;
							width: 1em;
							line-height: 1em;
						}

						&:hover::before {
							color: $red;
						}
					}
				}
			}

			li:hover ul.actions {
				display: block;
			}
		}
	}
}

#woocommerce-product-data {

	.hndle {
		padding: 10px;

		span {
			display: block;
			line-height: 24px;
		}

		.type_box {
			display: inline;
			line-height: inherit;
			vertical-align: baseline;
		}

		select {
			margin: 0;
		}

		label {
			padding-right: 1em;
			font-size: 12px;
			vertical-align: baseline;
		}

		label:first-child {
			margin-right: 1em;
			border-right: 1px solid #dfdfdf;
		}

		input,
		select {
			margin-top: -3px 0 0;
			vertical-align: middle;
		}

		select {
			margin-left: 0.5em;
		}
	}

	> .handlediv {
		margin-top: 4px;
	}

	.wrap {
		margin: 0;
	}
}

#woocommerce-coupon-description {
	padding: 3px 8px;
	font-size: 1.7em;
	line-height: 1.42em;
	height: auto;
	width: 100%;
	outline: 0;
	margin: 10px 0;
	display: block;

	&::-webkit-input-placeholder {
		line-height: 1.42em;
		color: #bbb;
	}

	&::-moz-placeholder {
		line-height: 1.42em;
		color: #bbb;
	}

	&:-ms-input-placeholder {
		line-height: 1.42em;
		color: #bbb;
	}

	&:-moz-placeholder {
		line-height: 1.42em;
		color: #bbb;
	}
}

#woocommerce-product-data,
#woocommerce-coupon-data {

	.panel-wrap {
		background: #fff;
	}

	.woocommerce_options_panel,
	.wc-metaboxes-wrapper {
		float: left;
		width: 80%;

		.wc-radios {
			display: block;
			float: left;
			margin: 0;

			li {
				display: block;
				padding: 0 0 10px;

				input {
					width: auto;
				}
			}
		}
	}
}

#woocommerce-product-data,
#woocommerce-coupon-data,
.woocommerce {

	.panel-wrap {
		overflow: hidden;
	}

	ul.wc-tabs {
		margin: 0;
		width: 20%;
		float: left;
		line-height: 1em;
		padding: 0 0 10px;
		position: relative;
		background-color: #fafafa;
		border-right: 1px solid #eee;
		box-sizing: border-box;

		&::after {
			content: "";
			display: block;
			width: 100%;
			height: 9999em;
			position: absolute;
			bottom: -9999em;
			left: 0;
			background-color: #fafafa;
			border-right: 1px solid #eee;
		}

		li {
			margin: 0;
			padding: 0;
			display: block;
			position: relative;

			a {
				margin: 0;
				padding: 10px;
				display: block;
				box-shadow: none;
				text-decoration: none;
				line-height: 20px !important;
				border-bottom: 1px solid #eee;

				span {
					margin-left: 0.618em;
					margin-right: 0.618em;
				}

				&::before {

					@include iconbeforedashicons("\f107");
				}
			}

			&.general_options a::before {
				content: "\f107";
			}

			&.inventory_options a::before {
				content: "\f481";
			}

			&.shipping_options a::before {
				font-family: "WooCommerce";
				content: "\e01a";
			}

			&.linked_product_options a::before {
				content: "\f103";
			}

			&.attribute_options a::before {
				content: "\f175";
			}

			&.advanced_options a::before {
				font-family: "Dashicons";
				content: "\f111";
			}

			&.marketplace-suggestions_options a::before {
				content: none;
			}

			&.variations_options a::before {
				content: "\f509";
			}

			&.usage_restriction_options a::before {
				font-family: "WooCommerce";
				content: "\e602";
			}

			&.usage_limit_options a::before {
				font-family: "WooCommerce";
				content: "\e601";
			}

			&.general_coupon_data a::before {
				font-family: "WooCommerce";
				content: "\e600";
			}

			&.active a {
				color: #555;
				position: relative;
				background-color: #eee;
			}
		}
	}
}

/**
  * Shipping
  */
.woocommerce_page_wc-settings {

	input[type="url"],
	input[type="email"] {
		direction: ltr;
	}

	.shippingrows {

		th.check-column {
			padding-top: 20px;
		}

		tfoot th {
			padding-left: 10px;
		}

		.add.button::before {

			@include iconbefore("\e007");
		}
	}

	h3.wc-settings-sub-title {
		font-size: 1.2em;
	}
}

#woocommerce-product-data,
#woocommerce-product-type-options,
#woocommerce-order-data,
#woocommerce-order-downloads,
#woocommerce-coupon-data {

	.inside {
		margin: 0;
		padding: 0;
	}
}

.woocommerce_options_panel,
.panel {
	padding: 9px;
	color: #555;

	.form-field .woocommerce-help-tip {
		font-size: 1.4em;
	}
}

.woocommerce_page_settings .woocommerce_options_panel,
.panel {
	padding: 0;
}

#woocommerce-product-type-options .panel,
#woocommerce-product-specs .inside {
	margin: 0;
	padding: 9px;
}

.woocommerce_options_panel p,
#woocommerce-product-type-options .panel p,
.woocommerce_options_panel fieldset.form-field {
	margin: 0 0 9px;
	font-size: 12px;
	padding: 5px 9px;
	line-height: 24px;

	&::after {
		content: ".";
		display: block;
		height: 0;
		clear: both;
		visibility: hidden;
	}
}

.woocommerce_options_panel .checkbox,
.woocommerce_variable_attributes .checkbox {
	margin: 4px 0 !important;
	vertical-align: middle;
	float: left;
}

.woocommerce_variations,
.woocommerce_options_panel {

	.downloadable_files table {
		width: 100%;
		padding: 0 !important;

		th {
			padding: 7px 0 7px 7px !important;

			&.sort {
				width: 17px;
				padding: 7px !important;
			}

			.woocommerce-help-tip {
				font-size: 1.1em;
				margin-left: 0;
			}
		}

		td {
			vertical-align: middle !important;
			padding: 4px 0 4px 7px !important;
			position: relative;

			&:last-child {
				padding-right: 7px !important;
			}

			input.input_text {
				width: 100%;
				float: none;
				min-width: 0;
				margin: 1px 0;
			}

			.upload_file_button {
				width: auto;
				float: right;
				cursor: pointer;
			}

			.delete {

				@include ir();
				font-size: 1.2em;

				&::before {

					@include icon_dashicons("\f153");
					color: #999;
				}

				&:hover {

					&::before {
						color: $red;
					}
				}
			}
		}

		td.sort {
			width: 17px;
			cursor: move;
			font-size: 15px;
			text-align: center;
			background: #f9f9f9;
			padding-right: 7px !important;

			&::before {
				content: "\f333";
				font-family: "Dashicons";
				text-align: center;
				line-height: 1;
				color: #999;
				display: block;
				width: 17px;
				float: left;
				height: 100%;
			}

			&:hover::before {
				color: #333;
			}
		}
	}
}

.woocommerce_attribute,
.woocommerce_variation {

	h3 .sort {
		width: 17px;
		height: 26px;
		cursor: move;
		float: right;
		font-size: 15px;
		font-weight: 400;
		margin-right: 0.5em;
		visibility: hidden;
		text-align: center;
		vertical-align: middle;

		&::before {
			content: "\f333";
			font-family: "Dashicons";
			text-align: center;
			line-height: 28px;
			color: #999;
			display: block;
			width: 17px;
			float: left;
			height: 100%;
		}

		&:hover::before {
			color: #777;
		}
	}

	h3:hover,
	&.ui-sortable-helper {

		.sort {
			visibility: visible;
		}
	}
}

.woocommerce_options_panel {
	min-height: 175px;
	box-sizing: border-box;

	.downloadable_files {
		padding: 0 9px 0 162px;
		position: relative;
		margin: 9px 0;

		label {
			position: absolute;
			left: 0;
			margin: 0 0 0 12px;
			line-height: 24px;
		}
	}

	p {
		margin: 9px 0;
	}

	p.form-field,
	fieldset.form-field {
		padding: 5px 20px 5px 162px !important; /** Padding for aligning labels left - 12px + 150 label width **/
	}

	.sale_price_dates_fields {

		.short:first-of-type {
			margin-bottom: 1em;
		}

		.short:nth-of-type(2) {
			clear: left;
		}
	}

	label,
	legend {
		float: left;
		width: 150px;
		padding: 0;
		margin: 0 0 0 -150px;

		.req {
			font-weight: 700;
			font-style: normal;
			color: $red;
		}
	}

	.description {
		padding: 0;
		margin: 0 0 0 7px;
		clear: none;
		display: inline;
	}

	.description-block {
		margin-left: 0;
		display: block;
	}

	textarea,
	input,
	select {
		margin: 0;
	}

	textarea {
		float: left;
		height: 3.5em;
		line-height: 1.5em;
		vertical-align: top;
	}

	input[type="text"],
	input[type="email"],
	input[type="number"],
	input[type="password"] {
		width: 50%;
		float: left;
	}

	input.button {
		width: auto;
		margin-left: 8px;
	}

	select {
		float: left;
	}

	input[type="text"].short,
	input[type="email"].short,
	input[type="number"].short,
	input[type="password"].short,
	.short {
		width: 50%;
	}

	.sized {
		width: auto !important;
		margin-right: 6px;
	}

	.options_group {
		border-top: 1px solid white;
		border-bottom: 1px solid #eee;

		&:first-child {
			border-top: 0;
		}

		&:last-child {
			border-bottom: 0;
		}

		fieldset {
			margin: 9px 0;
			font-size: 12px;
			padding: 5px 9px;
			line-height: 24px;

			label {
				width: auto;
				float: none;
			}

			ul {
				float: left;
				width: 50%;
				margin: 0;
				padding: 0;

				li {
					margin: 0;
					width: auto;

					input {
						width: auto;
						float: none;
						margin-right: 4px;
					}
				}
			}

			ul.wc-radios label {
				margin-left: 0;
			}
		}
	}

	.dimensions_field .wrap {
		display: block;
		width: 50%;

		input {
			width: 30.75%;
			margin-right: 3.8%;
		}

		.last {
			margin-right: 0;
		}
	}

	&.padded {
		padding: 1em;
	}

	.select2-container {
		float: left;
	}
}

#woocommerce-product-data input.dp-applied {
	float: left;
}

#grouped_product_options,
#virtual_product_options,
#simple_product_options {
	padding: 12px;
	font-style: italic;
	color: #666;
}

/**
  * WooCommerce meta boxes
  */
.wc-metaboxes-wrapper {

	.toolbar {
		margin: 0 !important;
		border-top: 1px solid white;
		border-bottom: 1px solid #eee;
		padding: 9px 12px !important;

		&:first-child {
			border-top: 0;
		}

		&:last-child {
			border-bottom: 0;
		}

		.add_variation {
			float: right;
			margin-left: 5px;
		}

		.save-variation-changes,
		.cancel-variation-changes {
			float: left;
			margin-right: 5px;
		}
	}

	p.toolbar {
		overflow: hidden;
		zoom: 1;
	}

	.expand-close {
		margin-right: 2px;
		color: #777;
		font-size: 12px;
		font-style: italic;

		a {
			background: none;
			padding: 0;
			font-size: 12px;
			text-decoration: none;
		}
	}

	&#product_attributes .expand-close {
		float: right;
		line-height: 28px;
	}

	button.add_variable_attribute,
	.fr {
		float: right;
		margin: 0 0 0 6px;
	}

	.wc-metaboxes {
		border-bottom: 1px solid #eee;
	}

	.wc-metabox-sortable-placeholder {
		border-color: #bbb;
		background-color: #f5f5f5;
		margin-bottom: 9px;
		border-width: 1px;
		border-style: dashed;
	}

	.wc-metabox {
		background: #fff;
		border-bottom: 1px solid #eee;
		margin: 0 !important;

		select {
			font-weight: 400;
		}

		&:last-of-type {
			border-bottom: 0;
		}

		.handlediv {
			width: 27px;
			float: right;

			&::before {
				content: "\f142" !important;
				cursor: pointer;
				display: inline-block;
				font: 400 20px/1 "Dashicons";
				line-height: 0.5 !important;
				padding: 8px 10px;
				position: relative;
				right: 12px;
				top: 0;
			}
		}

		&.closed {

			@include border-radius(3px);

			.handlediv::before {
				content: "\f140" !important;
			}

			h3 {
				border: 0;
			}
		}

		h3 {
			margin: 0 !important;
			padding: 0.75em 0.75em 0.75em 1em !important;
			font-size: 1em !important;
			overflow: hidden;
			zoom: 1;
			cursor: move;

			button,
			a.delete {
				float: right;
			}

			a.delete {
				color: red;
				font-weight: normal;
				line-height: 26px;
				text-decoration: none;
				position: relative;
				visibility: hidden;
			}

			strong {
				font-weight: normal;
				line-height: 26px;
				font-weight: 700;
			}

			select {
				font-family: sans-serif;
				max-width: 20%;
				margin: 0.25em 0.25em 0.25em 0;
			}

			.handlediv {
				background-position: 6px 5px !important;
				visibility: hidden;
				height: 26px;
			}

			&.fixed {
				cursor: pointer !important;
			}
		}

		&.woocommerce_attribute h3,
		&.woocommerce_variation h3 {
			cursor: pointer;
			padding: 0.5em 0.75em 0.5em 1em !important;

			a.delete,
			.handlediv,
			.sort {
				margin-top: 0.25em;
			}
		}

		h3:hover,
		&.ui-sortable-helper {

			a.delete,
			.handlediv {
				visibility: visible;
			}
		}

		table {
			width: 100%;
			position: relative;
			background-color: #fdfdfd;
			padding: 1em;
			border-top: 1px solid #eee;

			td {
				text-align: left;
				padding: 0 6px 1em 0;
				vertical-align: top;
				border: 0;

				label {
					text-align: left;
					display: block;
					line-height: 21px;
				}

				input {
					float: left;
					min-width: 200px;
				}

				input,
				textarea {
					width: 100%;
					margin: 0;
					display: block;
					font-size: 14px;
					padding: 4px;
					color: #555;
				}

				select,
				.select2-container {
					width: 100% !important;
				}

				input.short {
					width: 200px;
				}

				input.checkbox {
					width: 16px;
					min-width: inherit;
					vertical-align: text-bottom;
					display: inline-block;
					float: none;
				}
			}

			td.attribute_name {
				width: 200px;
			}

			.plus,
			.minus {
				margin-top: 6px;
			}

			.fl {
				float: left;
			}

			.fr {
				float: right;
			}
		}
	}
}

.variations-pagenav {
	float: right;
	line-height: 24px;

	.displaying-num {
		color: #777;
		font-size: 12px;
		font-style: italic;
	}

	a {
		padding: 0 10px 3px;
		background: rgba(0, 0, 0, 0.05);
		font-size: 16px;
		font-weight: 400;
		text-decoration: none;
	}

	a.disabled,
	a.disabled:active,
	a.disabled:focus,
	a.disabled:hover {
		color: #a0a5aa;
		background: rgba(0, 0, 0, 0.05);
	}
}

.variations-defaults {
	float: left;

	select {
		margin: 0.25em 0.25em 0.25em 0;
	}
}

.woocommerce_variable_attributes {
	background-color: #fdfdfd;
	border-top: 1px solid #eee;

	.data {

		@include clearfix;
		padding: 1em 2em;
	}

	.upload_image_button {
		display: block;
		width: 64px;
		height: 64px;
		float: left;
		margin-right: 20px;
		position: relative;
		cursor: pointer;

		img {
			width: 100%;
			height: auto;
			display: none;
		}

		&::before {
			content: "\f128";
			font-family: "Dashicons";
			position: absolute;
			top: 0;
			left: 0;
			right: 0;
			bottom: 0;
			text-align: center;
			line-height: 64px;
			font-size: 64px;
			font-weight: 400;
			-webkit-font-smoothing: antialiased;
		}

		&.remove {

			img {
				display: block;
			}

			&::before {
				content: "\f335";
				display: none;
			}

			&:hover::before {
				display: block;
			}
		}
	}

	.options {
		border: 1px solid #eee;
		border-width: 1px 0;
		padding: 0.25em 0;

		label {
			display: inline-block;
			padding: 4px 1em 2px 0;
		}

		input[type="checkbox"] {
			margin: 0 5px 0 0.5em !important;
			vertical-align: middle;
		}
	}
}

.form-row {

	label {
		display: inline-block;
	}

	.woocommerce-help-tip {
		float: right;
	}

	input[type="text"],
	input[type="number"],
	input[type="password"],
	input[type="color"],
	input[type="date"],
	input[type="datetime"],
	input[type="datetime-local"],
	input[type="email"],
	input[type="month"],
	input[type="search"],
	input[type="tel"],
	input[type="time"],
	input[type="url"],
	input[type="week"],
	select,
	textarea {
		width: 100%;
		vertical-align: middle;
		margin: 2px 0 0;
		padding: 5px;
	}

	select {
		height: 40px;
	}

	&.dimensions_field {

		.wrap {
			clear: left;
			display: block;
		}

		input {
			width: 33%;
			float: left;
			vertical-align: middle;

			&:last-of-type {
				margin-right: 0;
				width: 34%;
			}
		}
	}

	&.form-row-first,
	&.form-row-last {
		width: 48%;
		float: right;
	}

	&.form-row-first {
		clear: both;
		float: left;
	}

	&.form-row-full {
		clear: both;
	}
}

/**
  * Tooltips
  */
.tips {
	cursor: help;
	text-decoration: none;
}

img.tips {
	padding: 5px 0 0;
}

#tiptip_holder {
	display: none;
	z-index: 8675309;
	position: absolute;
	top: 0;

	/*rtl:ignore*/
	left: 0;

	&.tip_top {
		padding-bottom: 5px;

		#tiptip_arrow_inner {
			margin-top: -7px;
			margin-left: -6px;
			border-top-color: #333;
		}
	}

	&.tip_bottom {
		padding-top: 5px;

		#tiptip_arrow_inner {
			margin-top: -5px;
			margin-left: -6px;
			border-bottom-color: #333;
		}
	}

	&.tip_right {
		padding-left: 5px;

		#tiptip_arrow_inner {
			margin-top: -6px;
			margin-left: -5px;
			border-right-color: #333;
		}
	}

	&.tip_left {
		padding-right: 5px;

		#tiptip_arrow_inner {
			margin-top: -6px;
			margin-left: -7px;
			border-left-color: #333;
		}
	}
}

#tiptip_content,
.chart-tooltip,
.wc_error_tip {
	color: #fff;
	font-size: 0.8em;
	max-width: 150px;
	background: #333;
	text-align: center;
	border-radius: 3px;
	padding: 0.618em 1em;
	box-shadow: 0 1px 3px rgba(0, 0, 0, 0.2);

	code {
		padding: 1px;
		background: #888;
	}
}

#tiptip_arrow,
#tiptip_arrow_inner {
	position: absolute;
	border-color: transparent;
	border-style: solid;
	border-width: 6px;
	height: 0;
	width: 0;
}

/*rtl:raw:
 #tiptip_arrow {
	 right: 50%;
	 margin-right: -6px;
 }
 */

.wc_error_tip {
	max-width: 20em;
	line-height: 1.8em;
	position: absolute;
	white-space: normal;
	background: #d82223;
	margin: 1.5em 1px 0 -1em;
	z-index: 9999999;

	&::after {
		content: "";
		display: block;
		border: 8px solid #d82223;
		border-right-color: transparent;
		border-left-color: transparent;
		border-top-color: transparent;
		position: absolute;
		top: -3px;
		left: 50%;
		margin: -1em 0 0 -3px;
	}
}

/**
  * Date picker
  */
img.ui-datepicker-trigger {
	vertical-align: middle;
	margin-top: -1px;
	cursor: pointer;
}

.woocommerce_options_panel img.ui-datepicker-trigger,
.wc-metabox-content img.ui-datepicker-trigger {
	float: left;
	margin-right: 8px;
	margin-top: 4px;
	margin-left: 4px;
}

#ui-datepicker-div {
	display: none;
}

/**
  * Reports
  */
.woocommerce-reports-remove-filter {
	color: red;
	text-decoration: none;
}

.woocommerce-reports-wrap,
.woocommerce-reports-wide {

	&.woocommerce-reports-wrap {
		margin-left: 300px;
		padding-top: 18px;
	}

	&.halved {
		margin: 0;
		overflow: hidden;
		zoom: 1;
	}

	.widefat th {
		padding: 7px;
	}

	.widefat td {
		vertical-align: top;
		padding: 7px;

		.description {
			margin: 4px 0 0;
		}
	}

	.postbox {

		&::after {
			content: ".";
			display: block;
			height: 0;
			clear: both;
			visibility: hidden;
		}

		h3 {
			cursor: default !important;
		}

		.inside {
			padding: 10px;
			margin: 0 !important;
		}

		div.stats_range,
		h3.stats_range {
			border-bottom-color: #dfdfdf;
			margin: 0;
			padding: 0 !important;

			.export_csv {
				float: right;
				line-height: 26px;
				border-left: 1px solid #dfdfdf;
				padding: 10px;
				display: block;
				text-decoration: none;

				&::before {

					@include iconbeforedashicons("\f346");
					margin-right: 4px;
				}
			}

			ul {
				list-style: none outside;
				margin: 0;
				padding: 0;
				zoom: 1;
				background: #f5f5f5;
				border-bottom: 1px solid #ccc;

				&::before,
				&::after {
					content: " ";
					display: table;
				}

				&::after {
					clear: both;
				}

				li {
					float: left;
					margin: 0;
					padding: 0;
					line-height: 26px;
					font-weight: bold;
					font-size: 14px;

					a {
						border-right: 1px solid #dfdfdf;
						padding: 10px;
						display: block;
						text-decoration: none;
					}

					&.active {
						background: #fff;
						box-shadow: 0 4px 0 0 #fff;

						a {
							color: #777;
						}
					}

					&.custom {
						padding: 9px 10px;
						vertical-align: middle;

						form,
						div {
							display: inline;
							margin: 0;

							input.range_datepicker {
								padding: 0;
								margin: 0 10px 0 0;
								background: transparent;
								border: 0;
								color: #777;
								text-align: center;
								box-shadow: none;

								&.from {
									margin-right: 0;
								}
							}
						}
					}
				}
			}
		}

		.chart-with-sidebar {
			padding: 12px 12px 12px 249px;
			margin: 0 !important;

			.chart-sidebar {
				width: 225px;
				margin-left: -237px;
				float: left;
			}
		}

		.chart-widgets {
			margin: 0;
			padding: 0;

			li.chart-widget {
				margin: 0 0 1em;
				background: #fafafa;
				border: 1px solid #dfdfdf;

				&::after {
					content: ".";
					display: block;
					height: 0;
					clear: both;
					visibility: hidden;
				}

				h4 {
					background: #fff;
					border: 1px solid #dfdfdf;
					border-left-width: 0;
					border-right-width: 0;
					padding: 10px;
					margin: 0;
					color: $blue;
					border-top-width: 0;
					background-image: linear-gradient(to top, #ececec, #f9f9f9);

					&.section_title:hover {
						color: $red;
					}
				}

				.section_title {
					cursor: pointer;

					span {
						display: block;

						&::after {

							@include iconafter("\e035");
							float: right;
							font-size: 0.9em;
							line-height: 1.618;
						}
					}

					&.open {
						color: #333;

						span::after {
							display: none;
						}
					}
				}

				.section {
					border-bottom: 1px solid #dfdfdf;

					.select2-container {
						width: 100% !important;
					}

					&:last-of-type {
						border-radius: 0 0 3px 3px;
					}
				}

				table {
					width: 100%;

					td {
						padding: 7px 10px;
						vertical-align: top;
						border-top: 1px solid #e5e5e5;
						line-height: 1.4em;
					}

					tr:first-child td {
						border-top: 0;
					}

					td.count {
						background: #f5f5f5;
					}

					td.name {
						max-width: 175px;

						a {
							word-wrap: break-word;
						}
					}

					td.sparkline {
						vertical-align: middle;
					}

					.wc_sparkline {
						width: 32px;
						height: 1em;
						display: block;
						float: right;
					}

					tr.active td {
						background: #f5f5f5;
					}
				}

				form,
				p {
					margin: 0;
					padding: 10px;

					.submit {
						margin-top: 10px;
					}
				}

				#product_ids {
					width: 100%;
				}

				.select_all,
				.select_none {
					float: right;
					color: #999;
					margin-left: 4px;
					margin-top: 10px;
				}

				.description {
					margin-left: 0.5em;
					font-weight: normal;
					opacity: 0.8;
				}
			}
		}

		.chart-legend {
			list-style: none outside;
			margin: 0 0 1em;
			padding: 0;
			border: 1px solid #dfdfdf;
			border-right-width: 0;
			border-bottom-width: 0;
			background: #fff;

			li {
				border-right: 5px solid #aaa;
				color: #aaa;
				padding: 1em;
				display: block;
				margin: 0;
				transition: all ease 0.5s;
				box-shadow: inset 0 -1px 0 0 #dfdfdf;

				strong {
					font-size: 1.618em;
					line-height: 1.2em;
					color: #464646;
					font-weight: normal;
					display: block;
					font-family:
						"HelveticaNeue-Light",
						"Helvetica Neue Light",
						"Helvetica Neue",
						sans-serif;

					del {
						color: #e74c3c;
						font-weight: normal;
					}
				}

				&:hover {
					box-shadow:
						inset 0 -1px 0 0 #dfdfdf,
						inset 300px 0 0 rgba(156, 93, 144, 0.1);
					border-right: 5px solid #9c5d90 !important;
					padding-left: 1.5em;
					color: #9c5d90;
				}
			}
		}

		.pie-chart-legend {
			margin: 12px 0 0;
			overflow: hidden;

			li {
				float: left;
				margin: 0;
				padding: 6px 0 0;
				border-top: 4px solid #999;
				text-align: center;
				box-sizing: border-box;
				width: 50%;
			}
		}

		.stat {
			font-size: 1.5em !important;
			font-weight: 700;
			text-align: center;
		}

		.chart-placeholder {
			width: 100%;
			height: 650px;
			overflow: hidden;
			position: relative;
		}

		.chart-prompt {
			line-height: 650px;
			margin: 0;
			color: #999;
			font-size: 1.2em;
			font-style: italic;
			text-align: center;
		}

		.chart-container {
			background: #fff;
			padding: 12px;
			position: relative;
			border: 1px solid #dfdfdf;
			border-radius: 3px;
		}

		.main .chart-legend {
			margin-top: 12px;

			li {
				border-right: 0;
				margin: 0 8px 0 0;
				float: left;
				border-top: 4px solid #aaa;
			}
		}
	}

	.woocommerce-reports-main {
		float: left;
		min-width: 100%;

		table td {
			padding: 9px;
		}
	}

	.woocommerce-reports-sidebar {
		display: inline;
		width: 281px;
		margin-left: -300px;
		clear: both;
		float: left;
	}

	.woocommerce-reports-left {
		width: 49.5%;
		float: left;
	}

	.woocommerce-reports-right {
		width: 49.5%;
		float: right;
	}
}

.woocommerce-wide-reports-wrap {
	padding-bottom: 11px;

	.widefat {

		.export-data {
			float: right;
		}

		th,
		td {
			vertical-align: middle;
			padding: 7px;
		}
	}
}

form.report_filters {

	p {
		vertical-align: middle;
	}

	label,
	input,
	div {
		vertical-align: middle;
	}
}

.chart-tooltip {
	position: absolute;
	display: none;
	line-height: 1;
}

table.bar_chart {
	width: 100%;

	thead th {
		text-align: left;
		color: #ccc;
		padding: 6px 0;
	}

	tbody {

		th {
			padding: 6px 0;
			width: 25%;
			text-align: left !important;
			font-weight: normal !important;
			border-bottom: 1px solid #fee;
		}

		td {
			text-align: right;
			line-height: 24px;
			padding: 6px 6px 6px 0;
			border-bottom: 1px solid #fee;

			span {
				color: #8a4b75;
				display: block;
			}

			span.alt {
				color: #47a03e;
				margin-top: 6px;
			}
		}

		td.bars {
			position: relative;
			text-align: left;
			padding: 6px 6px 6px 0;
			border-bottom: 1px solid #fee;

			span,
			a {
				text-decoration: none;
				clear: both;
				background: #8a4b75;
				float: left;
				display: block;
				line-height: 24px;
				height: 24px;
				border-radius: 3px;
			}

			span.alt {
				clear: both;
				background: #47a03e;

				span {
					margin: 0;
					color: #c5dec2 !important;
					text-shadow: 0 1px 0 #47a03e;
					background: transparent;
				}
			}
		}
	}
}

.post-type-shop_order .woocommerce-BlankState-message::before {

	@include icon("\e01d");
}

.post-type-shop_coupon .woocommerce-BlankState-message::before {

	@include icon("\e600");
}

.post-type-product .woocommerce-BlankState-message::before {

	@include icon("\e006");
}

.woocommerce-BlankState--api .woocommerce-BlankState-message::before {

	@include icon("\e01c");
}

.woocommerce-BlankState--webhooks .woocommerce-BlankState-message::before {

	@include icon("\e01b");
}

.woocommerce-BlankState {
	text-align: center;
	padding: 5em 0 0;

	.woocommerce-BlankState-message {
		color: #aaa;
		margin: 0 auto 1.5em;
		line-height: 1.5em;
		font-size: 1.2em;
		max-width: 500px;

		&::before {
			color: #ddd;
			text-shadow:
				0 -1px 1px rgba(0, 0, 0, 0.2),
				0 1px 0 rgba(255, 255, 255, 0.8);
			font-size: 8em;
			display: block;
			position: relative !important;
			top: auto;
			left: auto;
			line-height: 1em;
			margin: 0 0 0.1875em;
		}
	}

	.woocommerce-BlankState-cta {
		font-size: 1.2em;
		padding: 0.75em 1.5em;
		margin: 0 0.25em;
		height: auto;
		display: inline-block !important;
	}
}

.post-type-product .woocommerce-BlankState,
.post-type-shop_order .woocommerce-BlankState {
	max-width: 764px;
	text-align: center;
	margin: auto;

	.woocommerce-BlankState-message {
		color: #444;
		font-size: 1.5em;
		margin: 0 auto 1em;
	}

	.woocommerce-BlankState-message::before {
		font-size: 120px;
	}

	.woocommerce-BlankState-buttons {
		margin-bottom: 4em;
	}
}

.post-type-product {

	#wp-pointer-2 .wp-pointer-arrow {
		left: 240px;
	}

	#wp-pointer-3 .wp-pointer-arrow,
	#wp-pointer-4 .wp-pointer-arrow {
		left: 46%;
	}
}

/**
  * Small screen optimisation
  */
@media only screen and (max-width: 1280px) {

	#order_data {

		.order_data_column {
			width: 48%;

			&:first-child {
				width: 100%;
			}
		}
	}

	.woocommerce_options_panel {

		.description {
			display: block;
			clear: both;
			margin-left: 0;
		}

		.short,
		input[type="text"].short,
		input[type="email"].short,
		input[type="number"].short,
		input[type="password"].short,
		.dimensions_field .wrap {
			width: 80%;
		}
	}

	.woocommerce_variations,
	.woocommerce_options_panel {

		.downloadable_files {
			padding: 0;
			clear: both;

			label {
				position: static;
			}

			table {
				margin: 0 12px 24px;
				width: 94%;

				.sort {
					visibility: hidden;
				}
			}
		}

		.woocommerce_variable_attributes .downloadable_files table {
			margin: 0 0 1em;
			width: 100%;
		}
	}
}

/**
  * Optimisation for screens 900px and smaller
  */
@media only screen and (max-width: 900px) {

	#woocommerce-coupon-data ul.coupon_data_tabs,
	#woocommerce-product-data ul.product_data_tabs,
	#woocommerce-product-data .wc-tabs-back {
		width: 10%;
	}

	#woocommerce-coupon-data .wc-metaboxes-wrapper,
	#woocommerce-coupon-data .woocommerce_options_panel,
	#woocommerce-product-data .wc-metaboxes-wrapper,
	#woocommerce-product-data .woocommerce_options_panel {
		width: 90%;
	}

	#woocommerce-coupon-data ul.coupon_data_tabs li a,
	#woocommerce-product-data ul.product_data_tabs li a {
		position: relative;
		text-indent: -999px;
		padding: 10px;

		&::before {
			position: absolute;
			top: 0;
			right: 0;
			bottom: 0;
			left: 0;
			text-indent: 0;
			text-align: center;
			line-height: 40px;
			width: 100%;
			height: 40px;
		}
	}
}

/**
  * Optimisation for screens 782px and smaller
  */
@media only screen and (max-width: 782px) {

	#wp-excerpt-media-buttons a {
		font-size: 16px;
		line-height: 37px;
		height: 39px;
		padding: 0 20px 0 15px;
	}

	#wp-excerpt-editor-tools {
		padding-top: 20px;
		padding-right: 15px;
		overflow: hidden;
		margin-bottom: -1px;
	}

	#woocommerce-product-data .checkbox {
		width: 25px;
	}

	.variations-pagenav {
		float: none;
		text-align: center;
		font-size: 18px;

		.displaying-num {
			font-size: 16px;
		}

		a {
			padding: 8px 20px 11px;
			font-size: 18px;
		}

		select {
			padding: 0 20px;
		}
	}

	.variations-defaults {
		float: none;
		text-align: center;
		margin-top: 10px;
	}

	.post-type-product {

		.wp-list-table {

			.column-thumb {
				display: none;
				text-align: left;
				padding-bottom: 0;

				&::before {
					display: none !important;
				}

				img {
					max-width: 32px;
				}
			}

			.is-expanded td:not(.hidden) {
				overflow: visible;
			}

			.toggle-row {
				top: -28px;
			}
		}
	}

	.post-type-shop_order {

		.wp-list-table {

			.column-customer_message,
			.column-order_notes {
				text-align: inherit;
			}

			.column-order_notes .note-on {
				font-size: 1.3em;
				margin: 0;
			}

			.is-expanded td:not(.hidden) {
				overflow: visible;
			}

			.toggle-row {
				top: -15px;
			}
		}
	}
}

@media only screen and (max-width: 500px) {

	.woocommerce_options_panel label,
	.woocommerce_options_panel legend {
		float: none;
		width: auto;
		display: block;
		margin: 0;
	}

	.woocommerce_options_panel fieldset.form-field,
	.woocommerce_options_panel p.form-field {
		padding: 5px 20px !important;
	}

	.addons-wcs-banner-block {
		flex-direction: column;
	}

	.wc-addons-wrap {

		.addons-wcs-banner-block {
			padding: 40px;
		}

		.addons-wcs-banner-block-image {
			padding: 1em;
			text-align: center;
			width: 100%;
			padding: 2em 0;
			margin: 0;

			.addons-img {
				margin: 0;
			}
		}
	}
}

/**
  * Backbone modal dialog
  */
.wc-backbone-modal {

	* {
		box-sizing: border-box;
	}

	.wc-backbone-modal-content {
		position: fixed;
		background: #fff;
		z-index: 100000;
		left: 50%;
		top: 50%;
		transform: translate(-50%, -50%);
		max-width: 100%;
		min-width: 500px;

		article {
			overflow: auto;
		}
	}

	&.wc-backbone-modal-shipping-method-settings .wc-backbone-modal-content {
		width: 75%;
		min-width: 500px;
	}

	.select2-container {
		width: 100% !important;
	}
}

@media screen and (max-width: 782px) {

	.wc-backbone-modal .wc-backbone-modal-content {
		width: 100%;
		height: 100%;
		min-width: 100%;
	}
}

.wc-backbone-modal-backdrop {
	position: fixed;
	top: 0;
	left: 0;
	right: 0;
	bottom: 0;
	min-height: 360px;
	background: #000;
	opacity: 0.7;
	z-index: 99900;
}

.wc-backbone-modal-main {
	padding-bottom: 55px;

	header,
	article {
		display: block;
		position: relative;
	}

	.wc-backbone-modal-header {
		height: auto;
		background: #fcfcfc;
		padding: 1em 1.5em;
		border-bottom: 1px solid #ddd;

		h1 {
			margin: 0;
			font-size: 18px;
			font-weight: 700;
			line-height: 1.5em;
		}

		.modal-close-link {
			cursor: pointer;
			color: #777;
			height: 54px;
			width: 54px;
			padding: 0;
			position: absolute;
			top: 0;
			right: 0;
			text-align: center;
			border: 0;
			border-left: 1px solid #ddd;
			background-color: transparent;
			transition: color 0.1s ease-in-out, background 0.1s ease-in-out;

			&::before {
				font: normal 22px/50px "dashicons" !important;
				color: #666;
				display: block;
				content: "\f335";
				font-weight: 300;
			}

			&:hover,
			&:focus {
				background: #ddd;
				border-color: #ccc;
				color: #000;
			}

			&:focus {
				outline: none;
			}
		}
	}

	article {
		padding: 1.5em;

		p {
			margin: 1.5em 0;
		}

		p:first-child {
			margin-top: 0;
		}

		p:last-child {
			margin-bottom: 0;
		}

		.pagination {
			padding: 10px 0 0;
			text-align: center;
		}

		table.widefat {
			margin: 0;
			width: 100%;
			border: 0;
			box-shadow: none;

			thead th {
				padding: 0 1em 1em 1em;
				text-align: left;

				&:first-child {
					padding-left: 0;
				}

				&:last-child {
					padding-right: 0;
					text-align: right;
				}
			}

			tbody td,
			tbody th {
				padding: 1em;
				text-align: left;
				vertical-align: middle;

				&:first-child {
					padding-left: 0;
				}

				&:last-child {
					padding-right: 0;
					text-align: right;
				}

				select,
				.select2-container {
					width: 100%;
				}
			}
		}
	}

	footer {
		position: absolute;
		left: 0;
		right: 0;
		bottom: 0;
		z-index: 100;
		padding: 1em 1.5em;
		background: #fcfcfc;
		border-top: 1px solid #dfdfdf;
		box-shadow: 0 -4px 4px -4px rgba(0, 0, 0, 0.1);

		.inner {
			text-align: right;
			line-height: 23px;

			.button {
				margin-bottom: 0;
			}
		}
	}
}

/**
  * Select2 elements.
  */
.select2-drop,
.select2-dropdown {
	z-index: 999999 !important;
}

.select2-results {
	line-height: 1.5em;

	.select2-results__option,
	.select2-results__group {
		margin: 0;
		padding: 8px;
	}

	.description {
		display: block;
		color: #999;
		padding-top: 4px;
	}
}

.select2-dropdown {
	border-color: #ddd;
}

.select2-dropdown--below {
	box-shadow: 0 1px 1px rgba(0, 0, 0, 0.1);
}

.select2-dropdown--above {
	box-shadow: 0 -1px 1px rgba(0, 0, 0, 0.1);
}

.select2-container {

	.select2-selection__rendered.ui-sortable li {
		cursor: move;
	}

	.select2-selection {
		border-color: #ddd;
	}

	.select2-search__field {
		min-width: 150px;
	}

	.select2-selection--single {
		height: 40px;

		.select2-selection__rendered {
			line-height: 40px;
			padding-right: 24px;
		}

		.select2-selection__arrow {
			right: 3px;
			height: 36px;
		}
	}

	.select2-selection--multiple {
		min-height: 28px;
		border-radius: 0;
		line-height: 1.5;

		li {
			margin: 0;
		}

		.select2-selection__choice {
			padding: 2px 6px;

			.description {
				display: none;
			}
		}
	}

	.select2-selection__clear {
		color: #999;
		margin-top: -1px;
		z-index: 1;
	}

	.select2-search--inline .select2-search__field {
		font-family: inherit;
		font-size: inherit;
		font-weight: inherit;
		padding: 3px 0;
	}
}

.woocommerce table.form-table .select2-container {
	min-width: 400px !important;
}

.wc-wp-version-gte-53 {

	.select2-results {

		.select2-results__option,
		.select2-results__group {

			&:focus {
				outline: none;
			}
		}
	}

	.select2-dropdown {
		border-color: #007cba;

		&::after {
			position: absolute;
			left: 0;
			right: 0;
			height: 1px;
			background: #fff;
			content: "";
		}
	}

	.select2-dropdown--below {
		box-shadow: 0 0 0 1px #007cba, 0 2px 1px rgba(0, 0, 0, 0.1);

		&::after {
			top: -1px;
		}
	}

	.select2-dropdown--above {
		box-shadow: 0 0 0 1px #007cba, 0 -2px 1px rgba(0, 0, 0, 0.1);

		&::after {
			bottom: -1px;
		}
	}

	.select2-container {

		@media only screen and (max-width: 782px) {
			font-size: 16px;
		}

		&:focus {
			outline: none;
		}

		.select2-selection--single {
			height: 30px;
			border-color: #7e8993;

			@media only screen and (max-width: 782px) {
				height: 40px;
			}

			&:focus {
				outline: none;
			}

			.select2-selection__rendered {
				line-height: 28px;

				@media only screen and (max-width: 782px) {
					line-height: 38px;
				}

				&:hover {
					color: #007cba;
				}
			}

			.select2-selection__arrow {
				right: 1px;
				height: 28px;
				width: 23px;
				background:
					url("data:image/svg+xml;charset=US-ASCII,%3Csvg%20width%3D%2220%22%20height%3D%2220%22%20xmlns%3D%22http%3A%2F%2Fwww.w3.org%2F2000%2Fsvg%22%3E%3Cpath%20d%3D%22M5%206l5%205%205-5%202%201-7%207-7-7%202-1z%22%20fill%3D%22%23555%22%2F%3E%3C%2Fsvg%3E")
					no-repeat right 5px top 55%;
				background-size: 16px 16px;

				@media only screen and (max-width: 782px) {
					height: 38px;
				}

				b {
					display: none;
				}
			}
		}

		&.select2-container--focus .select2-selection--single,
		&.select2-container--open .select2-selection--single,
		&.select2-container--open .select2-selection--multiple {
			border-color: #007cba;
			box-shadow: 0 0 0 1px #007cba;
		}

		.select2-selection--multiple {
			min-height: 30px;
			border-color: #7e8993;
			border-radius: 4px;
		}

		.select2-search--inline .select2-search__field {
			padding: 0 0 0 3px;
			min-height: 28px;
		}
	}

	.woocommerce table.form-table .select2-container {

		@media only screen and (max-width: 782px) {
			min-width: 100% !important;
		}
	}
}

.wc-wp-version-gte-55 {

	#woocommerce-product-data {

		.hndle {
			display: block;
			line-height: 24px;

			.type_box {
				display: inline;
				line-height: inherit;
				vertical-align: baseline;
			}
		}
	}
}

/**
  * Select2 colors for built-in admin color themes.
  */
.admin-color {
	$wp_admin_colors: (
		blue: #096484,
		coffee: #c7a589,
		ectoplasm: #a3b745,
		midnight: #e14d43,
		ocean: #9ebaa0,
		sunrise: #dd823b,
		light: #04a4cc,
	);

	@each $name, $color in $wp_admin_colors {
		&-#{$name}.wc-wp-version-gte-53 {

			.select2-dropdown {
				border-color: $color;
			}

			.select2-dropdown--below {
				box-shadow: 0 0 0 1px $color, 0 2px 1px rgba(0, 0, 0, 0.1);
			}

			.select2-dropdown--above {
				box-shadow: 0 0 0 1px $color, 0 -2px 1px rgba(0, 0, 0, 0.1);
			}

			.select2-selection--single .select2-selection__rendered:hover {
				color: $color;
			}

			.select2-container.select2-container--focus
			.select2-selection--single,
			.select2-container.select2-container--open
			.select2-selection--single,
			.select2-container.select2-container--open
			.select2-selection--multiple {
				border-color: $color;
				box-shadow: 0 0 0 1px $color;
			}

			.select2-container--default
			.select2-results__option--highlighted[aria-selected],
			.select2-container--default
			.select2-results__option--highlighted[data-selected] {
				background-color: $color;
			}
		}
	}
}

.post-type-product .tablenav,
.post-type-shop_order .tablenav {

	.actions {
		overflow: visible;
	}

	select,
	input {
		height: 32px;
	}

	.select2-container {
		float: left;
		width: 240px !important;
		font-size: 14px;
		vertical-align: middle;
		margin: 1px 6px 4px 1px;
	}
}

.woocommerce-progress-form-wrapper,
.woocommerce-exporter-wrapper,
.woocommerce-importer-wrapper {
	text-align: center;
	max-width: 700px;
	margin: 40px auto;

	.error {
		text-align: left;
	}

	.wc-progress-steps {
		padding: 0 0 24px;
		margin: 0;
		list-style: none outside;
		overflow: hidden;
		color: #ccc;
		width: 100%;
		display: -webkit-inline-flex;
		display: -ms-inline-flexbox;
		display: inline-flex;

		li {
			width: 25%;
			float: left;
			padding: 0 0 0.8em;
			margin: 0;
			text-align: center;
			position: relative;
			border-bottom: 4px solid #ccc;
			line-height: 1.4em;
		}

		li::before {
			content: "";
			border: 4px solid #ccc;
			border-radius: 100%;
			width: 4px;
			height: 4px;
			position: absolute;
			bottom: 0;
			left: 50%;
			margin-left: -6px;
			margin-bottom: -8px;
			background: #fff;
		}

		li.active {
			border-color: #a16696;
			color: #a16696;

			&::before {
				border-color: #a16696;
			}
		}

		li.done {
			border-color: #a16696;
			color: #a16696;

			&::before {
				border-color: #a16696;
				background: #a16696;
			}
		}
	}

	.button {
		font-size: 1.25em;
		padding: 0.5em 1em !important;
		line-height: 1.5em !important;
		margin-right: 0.5em;
		margin-bottom: 2px;
		height: auto !important;
		border-radius: 4px;
		background-color: #bb77ae;
		border-color: #a36597;
		-webkit-box-shadow:
			inset 0 1px 0 rgba(255, 255, 255, 0.25),
			0 1px 0 #a36597;
		box-shadow: inset 0 1px 0 rgba(255, 255, 255, 0.25), 0 1px 0 #a36597;
		text-shadow:
			0 -1px 1px #a36597,
			1px 0 1px #a36597,
			0 1px 1px #a36597,
			-1px 0 1px #a36597;
		margin: 0;
		opacity: 1;

		&:hover,
		&:focus,
		&:active {
			background: #a36597;
			border-color: #a36597;
			-webkit-box-shadow:
				inset 0 1px 0 rgba(255, 255, 255, 0.25),
				0 1px 0 #a36597;
			box-shadow: inset 0 1px 0 rgba(255, 255, 255, 0.25), 0 1px 0 #a36597;
		}
	}

	.error .button {
		font-size: 1em;
	}

	.wc-actions {
		overflow: hidden;
		border-top: 1px solid #eee;
		margin: 0;
		padding: 23px 24px 24px;
		line-height: 3em;

		.button {
			float: right;
		}

		.woocommerce-importer-toggle-advanced-options {
			color: #999;
		}
	}

	.woocommerce-exporter,
	.woocommerce-importer,
	.wc-progress-form-content {
		background: #fff;
		overflow: hidden;
		padding: 0;
		margin: 0 0 16px;
		box-shadow: 0 1px 3px rgba(0, 0, 0, 0.13);
		color: #555;
		text-align: left;

		header {
			border-bottom: 1px solid #eee;
			margin: 0;
			padding: 24px 24px 0;
		}

		section {
			padding: 24px 24px 0;
		}

		h2 {
			margin: 0 0 24px;
			color: #555;
			font-size: 24px;
			font-weight: normal;
			line-height: 1em;
		}

		p {
			font-size: 1em;
			line-height: 1.75em;
			font-size: 16px;
			color: #555;
			margin: 0 0 24px;
		}

		.form-row {
			margin-top: 24px;
		}

		.spinner {
			display: none;
		}

		.woocommerce-importer-options th,
		.woocommerce-importer-options td,
		.woocommerce-exporter-options th,
		.woocommerce-exporter-options td {
			vertical-align: top;
			line-height: 1.75em;
			padding: 0 0 24px 0;

			label {
				color: #555;
				font-weight: normal;
			}

			input[type="checkbox"] {
				margin: 0 4px 0 0;
				padding: 7px;
			}

			input[type="text"],
			input[type="number"] {
				padding: 7px;
				height: auto;
				margin: 0;
			}

			.woocommerce-importer-file-url-field-wrapper {
				border: 1px solid #ddd;
				-webkit-box-shadow: inset 0 1px 2px rgba(0, 0, 0, 0.07);
				box-shadow: inset 0 1px 2px rgba(0, 0, 0, 0.07);
				background-color: #fff;
				color: #32373c;
				outline: 0;
				line-height: 1;
				display: block;

				code {
					background: none;
					font-size: smaller;
					padding: 0;
					margin: 0;
					color: #999;
					padding: 7px 0 0 7px;
					display: inline-block;
				}

				input {
					font-family: Consolas, Monaco, monospace;
					border: 0;
					margin: 0;
					outline: 0;
					box-shadow: none;
					display: inline-block;
					min-width: 100%;
				}
			}
		}

		.woocommerce-exporter-options th,
		.woocommerce-importer-options th {
			width: 35%;
			padding-right: 20px;
		}

		progress {
			width: 100%;
			height: 42px;
			margin: 0 auto 24px;
			display: block;
			-webkit-appearance: none;
			border: none;
			display: none;
			background: #f5f5f5;
			border: 2px solid #eee;
			border-radius: 4px;
			padding: 0;
			box-shadow: 0 1px 0 0 rgba(255, 255, 255, 0.2);
		}

		progress::-webkit-progress-bar {
			background: transparent none;
			border: 0;
			border-radius: 4px;
			padding: 0;
			box-shadow: none;
		}

		progress::-webkit-progress-value {
			border-radius: 3px;
			box-shadow: inset 0 1px 1px 0 rgba(255, 255, 255, 0.4);
			background: #a46497;
			background: linear-gradient(to bottom, #a46497, #66405f), #a46497;
			transition: width 1s ease;
		}

		progress::-moz-progress-bar {
			border-radius: 3px;
			box-shadow: inset 0 1px 1px 0 rgba(255, 255, 255, 0.4);
			background: #a46497;
			background: linear-gradient(to bottom, #a46497, #66405f), #a46497;
			transition: width 1s ease;
		}

		progress::-ms-fill {
			border-radius: 3px;
			box-shadow: inset 0 1px 1px 0 rgba(255, 255, 255, 0.4);
			background: #a46497;
			background: linear-gradient(to bottom, #a46497, #66405f), #a46497;
			transition: width 1s ease;
		}

		&.woocommerce-exporter__exporting,
		&.woocommerce-importer__importing {

			.spinner {
				display: block;
			}

			progress {
				display: block;
			}

			.wc-actions,
			.woocommerce-exporter-options {
				display: none;
			}
		}

		.wc-importer-mapping-table-wrapper,
		.wc-importer-error-log {
			padding: 0;
		}

		.wc-importer-mapping-table,
		.wc-importer-error-log-table {
			margin: 0;
			border: 0;
			box-shadow: none;
			width: 100%;
			table-layout: fixed;

			td,
			th {
				border: 0;
				padding: 12px;
				vertical-align: middle;
				word-wrap: break-word;

				select {
					width: 100%;
				}
			}

			tbody tr:nth-child(odd) td,
			tbody tr:nth-child(odd) th {
				background: #fbfbfb;
			}

			th {
				font-weight: bold;
			}

			td:first-child,
			th:first-child {
				padding-left: 24px;
			}

			td:last-child,
			th:last-child {
				padding-right: 24px;
			}

			.wc-importer-mapping-table-name {
				width: 50%;

				.description {
					color: #999;
					margin-top: 4px;
					display: block;

					code {
						background: none;
						padding: 0;
						white-space: pre-line; /* CSS 3 (and 2.1 as well, actually) */
						word-wrap: break-word; /* IE */
						word-break: break-all;
					}
				}
			}
		}

		.woocommerce-importer-done {
			text-align: center;
			padding: 48px 24px;
			font-size: 1.5em;
			line-height: 1.75em;

			&::before {

				@include icon("\e015");
				color: #a16696;
				position: static;
				font-size: 100px;
				display: block;
				float: none;
				margin: 0 0 24px;
			}
		}
	}
}

.wc-pointer {

	.wc-pointer-buttons {

		.close {
			float: left;
			margin: 6px 0 0 15px;
		}
	}
}

.wc-quick-edit-warning {
	color: darkred;
	font-weight: bold;
}

@media screen and (min-width: 600px) {

	.wc-addons-wrap {

		.marketplace-header {
			padding-left: 84px;
		}
	}
}<|MERGE_RESOLUTION|>--- conflicted
+++ resolved
@@ -197,12 +197,9 @@
 
 	h1.search-form-title {
 		clear: left;
-<<<<<<< HEAD
-=======
 		font-size: 20px;
 		line-height: 1.2;
 		margin: 48px 0 16px;
->>>>>>> aa132f91
 		padding: 0;
 	}
 
@@ -241,10 +238,7 @@
 		display: block;
 		height: 37px;
 		line-height: 37px;
-<<<<<<< HEAD
-=======
 		margin-top: 16px;
->>>>>>> aa132f91
 		text-align: center;
 		text-decoration: none;
 		width: 124px;
@@ -663,19 +657,9 @@
 	}
 
 	.marketplace-content-wrapper {
-<<<<<<< HEAD
-		margin: 0 auto 0 0;
-		max-width: 1032px;
-		width: 100%;
-
-		@media only screen and ( min-width: 1300px ) {
-			margin-left: 64px;
-		}
-=======
 		margin: 0 auto;
 		max-width: 1032px;
 		width: 100%;
->>>>>>> aa132f91
 	}
 
 	.products {
@@ -797,28 +781,16 @@
 
 .woocommerce-page-wc-marketplace {
 
-<<<<<<< HEAD
-	.woocommerce-layout {
-		display: none;
-	}
-
-=======
->>>>>>> aa132f91
 	.notice {
 		margin-left: 20px;
 		margin-right: 20px;
 	}
 
-<<<<<<< HEAD
-	.wp-header-end {
-		margin-top: -16px;
-=======
 	&.woocommerce-page {
 
 		.wrap {
 			margin-top: 32px;
 		}
->>>>>>> aa132f91
 	}
 }
 
