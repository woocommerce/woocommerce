--- conflicted
+++ resolved
@@ -475,11 +475,7 @@
 				}
 
 				h2,
-<<<<<<< HEAD
- h3 {
-=======
 				h3 {
->>>>>>> 8f2efbfe
 					margin: 0 !important;
 					padding: 20px !important;
 					background: #fff;
@@ -534,13 +530,8 @@
 		display: inline-block;
 
 		&:hover,
-<<<<<<< HEAD
- &:focus,
- &:active {
-=======
 		&:focus,
 		&:active {
->>>>>>> 8f2efbfe
 			background: #a36597;
 			border-color: #a36597;
 			box-shadow: inset 0 1px 0 rgba(255, 255, 255, 0.25), 0 1px 0 #a36597;
@@ -583,11 +574,7 @@
 }
 
 #variable_product_options #message,
-<<<<<<< HEAD
- #variable_product_options .notice {
-=======
 #variable_product_options .notice {
->>>>>>> 8f2efbfe
 	margin: 10px;
 }
 
@@ -661,11 +648,7 @@
 	}
 
 	td,
-<<<<<<< HEAD
- th {
-=======
 	th {
->>>>>>> 8f2efbfe
 		font-size: 1.1em;
 		font-weight: normal;
 
@@ -691,11 +674,7 @@
 		}
 
 		mark.error,
-<<<<<<< HEAD
- .red {
-=======
 		.red {
->>>>>>> 8f2efbfe
 			color: $red;
 		}
 
@@ -712,11 +691,7 @@
 table.wc_status_table--tools {
 
 	td,
-<<<<<<< HEAD
- th {
-=======
 	th {
->>>>>>> 8f2efbfe
 		padding: 2em;
 	}
 }
@@ -893,13 +868,8 @@
 	}
 
 	.length,
-<<<<<<< HEAD
- .width,
- .height {
-=======
 	.width,
 	.height {
->>>>>>> 8f2efbfe
 		width: 32.33%;
 	}
 
@@ -1085,11 +1055,7 @@
 	}
 
 	h3,
-<<<<<<< HEAD
- h4 {
-=======
 	h4 {
->>>>>>> 8f2efbfe
 		color: #333;
 		margin: 1.33em 0 0;
 	}
@@ -1214,11 +1180,7 @@
 		}
 
 		.wc-customer-user,
-<<<<<<< HEAD
- .wc-order-status {
-=======
 		.wc-order-status {
->>>>>>> 8f2efbfe
 
 			label a {
 				float: right;
@@ -1238,11 +1200,7 @@
 			float: right;
 
 			&:hover,
-<<<<<<< HEAD
- &:focus {
-=======
 			&:focus {
->>>>>>> 8f2efbfe
 				color: #000;
 			}
 
@@ -1458,11 +1416,7 @@
 	}
 
 	.hndle,
-<<<<<<< HEAD
- .handlediv {
-=======
 	.handlediv {
->>>>>>> 8f2efbfe
 		display: none;
 	}
 
@@ -1507,11 +1461,7 @@
 			}
 
 			tbody th,
-<<<<<<< HEAD
- td {
-=======
 			td {
->>>>>>> 8f2efbfe
 				padding: 1.5em 1em 1em;
 				text-align: left;
 				line-height: 1.5em;
@@ -1527,11 +1477,7 @@
 				}
 
 				input,
-<<<<<<< HEAD
- textarea {
-=======
 				textarea {
->>>>>>> 8f2efbfe
 					font-size: 14px;
 					padding: 4px;
 					color: #555;
@@ -1595,11 +1541,7 @@
 			td.name {
 
 				.wc-order-item-sku,
-<<<<<<< HEAD
- .wc-order-item-variation {
-=======
 				.wc-order-item-variation {
->>>>>>> 8f2efbfe
 					display: block;
 					margin-top: 0.5em;
 					font-size: 0.92em !important;
@@ -1709,27 +1651,16 @@
 				}
 
 				small.times,
-<<<<<<< HEAD
- del,
- .wc-order-item-taxes,
- .wc-order-item-discount,
- .wc-order-item-refund-fields {
-=======
 				del,
 				.wc-order-item-taxes,
 				.wc-order-item-discount,
 				.wc-order-item-refund-fields {
->>>>>>> 8f2efbfe
 					font-size: 0.92em !important;
 					color: #888;
 				}
 
 				.wc-order-item-taxes,
-<<<<<<< HEAD
- .wc-order-item-refund-fields {
-=======
 				.wc-order-item-refund-fields {
->>>>>>> 8f2efbfe
 					margin: 0;
 
 					label {
@@ -2095,13 +2026,8 @@
 	}
 
 	.column-orders,
-<<<<<<< HEAD
- .column-paying,
- .column-spent {
-=======
 	.column-paying,
 	.column-spent {
->>>>>>> 8f2efbfe
 		text-align: center;
 		width: 8%;
 	}
@@ -2201,11 +2127,7 @@
 			}
 
 			th.sortable a,
-<<<<<<< HEAD
- th.sorted a {
-=======
 			th.sorted a {
->>>>>>> 8f2efbfe
 				padding: 0;
 			}
 
@@ -2411,11 +2333,7 @@
 		margin: 0;
 
 		th,
-<<<<<<< HEAD
- td {
-=======
 		td {
->>>>>>> 8f2efbfe
 			padding: 1em 1.5em;
 			text-align: left;
 			border: 0;
@@ -2448,11 +2366,7 @@
 			margin-top: 0.5em;
 
 			th,
-<<<<<<< HEAD
- td {
-=======
 			td {
->>>>>>> 8f2efbfe
 				padding: 0;
 				border: 0;
 				text-align: left;
@@ -3010,11 +2924,7 @@
 	width: 100%;
 
 	th,
-<<<<<<< HEAD
- td {
-=======
 	td {
->>>>>>> 8f2efbfe
 		display: table-cell !important;
 	}
 
@@ -3154,11 +3064,7 @@
 	position: relative;
 
 	th,
-<<<<<<< HEAD
- td {
-=======
 	td {
->>>>>>> 8f2efbfe
 		display: table-cell !important;
 		padding: 1em !important;
 		vertical-align: top;
@@ -3310,11 +3216,7 @@
 	td.forminp {
 
 		input,
-<<<<<<< HEAD
- textarea {
-=======
 		textarea {
->>>>>>> 8f2efbfe
 			padding: 8px;
 			max-width: 100% !important;
 		}
@@ -3371,11 +3273,7 @@
 table {
 
 	tr,
-<<<<<<< HEAD
- tr:hover {
-=======
 	tr:hover {
->>>>>>> 8f2efbfe
 
 		table.wc-shipping-zone-methods {
 
@@ -3395,19 +3293,11 @@
 }
 
 table.wc-shipping-zones,
-<<<<<<< HEAD
- table.wc-shipping-zone-methods,
- table.wc-shipping-classes {
-
-	td,
- th {
-=======
 table.wc-shipping-zone-methods,
 table.wc-shipping-classes {
 
 	td,
 	th {
->>>>>>> 8f2efbfe
 		vertical-align: top;
 		line-height: 24px;
 		padding: 1em !important;
@@ -3437,11 +3327,7 @@
 	}
 
 	td.wc-shipping-zones-blank-state,
-<<<<<<< HEAD
- td.wc-shipping-zone-method-blank-state {
-=======
 	td.wc-shipping-zone-method-blank-state {
->>>>>>> 8f2efbfe
 		background: #f7f1f6 !important;
 		overflow: hidden;
 		position: relative;
@@ -3457,11 +3343,7 @@
 		}
 
 		p,
-<<<<<<< HEAD
- li {
-=======
 		li {
->>>>>>> 8f2efbfe
 			color: #a46497;
 			font-size: 1.5em;
 			line-height: 1.5em;
@@ -3518,11 +3400,7 @@
 	}
 
 	tr.odd,
-<<<<<<< HEAD
- .wc-shipping-class-rows tr:nth-child(odd) {
-=======
 	.wc-shipping-class-rows tr:nth-child(odd) {
->>>>>>> 8f2efbfe
 
 		td {
 			background: #f9f9f9;
@@ -3552,20 +3430,12 @@
 	}
 
 	ul,
-<<<<<<< HEAD
- p {
-=======
 	p {
->>>>>>> 8f2efbfe
 		margin: 0;
 	}
 
 	td.wc-shipping-zone-sort,
-<<<<<<< HEAD
- td.wc-shipping-zone-method-sort {
-=======
 	td.wc-shipping-zone-method-sort {
->>>>>>> 8f2efbfe
 		cursor: move;
 		font-size: 15px;
 		text-align: center;
@@ -3617,31 +3487,18 @@
 	.wc-shipping-zone-region {
 
 		input,
-<<<<<<< HEAD
- select,
- textarea {
-=======
 		select,
 		textarea {
->>>>>>> 8f2efbfe
 			width: 100%;
 		}
 
 		a.wc-shipping-zone-delete,
-<<<<<<< HEAD
- a.wc-shipping-class-delete {
-=======
 		a.wc-shipping-class-delete {
->>>>>>> 8f2efbfe
 			color: #a00;
 		}
 
 		a.wc-shipping-zone-delete:hover,
-<<<<<<< HEAD
- a.wc-shipping-class-delete:hover {
-=======
 		a.wc-shipping-class-delete:hover {
->>>>>>> 8f2efbfe
 			color: red;
 		}
 	}
@@ -3733,11 +3590,7 @@
 	tfoot {
 
 		input,
-<<<<<<< HEAD
- select {
-=======
 		select {
->>>>>>> 8f2efbfe
 			vertical-align: middle !important;
 		}
 
@@ -3749,11 +3602,7 @@
 	.editing {
 
 		.wc-shipping-zone-view,
-<<<<<<< HEAD
- .wc-shipping-zone-edit {
-=======
 		.wc-shipping-zone-edit {
->>>>>>> 8f2efbfe
 			display: none;
 		}
 	}
@@ -3826,13 +3675,8 @@
 			td {
 
 				input,
-<<<<<<< HEAD
- select,
- textarea {
-=======
 				select,
 				textarea {
->>>>>>> 8f2efbfe
 					width: 50%;
 					min-width: 250px;
 				}
@@ -3844,11 +3688,7 @@
 			}
 
 			td,
-<<<<<<< HEAD
- th {
-=======
 			th {
->>>>>>> 8f2efbfe
 				vertical-align: middle;
 				margin: 0;
 				line-height: 24px;
@@ -4173,11 +4013,7 @@
 		td.forminp {
 
 			input,
-<<<<<<< HEAD
- textarea {
-=======
 			textarea {
->>>>>>> 8f2efbfe
 				width: 448px;
 				padding: 6px 11px;
 			}
@@ -4354,11 +4190,7 @@
 		}
 
 		input,
-<<<<<<< HEAD
- select {
-=======
 		select {
->>>>>>> 8f2efbfe
 			margin-top: -3px 0 0;
 			vertical-align: middle;
 		}
@@ -4554,11 +4386,7 @@
 .woocommerce_page_wc-settings {
 
 	input[type=url],
-<<<<<<< HEAD
- input[type=email] {
-=======
 	input[type=email] {
->>>>>>> 8f2efbfe
 		direction: ltr;
 	}
 
@@ -4763,11 +4591,7 @@
 	}
 
 	h3:hover,
-<<<<<<< HEAD
- &.ui-sortable-helper {
-=======
 	&.ui-sortable-helper {
->>>>>>> 8f2efbfe
 
 		.sort {
 			visibility: visible;
@@ -5087,11 +4911,7 @@
 			cursor: move;
 
 			button,
-<<<<<<< HEAD
- a.delete {
-=======
 			a.delete {
->>>>>>> 8f2efbfe
 				float: right;
 			}
 
@@ -5132,29 +4952,17 @@
 			padding: 0.5em 0.75em 0.5em 1em !important;
 
 			a.delete,
-<<<<<<< HEAD
- .handlediv,
- .sort {
-=======
 			.handlediv,
 			.sort {
->>>>>>> 8f2efbfe
 				margin-top: 0.25em;
 			}
 		}
 
 		h3:hover,
-<<<<<<< HEAD
- &.ui-sortable-helper {
-
-			a.delete,
- .handlediv {
-=======
 		&.ui-sortable-helper {
 
 			a.delete,
 			.handlediv {
->>>>>>> 8f2efbfe
 				visibility: visible;
 			}
 		}
@@ -5575,7 +5383,6 @@
 		overflow: hidden;
 		zoom: 1;
 	}
-<<<<<<< HEAD
 
 	.widefat th {
 		padding: 7px;
@@ -5600,32 +5407,6 @@
 			visibility: hidden;
 		}
 
-=======
-
-	.widefat th {
-		padding: 7px;
-	}
-
-	.widefat td {
-		vertical-align: top;
-		padding: 7px;
-
-		.description {
-			margin: 4px 0 0;
-		}
-	}
-
-	.postbox {
-
-		&::after {
-			content: ".";
-			display: block;
-			height: 0;
-			clear: both;
-			visibility: hidden;
-		}
-
->>>>>>> 8f2efbfe
 		h3 {
 			cursor: default !important;
 		}
@@ -6122,12 +5903,8 @@
 }
 
 .post-type-product .woocommerce-BlankState-message::before {
-<<<<<<< HEAD
-	@include icon( '\e006' );
-=======
 
 	@include icon( "\e006" );
->>>>>>> 8f2efbfe
 }
 
 .woocommerce-BlankState--api .woocommerce-BlankState-message::before {
@@ -6140,7 +5917,6 @@
 	@include icon( "\e01b" );
 }
 
-<<<<<<< HEAD
 .post-type-product .woocommerce-BlankState {
 	max-width: 764px;
 	text-align: center;
@@ -6161,8 +5937,6 @@
 	}
 }
 
-=======
->>>>>>> 8f2efbfe
 .woocommerce-BlankState {
 	text-align: center;
 	padding: 5em 0 0;
@@ -6190,20 +5964,12 @@
 	.woocommerce-BlankState-cta {
 		font-size: 1.2em;
 		padding: 0.75em 1.5em;
-<<<<<<< HEAD
-		margin: 0 .25em;
-		height: auto;
-		display: inline-block !important
-	}
-}
-=======
 		margin: 0 0.25em;
 		height: auto;
 		display: inline-block !important;
 	}
 }
 
->>>>>>> 8f2efbfe
 /**
   * Small screen optimisation
   */
@@ -6600,11 +6366,7 @@
 			}
 
 			tbody td,
-<<<<<<< HEAD
- tbody th {
-=======
 			tbody th {
->>>>>>> 8f2efbfe
 				padding: 1em;
 				text-align: left;
 				vertical-align: middle;
@@ -6660,11 +6422,7 @@
 	line-height: 1.5em;
 
 	.select2-results__option,
-<<<<<<< HEAD
- .select2-results__group {
-=======
 	.select2-results__group {
->>>>>>> 8f2efbfe
 		margin: 0;
 		padding: 8px;
 	}
@@ -6857,13 +6615,8 @@
 		opacity: 1;
 
 		&:hover,
-<<<<<<< HEAD
- &:focus,
- &:active {
-=======
 		&:focus,
 		&:active {
->>>>>>> 8f2efbfe
 			background: #a36597;
 			border-color: #a36597;
 			-webkit-box-shadow: inset 0 1px 0 rgba(255, 255, 255, 0.25), 0 1px 0 #a36597;
@@ -7077,11 +6830,7 @@
 			table-layout: fixed;
 
 			td,
-<<<<<<< HEAD
- th {
-=======
 			th {
->>>>>>> 8f2efbfe
 				border: 0;
 				padding: 12px;
 				vertical-align: middle;
