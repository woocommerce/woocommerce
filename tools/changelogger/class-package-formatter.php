--- conflicted
+++ resolved
@@ -48,13 +48,8 @@
 	 * @return string Link to the version's release.
 	 */
 	public function getReleaseLink( $version ) {
-<<<<<<< HEAD
-		// Capture anything past /woocommerce in the current working directory.
-		preg_match( '/\/woocommerce\/packages\/js\/(.+)/', getcwd(), $path );
-=======
 		// Catpure anything past /woocommerce in the current working directory.
 		preg_match( '/\/packages\/js\/(.+)/', getcwd(), $path );
->>>>>>> 3f0219b1
 
 		if ( ! count( $path ) ) {
 			throw new \InvalidArgumentException( 'Invalid directory.' );
