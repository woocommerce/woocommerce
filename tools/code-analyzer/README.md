--- conflicted
+++ resolved
@@ -12,11 +12,7 @@
 
 Here is an example `analyzer` command:
 
-<<<<<<< HEAD
-`pnpm run analyzer lint -- "release/6.8" "6.8.0" -b=release/6.7`
-=======
 `pnpm run analyzer -- lint "release/6.8" "6.8.0" -b release/6.7`
->>>>>>> da12d92c
 
 In this command we compare the `release/6.7` and `release/6.8` branches to find differences, and we're looking for changes introduced since `6.8.0` (using the `@since` tag).
 
