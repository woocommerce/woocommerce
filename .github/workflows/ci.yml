--- conflicted
+++ resolved
@@ -120,86 +120,8 @@
           install: '${{ matrix.projectName }}...'
           build: 'false'
 
-<<<<<<< HEAD
-            - uses: './.github/actions/setup-woocommerce-monorepo'
-              if: ${{ github.ref_type != 'tag' &&  matrix.testEnv.shouldCreate }}
-              name: 'Build project'
-              id: 'build-project'
-              with:
-                install: 'false'
-                build: ${{ matrix.projectName }}
-                  
-            - name: 'Update wp-env config'
-              if: ${{ github.ref_type == 'tag' }}
-              env:
-                RELEASE_TAG: ${{ github.ref_name }}
-                ARTIFACT_NAME: ${{ github.ref_name == 'nightly' && 'woocommerce-trunk-nightly.zip' || 'woocommerce.zip' }}
-              working-directory: ${{ matrix.projectPath }}
-              run: node ./tests/e2e-pw/bin/override-wp-env-plugins.js
-
-            - name: 'Start Test Environment'
-              id: 'prepare-test-environment'
-              if: ${{ matrix.testEnv.shouldCreate }}
-              env: ${{ matrix.testEnv.envVars }}
-              run: 'pnpm --filter="${{ matrix.projectName }}" ${{ matrix.testEnv.start }}'
-              
-            - name: 'Get commit message'
-              id: 'get_commit_message'
-              env:
-                HEAD_COMMIT_MESSAGE: ${{ github.event.head_commit.message }}
-                PR_TITLE: ${{ github.event.pull_request.title }}
-              run: |
-                if [[ "${{ github.event_name }}" == "push" ]]; then
-                  COMMIT_MESSAGE=`echo "$HEAD_COMMIT_MESSAGE" | head -1`
-                elif [[ "${{ github.event_name }}" == "pull_request" ]]; then
-                  COMMIT_MESSAGE="$PR_TITLE"
-                else
-                  COMMIT_MESSAGE="${{ github.event_name }}"
-                fi
-                echo "COMMIT_MESSAGE=$COMMIT_MESSAGE" >> "$GITHUB_OUTPUT"
-              shell: bash
-              
-            - name: 'Cache Playwright Downloads'
-              id: 'cache-playwright-downloads'
-              if: ${{ matrix.testType == 'e2e'}}
-              uses: 'actions/cache@v4'
-              with:
-                path: '~/.cache/ms-playwright/'
-                key: "${{ runner.os }}-playwright-${{ hashFiles( '**/pnpm-lock.yaml' ) }}"
-                restore-keys: '${{ runner.os }}-playwright-'
-              
-            - name: 'Run tests'
-              env:
-                E2E_ENV_KEY: ${{ secrets.E2E_ENV_KEY }}
-                BUILDKITE_ANALYTICS_TOKEN: ${{ secrets.BUILDKITE_CORE_E2E_TOKEN }}
-                BUILDKITE_ANALYTICS_MESSAGE: ${{ steps.get_commit_message.outputs.COMMIT_MESSAGE }}
-                CODEVITALS_PROJECT_TOKEN: ${{ secrets.CODEVITALS_PROJECT_TOKEN }} # required by Metrics tests
-              run: 'pnpm --filter="${{ matrix.projectName }}" ${{ matrix.command }}'
-              
-            - name: 'Resolve artifacts path'
-              if: ${{ always() && matrix.report.resultsPath != '' }}
-              # Blocks e2e use a relative path which is not supported by actions/upload-artifact@v4
-              # https://github.com/actions/upload-artifact/issues/176
-              env:
-                ARTIFACTS_PATH: '${{ matrix.projectPath }}/${{ matrix.report.resultsPath }}'
-              run: echo "ARTIFACTS_PATH=$(realpath $ARTIFACTS_PATH)" >> $GITHUB_ENV
-              
-            - name: 'Upload artifacts'
-              if: ${{ always() && matrix.report.resultsPath != '' }}
-              uses: actions/upload-artifact@v4
-              with:
-                name: '${{ matrix.report.resultsBlobName }}__${{ strategy.job-index }}'
-                path: ${{ env.ARTIFACTS_PATH }}
-                
-            - name: 'Upload flaky test reports'
-              uses: actions/upload-artifact@v4
-              with:
-                name: flaky-tests-${{ strategy.job-index }}
-                path: ${{ env.ARTIFACTS_PATH }}/flaky-tests
-                if-no-files-found: ignore
-=======
-      - uses: './.github/actions/setup-woocommerce-monorepo'
-        if: ${{ github.ref_type != 'tag' }}
+      - uses: './.github/actions/setup-woocommerce-monorepo'
+        if: ${{ github.ref_type != 'tag' &&  matrix.testEnv.shouldCreate }}
         name: 'Build project'
         id: 'build-project'
         with:
@@ -213,7 +135,6 @@
           ARTIFACT_NAME: ${{ github.ref_name == 'nightly' && 'woocommerce-trunk-nightly.zip' || 'woocommerce.zip' }}
         working-directory: ${{ matrix.projectPath }}
         run: node ./tests/e2e-pw/bin/override-wp-env-plugins.js
->>>>>>> bf6f3bbf
 
       - name: 'Cache Playwright Downloads'
         id: 'cache-playwright-downloads'
@@ -248,6 +169,7 @@
 
       - name: 'Run tests'
         env:
+          E2E_ENV_KEY: ${{ secrets.E2E_ENV_KEY }}
           BUILDKITE_ANALYTICS_TOKEN: ${{ secrets.BUILDKITE_CORE_E2E_TOKEN }}
           BUILDKITE_ANALYTICS_MESSAGE: ${{ steps.get_commit_message.outputs.COMMIT_MESSAGE }}
           CODEVITALS_PROJECT_TOKEN: ${{ secrets.CODEVITALS_PROJECT_TOKEN }} # required by Metrics tests
