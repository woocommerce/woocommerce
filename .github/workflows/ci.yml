name: 'CI'
<<<<<<< HEAD
on: 
  pull_request:
  push:
    branches:
      - 'trunk'
      - 'release/*'
  workflow_dispatch:
    inputs:
      pr_simulate:
        description: 'Would you like to run CI on a pull request? If so, enter the PR number here. If blank, the entire suite will be run.'
        type: string
        default: ''
=======
on:
    pull_request:
    push:
        branches:
            - 'trunk'
            - 'release/*'
    release:
      types: [ published, edited ]
    workflow_call:
        inputs:
            trigger:
                description: 'Type of run to trigger. E.g. daily-e2e, release-checks, etc.'
                required: true
                default: 'default'
                type: string

>>>>>>> ccbb811d
concurrency:
    group: '${{ github.workflow }}-${{ github.ref }}'
    cancel-in-progress: true
    
env: 
  FORCE_COLOR: 1

jobs:
<<<<<<< HEAD
  dispatch-handler:
    name: 'Handle dispatched workflow'
    runs-on: 'ubuntu-20.04'
    if: ${{ github.event_name == 'workflow_dispatch' && inputs.pr_simulate }}
    outputs:
      head: ${{ steps.pr-info.outputs.head }}
      base: ${{ steps.pr-info.outputs.base }}
    steps:
      - uses: actions/github-script@v6
        name: 'Grab PR info.'
        id: 'pr-info'
        env:
          PR: ${{ inputs.pr_simulate }}
        with:
          retries: 3
          script: |
            if ( ! process.env.PR ) {
              return;
            }
            const PR = await github.rest.pulls.get( {
              pull_number: process.env.PR,
              repo: context.repo.repo,
              owner: context.repo.owner,
            } );
            core.setOutput( 'head', PR.data.head.ref );
            core.setOutput( 'base', PR.data.base.ref );
  project-jobs:
    # Since this is a monorepo, not every pull request or change is going to impact every project.
    # Instead of running CI tasks on all projects indiscriminately, we use a command to detect
    # which projects have changed and what kind of change occurred. This lets us build the
    # matrices that we can use to run CI tasks only on the projects that need them.
    name: 'Build Project Jobs'
    runs-on: 'ubuntu-20.04'
    needs: 'dispatch-handler'
    # Because forks of this repository may want to skip running this CI automatically, but still
    # be able to run it via workflow_dispatch, if the SKIP_CI variable is truthy and we're not
    # running from a workflow_dispatch, we'll skip generating the project matrix and any jobs.
    # Because dispatch-handler may be skipped, we need the always() here.
    if: ${{ always() && ( github.event_name == 'workflow_dispatch' || ! vars.SKIP_CI ) }}
    outputs:
      lint-jobs: ${{ steps.project-jobs.outputs.lint-jobs }}
      test-jobs: ${{ steps.project-jobs.outputs.test-jobs }}
    steps:
      - uses: 'actions/checkout@v3'
        name: 'Checkout'
        with:
          fetch-depth: 0
          # If the workflow wasn't triggered by dispatch, this will be empty and use defaults.
          ref: ${{ needs.dispatch-handler.outputs.head }}
      - uses: './.github/actions/setup-woocommerce-monorepo'
        name: 'Setup Monorepo'
        with:
          php-version: false # We don't want to waste time installing PHP since we aren't using it in this job.
      - uses: actions/github-script@v6
        name: 'Build Matrix'
        id: 'project-jobs'
        env:
          PR_SIM: ${{ needs.dispatch-handler.outputs.base }}
        with:
          script: |
            let prSim = process.env.PR_SIM;
            let baseRef = prSim || ${{ toJson( github.base_ref ) }};
            if ( baseRef ) {
              baseRef = `--base-ref origin/${ baseRef }`;
            }
            const child_process = require( 'node:child_process' );
            child_process.execSync( `pnpm utils ci-jobs ${ baseRef }` );
  project-lint-jobs:
    name: 'Lint - ${{ matrix.projectName }}'
    runs-on: 'ubuntu-20.04'
    needs: [
      'project-jobs',
      'dispatch-handler'
    ]
    # Because dispatch-handler may be skipped, we need the always() here.
    if: ${{ always() && needs.project-jobs.outputs.lint-jobs && needs.project-jobs.outputs.lint-jobs != '[]' }}
    strategy:
      fail-fast: false
      matrix:
        include: ${{ fromJSON( needs.project-jobs.outputs.lint-jobs ) }}
    steps:
      - uses: 'actions/checkout@v3'
        name: 'Checkout'
        with:
          fetch-depth: 0
          # If the workflow wasn't triggered by dispatch, this will be empty and use defaults.
          ref: ${{ needs.dispatch-handler.outputs.head }}
      - uses: './.github/actions/setup-woocommerce-monorepo'
        name: 'Setup Monorepo'
        id: 'setup-monorepo'
        with:
          install: '${{ matrix.projectName }}...'
          build: '${{ matrix.projectName }}'
      - name: 'Lint'
        run: 'pnpm --filter="${{ matrix.projectName }}" ${{ matrix.command }}'
  project-test-jobs:
    name: 'Test - ${{ matrix.projectName }} - ${{ matrix.name }}'
    runs-on: 'ubuntu-20.04'
    needs: [
      'project-jobs',
      'dispatch-handler'
    ]
    # Because dispatch-handler may be skipped, we need the always() here.
    if: ${{ always() && needs.project-jobs.outputs.test-jobs && needs.project-jobs.outputs.test-jobs != '[]' }}
    strategy:
      fail-fast: false
      matrix:
        include: ${{ fromJSON( needs.project-jobs.outputs.test-jobs ) }}
    steps:
      - uses: 'actions/checkout@v3'
        name: 'Checkout'
        with:
          fetch-depth: 0
          # If the workflow wasn't triggered by dispatch, this will be empty and use defaults.
          ref: ${{ needs.dispatch-handler.outputs.head }}
      - uses: './.github/actions/setup-woocommerce-monorepo'
        name: 'Setup Monorepo'
        id: 'setup-monorepo'
        with:
          install: '${{ matrix.projectName }}...'
          build: '${{ matrix.projectName }}'
      - name: 'Prepare Test Environment'
        id: 'prepare-test-environment'
        if: ${{ matrix.testEnv.shouldCreate }}
=======
    project-jobs:
        # Since this is a monorepo, not every pull request or change is going to impact every project.
        # Instead of running CI tasks on all projects indiscriminately, we use a command to detect
        # which projects have changed and what kind of change occurred. This lets us build the
        # matrices that we can use to run CI tasks only on the projects that need them.
        name: 'Build Project Jobs'
        runs-on: 'ubuntu-20.04'
        outputs:
            lint-jobs: ${{ steps.project-jobs.outputs.lint-jobs }}
            test-jobs: ${{ steps.project-jobs.outputs.test-jobs }}
            report-jobs: ${{ steps.project-jobs.outputs.report-jobs }}
        steps:
            - uses: 'actions/checkout@v4'
              name: 'Checkout'
              with:
                  fetch-depth: 0
            - uses: './.github/actions/setup-woocommerce-monorepo'
              name: 'Setup Monorepo'
              with:
                  php-version: false # We don't want to waste time installing PHP since we aren't using it in this job.
            - uses: actions/github-script@v7
              name: 'Build Matrix'
              id: 'project-jobs'
              with:
                  script: |
                      let baseRef = ${{ toJson( github.base_ref ) }};
                      if ( baseRef ) {
                        baseRef = `--base-ref origin/${ baseRef }`;
                      }

                      let githubEvent = ${{ toJson( github.event_name ) }};
                    
                      const refType = ${{ toJson( github.ref_type ) }};
                      const refName = ${{ toJson( github.ref_name ) }};
                    
                      if ( refType === 'tag' && refName !== 'nightly' ) {
                        githubEvent = 'release-checks';
                      }
                    
                      if ( refType === 'tag' && refName === 'nightly' ) {
                        githubEvent = 'nightly-checks';
                      }
                    
                      let trigger = ${{ toJson( inputs.trigger ) }};
                      if ( trigger ) {
                        githubEvent = trigger;
                      }

                      const child_process = require( 'node:child_process' );
                      child_process.execSync( `pnpm utils ci-jobs ${ baseRef } --event ${ githubEvent }` );

    project-lint-jobs:
        name: "Lint - ${{ matrix.projectName }} ${{ matrix.optional && ' (optional)' || ''}}"
        runs-on: 'ubuntu-20.04'
        needs: 'project-jobs'
        if: ${{ needs.project-jobs.outputs.lint-jobs != '[]' && github.event_name == 'pull_request' }}
        strategy:
            fail-fast: false
            matrix:
                include: ${{ fromJSON( needs.project-jobs.outputs.lint-jobs ) }}
        steps:
            - uses: 'actions/checkout@v4'
              name: 'Checkout'
              with:
                  fetch-depth: 0
            - uses: './.github/actions/setup-woocommerce-monorepo'
              name: 'Setup Monorepo'
              id: 'setup-monorepo'
              with:
                  install: '${{ matrix.projectName }}...'
                  build: '${{ matrix.projectName }}'
            - name: 'Lint'
              run: 'pnpm --filter="${{ matrix.projectName }}" ${{ matrix.command }}'

    project-test-jobs:
        name: "${{ matrix.name }}"
        runs-on: 'ubuntu-20.04'
        needs: 'project-jobs'
        if: ${{ needs.project-jobs.outputs.test-jobs != '[]' }}
>>>>>>> ccbb811d
        env: ${{ matrix.testEnv.envVars }}
        strategy:
            fail-fast: false
            matrix:
                include: ${{ fromJSON( needs.project-jobs.outputs.test-jobs ) }}
        steps:
            - uses: 'actions/checkout@v4'
              name: 'Checkout'
              
            - uses: './.github/actions/setup-woocommerce-monorepo'
              name: 'Install Monorepo'
              id: 'install-monorepo'
              with:
                install: '${{ matrix.projectName }}...'
                build: 'false'

            - uses: './.github/actions/setup-woocommerce-monorepo'
              if: ${{ github.ref_type != 'tag' }}
              name: 'Build project'
              id: 'build-project'
              with:
                install: 'false'
                build: ${{ matrix.projectName }}
                  
            - name: 'Update wp-env config'
              if: ${{ github.ref_type == 'tag' }}
              env:
                RELEASE_TAG: ${{ github.ref_name }}
                ARTIFACT_NAME: ${{ github.ref_name == 'nightly' && 'woocommerce-trunk-nightly.zip' || 'woocommerce.zip' }}
              working-directory: ${{ matrix.projectPath }}
              run: node ./tests/e2e-pw/bin/override-wp-env-plugins.js
              
            - name: 'Start Test Environment'
              id: 'prepare-test-environment'
              if: ${{ matrix.testEnv.shouldCreate }}
              env: ${{ matrix.testEnv.envVars }}
              run: 'pnpm --filter="${{ matrix.projectName }}" ${{ matrix.testEnv.start }}'
              
            - name: 'Get commit message'
              id: 'get_commit_message'
              env:
                HEAD_COMMIT_MESSAGE: ${{ github.event.head_commit.message }}
                PR_TITLE: ${{ github.event.pull_request.title }}
              run: |
                if [[ "${{ github.event_name }}" == "push" ]]; then
                  COMMIT_MESSAGE=`echo "$HEAD_COMMIT_MESSAGE" | head -1`
                elif [[ "${{ github.event_name }}" == "pull_request" ]]; then
                  COMMIT_MESSAGE="$PR_TITLE"
                else
                  COMMIT_MESSAGE="${{ github.event_name }}"
                fi
                echo "COMMIT_MESSAGE=$COMMIT_MESSAGE" >> "$GITHUB_OUTPUT"
              shell: bash
              
            - name: 'Run tests'
              env:
                BUILDKITE_ANALYTICS_TOKEN: ${{ secrets.BUILDKITE_CORE_E2E_TOKEN }}
                BUILDKITE_ANALYTICS_MESSAGE: ${{ steps.get_commit_message.outputs.COMMIT_MESSAGE }}
                CODEVITALS_PROJECT_TOKEN: ${{ secrets.CODEVITALS_PROJECT_TOKEN }} # required by Metrics tests
              run: 'pnpm --filter="${{ matrix.projectName }}" ${{ matrix.command }}'
              
            - name: 'Upload artifacts'
              if: ${{ always() && matrix.report.resultsPath != '' }}
              uses: actions/upload-artifact@v4
              with:
                name: '${{ matrix.report.resultsBlobName }}-${{ strategy.job-index }}'
                path: '${{ matrix.projectPath }}/${{ matrix.report.resultsPath }}'
                retention-days: 1
                compression-level: 9

            - name: 'Archive metrics results'
              if: ${{ success() && startsWith(matrix.name, 'Metrics') }} # this seems too fragile, we should update the reporting path and use the generic upload step above
              uses: actions/upload-artifact@v4
              env:
                WP_ARTIFACTS_PATH: ${{ github.workspace }}/artifacts
              with:
                name: metrics-results
                path: ${{ env.WP_ARTIFACTS_PATH }}/*.performance-results*.json

    evaluate-project-jobs:
        # In order to add a required status check we need a consistent job that we can grab onto.
        # Since we are dynamically generating a matrix for the project jobs, however, we can't
        # rely on any specific job being present. We can get around this limitation by
        # using a job that runs after all the others and either passes or fails based
        # on the results of the other jobs in the workflow.
        name: 'Evaluate Project Job Statuses'
        runs-on: 'ubuntu-20.04'
        needs:
            [
                'project-jobs',
                'project-lint-jobs',
                'project-test-jobs',
            ]
        if: ${{ always() && github.event_name == 'pull_request' }}
        steps:
            - uses: 'actions/checkout@v4'
              name: 'Checkout'

            - name: 'Evaluation'
              env:
                  REPOSITORY: ${{ github.repository }}
                  RUN_ID: ${{ github.run_id }}
                  GITHUB_TOKEN: ${{ secrets.GITHUB_TOKEN }}
              run: |
                  # Check if project-jobs was successful. Fail for any other status, including skipped. 
                  result="${{ needs.project-jobs.result }}"
                  if [[ $result != "success" ]]; then
                    echo "Generating CI jobs was not successful."
                    exit 1
                  fi

                  node .github/workflows/scripts/evaluate-jobs-conclusions.js

    alert-on-failure:
        name: 'Report results on Slack'
        runs-on: 'ubuntu-20.04'
        needs:
            [
                'project-jobs',
                'project-lint-jobs',
                'project-test-jobs',
            ]
        if: ${{ always() && github.event_name != 'pull_request'  }}
        steps:
            - uses: 'actions/checkout@v4'
              name: 'Checkout'

            - uses: './.github/actions/setup-woocommerce-monorepo'
              name: 'Setup Monorepo'
              with:
                  php-version: false

            - name: 'Send messages for failed jobs'
              env:
                  SLACK_TOKEN: ${{ secrets.E2E_SLACK_TOKEN }}
                  SLACK_CHANNEL: ${{ secrets.TEST_REPORTS_SLACK_CHANNEL }}
                  HEAD_COMMIT_MESSAGE: ${{ github.event.head_commit.message }}
                  INPUT_TRIGGER: ${{ inputs.trigger }}
                  RUN_TYPE: ${{ github.ref_type == 'tag' && (github.ref_name == 'nightly' && 'nightly-checks' || 'release-checks') || '' }}
              run: |
                  COMMIT_MESSAGE=`echo "$HEAD_COMMIT_MESSAGE" | head -1`
                
                  if [[ -n "${INPUT_TRIGGER}" ]]; then
                      CHECKS_TYPE="${INPUT_TRIGGER}"
                  else
                      CHECKS_TYPE="${RUN_TYPE}"
                  fi

                  pnpm utils slack-test-report -c "${{ needs.project-jobs.result }}" -r "$CHECKS_TYPE Build jobs matrix" -m "$COMMIT_MESSAGE"
                  pnpm utils slack-test-report -c "${{ needs.project-lint-jobs.result }}" -r "$CHECKS_TYPE Linting" -m "$COMMIT_MESSAGE"
                  pnpm utils slack-test-report -c "${{ needs.project-test-jobs.result }}" -r "$CHECKS_TYPE Tests" -m "$COMMIT_MESSAGE"

    test-reports:
        name: 'Publish reports - ${{ matrix.report }}'
        needs:
          [
            'project-jobs',
            'project-test-jobs',
          ]
        if: ${{ always() && needs.project-jobs.outputs.report-jobs != '[]' }}
        strategy:
          fail-fast: false
          matrix:
            report: ${{ fromJSON( needs.project-jobs.outputs.report-jobs ) }}
        runs-on: ubuntu-latest

        steps:
            - uses: actions/checkout@v4

            - name: 'Install Allure CLI'
              env:
                  DESTINATION_PATH: ../
              run: ./.github/workflows/scripts/install-allure.sh

            - name: 'Download blob reports from artifacts'
              uses: actions/download-artifact@v4
              with:
                  path: ./out
                  pattern: ${{ matrix.report }}-*
                  run-id: project-test-jobs
                  merge-multiple: true

            - name: 'Generate Allure report'
              id: generate_allure_report
              run: allure generate --clean ./out/allure-results --output ./out/allure-report

            - name: 'Archive reports'
              uses: actions/upload-artifact@v4
              with:
                  name: ${{ matrix.report }}
                  path: ./out
                  if-no-files-found: ignore
                  retention-days: 5

            - name: 'Publish report to dashboard'
              env:
                  GH_TOKEN: ${{ secrets.REPORTS_TOKEN }}
                  PR_NUMBER: ${{ github.event.pull_request.number }}
                  RUN_ID: ${{ github.run_id }}
              if: ${{ contains(matrix.report, 'e2e') }} # temporary until we adapt the woocommerce-test-reports side to not care about the test type
              run: |
                  if [ "$GITHUB_EVENT_NAME" == pull_request ]; then
                    gh workflow run publish-test-reports-pr.yml \
                      -f run_id=$RUN_ID \
                      -f e2e_artifact=e2e-test-report \
                      -f pr_number=$PR_NUMBER \
                      -f commit_sha=$GITHUB_SHA \
                      -f s3_root=public \
                      --repo woocommerce/woocommerce-test-reports
                  elif [ "$GITHUB_EVENT_NAME" == push ]; then
                    gh workflow run publish-test-reports-trunk-merge.yml \
                      -f run_id=$RUN_ID \
                      -f artifact=e2e-test-report \
                      -f pr_number=$PR_NUMBER \
                      -f commit_sha=$GITHUB_SHA \
                      -f test_type="e2e" \
                      --repo woocommerce/woocommerce-test-reports
                  else
                    echo "No report will be created for '$GITHUB_EVENT_NAME' event"
                  fi

            - name: 'Add annotation to workflow run linking to PR'
              if: ${{ github.event_name == 'pull_request' }}
              run: |
                  echo "::notice::🔗🔗 The e2e report for this run is available at https://woocommerce.github.io/woocommerce-test-reports/pr/${{ github.event.pull_request.number }}/e2e"<|MERGE_RESOLUTION|>--- conflicted
+++ resolved
@@ -1,18 +1,4 @@
 name: 'CI'
-<<<<<<< HEAD
-on: 
-  pull_request:
-  push:
-    branches:
-      - 'trunk'
-      - 'release/*'
-  workflow_dispatch:
-    inputs:
-      pr_simulate:
-        description: 'Would you like to run CI on a pull request? If so, enter the PR number here. If blank, the entire suite will be run.'
-        type: string
-        default: ''
-=======
 on:
     pull_request:
     push:
@@ -28,8 +14,13 @@
                 required: true
                 default: 'default'
                 type: string
-
->>>>>>> ccbb811d
+    workflow_dispatch:
+      inputs:
+        pr_simulate:
+          description: 'Would you like to run CI on a pull request? If so, enter the PR number here. If blank, the entire suite will be run.'
+          type: string
+          default: ''
+
 concurrency:
     group: '${{ github.workflow }}-${{ github.ref }}'
     cancel-in-progress: true
@@ -38,132 +29,33 @@
   FORCE_COLOR: 1
 
 jobs:
-<<<<<<< HEAD
-  dispatch-handler:
-    name: 'Handle dispatched workflow'
-    runs-on: 'ubuntu-20.04'
-    if: ${{ github.event_name == 'workflow_dispatch' && inputs.pr_simulate }}
-    outputs:
-      head: ${{ steps.pr-info.outputs.head }}
-      base: ${{ steps.pr-info.outputs.base }}
-    steps:
-      - uses: actions/github-script@v6
-        name: 'Grab PR info.'
-        id: 'pr-info'
-        env:
-          PR: ${{ inputs.pr_simulate }}
-        with:
-          retries: 3
-          script: |
-            if ( ! process.env.PR ) {
-              return;
-            }
-            const PR = await github.rest.pulls.get( {
-              pull_number: process.env.PR,
-              repo: context.repo.repo,
-              owner: context.repo.owner,
-            } );
-            core.setOutput( 'head', PR.data.head.ref );
-            core.setOutput( 'base', PR.data.base.ref );
-  project-jobs:
-    # Since this is a monorepo, not every pull request or change is going to impact every project.
-    # Instead of running CI tasks on all projects indiscriminately, we use a command to detect
-    # which projects have changed and what kind of change occurred. This lets us build the
-    # matrices that we can use to run CI tasks only on the projects that need them.
-    name: 'Build Project Jobs'
-    runs-on: 'ubuntu-20.04'
-    needs: 'dispatch-handler'
-    # Because forks of this repository may want to skip running this CI automatically, but still
-    # be able to run it via workflow_dispatch, if the SKIP_CI variable is truthy and we're not
-    # running from a workflow_dispatch, we'll skip generating the project matrix and any jobs.
-    # Because dispatch-handler may be skipped, we need the always() here.
-    if: ${{ always() && ( github.event_name == 'workflow_dispatch' || ! vars.SKIP_CI ) }}
-    outputs:
-      lint-jobs: ${{ steps.project-jobs.outputs.lint-jobs }}
-      test-jobs: ${{ steps.project-jobs.outputs.test-jobs }}
-    steps:
-      - uses: 'actions/checkout@v3'
-        name: 'Checkout'
-        with:
-          fetch-depth: 0
-          # If the workflow wasn't triggered by dispatch, this will be empty and use defaults.
-          ref: ${{ needs.dispatch-handler.outputs.head }}
-      - uses: './.github/actions/setup-woocommerce-monorepo'
-        name: 'Setup Monorepo'
-        with:
-          php-version: false # We don't want to waste time installing PHP since we aren't using it in this job.
-      - uses: actions/github-script@v6
-        name: 'Build Matrix'
-        id: 'project-jobs'
-        env:
-          PR_SIM: ${{ needs.dispatch-handler.outputs.base }}
-        with:
-          script: |
-            let prSim = process.env.PR_SIM;
-            let baseRef = prSim || ${{ toJson( github.base_ref ) }};
-            if ( baseRef ) {
-              baseRef = `--base-ref origin/${ baseRef }`;
-            }
-            const child_process = require( 'node:child_process' );
-            child_process.execSync( `pnpm utils ci-jobs ${ baseRef }` );
-  project-lint-jobs:
-    name: 'Lint - ${{ matrix.projectName }}'
-    runs-on: 'ubuntu-20.04'
-    needs: [
-      'project-jobs',
-      'dispatch-handler'
-    ]
-    # Because dispatch-handler may be skipped, we need the always() here.
-    if: ${{ always() && needs.project-jobs.outputs.lint-jobs && needs.project-jobs.outputs.lint-jobs != '[]' }}
-    strategy:
-      fail-fast: false
-      matrix:
-        include: ${{ fromJSON( needs.project-jobs.outputs.lint-jobs ) }}
-    steps:
-      - uses: 'actions/checkout@v3'
-        name: 'Checkout'
-        with:
-          fetch-depth: 0
-          # If the workflow wasn't triggered by dispatch, this will be empty and use defaults.
-          ref: ${{ needs.dispatch-handler.outputs.head }}
-      - uses: './.github/actions/setup-woocommerce-monorepo'
-        name: 'Setup Monorepo'
-        id: 'setup-monorepo'
-        with:
-          install: '${{ matrix.projectName }}...'
-          build: '${{ matrix.projectName }}'
-      - name: 'Lint'
-        run: 'pnpm --filter="${{ matrix.projectName }}" ${{ matrix.command }}'
-  project-test-jobs:
-    name: 'Test - ${{ matrix.projectName }} - ${{ matrix.name }}'
-    runs-on: 'ubuntu-20.04'
-    needs: [
-      'project-jobs',
-      'dispatch-handler'
-    ]
-    # Because dispatch-handler may be skipped, we need the always() here.
-    if: ${{ always() && needs.project-jobs.outputs.test-jobs && needs.project-jobs.outputs.test-jobs != '[]' }}
-    strategy:
-      fail-fast: false
-      matrix:
-        include: ${{ fromJSON( needs.project-jobs.outputs.test-jobs ) }}
-    steps:
-      - uses: 'actions/checkout@v3'
-        name: 'Checkout'
-        with:
-          fetch-depth: 0
-          # If the workflow wasn't triggered by dispatch, this will be empty and use defaults.
-          ref: ${{ needs.dispatch-handler.outputs.head }}
-      - uses: './.github/actions/setup-woocommerce-monorepo'
-        name: 'Setup Monorepo'
-        id: 'setup-monorepo'
-        with:
-          install: '${{ matrix.projectName }}...'
-          build: '${{ matrix.projectName }}'
-      - name: 'Prepare Test Environment'
-        id: 'prepare-test-environment'
-        if: ${{ matrix.testEnv.shouldCreate }}
-=======
+    dispatch-handler:
+      name: 'Handle dispatched workflow'
+      runs-on: 'ubuntu-20.04'
+      if: ${{ github.event_name == 'workflow_dispatch' && inputs.pr_simulate }}
+      outputs:
+        head: ${{ steps.pr-info.outputs.head }}
+        base: ${{ steps.pr-info.outputs.base }}
+      steps:
+        - uses: actions/github-script@v6
+          name: 'Grab PR info.'
+          id: 'pr-info'
+          env:
+            PR: ${{ inputs.pr_simulate }}
+          with:
+            retries: 3
+            script: |
+              if ( ! process.env.PR ) {
+                return;
+              }
+              const PR = await github.rest.pulls.get( {
+                pull_number: process.env.PR,
+                repo: context.repo.repo,
+                owner: context.repo.owner,
+              } );
+              core.setOutput( 'head', PR.data.head.ref );
+              core.setOutput( 'base', PR.data.base.ref );
+            
     project-jobs:
         # Since this is a monorepo, not every pull request or change is going to impact every project.
         # Instead of running CI tasks on all projects indiscriminately, we use a command to detect
@@ -171,6 +63,12 @@
         # matrices that we can use to run CI tasks only on the projects that need them.
         name: 'Build Project Jobs'
         runs-on: 'ubuntu-20.04'
+        needs: 'dispatch-handler'
+        # Because forks of this repository may want to skip running this CI automatically, but still
+        # be able to run it via workflow_dispatch, if the SKIP_CI variable is truthy, and we're not
+        # running from a workflow_dispatch, we'll skip generating the project matrix and any jobs.
+        # Because dispatch-handler may be skipped, we need the always() here.
+        if: ${{ always() && ( github.event_name == 'workflow_dispatch' || ! vars.SKIP_CI ) }}
         outputs:
             lint-jobs: ${{ steps.project-jobs.outputs.lint-jobs }}
             test-jobs: ${{ steps.project-jobs.outputs.test-jobs }}
@@ -180,16 +78,21 @@
               name: 'Checkout'
               with:
                   fetch-depth: 0
+                  # If the workflow wasn't triggered by dispatch, this will be empty and use defaults.
+                  ref: ${{ needs.dispatch-handler.outputs.head }}
+                  
             - uses: './.github/actions/setup-woocommerce-monorepo'
               name: 'Setup Monorepo'
               with:
                   php-version: false # We don't want to waste time installing PHP since we aren't using it in this job.
+                  
             - uses: actions/github-script@v7
               name: 'Build Matrix'
               id: 'project-jobs'
               with:
                   script: |
-                      let baseRef = ${{ toJson( github.base_ref ) }};
+                      let prSim = process.env.PR_SIM;
+                      let baseRef = prSim || ${{ toJson( github.base_ref ) }};
                       if ( baseRef ) {
                         baseRef = `--base-ref origin/${ baseRef }`;
                       }
@@ -218,8 +121,11 @@
     project-lint-jobs:
         name: "Lint - ${{ matrix.projectName }} ${{ matrix.optional && ' (optional)' || ''}}"
         runs-on: 'ubuntu-20.04'
-        needs: 'project-jobs'
-        if: ${{ needs.project-jobs.outputs.lint-jobs != '[]' && github.event_name == 'pull_request' }}
+        needs: [
+          'project-jobs',
+          'dispatch-handler'
+        ]
+        if: ${{ always() && needs.project-jobs.outputs.lint-jobs && needs.project-jobs.outputs.lint-jobs != '[]' && github.event_name == 'pull_request' }}
         strategy:
             fail-fast: false
             matrix:
@@ -229,21 +135,27 @@
               name: 'Checkout'
               with:
                   fetch-depth: 0
+                  # If the workflow wasn't triggered by dispatch, this will be empty and use defaults.
+                  ref: ${{ needs.dispatch-handler.outputs.head }}
+
             - uses: './.github/actions/setup-woocommerce-monorepo'
               name: 'Setup Monorepo'
               id: 'setup-monorepo'
               with:
                   install: '${{ matrix.projectName }}...'
                   build: '${{ matrix.projectName }}'
+
             - name: 'Lint'
               run: 'pnpm --filter="${{ matrix.projectName }}" ${{ matrix.command }}'
 
     project-test-jobs:
         name: "${{ matrix.name }}"
         runs-on: 'ubuntu-20.04'
-        needs: 'project-jobs'
-        if: ${{ needs.project-jobs.outputs.test-jobs != '[]' }}
->>>>>>> ccbb811d
+        needs: [
+          'project-jobs',
+          'dispatch-handler'
+        ]
+        if: ${{ always() && needs.project-jobs.outputs.test-jobs && needs.project-jobs.outputs.test-jobs != '[]' }}
         env: ${{ matrix.testEnv.envVars }}
         strategy:
             fail-fast: false
@@ -252,6 +164,9 @@
         steps:
             - uses: 'actions/checkout@v4'
               name: 'Checkout'
+              with:
+                # If the workflow wasn't triggered by dispatch, this will be empty and use defaults.
+                ref: ${{ needs.dispatch-handler.outputs.head }}
               
             - uses: './.github/actions/setup-woocommerce-monorepo'
               name: 'Install Monorepo'
