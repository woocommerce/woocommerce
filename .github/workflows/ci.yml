--- conflicted
+++ resolved
@@ -168,7 +168,6 @@
                 include: ${{ fromJSON( needs.project-jobs.outputs.test-jobs ) }}
         
         steps:
-<<<<<<< HEAD
             -   uses: 'actions/checkout@v4'
                 name: 'Checkout'
                 with:
@@ -181,54 +180,6 @@
                 with:
                     install: '${{ matrix.projectName }}...'
                     build: 'false'
-
-            -   uses: './.github/actions/setup-woocommerce-monorepo'
-                if: ${{ github.ref_type != 'tag' }}
-                name: 'Build project'
-                id: 'build-project'
-                with:
-                    install: 'false'
-                    build: ${{ matrix.projectName }}
-
-            -   name: 'Update wp-env config'
-                if: ${{ github.ref_type == 'tag' }}
-                env:
-                    RELEASE_TAG: ${{ github.ref_name }}
-                    ARTIFACT_NAME: ${{ github.ref_name == 'nightly' && 'woocommerce-trunk-nightly.zip' || 'woocommerce.zip' }}
-                working-directory: ${{ matrix.projectPath }}
-                run: node ./tests/e2e-pw/bin/override-wp-env-plugins.js
-
-            -   name: 'Start Test Environment'
-                id: 'prepare-test-environment'
-                if: ${{ matrix.testEnv.shouldCreate }}
-                env: ${{ matrix.testEnv.envVars }}
-                run: 'pnpm --filter="${{ matrix.projectName }}" ${{ matrix.testEnv.start }}'
-
-            -   name: 'Get commit message'
-                id: 'get_commit_message'
-                env:
-                    HEAD_COMMIT_MESSAGE: ${{ github.event.head_commit.message }}
-                    PR_TITLE: ${{ github.event.pull_request.title }}
-                run: |
-                    if [[ "${{ github.event_name }}" == "push" ]]; then
-                      COMMIT_MESSAGE=`echo "$HEAD_COMMIT_MESSAGE" | head -1`
-                    elif [[ "${{ github.event_name }}" == "pull_request" ]]; then
-                      COMMIT_MESSAGE="$PR_TITLE"
-                    else
-                      COMMIT_MESSAGE="${{ github.event_name }}"
-                    fi
-                    echo "COMMIT_MESSAGE=$COMMIT_MESSAGE" >> "$GITHUB_OUTPUT"
-                shell: bash
-=======
-            - uses: 'actions/checkout@v4'
-              name: 'Checkout'
-              
-            - uses: './.github/actions/setup-woocommerce-monorepo'
-              name: 'Install Monorepo'
-              id: 'install-monorepo'
-              with:
-                install: '${{ matrix.projectName }}...'
-                build: 'false'
 
             - uses: './.github/actions/setup-woocommerce-monorepo'
               if: ${{ github.ref_type != 'tag' }}
@@ -305,44 +256,6 @@
                 name: flaky-tests-${{ strategy.job-index }}
                 path: ${{ env.ARTIFACTS_PATH }}/flaky-tests
                 if-no-files-found: ignore
-
-            - name: 'Archive metrics results'
-              if: ${{ success() && startsWith(matrix.name, 'Metrics') }} # this seems too fragile, we should update the reporting path and use the generic upload step above
-              uses: actions/upload-artifact@v4
-              env:
-                WP_ARTIFACTS_PATH: ${{ github.workspace }}/artifacts
-              with:
-                name: metrics-results
-                path: ${{ env.WP_ARTIFACTS_PATH }}/*.performance-results*.json
->>>>>>> e2ce65d0
-
-            -   name: 'Run tests'
-                env:
-                    BUILDKITE_ANALYTICS_TOKEN: ${{ secrets.BUILDKITE_CORE_E2E_TOKEN }}
-                    BUILDKITE_ANALYTICS_MESSAGE: ${{ steps.get_commit_message.outputs.COMMIT_MESSAGE }}
-                    CODEVITALS_PROJECT_TOKEN: ${{ secrets.CODEVITALS_PROJECT_TOKEN }} # required by Metrics tests
-                run: 'pnpm --filter="${{ matrix.projectName }}" ${{ matrix.command }}'
-
-            -   name: 'Resolve artifacts path'
-                # Blocks e2e use a relative path which is not supported by actions/upload-artifact@v4
-                # https://github.com/actions/upload-artifact/issues/176
-                env:
-                    ARTIFACTS_PATH: '${{ matrix.projectPath }}/${{ matrix.report.resultsPath }}'
-                run: echo "ARTIFACTS_PATH=$(realpath $ARTIFACTS_PATH)" >> $GITHUB_ENV
-
-            -   name: 'Upload artifacts'
-                if: ${{ always() && matrix.report.resultsPath != '' }}
-                uses: actions/upload-artifact@v4
-                with:
-                    name: '${{ matrix.report.resultsBlobName }}-${{ strategy.job-index }}'
-                    path: ${{ env.ARTIFACTS_PATH }}
-
-            -   name: 'Upload flaky test reports'
-                uses: actions/upload-artifact@v4
-                with:
-                    name: flaky-tests-${{ strategy.job-index }}
-                    path: ${{ env.ARTIFACTS_PATH }}/flaky-tests
-                    if-no-files-found: ignore
 
             -   name: 'Archive metrics results'
                 if: ${{ success() && startsWith(matrix.name, 'Metrics') }} # this seems too fragile, we should update the reporting path and use the generic upload step above
@@ -439,11 +352,6 @@
             matrix:
                 report: ${{ fromJSON( needs.project-jobs.outputs.report-jobs ) }}
         runs-on: ubuntu-latest
-<<<<<<< HEAD
-        
-        steps:
-            -   uses: actions/checkout@v4
-=======
         env:
           ARTIFACT_NAME: ${{ matrix.report }}-attempt-${{ github.run_attempt }}
 
@@ -520,108 +428,13 @@
                   else
                     echo "No report will be created for '$GITHUB_EVENT_NAME' event"
                   fi
->>>>>>> e2ce65d0
-
-            -   name: 'Install Allure CLI'
-                env:
-                    DESTINATION_PATH: ../
-                run: ./.github/workflows/scripts/install-allure.sh
-
-            -   name: 'Merge artifacts'
-                uses: actions/upload-artifact/merge@v4
-                continue-on-error: true
-                with:
-                    name: ${{ matrix.report }}
-                    pattern: ${{ matrix.report }}-*
-                    delete-merged: true
-
-            -   name: 'Download merged artifacts'
-                uses: actions/download-artifact@v4
-                with:
-                    name: ${{ matrix.report }}
-                    path: ./out
-
-            -   name: 'Generate Allure report'
-                id: generate_allure_report
-                run: |
-                    ls -lh ./out
-                    allure generate --clean ./out/allure-results --output ./out/allure-report
-                    ls -lh ./out
-
-            -   name: 'Re-upload artifacts with generated report'
-                uses: actions/upload-artifact@v4
-                with:
-                    name: ${{ matrix.report }}
-                    path: ./out
-                    if-no-files-found: ignore
-                    retention-days: 10
-                    overwrite: true
-
-            -   name: 'Publish report to dashboard'
-                env:
-                    GH_TOKEN: ${{ secrets.REPORTS_TOKEN }}
-                    PR_NUMBER: ${{ github.event.pull_request.number }}
-                    REPORT_NAME: ${{ matrix.report }}
-                    HEAD_COMMIT_MESSAGE: ${{ github.event.head_commit.message }}
-                    PR_TITLE: ${{ github.event.pull_request.title }}
-                    EVENT_NAME: ${{ inputs.trigger == '' && github.event_name || inputs.trigger }}
-                run: |
-                    if [[ "${{ github.event_name }}" == "pull_request" ]]; then
-                      REPORT_TITLE="$PR_TITLE"
-                      REF_NAME="$GITHUB_HEAD_REF"
-                    elif [[ "${{ github.event_name }}" == "push" ]]; then
-                      REPORT_TITLE=`echo "$HEAD_COMMIT_MESSAGE" | head -1`
-                      REF_NAME="$GITHUB_REF_NAME"
-                    else
-                      REPORT_TITLE="$EVENT_NAME"
-                      REF_NAME="$GITHUB_REF_NAME"
-                    fi
-                    
-                    gh workflow run report.yml \
-                      -f artifact="$REPORT_NAME" \
-                      -f run_id="$GITHUB_RUN_ID" \
-                      -f event="$EVENT_NAME" \
-                      -f pr_number="$PR_NUMBER" \
-                      -f ref_name="$REF_NAME" \
-                      -f commit_sha="$GITHUB_SHA" \
-                      -f repository="$GITHUB_REPOSITORY" \
-                      -f suite="$REPORT_NAME" \
-                      -f report_title="$REPORT_TITLE" \
-                      --repo woocommerce/woocommerce-test-reports
-
-            -   name: 'Publish report to dashboard (deprecated)'
-                env:
-                    GH_TOKEN: ${{ secrets.REPORTS_TOKEN }}
-                    PR_NUMBER: ${{ github.event.pull_request.number }}
-                    RUN_ID: ${{ github.run_id }}
-                    REPORT_NAME: ${{ matrix.report }}
-                if: ${{ contains(matrix.report, 'e2e') }} # temporary until we adapt the woocommerce-test-reports side to not care about the test type
-                run: |
-                    if [ "$GITHUB_EVENT_NAME" == pull_request ]; then
-                      gh workflow run publish-test-reports-pr.yml \
-                        -f run_id=$RUN_ID \
-                        -f e2e_artifact=$REPORT_NAME \
-                        -f pr_number=$PR_NUMBER \
-                        -f commit_sha=$GITHUB_SHA \
-                        -f s3_root=public \
-                        --repo woocommerce/woocommerce-test-reports
-                    elif [ "$GITHUB_EVENT_NAME" == push ]; then
-                      gh workflow run publish-test-reports-trunk-merge.yml \
-                        -f run_id=$RUN_ID \
-                        -f artifact=$REPORT_NAME \
-                        -f pr_number=$PR_NUMBER \
-                        -f commit_sha=$GITHUB_SHA \
-                        -f test_type="e2e" \
-                        --repo woocommerce/woocommerce-test-reports
-                    else
-                      echo "No report will be created for '$GITHUB_EVENT_NAME' event"
-                    fi
-
-            -   name: 'Add annotation to workflow run linking to PR'
-                if: ${{ github.event_name == 'pull_request' && contains(matrix.report, 'e2e') }}
-                run: |
-                    echo "::notice::🔗🔗 The e2e report for this run is available at https://woocommerce.github.io/woocommerce-test-reports/pr/${{ github.event.pull_request.number }}/e2e"
-    
+
+            - name: 'Add annotation to workflow run linking to PR'
+              if: ${{ github.event_name == 'pull_request' && contains(matrix.report, 'e2e') }}
+              run: |
+                  echo "::notice::🔗🔗 The e2e report for this run is available at https://woocommerce.github.io/woocommerce-test-reports/pr/${{ github.event.pull_request.number }}/e2e"
+
+
     report-flaky-tests:
         name: 'Create issues for flaky tests'
         if: ${{ !cancelled() && ! github.event.pull_request.head.repo.fork }}
