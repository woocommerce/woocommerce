name: 'CI'
on:
  pull_request:
  push:
    branches:
      - 'trunk'
      - 'release/*'
  release:
    types: [ published, edited ]
  workflow_call:
    inputs:
      trigger:
        description: 'Type of run to trigger. E.g. daily-e2e, release-checks, etc.'
        required: true
        default: 'default'
        type: string

concurrency:
  group: '${{ github.workflow }}-${{ github.ref }}'
  cancel-in-progress: true

env:
  FORCE_COLOR: 1

jobs:
  project-jobs:
    # Since this is a monorepo, not every pull request or change is going to impact every project.
    # Instead of running CI tasks on all projects indiscriminately, we use a command to detect
    # which projects have changed and what kind of change occurred. This lets us build the
    # matrices that we can use to run CI tasks only on the projects that need them.
    name: 'Build Project Jobs'
    runs-on: 'ubuntu-20.04'
    outputs:
      lint-jobs: ${{ steps.project-jobs.outputs.lint-jobs }}
      test-jobs: ${{ steps.project-jobs.outputs.test-jobs }}
      report-jobs: ${{ steps.project-jobs.outputs.report-jobs }}
    steps:
      - uses: 'actions/checkout@v4'
        name: 'Checkout'
        with:
          fetch-depth: 0
      - uses: './.github/actions/setup-woocommerce-monorepo'
        name: 'Setup Monorepo'
        with:
          php-version: false # We don't want to waste time installing PHP since we aren't using it in this job.
      - uses: actions/github-script@v7
        name: 'Build Matrix'
        id: 'project-jobs'
        with:
          script: |
            let baseRef = ${{ toJson( github.base_ref ) }};
            if ( baseRef ) {
              baseRef = `--base-ref origin/${ baseRef }`;
            }
            
            let githubEvent = ${{ toJson( github.event_name ) }};
            
            const refType = ${{ toJson( github.ref_type ) }};
            const refName = ${{ toJson( github.ref_name ) }};
            
            if ( refType === 'tag' && refName !== 'nightly' ) {
              githubEvent = 'release-checks';
            }
            
            if ( refType === 'tag' && refName === 'nightly' ) {
              githubEvent = 'nightly-checks';
            }
            
            let trigger = ${{ toJson( inputs.trigger ) }};
            if ( trigger ) {
              githubEvent = trigger;
            }
            
            const child_process = require( 'node:child_process' );
            child_process.execSync( `pnpm utils ci-jobs ${ baseRef } --event ${ githubEvent }` );
  
  project-lint-jobs:
    name: "Lint - ${{ matrix.projectName }} ${{ matrix.optional && ' (optional)' || ''}}"
    runs-on: 'ubuntu-20.04'
    needs: 'project-jobs'
    if: ${{ needs.project-jobs.outputs.lint-jobs != '[]' && github.event_name == 'pull_request' }}
    strategy:
      fail-fast: false
      matrix:
        include: ${{ fromJSON( needs.project-jobs.outputs.lint-jobs ) }}
    steps:
      - uses: 'actions/checkout@v4'
        name: 'Checkout'
        with:
          fetch-depth: 0

      - uses: './.github/actions/setup-woocommerce-monorepo'
        name: 'Setup Monorepo'
        id: 'setup-monorepo'
        with:
          install: '${{ matrix.projectName }}...'
<<<<<<< HEAD
          build: '${{ matrix.projectName }}'
          pull-composer-cache: true
          pull-pnpm-cache: true
          pull-cache-key: '${{ matrix.projectName }}'
=======
>>>>>>> c763bdf6

      - name: 'Lint'
        run: 'pnpm --filter="${{ matrix.projectName }}" ${{ matrix.command }}'
  
  project-test-jobs:
    name: "${{ matrix.name }}"
    runs-on: 'ubuntu-20.04'
    needs: 'project-jobs'
    if: ${{ needs.project-jobs.outputs.test-jobs != '[]' }}
    env: ${{ matrix.testEnv.envVars }}
    strategy:
      fail-fast: false
      matrix:
        include: ${{ fromJSON( needs.project-jobs.outputs.test-jobs ) }}
    steps:
      - uses: 'actions/checkout@v4'
        name: 'Checkout'

      - uses: './.github/actions/setup-woocommerce-monorepo'
        name: 'Install Monorepo'
        id: 'install-monorepo'
        with:
          install: '${{ matrix.projectName }}...'
<<<<<<< HEAD
          build: 'false'
          pull-composer-cache: true
          pull-pnpm-cache: true
          pull-playwright-cache: ${{ matrix.testEnv.shouldCreate }}
          pull-cache-key: '${{ matrix.projectName }}'

      - uses: './.github/actions/setup-woocommerce-monorepo'
        if: ${{ github.ref_type != 'tag' }}
        name: 'Build project'
        id: 'build-project'
        with:
          install: 'false'
          build: ${{ matrix.projectName }}
=======
          build: ${{ ( github.ref_type == 'tag' && 'false' ) || matrix.projectName }}
          build-type: ${{ ( matrix.testType == 'unit:php' && 'backend' ) || 'full' }}
          pull-playwright-cache: ${{ matrix.testEnv.shouldCreate && matrix.testType == 'e2e' }}
>>>>>>> c763bdf6

      - name: 'Update wp-env config'
        if: ${{ github.ref_type == 'tag' }}
        env:
          RELEASE_TAG: ${{ github.ref_name }}
          ARTIFACT_NAME: ${{ github.ref_name == 'nightly' && 'woocommerce-trunk-nightly.zip' || 'woocommerce.zip' }}
        working-directory: ${{ matrix.projectPath }}
        run: node ./tests/e2e-pw/bin/override-wp-env-plugins.js

      - name: 'Start Test Environment'
        id: 'prepare-test-environment'
        if: ${{ matrix.testEnv.shouldCreate }}
        env: ${{ matrix.testEnv.envVars }}
        run: 'pnpm --filter="${{ matrix.projectName }}" ${{ matrix.testEnv.start }}'

      - name: 'Get commit message'
        id: 'get_commit_message'
        env:
          HEAD_COMMIT_MESSAGE: ${{ github.event.head_commit.message }}
          PR_TITLE: ${{ github.event.pull_request.title }}
        run: |
          if [[ "${{ github.event_name }}" == "push" ]]; then
            COMMIT_MESSAGE=`echo "$HEAD_COMMIT_MESSAGE" | head -1`
          elif [[ "${{ github.event_name }}" == "pull_request" ]]; then
            COMMIT_MESSAGE="$PR_TITLE"
          else
            COMMIT_MESSAGE="${{ github.event_name }}"
          fi
          echo "COMMIT_MESSAGE=$COMMIT_MESSAGE" >> "$GITHUB_OUTPUT"
        shell: bash

      - name: 'Run tests (${{ matrix.testType }})'
        env:
          E2E_ENV_KEY: ${{ secrets.E2E_ENV_KEY }}
          BUILDKITE_ANALYTICS_TOKEN: ${{ secrets.BUILDKITE_CORE_E2E_TOKEN }}
          BUILDKITE_ANALYTICS_MESSAGE: ${{ steps.get_commit_message.outputs.COMMIT_MESSAGE }}
          CODEVITALS_PROJECT_TOKEN: ${{ secrets.CODEVITALS_PROJECT_TOKEN }} # required by Metrics tests
        run: 'pnpm --filter="${{ matrix.projectName }}" ${{ matrix.command }}'

      - name: 'Resolve artifacts path'
        if: ${{ always() && matrix.report.resultsPath != '' }}
        # Blocks e2e use a relative path which is not supported by actions/upload-artifact@v4
        # https://github.com/actions/upload-artifact/issues/176
        env:
          ARTIFACTS_PATH: '${{ matrix.projectPath }}/${{ matrix.report.resultsPath }}'
        run: echo "ARTIFACTS_PATH=$(realpath $ARTIFACTS_PATH)" >> $GITHUB_ENV

      - name: 'Upload artifacts'
        if: ${{ always() && matrix.report.resultsPath != '' }}
        uses: actions/upload-artifact@v4
        with:
          name: '${{ matrix.report.resultsBlobName }}__${{ strategy.job-index }}'
          path: ${{ env.ARTIFACTS_PATH }}

      - name: 'Upload flaky test reports'
        uses: actions/upload-artifact@v4
        with:
          name: flaky-tests-${{ strategy.job-index }}
          path: ${{ env.ARTIFACTS_PATH }}/flaky-tests
          if-no-files-found: ignore

      - name: 'Archive metrics results'
        if: ${{ success() && startsWith(matrix.name, 'Metrics') }} # this seems too fragile, we should update the reporting path and use the generic upload step above
        uses: actions/upload-artifact@v4
        env:
          WP_ARTIFACTS_PATH: ${{ github.workspace }}/artifacts
        with:
          name: metrics-results
          path: ${{ env.WP_ARTIFACTS_PATH }}/*.performance-results*.json
  
  evaluate-project-jobs:
    # In order to add a required status check we need a consistent job that we can grab onto.
    # Since we are dynamically generating a matrix for the project jobs, however, we can't
    # rely on any specific job being present. We can get around this limitation by
    # using a job that runs after all the others and either passes or fails based
    # on the results of the other jobs in the workflow.
    name: 'Evaluate Project Job Statuses'
    runs-on: 'ubuntu-20.04'
    needs:
      [
        'project-jobs',
        'project-lint-jobs',
        'project-test-jobs',
      ]
    if: ${{ always() && github.event_name == 'pull_request' }}
    steps:
      - uses: 'actions/checkout@v4'
        name: 'Checkout'

      - name: 'Evaluation'
        env:
          REPOSITORY: ${{ github.repository }}
          RUN_ID: ${{ github.run_id }}
          GITHUB_TOKEN: ${{ secrets.GITHUB_TOKEN }}
        run: |
          # Check if project-jobs was successful. Fail for any other status, including skipped. 
          result="${{ needs.project-jobs.result }}"
          if [[ $result != "success" ]]; then
            echo "Generating CI jobs was not successful."
            exit 1
          fi
          
          node .github/workflows/scripts/evaluate-jobs-conclusions.js
  
  alert-on-failure:
    name: 'Report results on Slack'
    runs-on: 'ubuntu-20.04'
    needs:
      [
        'project-jobs',
        'project-lint-jobs',
        'project-test-jobs',
      ]
    if: ${{ always() && github.event_name != 'pull_request'  }}
    steps:
      - uses: 'actions/checkout@v4'
        name: 'Checkout'

      - uses: './.github/actions/setup-woocommerce-monorepo'
        name: 'Setup Monorepo'
        with:
          php-version: false

      - name: 'Send messages for failed jobs'
        env:
          SLACK_TOKEN: ${{ secrets.E2E_SLACK_TOKEN }}
          SLACK_CHANNEL: ${{ secrets.TEST_REPORTS_SLACK_CHANNEL }}
          HEAD_COMMIT_MESSAGE: ${{ github.event.head_commit.message }}
          INPUT_TRIGGER: ${{ inputs.trigger }}
          RUN_TYPE: ${{ github.ref_type == 'tag' && (github.ref_name == 'nightly' && 'nightly-checks' || 'release-checks') || '' }}
        run: |
          COMMIT_MESSAGE=`echo "$HEAD_COMMIT_MESSAGE" | head -1`
          
          if [[ -n "${INPUT_TRIGGER}" ]]; then
              CHECKS_TYPE="${INPUT_TRIGGER}"
          else
              CHECKS_TYPE="${RUN_TYPE}"
          fi
          
          pnpm utils slack-test-report -c "${{ needs.project-jobs.result }}" -r "$CHECKS_TYPE Build jobs matrix" -m "$COMMIT_MESSAGE"
          pnpm utils slack-test-report -c "${{ needs.project-lint-jobs.result }}" -r "$CHECKS_TYPE Linting" -m "$COMMIT_MESSAGE"
          pnpm utils slack-test-report -c "${{ needs.project-test-jobs.result }}" -r "$CHECKS_TYPE Tests" -m "$COMMIT_MESSAGE"
  
  test-reports:
    name: 'Test reports - ${{ matrix.report }}'
    needs:
      [
        'project-jobs',
        'project-test-jobs',
      ]
    if: ${{ always() && needs.project-jobs.outputs.report-jobs != '[]' }}
    strategy:
      fail-fast: false
      matrix:
        report: ${{ fromJSON( needs.project-jobs.outputs.report-jobs ) }}
    runs-on: ubuntu-latest
    env:
      ARTIFACT_NAME: ${{ matrix.report }}-attempt-${{ github.run_attempt }}
    
    steps:
      - uses: actions/checkout@v4

      - name: 'Merge artifacts'
        id: merge-artifacts
        uses: actions/upload-artifact/merge@v4
        continue-on-error: true
        with:
          name: ${{ env.ARTIFACT_NAME }}
          pattern: ${{ matrix.report }}__*
          delete-merged: true

      - name: 'Publish report to dashboard'
        if: ${{ !! steps.merge-artifacts.outputs.artifact-id }}
        env:
          GH_TOKEN: ${{ secrets.REPORTS_TOKEN }}
          PR_NUMBER: ${{ github.event.pull_request.number }}
          REPORT_NAME: ${{ matrix.report }}
          HEAD_COMMIT_MESSAGE: ${{ github.event.head_commit.message }}
          PR_TITLE: ${{ github.event.pull_request.title }}
          EVENT_NAME: ${{ inputs.trigger == '' && github.event_name || inputs.trigger }}
        run: |
          if [[ "${{ github.event_name }}" == "pull_request" ]]; then
            REPORT_TITLE="$PR_TITLE"
            REF_NAME="$GITHUB_HEAD_REF"
          elif [[ "${{ github.event_name }}" == "push" ]]; then
            REPORT_TITLE=`echo "$HEAD_COMMIT_MESSAGE" | head -1`
            REF_NAME="$GITHUB_REF_NAME"
          else
            REPORT_TITLE="$EVENT_NAME"
            REF_NAME="$GITHUB_REF_NAME"
          fi
          
          gh workflow run report.yml \
            -f artifact="$ARTIFACT_NAME" \
            -f run_id="$GITHUB_RUN_ID" \
            -f run_attempt="$GITHUB_RUN_ATTEMPT" \
            -f event="$EVENT_NAME" \
            -f pr_number="$PR_NUMBER" \
            -f ref_name="$REF_NAME" \
            -f commit_sha="$GITHUB_SHA" \
            -f repository="$GITHUB_REPOSITORY" \
            -f suite="$REPORT_NAME" \
            -f report_title="$REPORT_TITLE" \
            --repo woocommerce/woocommerce-test-reports
  
  report-flaky-tests:
    name: 'Create issues for flaky tests'
    if: ${{ !cancelled() && ! github.event.pull_request.head.repo.fork }}
    needs: [ 'project-test-jobs' ]
    runs-on: ubuntu-latest
    permissions:
      contents: read
      issues: write
    
    steps:
      - uses: actions/checkout@v4
        with:
          repository: WordPress/gutenberg
          ref: dbf201449e9736f672b61e422787d47659db327a

      - uses: actions/download-artifact@v4
        id: download-artifact
        with:
          pattern: flaky-tests*
          path: flaky-tests
          merge-multiple: true

      - name: 'Check if there are flaky tests reports'
        run: |
          downloadPath='${{ steps.download-artifact.outputs.download-path }}'
          # make dir so that next step doesn't fail if it doesn't exist 
          mkdir -p $downloadPath
          # any output means there are reports
          echo "FLAKY_REPORTS=$(ls -A $downloadPath | head -1)" >> $GITHUB_ENV

      - name: 'Setup'
        if: ${{ !!env.FLAKY_REPORTS }}
        uses: ./.github/setup-node

      - name: 'Build packages'
        if: ${{ !!env.FLAKY_REPORTS }}
        run: npm run build:packages

      - name: 'Report flaky tests'
        if: ${{ !!env.FLAKY_REPORTS }}
        uses: ./packages/report-flaky-tests
        with:
          repo-token: ${{ secrets.GITHUB_TOKEN }}
          label: 'metric: flaky e2e test'<|MERGE_RESOLUTION|>--- conflicted
+++ resolved
@@ -94,13 +94,9 @@
         id: 'setup-monorepo'
         with:
           install: '${{ matrix.projectName }}...'
-<<<<<<< HEAD
-          build: '${{ matrix.projectName }}'
           pull-composer-cache: true
           pull-pnpm-cache: true
           pull-cache-key: '${{ matrix.projectName }}'
-=======
->>>>>>> c763bdf6
 
       - name: 'Lint'
         run: 'pnpm --filter="${{ matrix.projectName }}" ${{ matrix.command }}'
@@ -124,25 +120,12 @@
         id: 'install-monorepo'
         with:
           install: '${{ matrix.projectName }}...'
-<<<<<<< HEAD
-          build: 'false'
-          pull-composer-cache: true
-          pull-pnpm-cache: true
-          pull-playwright-cache: ${{ matrix.testEnv.shouldCreate }}
-          pull-cache-key: '${{ matrix.projectName }}'
-
-      - uses: './.github/actions/setup-woocommerce-monorepo'
-        if: ${{ github.ref_type != 'tag' }}
-        name: 'Build project'
-        id: 'build-project'
-        with:
-          install: 'false'
-          build: ${{ matrix.projectName }}
-=======
           build: ${{ ( github.ref_type == 'tag' && 'false' ) || matrix.projectName }}
           build-type: ${{ ( matrix.testType == 'unit:php' && 'backend' ) || 'full' }}
           pull-playwright-cache: ${{ matrix.testEnv.shouldCreate && matrix.testType == 'e2e' }}
->>>>>>> c763bdf6
+          pull-composer-cache: true
+          pull-pnpm-cache: true
+          pull-cache-key: '${{ matrix.projectName }}'
 
       - name: 'Update wp-env config'
         if: ${{ github.ref_type == 'tag' }}
