--- conflicted
+++ resolved
@@ -108,7 +108,6 @@
               with:
                   version: '8.3.1'
 
-<<<<<<< HEAD
             - name: Setup Node
               uses: actions/setup-node@64ed1c7eab4cce3362f8c340dee64e5eaeef8f7c
               with:
@@ -129,29 +128,4 @@
                   pnpm utils slack "${{ secrets.CODE_FREEZE_BOT_TOKEN }}" "
                   :warning-8c: ${{ needs.code-freeze-prep.outputs.nextReleaseVersion }} Code Freeze :ice_cube:
                   The automation to cut the release branch for ${{ needs.code-freeze-prep.outputs.nextReleaseVersion }} has run. Any PRs that were not already merged will be a part of ${{ needs.maybe-create-next-milestone-and-release-branch.outputs.nextDevelopmentVersion }} by default. If you have something that needs to make ${{ needs.maybe-create-next-milestone-and-release-branch.outputs.nextReleaseVersion }} that hasn't yet been merged, please see the <${{ secrets.FG_LINK }}/code-freeze-for-woocommerce-core-release/|fieldguide page for the code freeze>.
-                  " "${{ inputs.slackChannelOverride || secrets.WOO_RELEASE_SLACK_CHANNEL }}"
-    trigger-changelog-action:
-        name: 'Trigger changelog action'
-        runs-on: ubuntu-20.04
-        permissions:
-            actions: write
-        needs: code-freeze-prep
-        if: needs.code-freeze-prep.outputs.freeze == 'true'
-        steps:
-            - name: 'Trigger changelog action'
-              uses: actions/github-script@v6
-              with:
-                  script: |
-                      github.rest.actions.createWorkflowDispatch({
-                        owner: context.repo.owner,
-                        repo: context.repo.repo,
-                        workflow_id: 'release-changelog.yml',
-                        ref: 'trunk',
-                        inputs: {
-                          releaseVersion: "${{ needs.code-freeze-prep.outputs.nextReleaseVersion }}",
-                          releaseBranch: "${{ needs.code-freeze-prep.outputs.nextReleaseBranch }}"
-                        }
-                      })
-=======
-                      The automation to cut the release branch for ${{ needs.code-freeze-prep.outputs.nextReleaseVersion }} has run. Any PRs that were not already merged will be a part of ${{ needs.maybe-create-next-milestone-and-release-branch.outputs.nextDevelopmentVersion }} by default. If you have something that needs to make ${{ needs.maybe-create-next-milestone-and-release-branch.outputs.nextReleaseVersion }} that hasn't yet been merged, please see the <${{ secrets.FG_LINK }}/code-freeze-for-woocommerce-core-release/|fieldguide page for the code freeze>.
->>>>>>> 5ba15f84
+                  " "${{ inputs.slackChannelOverride || secrets.WOO_RELEASE_SLACK_CHANNEL }}"