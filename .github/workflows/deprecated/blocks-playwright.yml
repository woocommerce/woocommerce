name: Blocks Playwright Tests

on:
    pull_request:
        paths:
            - '.github/workflows/blocks-playwright.yml' # This file
            - 'plugins/woocommerce-blocks/**'
            - 'plugins/woocommerce/src/Blocks/**'
            - 'plugins/woocommerce/templates/**'
            - 'plugins/woocommerce/patterns/**'
    # Allow manually triggering the workflow.
    workflow_dispatch:
    # Run workflow when a PR is merged to trunk branch
    # to create github issues for flaky tests.
    push:
        branches:
            - trunk
        paths:
            - '.github/workflows/blocks-playwright.yml' # This file
            - 'plugins/woocommerce-blocks/**'
            - 'plugins/woocommerce/src/Blocks/**'
            - 'plugins/woocommerce/templates/**'
            - 'plugins/woocommerce/patterns/**'

concurrency:
    group: '${{ github.workflow }}-${{ github.ref }}'
    cancel-in-progress: true

env:
    FORCE_COLOR: 1

jobs:
    blocks-playwright-tests:
        name: Shard ${{ matrix.shardIndex }} of ${{ matrix.shardTotal }}
        timeout-minutes: 60
        runs-on: ubuntu-latest
        defaults:
            run:
                working-directory: plugins/woocommerce-blocks
        strategy:
            fail-fast: false
            matrix:
                shardIndex: [1, 2, 3, 4, 5, 6, 7, 8, 9, 10]
                shardTotal: [10]

        steps:
            - uses: actions/checkout@v4

            - name: Setup WooCommerce Monorepo
              uses: ./.github/actions/setup-woocommerce-monorepo
              with:
                  install: '@woocommerce/plugin-woocommerce...'
                  build: '@woocommerce/plugin-woocommerce'
<<<<<<< HEAD
                  pull-composer-cache: true
                  pull-pnpm-cache: true
                  pull-playwright-cache: true
                  pull-cache-key: '@woocommerce/plugin-woocommerce'
=======
                  pull-playwright-cache: true
>>>>>>> c763bdf6

            - name: Install Playwright dependencies
              run: pnpm exec playwright install chromium --with-deps

            - name: Setup testing environment and start the server
              run: pnpm env:start

            - name: Run Playwright tests
              run: pnpm test:e2e --shard=${{ matrix.shardIndex }}/${{ matrix.shardTotal }}

            - name: Archive debug artifacts (screenshots, traces)
              uses: actions/upload-artifact@v4
              if: ${{ !cancelled() }}
              with:
                  name: failures-artifacts-shard-${{ matrix.shardIndex }}
                  path: plugins/woocommerce-blocks/tests/e2e/artifacts/test-results
                  if-no-files-found: ignore

            - name: Archive flaky test reports
              uses: actions/upload-artifact@v4
              if: ${{ !cancelled() }}
              with:
                  name: flaky-tests-report-shard-${{ matrix.shardIndex }}
                  path: plugins/woocommerce-blocks/flaky-tests
                  if-no-files-found: ignore

    merge-artifacts:
        # Merges all artifacts from all shards into a single zip and
        # deletes the parts. In case of a rerun, artifacts from the
        # previous run will be retained by merging them with the new ones.
        name: Merge Artifacts
        if: ${{ !cancelled() }}
        needs: [blocks-playwright-tests]
        runs-on: ubuntu-latest
        outputs:
            has-flaky-test-report: ${{ !!steps.merge-flaky-tests-reports.outputs.artifact-id }}
        steps:
            - name: Merge failures artifacts
              uses: actions/upload-artifact/merge@v4
              # Don't fail the job if there aren't any artifacts to merge.
              continue-on-error: true
              with:
                  name: failures-artifacts
                  pattern: failures-artifacts*
                  delete-merged: true

            - name: Merge flaky tests reports
              id: merge-flaky-tests-reports
              uses: actions/upload-artifact/merge@v4
              continue-on-error: true
              with:
                  name: flaky-tests-report
                  pattern: flaky-tests-report*
                  delete-merged: true

    create-github-issues-for-flaky-tests:
        name: Create GitHub issues for flaky tests
        needs: [merge-artifacts]
        if: ${{ !cancelled() && needs.merge-artifacts.outputs.has-flaky-test-report == 'true' }}
        runs-on: ubuntu-latest
        permissions:
            contents: read
            issues: write
        steps:
            # We are using @wordpress/report-flaky-tests package from Gutenberg repo
            # to create GitHub issues for flaky tests.
            - uses: actions/checkout@v4
              with:
                  repository: WordPress/gutenberg
                  # We are using commit hash to checkout the exact version of the script.
                  # This is to avoid any breaking changes.
                  ref: dbf201449e9736f672b61e422787d47659db327a

            - uses: actions/download-artifact@v4
              with:
                  name: flaky-tests-report
                  path: flaky-tests

            - name: Setup Node.js and install dependencies
              uses: ./.github/setup-node

            - name: Npm build
              # TODO: We don't have to build the entire project, just the action itself.
              run: npm run build:packages

            - name: Report flaky tests
              uses: ./packages/report-flaky-tests
              with:
                  repo-token: '${{ secrets.GITHUB_TOKEN }}'
                  label: 'metric: flaky e2e test'
                  artifact-path: flaky-tests<|MERGE_RESOLUTION|>--- conflicted
+++ resolved
@@ -51,14 +51,10 @@
               with:
                   install: '@woocommerce/plugin-woocommerce...'
                   build: '@woocommerce/plugin-woocommerce'
-<<<<<<< HEAD
+                  pull-playwright-cache: true
                   pull-composer-cache: true
                   pull-pnpm-cache: true
-                  pull-playwright-cache: true
                   pull-cache-key: '@woocommerce/plugin-woocommerce'
-=======
-                  pull-playwright-cache: true
->>>>>>> c763bdf6
 
             - name: Install Playwright dependencies
               run: pnpm exec playwright install chromium --with-deps
