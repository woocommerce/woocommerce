name: Smoke test release
on:
    workflow_dispatch:
<<<<<<< HEAD
       inputs:
           release_id:
               description: 'WooCommerce Release Id'
               required: true

env:
    API_ARTIFACT: api-release--run-${{ github.run_number }}
    E2E_ARTIFACT: e2e-release--run-${{ github.run_number }}
    K6_ARTIFACT:  k6-release--run-${{ github.run_number }}
    FORCE_COLOR: 1
    BRANCH_NAME: ${{ github.ref_name }}

concurrency:
    group: ${{ github.workflow }}-${{ github.ref }}
    cancel-in-progress: true
=======
        inputs:
            release_id:
                description: 'WooCommerce Release Id'
                required: true

permissions: {}
>>>>>>> c5a27cbd

jobs:
    e2e-release:
        name: Run small set of E2E tests to verify
        runs-on: ubuntu-20.04
<<<<<<< HEAD
        env:
            ALLURE_REPORT_DIR: ${{ github.workspace }}/plugins/woocommerce/tests/e2e-pw/test-results/allure-report
            ALLURE_RESULTS_DIR: ${{ github.workspace }}/plugins/woocommerce/tests/e2e-pw/test-results/allure-results
            DEFAULT_TIMEOUT_OVERRIDE: 120000
            
        steps:    
=======
        permissions:
          contents: read
        steps:
>>>>>>> c5a27cbd
            - uses: actions/checkout@v3
              with:
                ref: ${{ env.BRANCH_NAME }}
                
            - name: Fetch Asset ID
              id: fetch_asset_id
              uses: actions/github-script@v5
              env:
                  RELEASE_ID: ${{ github.event.inputs.release_id }}
                  GITHUB_TOKEN: ${{ secrets.GITHUB_TOKEN }}
                  REPO: ${{ github.repository }}
              with:
                  script: |
                      const script = require( '.github/workflows/scripts/fetch-asset-id.js' )
                      await script({github, context, core})
                      
            - name: Download WooCommerce release zip
              run: |
                  curl https://api.github.com/repos/${{ github.repository }}/releases/assets/${{ steps.fetch_asset_id.outputs.asset_id }} -LJOH 'Accept: application/octet-stream'
                  unzip woocommerce.zip -d woocommerce
                  rsync -a woocommerce/woocommerce/* plugins/woocommerce/

            - name: Setup WooCommerce Monorepo
              uses: ./.github/actions/setup-woocommerce-monorepo
              with:
                  install-filters: woocommerce
                  build: false

            - name: Download and install Chromium browser.
              working-directory: plugins/woocommerce
              run: pnpm exec playwright install chromium
                
            - name: Launch wp-env e2e environment
              working-directory: plugins/woocommerce
              run: pnpm env:test

            - name: Run the E2E tests.
              timeout-minutes: 60
              working-directory: plugins/woocommerce
              env:
                  E2E_MAX_FAILURES: 50
              run: pnpm exec playwright test --config=tests/e2e-pw/playwright.config.js ./tests/e2e-pw/tests/basic.spec.js
              
            - name: Generate Playwright E2E Test report.
              if: success() || failure()
              working-directory: plugins/woocommerce
              run: pnpm exec allure generate --clean ${{ env.ALLURE_RESULTS_DIR }} --output ${{ env.ALLURE_REPORT_DIR }}

            - name: Archive E2E test report
              if: success() || failure()
              uses: actions/upload-artifact@v3
              with:
                  name: ${{ env.E2E_ARTIFACT }}
                  path: |
                      ${{ env.ALLURE_RESULTS_DIR }}
                      ${{ env.ALLURE_REPORT_DIR }}
                  if-no-files-found: ignore
                  retention-days: 5
    
    api-release:
        name: API tests on release
        runs-on: ubuntu-20.04
<<<<<<< HEAD
        needs: [e2e-release]
        if: success() || failure()
        env:
            ALLURE_RESULTS_DIR: ${{ github.workspace }}/plugins/woocommerce/tests/api-core-tests/api-test-report/allure-results
            ALLURE_REPORT_DIR: ${{ github.workspace }}/plugins/woocommerce/tests/api-core-tests/api-test-report/allure-report
=======
        permissions:
          contents: read
        strategy:
            matrix:
                wp: ['1', '2']
>>>>>>> c5a27cbd
        steps:
            - uses: actions/checkout@v3
              with:
                  ref: ${{ env.BRANCH_NAME }}
                  
            - name: Fetch Asset ID
              id: fetch_asset_id
              uses: actions/github-script@v5
              env:
                  RELEASE_ID: ${{ github.event.inputs.release_id }}
                  GITHUB_TOKEN: ${{ secrets.GITHUB_TOKEN }}
                  REPO: ${{ github.repository }}
              with:
                  script: |
                      const script = require( '.github/workflows/scripts/fetch-asset-id.js' )
                      await script({github, context, core})
                      
            - name: Download WooCommerce release zip
              run: |
                  curl https://api.github.com/repos/${{ github.repository }}/releases/assets/${{ steps.fetch_asset_id.outputs.asset_id }} -LJOH 'Accept: application/octet-stream'
                  unzip woocommerce.zip -d woocommerce
                  rsync -a woocommerce/woocommerce/* plugins/woocommerce/

            - name: Setup WooCommerce Monorepo
              uses: ./.github/actions/setup-woocommerce-monorepo
              with:
                  install-filters: woocommerce
                  build: false
                  
            - name: Launch wp-env e2e environment
              working-directory: plugins/woocommerce
              run: pnpm env:test

            - name: Run API tests.
              if: success() || failure()
              working-directory: plugins/woocommerce
              env:
              #    BASE_URL: ${{ secrets.SMOKE_TEST_URL }}
              #    USER_KEY: ${{ secrets.SMOKE_TEST_ADMIN_USER }}
              #    USER_SECRET: ${{ secrets.SMOKE_TEST_ADMIN_PASSWORD }}
                  DEFAULT_TIMEOUT_OVERRIDE: 120000
              run: pnpm exec playwright test --config=tests/api-core-tests/playwright.config.js

            - name: Generate API Test report.
              if: success() || failure()
              working-directory: plugins/woocommerce
              run: pnpm exec allure generate --clean ${{ env.ALLURE_RESULTS_DIR }} --output ${{ env.ALLURE_REPORT_DIR }}

            - name: Archive API test report
              if: success() || failure()
              uses: actions/upload-artifact@v3
              with:
                  name: ${{ env.API_ARTIFACT }}
                  path: |
                      ${{ env.ALLURE_RESULTS_DIR }}
                      ${{ env.ALLURE_REPORT_DIR }}
                  if-no-files-found: ignore
                  retention-days: 5

    k6-on-release:
        name: k6 tests on release
        runs-on: ubuntu-20.04
        needs: [e2e-release]
        if: success() || failure()
        steps:
            - uses: actions/checkout@v3
              with:
                  ref: ${{ env.BRANCH_NAME }}
                  
            - name: Fetch Asset ID
              id: fetch_asset_id
              uses: actions/github-script@v5
              env:
                  RELEASE_ID: ${{ github.event.inputs.release_id }}
                  GITHUB_TOKEN: ${{ secrets.GITHUB_TOKEN }}
                  REPO: ${{ github.repository }}
              with:
                  script: |
                      const script = require( '.github/workflows/scripts/fetch-asset-id.js' )
                      await script({github, context, core})
                      
            - name: Download WooCommerce release zip
              run: |
                  curl https://api.github.com/repos/${{ github.repository }}/releases/assets/${{ steps.fetch_asset_id.outputs.asset_id }} -LJOH 'Accept: application/octet-stream'
                  unzip woocommerce.zip -d woocommerce
                  rsync -a woocommerce/woocommerce/* plugins/woocommerce/

            - name: Setup WooCommerce Monorepo
              uses: ./.github/actions/setup-woocommerce-monorepo
              with:
                  install-filters: woocommerce
                  build: false

            - name: Download and install Chromium browser.
              working-directory: plugins/woocommerce
              run: pnpm exec playwright install chromium
                  
            - name: Install k6
              if: success() || failure()
              run: |
                  curl https://github.com/grafana/k6/releases/download/v0.33.0/k6-v0.33.0-linux-amd64.tar.gz -L | tar xvz --strip-components 1

            - name: Run k6 smoke tests
              if: success() || failure()
              env:
                  URL: ${{ secrets.SMOKE_TEST_PERF_URL }}
                  HOST: ${{ secrets.SMOKE_TEST_PERF_HOST }}
                  A_USER: ${{ secrets.SMOKE_TEST_PERF_ADMIN_USER }}
                  A_PW: ${{ secrets.SMOKE_TEST_PERF_ADMIN_PASSWORD }}
                  C_USER: ${{ secrets.SMOKE_TEST_PERF_ADMIN_USER }}
                  C_PW: ${{ secrets.SMOKE_TEST_PERF_ADMIN_PASSWORD }}
                  P_ID: 274
              run: |
                  ./k6 run plugins/woocommerce/tests/performance/tests/gh-action-daily-ext-requests.js
            
            - name: Generate k6 Test report.
              if: success() || failure()
              working-directory: plugins/woocommerce
              run: pnpm exec allure generate --clean ${{ env.ALLURE_RESULTS_DIR }} --output ${{ env.ALLURE_REPORT_DIR }}

            - name: Archive k6 test report
              if: success() || failure()
              uses: actions/upload-artifact@v3
              with:
                  name: ${{ env.K6_ARTIFACT }}
                  path: |
                      ${{ env.ALLURE_RESULTS_DIR }}
                      ${{ env.ALLURE_REPORT_DIR }}
                  if-no-files-found: ignore
                  retention-days: 5

    PHP-versions:
      name: PHP version ${{ matrix.php }} on release
      runs-on: ubuntu-20.04
      needs: [e2e-release]
      if: success()
      strategy:
        matrix:
          php: ['7.4', '8.0', '8.1']
      env:
        ALLURE_RESULTS_DIR: ${{ github.workspace }}/plugins/woocommerce/tests/e2e-pw/allure-results
        ALLURE_REPORT_DIR: ${{ github.workspace }}/plugins/woocommerce/tests/e2e-pw/allure-report
        DEFAULT_TIMEOUT_OVERRIDE: 120000
            
      steps:
          - uses: actions/checkout@v3
            with:
                ref: trunk
                
          - name: Fetch Asset ID
            id: fetch_asset_id
            uses: actions/github-script@v5
            env:
                RELEASE_ID: ${{ github.event.inputs.release_id }}
                GITHUB_TOKEN: ${{ secrets.GITHUB_TOKEN }}
                REPO: ${{ github.repository }}
            with:
                script: |
                    const script = require( '.github/workflows/scripts/fetch-asset-id.js' )
                    await script({github, context, core})
                      
          - name: Download WooCommerce release zip
            run: |
                curl https://api.github.com/repos/${{ github.repository }}/releases/assets/${{ steps.fetch_asset_id.outputs.asset_id }} -LJOH 'Accept: application/octet-stream'
                unzip woocommerce.zip -d woocommerce
                rsync -a woocommerce/woocommerce/* plugins/woocommerce/

          - name: Setup WooCommerce Monorepo
            uses: ./.github/actions/setup-woocommerce-monorepo
            with:
                install-filters: woocommerce
                build: false

          - name: Download and install Chromium browser.
            working-directory: plugins/woocommerce
            run: pnpm exec playwright install chromium
                
          - name: Launch wp-env e2e environment
            working-directory: plugins/woocommerce
            env:
              WP_ENV_PHP_VERSION: ${{ matrix.php}}
            run: pnpm env:test

          - name: Run the E2E tests.
            timeout-minutes: 60
            working-directory: plugins/woocommerce
            env:
                E2E_MAX_FAILURES: 50
            run: pnpm exec playwright test --config=tests/e2e-pw/playwright.config.js

          - name: Generate Playwright E2E Test report.
            if: success() || failure()
            working-directory: plugins/woocommerce
            run: pnpm exec allure generate --clean ${{ env.ALLURE_RESULTS_DIR }} --output ${{ env.ALLURE_REPORT_DIR }}

          - name: Archive E2E test report
            if: success() || failure()
            uses: actions/upload-artifact@v3
            with:
                name: ${{ env.E2E_ARTIFACT }}
                path: |
                    ${{ env.ALLURE_RESULTS_DIR }}
                    ${{ env.ALLURE_REPORT_DIR }}
                if-no-files-found: ignore
                retention-days: 5

    WP-versions:
        name: WP version ${{ matrix.wp }} on release
        runs-on: ubuntu-20.04
        needs: [e2e-release]
        if: success()
        strategy:
          matrix:
            wp: ['6.1', '6.0.3']
        env:
          ALLURE_RESULTS_DIR: ${{ github.workspace }}/plugins/woocommerce/tests/e2e-pw/allure-results
          ALLURE_REPORT_DIR: ${{ github.workspace }}/plugins/woocommerce/tests/e2e-pw/allure-report
          DEFAULT_TIMEOUT_OVERRIDE: 120000
              
        steps:
            - uses: actions/checkout@v3
              with:
                  ref: trunk
                  
            - name: Fetch Asset ID
              id: fetch_asset_id
              uses: actions/github-script@v5
              env:
                  RELEASE_ID: ${{ github.event.inputs.release_id }}
                  GITHUB_TOKEN: ${{ secrets.GITHUB_TOKEN }}
                  REPO: ${{ github.repository }}
              with:
                  script: |
                      const script = require( '.github/workflows/scripts/fetch-asset-id.js' )
                      await script({github, context, core})
                        
            - name: Download WooCommerce release zip
              run: |
                  curl https://api.github.com/repos/${{ github.repository }}/releases/assets/${{ steps.fetch_asset_id.outputs.asset_id }} -LJOH 'Accept: application/octet-stream'
                  unzip woocommerce.zip -d woocommerce
                  rsync -a woocommerce/woocommerce/* plugins/woocommerce/

            - name: Setup WooCommerce Monorepo
              uses: ./.github/actions/setup-woocommerce-monorepo
              with:
                  install-filters: woocommerce
                  build: false

            - name: Download and install Chromium browser.
              working-directory: plugins/woocommerce
              run: pnpm exec playwright install chromium
                  
            - name: Launch wp-env e2e environment
              working-directory: plugins/woocommerce
              env:
                WP_ENV_CORE: WordPress/WordPress#tags/${{ matrix.wp}}
              run: pnpm env:test

            - name: Run the E2E tests.
              timeout-minutes: 60
              working-directory: plugins/woocommerce
              env:
                  E2E_MAX_FAILURES: 50
              run: pnpm exec playwright test --config=tests/e2e-pw/playwright.config.js

            - name: Generate Playwright E2E Test report.
              if: success() || failure()
              working-directory: plugins/woocommerce
              run: pnpm exec allure generate --clean ${{ env.ALLURE_RESULTS_DIR }} --output ${{ env.ALLURE_REPORT_DIR }}

            - name: Archive E2E test report
              if: success() || failure()
              uses: actions/upload-artifact@v3
              with:
                  name: ${{ env.E2E_ARTIFACT }}
                  path: |
                      ${{ env.ALLURE_RESULTS_DIR }}
                      ${{ env.ALLURE_REPORT_DIR }}
                  if-no-files-found: ignore
                  retention-days: 5

    Common-plugins:
        name: Release test with ${{ matrix.plugin }} plugin installed
        runs-on: ubuntu-20.04
<<<<<<< HEAD
        needs: [e2e-release]
        if: success() || failure()
        env:
            ALLURE_RESULTS_DIR: ${{ github.workspace }}/plugins/woocommerce/tests/e2e-pw/allure-results
            ALLURE_REPORT_DIR: ${{ github.workspace }}/plugins/woocommerce/tests/e2e-pw/allure-report
=======
        permissions:
          contents: read
>>>>>>> c5a27cbd
        strategy:
            fail-fast: false
            matrix:
                include:
                    - plugin: 'WooCommerce Payments'
                      repo: 'automattic/woocommerce-payments'
                    - plugin: 'WooCommerce PayPal Payments'
                      repo: 'woocommerce/woocommerce-paypal-payments'
                    - plugin: 'WooCommerce Shipping & Tax'
                      repo: 'automattic/woocommerce-services'
                    - plugin: 'WooCommerce Subscriptions'
                      repo: WC_SUBSCRIPTIONS_REPO
                      private: true
                    - plugin: 'WordPress SEO' # Yoast SEO in the UI, but the slug is wordpress-seo
                      repo: 'Yoast/wordpress-seo'
                    - plugin: 'Contact Form 7'
                      repo: 'takayukister/contact-form-7'
        steps:
            - uses: actions/checkout@v3
              with:
                  ref: trunk

            - name: Fetch Asset ID
              id: fetch_asset_id
              uses: actions/github-script@v5
              env:
                  RELEASE_ID: ${{ github.event.inputs.release_id }}
                  GITHUB_TOKEN: ${{ secrets.GITHUB_TOKEN }}
                  REPO: ${{ github.repository }}
              with:
                  script: |
                      const script = require( '.github/workflows/scripts/fetch-asset-id.js' )
                      await script({github, context, core})
                      
            - name: Download WooCommerce release zip
              run: |
                  curl https://api.github.com/repos/${{ github.repository }}/releases/assets/${{ steps.fetch_asset_id.outputs.asset_id }} -LJOH 'Accept: application/octet-stream'
                  unzip woocommerce.zip -d woocommerce
                  rsync -a woocommerce/woocommerce/* plugins/woocommerce/

            - name: Setup WooCommerce Monorepo
              uses: ./.github/actions/setup-woocommerce-monorepo
              with:
                  install-filters: woocommerce
                  build: false
                  
            - name: Run 'Upload plugin' test
              id: e2e-upload
              working-directory: plugins/woocommerce
              env:
                  PLUGIN_REPOSITORY: ${{ matrix.private && secrets[matrix.repo] || matrix.repo }}
                  PLUGIN_NAME: ${{ matrix.plugin }}
                  GITHUB_TOKEN: ${{ secrets.E2E_GH_TOKEN }}
              run: pnpm exec playwright test --config=tests/e2e-pw/playwright.config.js upload-plugin.spec.js

            - name: Download and install Chromium browser.
              working-directory: plugins/woocommerce
              run: pnpm exec playwright install chromium
                
            - name: Launch wp-env e2e environment
              working-directory: plugins/woocommerce
              run: pnpm env:test

            - name: Run the rest of E2E tests
              id: e2e
              working-directory: plugins/woocommerce
              env:
                  E2E_MAX_FAILURES: 50
              run: pnpm exec playwright test --config=tests/e2e-pw/playwright.config.js

            - name: Generate E2E Test report.
              id: report
              if: success() || failure()
              working-directory: plugins/woocommerce
              run: pnpm exec allure generate --clean ${{ env.ALLURE_RESULTS_DIR }} --output ${{ env.ALLURE_REPORT_DIR }}

            - name: Archive E2E test report
              if: success() || failure()
              uses: actions/upload-artifact@v3
              with:
                  name: Smoke tests with ${{ matrix.plugin }} plugin installed (run ${{ github.run_number }})
                  path: |
                      ${{ env.ALLURE_RESULTS_DIR }}
                      ${{ env.ALLURE_REPORT_DIR }}
                  if-no-files-found: ignore
                  retention-days: 5<|MERGE_RESOLUTION|>--- conflicted
+++ resolved
@@ -1,11 +1,16 @@
 name: Smoke test release
 on:
     workflow_dispatch:
-<<<<<<< HEAD
        inputs:
            release_id:
                description: 'WooCommerce Release Id'
                required: true
+
+concurrency:
+    group: ${{ github.workflow }}-${{ github.ref }}
+    cancel-in-progress: true
+
+permissions: {}
 
 env:
     API_ARTIFACT: api-release--run-${{ github.run_number }}
@@ -14,34 +19,17 @@
     FORCE_COLOR: 1
     BRANCH_NAME: ${{ github.ref_name }}
 
-concurrency:
-    group: ${{ github.workflow }}-${{ github.ref }}
-    cancel-in-progress: true
-=======
-        inputs:
-            release_id:
-                description: 'WooCommerce Release Id'
-                required: true
-
-permissions: {}
->>>>>>> c5a27cbd
-
 jobs:
     e2e-release:
         name: Run small set of E2E tests to verify
         runs-on: ubuntu-20.04
-<<<<<<< HEAD
+        permissions:
+          contents: read
         env:
             ALLURE_REPORT_DIR: ${{ github.workspace }}/plugins/woocommerce/tests/e2e-pw/test-results/allure-report
             ALLURE_RESULTS_DIR: ${{ github.workspace }}/plugins/woocommerce/tests/e2e-pw/test-results/allure-results
             DEFAULT_TIMEOUT_OVERRIDE: 120000
-            
-        steps:    
-=======
-        permissions:
-          contents: read
         steps:
->>>>>>> c5a27cbd
             - uses: actions/checkout@v3
               with:
                 ref: ${{ env.BRANCH_NAME }}
@@ -104,19 +92,16 @@
     api-release:
         name: API tests on release
         runs-on: ubuntu-20.04
-<<<<<<< HEAD
         needs: [e2e-release]
         if: success() || failure()
+        permissions:
+          contents: read
         env:
             ALLURE_RESULTS_DIR: ${{ github.workspace }}/plugins/woocommerce/tests/api-core-tests/api-test-report/allure-results
             ALLURE_REPORT_DIR: ${{ github.workspace }}/plugins/woocommerce/tests/api-core-tests/api-test-report/allure-report
-=======
-        permissions:
-          contents: read
         strategy:
             matrix:
                 wp: ['1', '2']
->>>>>>> c5a27cbd
         steps:
             - uses: actions/checkout@v3
               with:
@@ -401,16 +386,13 @@
     Common-plugins:
         name: Release test with ${{ matrix.plugin }} plugin installed
         runs-on: ubuntu-20.04
-<<<<<<< HEAD
         needs: [e2e-release]
         if: success() || failure()
+        permissions:
+          contents: read
         env:
             ALLURE_RESULTS_DIR: ${{ github.workspace }}/plugins/woocommerce/tests/e2e-pw/allure-results
             ALLURE_REPORT_DIR: ${{ github.workspace }}/plugins/woocommerce/tests/e2e-pw/allure-report
-=======
-        permissions:
-          contents: read
->>>>>>> c5a27cbd
         strategy:
             fail-fast: false
             matrix:
