--- conflicted
+++ resolved
@@ -1,25 +1,16 @@
 name: Smoke test daily
 on:
-<<<<<<< HEAD
-  schedule:
-    - cron: '25 3 * * *'
+    schedule:
+        - cron: '25 3 * * *'
 env:
   API_TEST_REPORT_ARTIFACT_NAME: api-test-report---daily
 
 jobs:
-  login-run:
-    name: Daily smoke test on trunk.
-    runs-on: ubuntu-18.04
-    env:
-      API_TEST_REPORT_DIR: ${{ github.workspace }}/api-test-report
-    steps:
-=======
-    schedule:
-        - cron: '25 3 * * *'
-jobs:
     login-run:
         name: Daily smoke test on trunk.
         runs-on: ubuntu-18.04
+        env:
+            API_TEST_REPORT_DIR: ${{ github.workspace }}/api-test-report
         steps:
             - name: Create dirs.
               run: |
@@ -27,7 +18,6 @@
                   mkdir -p package/woocommerce
                   mkdir -p tmp/woocommerce
                   mkdir -p node_modules
->>>>>>> 68234755
 
             - name: Checkout code.
               uses: actions/checkout@v3
@@ -67,31 +57,22 @@
                   pnpm exec wc-e2e test:e2e
                   pnpm exec wc-api-tests test api
 
-<<<<<<< HEAD
-      - name: Archive API test report
-        if: always()
-        uses: actions/upload-artifact@v2
-        with:
-            name: ${{ env.API_TEST_REPORT_ARTIFACT_NAME }}
-            path: |
-                ${{ env.API_TEST_REPORT_DIR }}/allure-results
-                ${{ env.API_TEST_REPORT_DIR }}/allure-report
-            retention-days: 7
+            - name: Archive API test report
+              if: always()
+              uses: actions/upload-artifact@v2
+              with:
+                  name: ${{ env.API_TEST_REPORT_ARTIFACT_NAME }}
+                  path: |
+                      ${{ env.API_TEST_REPORT_DIR }}/allure-results
+                      ${{ env.API_TEST_REPORT_DIR }}/allure-report
+                  retention-days: 7
 
-  build:
-    name: Build zip for PR
-    runs-on: ubuntu-latest
-    steps:
-        - name: Checkout code
-          uses: actions/checkout@v2
-=======
     build:
         name: Build zip for PR
         runs-on: ubuntu-latest
         steps:
             - name: Checkout code
               uses: actions/checkout@v3
->>>>>>> 68234755
 
             - name: Build
               id: build
@@ -167,38 +148,6 @@
                   unzip woocommerce.zip -d woocommerce
                   mv woocommerce/woocommerce/* ../package/woocommerce/plugins/woocommerce/
 
-<<<<<<< HEAD
-      - name: Run tests command.
-        working-directory: package/woocommerce/plugins/woocommerce
-        env:
-          WC_E2E_SCREENSHOTS: 1
-          E2E_SLACK_TOKEN: ${{ secrets.SMOKE_TEST_SLACK_TOKEN }}
-          E2E_SLACK_CHANNEL: ${{ secrets.RELEASE_TEST_SLACK_CHANNEL }}
-          PLUGIN_REPOSITORY: ${{ matrix.private && secrets[matrix.repo] || matrix.repo }}
-          PLUGIN_NAME: ${{ matrix.plugin }}
-          GITHUB_TOKEN: ${{ secrets.E2E_GH_TOKEN }}
-        run: |
-          pnpx wc-e2e test:e2e tests/e2e/specs/smoke-tests/upload-plugin.js
-          pnpx wc-e2e test:e2e
-
-publish-test-reports:
-        name: Publish test reports
-        if: ${{ always() }}
-        runs-on: ubuntu-18.04
-        needs: [login-run, build, test-plugins]
-        env:
-          GITHUB_TOKEN: ${{ secrets.REPORTS_TOKEN }}
-          RUN_ID: ${{ github.run_id }}
-        steps:
-          - name: Publish API test report
-            run: |
-              gh workflow run publish-report.yml \
-                -f test_workflow=daily \
-                -f test_type=api \
-                -f run_id=$RUN_ID \
-                -f artifact_name=$API_TEST_REPORT_ARTIFACT_NAME \
-                --repo woocommerce/woocommerce-test-reports
-=======
             - name: Install dependencies again
               working-directory: package/woocommerce
               run: |
@@ -217,4 +166,21 @@
               run: |
                   pnpm exec wc-e2e test:e2e tests/e2e/specs/smoke-tests/upload-plugin.js
                   pnpm exec wc-e2e test:e2e
->>>>>>> 68234755
+
+    publish-test-reports:
+        name: Publish test reports
+        if: ${{ always() }}
+        runs-on: ubuntu-18.04
+        needs: [login-run, build, test-plugins]
+        env:
+            GITHUB_TOKEN: ${{ secrets.REPORTS_TOKEN }}
+            RUN_ID: ${{ github.run_id }}
+        steps:
+            - name: Publish API test report
+              run: |
+                  gh workflow run publish-report.yml \
+                    -f test_workflow=daily \
+                    -f test_type=api \
+                    -f run_id=$RUN_ID \
+                    -f artifact_name=$API_TEST_REPORT_ARTIFACT_NAME \
+                    --repo woocommerce/woocommerce-test-reports