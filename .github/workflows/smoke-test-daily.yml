name: Smoke test daily
on:
    schedule:
        - cron: '25 3 * * *'
env:
  API_TEST_REPORT_ARTIFACT_NAME: api-test-report---daily

jobs:
    login-run:
        name: Daily smoke test on trunk.
        runs-on: ubuntu-20.04
        env:
            API_TEST_REPORT_DIR: ${{ github.workspace }}/api-test-report
        steps:
            - name: Checkout code.
              uses: actions/checkout@v3
              with:
                  ref: trunk

<<<<<<< HEAD
            - name: Install prerequisites.
              working-directory: package/woocommerce/plugins/woocommerce
              run: |
                  npm install -g pnpm@^6.24.2
                  pnpm install
                  pnpm nx composer-install-no-dev woocommerce
                  pnpm nx build-assets woocommerce
                  pnpm install jest

            - name: Run smoke test.
              working-directory: package/woocommerce/plugins/woocommerce
              env:
                  SMOKE_TEST_URL: ${{ secrets.SMOKE_TEST_URL }}
                  SMOKE_TEST_ADMIN_USER: ${{ secrets.SMOKE_TEST_ADMIN_USER }}
                  SMOKE_TEST_ADMIN_PASSWORD: ${{ secrets.SMOKE_TEST_ADMIN_PASSWORD }}
                  SMOKE_TEST_ADMIN_USER_EMAIL: ${{ secrets.SMOKE_TEST_ADMIN_USER_EMAIL }}
                  SMOKE_TEST_CUSTOMER_USER: ${{ secrets.SMOKE_TEST_CUSTOMER_USER }}
                  SMOKE_TEST_CUSTOMER_PASSWORD: ${{ secrets.SMOKE_TEST_CUSTOMER_PASSWORD }}
                  WC_E2E_SCREENSHOTS: 1
                  E2E_RETEST: 1
                  E2E_SLACK_TOKEN: ${{ secrets.SMOKE_TEST_SLACK_TOKEN }}
                  E2E_SLACK_CHANNEL: 'C01U0H617MY'
                  UPDATE_WC: 1
                  DEFAULT_TIMEOUT_OVERRIDE: 120000
                  BASE_URL: ${{ secrets.SMOKE_TEST_URL }}
                  USER_KEY: ${{ secrets.SMOKE_TEST_ADMIN_USER }}
                  USER_SECRET: ${{ secrets.SMOKE_TEST_ADMIN_PASSWORD }}
              run: |
                  pnpm exec wc-e2e test:e2e tests/e2e/specs/smoke-tests/update-woocommerce.js
                  pnpm exec wc-e2e test:e2e
                  pnpm exec wc-api-tests test api

            - name: Archive API test report
              if: always()
              uses: actions/upload-artifact@v2
              with:
                  name: ${{ env.API_TEST_REPORT_ARTIFACT_NAME }}
                  path: |
                      ${{ env.API_TEST_REPORT_DIR }}/allure-results
                      ${{ env.API_TEST_REPORT_DIR }}/allure-report
                  retention-days: 7

    build:
        name: Build zip for PR
        runs-on: ubuntu-20.04
        steps:
            - name: Checkout code
              uses: actions/checkout@v3

            - name: Get cached composer and pnpm directories
=======
            - name: Cache modules
>>>>>>> 68c7de6c
              uses: actions/cache@v3
              id: cache-deps
              with:
                path: |
                  ~/.pnpm-store
                  plugins/woocommerce/packages
                  plugins/woocommerce/**/vendor
                key: ${{ runner.os }}-npm-composer-smoke-version-${{ secrets.WORKFLOW_CACHE }}-${{ hashFiles('**/composer.lock', '**/pnpm-lock.yaml') }}

            - name: Install PNPM
              run: npm install -g pnpm@^6.24.2

            - name: Install Jest
              run: pnpm install -g jest

            - name: Install dependencies
              run: pnpm install

            - name: Install Composer dependencies
              if: steps.cache-deps.outputs.cache-hit != 'true'
              run: pnpm nx composer-install-no-dev woocommerce

            - name: Setup PHP
              uses: shivammathur/setup-php@v2
              with:
                php-version: '7.4'

            - name: Run build
              run: pnpm nx build woocommerce

            - name: Run smoke test.
              working-directory: plugins/woocommerce
              env:
                  SMOKE_TEST_URL: ${{ secrets.RELEASE_TEST_URL }}
                  SMOKE_TEST_ADMIN_USER: ${{ secrets.RELEASE_TEST_ADMIN_USER }}
                  SMOKE_TEST_ADMIN_PASSWORD: ${{ secrets.RELEASE_TEST_ADMIN_PASSWORD }}
                  SMOKE_TEST_ADMIN_USER_EMAIL: ${{ secrets.RELEASE_TEST_ADMIN_USER_EMAIL }}
                  SMOKE_TEST_CUSTOMER_USER: ${{ secrets.RELEASE_TEST_CUSTOMER_USER }}
                  SMOKE_TEST_CUSTOMER_PASSWORD: ${{ secrets.RELEASE_TEST_CUSTOMER_PASSWORD }}
                  WC_E2E_SCREENSHOTS: 1
                  E2E_RETEST: 1
                  E2E_SLACK_TOKEN: ${{ secrets.SMOKE_TEST_SLACK_TOKEN }}
                  E2E_SLACK_CHANNEL: 'C02DS4NE72S'
                  TEST_RELEASE: 1
                  UPDATE_WC: 1
                  DEFAULT_TIMEOUT_OVERRIDE: 120000
                  BASE_URL: ${{ secrets.RELEASE_TEST_URL }}
                  USER_KEY: ${{ secrets.RELEASE_TEST_ADMIN_USER }}
                  USER_SECRET: ${{ secrets.RELEASE_TEST_ADMIN_PASSWORD }}
              run: |
                  pnpm exec wc-e2e docker:up
                  pnpm exec wc-e2e test:e2e tests/e2e/specs/smoke-tests/update-woocommerce.js
                  pnpm exec wc-e2e test:e2e
                  pnpm exec wc-api-tests test api

    build:
        name: Build zip for PR
        runs-on: ubuntu-20.04
        steps:
          - name: Checkout code.
            uses: actions/checkout@v3

          - name: Cache modules
            uses: actions/cache@v3
            id: cache-deps
            with:
              path: |
                ~/.pnpm-store
              key: ${{ runner.os }}-npm-smoke-version-${{ secrets.WORKFLOW_CACHE }}-${{ hashFiles('**/pnpm-lock.yaml') }}

          - name: Install PNPM
            run: npm install -g pnpm@^6.24.2

          - name: Setup PHP
            uses: shivammathur/setup-php@v2
            with:
              php-version: '7.4'

          - name: Build zip
            working-directory: plugins/woocommerce
            run: bash bin/build-zip.sh

          - name: Unzip the file (prevents double zip problem)
            run: unzip plugins/woocommerce/woocommerce.zip -d zipfile

          - name: Upload the zip file as an artifact
            uses: actions/upload-artifact@v3
            env:
              GITHUB_TOKEN: ${{ secrets.GITHUB_TOKEN }}
            with:
              name: woocommerce
              path: zipfile
              retention-days: 7

    test-plugins:
        name: Smoke tests with ${{ matrix.plugin }} plugin installed
        runs-on: ubuntu-20.04
        needs: [build]
        strategy:
            fail-fast: false
            matrix:
                include:
                    - plugin: 'WooCommerce Payments'
                      repo: 'automattic/woocommerce-payments'
                    - plugin: 'WooCommerce PayPal Payments'
                      repo: 'woocommerce/woocommerce-paypal-payments'
                    - plugin: 'WooCommerce Shipping & Tax'
                      repo: 'automattic/woocommerce-services'
                    - plugin: 'WooCommerce Subscriptions'
                      repo: WC_SUBSCRIPTIONS_REPO
                      private: true
                    - plugin: 'WordPress SEO' # Yoast SEO in the UI, but the slug is wordpress-seo
                      repo: 'Yoast/wordpress-seo'
                    - plugin: 'Contact Form 7'
                      repo: 'takayukister/contact-form-7'
        steps:
            - name: Create dirs.
              run: |
                  mkdir -p package/woocommerce
                  mkdir -p tmp/woocommerce

            - name: Checkout code.
              uses: actions/checkout@v3
              with:
                  path: package/woocommerce

            - name: Cache modules
              uses: actions/cache@v3
              id: cache-deps
              with:
                path: |
                  ~/.pnpm-store
                key: ${{ runner.os }}-npm-smoke-version-${{ secrets.WORKFLOW_CACHE }}-${{ hashFiles('**/pnpm-lock.yaml') }}

            - name: Install PNPM
              run: npm install -g pnpm@^6.24.2

            - name: Install dependencies
              working-directory: package/woocommerce
              run: pnpm install

            - name: Setup PHP
              uses: shivammathur/setup-php@v2
              with:
                php-version: '7.4'

            - name: Run build
              working-directory: package/woocommerce
              run: pnpm nx build woocommerce

            - name: Download WooCommerce ZIP.
              uses: actions/download-artifact@v3
              with:
                  name: woocommerce
                  path: tmp

            - name: Extract and replace WooCommerce zip.
              working-directory: tmp
              run: |
                  unzip woocommerce.zip -d woocommerce
                  rsync -a woocommerce/woocommerce/* ../package/woocommerce/plugins/woocommerce/

            - name: Load docker images and start containers.
              working-directory: package/woocommerce
              run: pnpm nx docker-up woocommerce

            - name: Run tests command.
              working-directory: package/woocommerce/plugins/woocommerce
              env:
                  WC_E2E_SCREENSHOTS: 1
                  E2E_SLACK_TOKEN: ${{ secrets.SMOKE_TEST_SLACK_TOKEN }}
                  E2E_SLACK_CHANNEL: ${{ secrets.RELEASE_TEST_SLACK_CHANNEL }}
                  PLUGIN_REPOSITORY: ${{ matrix.private && secrets[matrix.repo] || matrix.repo }}
                  PLUGIN_NAME: ${{ matrix.plugin }}
                  GITHUB_TOKEN: ${{ secrets.E2E_GH_TOKEN }}
              run: |
                  pnpm exec wc-e2e test:e2e tests/e2e/specs/smoke-tests/upload-plugin.js
                  pnpm exec wc-e2e test:e2e

    publish-test-reports:
        name: Publish test reports
        if: ${{ always() }}
        runs-on: ubuntu-18.04
        needs: [login-run, build, test-plugins]
        env:
            GITHUB_TOKEN: ${{ secrets.REPORTS_TOKEN }}
            RUN_ID: ${{ github.run_id }}
        steps:
            - name: Publish API test report
              run: |
                  gh workflow run publish-report.yml \
                    -f test_workflow=daily \
                    -f test_type=api \
                    -f run_id=$RUN_ID \
                    -f artifact_name=$API_TEST_REPORT_ARTIFACT_NAME \
                    --repo woocommerce/woocommerce-test-reports<|MERGE_RESOLUTION|>--- conflicted
+++ resolved
@@ -17,60 +17,7 @@
               with:
                   ref: trunk
 
-<<<<<<< HEAD
-            - name: Install prerequisites.
-              working-directory: package/woocommerce/plugins/woocommerce
-              run: |
-                  npm install -g pnpm@^6.24.2
-                  pnpm install
-                  pnpm nx composer-install-no-dev woocommerce
-                  pnpm nx build-assets woocommerce
-                  pnpm install jest
-
-            - name: Run smoke test.
-              working-directory: package/woocommerce/plugins/woocommerce
-              env:
-                  SMOKE_TEST_URL: ${{ secrets.SMOKE_TEST_URL }}
-                  SMOKE_TEST_ADMIN_USER: ${{ secrets.SMOKE_TEST_ADMIN_USER }}
-                  SMOKE_TEST_ADMIN_PASSWORD: ${{ secrets.SMOKE_TEST_ADMIN_PASSWORD }}
-                  SMOKE_TEST_ADMIN_USER_EMAIL: ${{ secrets.SMOKE_TEST_ADMIN_USER_EMAIL }}
-                  SMOKE_TEST_CUSTOMER_USER: ${{ secrets.SMOKE_TEST_CUSTOMER_USER }}
-                  SMOKE_TEST_CUSTOMER_PASSWORD: ${{ secrets.SMOKE_TEST_CUSTOMER_PASSWORD }}
-                  WC_E2E_SCREENSHOTS: 1
-                  E2E_RETEST: 1
-                  E2E_SLACK_TOKEN: ${{ secrets.SMOKE_TEST_SLACK_TOKEN }}
-                  E2E_SLACK_CHANNEL: 'C01U0H617MY'
-                  UPDATE_WC: 1
-                  DEFAULT_TIMEOUT_OVERRIDE: 120000
-                  BASE_URL: ${{ secrets.SMOKE_TEST_URL }}
-                  USER_KEY: ${{ secrets.SMOKE_TEST_ADMIN_USER }}
-                  USER_SECRET: ${{ secrets.SMOKE_TEST_ADMIN_PASSWORD }}
-              run: |
-                  pnpm exec wc-e2e test:e2e tests/e2e/specs/smoke-tests/update-woocommerce.js
-                  pnpm exec wc-e2e test:e2e
-                  pnpm exec wc-api-tests test api
-
-            - name: Archive API test report
-              if: always()
-              uses: actions/upload-artifact@v2
-              with:
-                  name: ${{ env.API_TEST_REPORT_ARTIFACT_NAME }}
-                  path: |
-                      ${{ env.API_TEST_REPORT_DIR }}/allure-results
-                      ${{ env.API_TEST_REPORT_DIR }}/allure-report
-                  retention-days: 7
-
-    build:
-        name: Build zip for PR
-        runs-on: ubuntu-20.04
-        steps:
-            - name: Checkout code
-              uses: actions/checkout@v3
-
-            - name: Get cached composer and pnpm directories
-=======
             - name: Cache modules
->>>>>>> 68c7de6c
               uses: actions/cache@v3
               id: cache-deps
               with:
@@ -125,6 +72,16 @@
                   pnpm exec wc-e2e test:e2e tests/e2e/specs/smoke-tests/update-woocommerce.js
                   pnpm exec wc-e2e test:e2e
                   pnpm exec wc-api-tests test api
+                  
+            - name: Archive API test report
+              if: always()
+              uses: actions/upload-artifact@v2
+              with:
+                  name: ${{ env.API_TEST_REPORT_ARTIFACT_NAME }}
+                  path: |
+                      ${{ env.API_TEST_REPORT_DIR }}/allure-results
+                      ${{ env.API_TEST_REPORT_DIR }}/allure-report
+                  retention-days: 7                    
 
     build:
         name: Build zip for PR
