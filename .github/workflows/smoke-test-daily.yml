name: Smoke test daily
on:
    schedule:
        - cron: '25 3 * * *'
env:
  API_TEST_REPORT_ARTIFACT_NAME: api-test-report---daily

jobs:
    login-run:
        name: Daily smoke test on trunk.
<<<<<<< HEAD
        runs-on: ubuntu-18.04
        env:
            API_TEST_REPORT_DIR: ${{ github.workspace }}/api-test-report
=======
        runs-on: ubuntu-20.04
>>>>>>> c1dcab57
        steps:
            - name: Create dirs.
              run: |
                  mkdir -p code/woocommerce
                  mkdir -p package/woocommerce
                  mkdir -p tmp/woocommerce

            - name: Checkout code.
              uses: actions/checkout@v3
              with:
                  path: package/woocommerce
                  ref: trunk

            - name: Install prerequisites.
              working-directory: package/woocommerce/plugins/woocommerce
              run: |
                  npm install -g pnpm
                  pnpm install
                  pnpm nx composer-install-no-dev woocommerce
                  pnpm nx build-assets woocommerce
                  pnpm install jest

            - name: Run smoke test.
              working-directory: package/woocommerce/plugins/woocommerce
              env:
                  SMOKE_TEST_URL: ${{ secrets.SMOKE_TEST_URL }}
                  SMOKE_TEST_ADMIN_USER: ${{ secrets.SMOKE_TEST_ADMIN_USER }}
                  SMOKE_TEST_ADMIN_PASSWORD: ${{ secrets.SMOKE_TEST_ADMIN_PASSWORD }}
                  SMOKE_TEST_ADMIN_USER_EMAIL: ${{ secrets.SMOKE_TEST_ADMIN_USER_EMAIL }}
                  SMOKE_TEST_CUSTOMER_USER: ${{ secrets.SMOKE_TEST_CUSTOMER_USER }}
                  SMOKE_TEST_CUSTOMER_PASSWORD: ${{ secrets.SMOKE_TEST_CUSTOMER_PASSWORD }}
                  WC_E2E_SCREENSHOTS: 1
                  E2E_RETEST: 1
                  E2E_SLACK_TOKEN: ${{ secrets.SMOKE_TEST_SLACK_TOKEN }}
                  E2E_SLACK_CHANNEL: 'C01U0H617MY'
                  UPDATE_WC: 1
                  DEFAULT_TIMEOUT_OVERRIDE: 120000
                  BASE_URL: ${{ secrets.SMOKE_TEST_URL }}
                  USER_KEY: ${{ secrets.SMOKE_TEST_ADMIN_USER }}
                  USER_SECRET: ${{ secrets.SMOKE_TEST_ADMIN_PASSWORD }}
              run: |
                  pnpm exec wc-e2e test:e2e tests/e2e/specs/smoke-tests/update-woocommerce.js
                  pnpm exec wc-e2e test:e2e
                  pnpm exec wc-api-tests test api

            - name: Archive API test report
              if: always()
              uses: actions/upload-artifact@v2
              with:
                  name: ${{ env.API_TEST_REPORT_ARTIFACT_NAME }}
                  path: |
                      ${{ env.API_TEST_REPORT_DIR }}/allure-results
                      ${{ env.API_TEST_REPORT_DIR }}/allure-report
                  retention-days: 7

    build:
        name: Build zip for PR
        runs-on: ubuntu-20.04
        steps:
            - name: Checkout code
              uses: actions/checkout@v3

            - name: Install PNPM
              run: npm install -g pnpm

            - name: Build zip
              run: pnpm nx build-zip woocommerce

            - name: Upload PR zip
              uses: actions/upload-artifact@v3
              env:
                  GITHUB_TOKEN: ${{ secrets.GITHUB_TOKEN }}
              with:
                  name: woocommerce
                  path: plugins/woocommerce/woocommerce.zip
                  retention-days: 7

    test-plugins:
        name: Smoke tests with ${{ matrix.plugin }} plugin installed
        runs-on: ubuntu-20.04
        needs: [build]
        strategy:
            fail-fast: false
            matrix:
                include:
                    - plugin: 'WooCommerce Payments'
                      repo: 'automattic/woocommerce-payments'
                    - plugin: 'WooCommerce PayPal Payments'
                      repo: 'woocommerce/woocommerce-paypal-payments'
                    - plugin: 'WooCommerce Shipping & Tax'
                      repo: 'automattic/woocommerce-services'
                    - plugin: 'WooCommerce Subscriptions'
                      repo: WC_SUBSCRIPTIONS_REPO
                      private: true
                    - plugin: 'WordPress SEO' # Yoast SEO in the UI, but the slug is wordpress-seo
                      repo: 'Yoast/wordpress-seo'
                    - plugin: 'Contact Form 7'
                      repo: 'takayukister/contact-form-7'
        steps:
            - name: Create dirs.
              run: |
                  mkdir -p code/woocommerce
                  mkdir -p package/woocommerce
                  mkdir -p tmp/woocommerce

            - name: Checkout code.
              uses: actions/checkout@v3
              with:
                  path: package/woocommerce

            - name: Install PNPM and install dependencies
              working-directory: package/woocommerce
              run: |
                  npm install -g pnpm
                  pnpm install

            - name: Load docker images and start containers.
              working-directory: package/woocommerce/plugins/woocommerce
              run: pnpm exec wc-e2e docker:up

            - name: Move current directory to code. We will install zip file in this dir later.
              run: mv ./package/woocommerce/plugins/woocommerce/* ./code/woocommerce

            - name: Download WooCommerce ZIP.
              uses: actions/download-artifact@v3
              with:
                  name: woocommerce
                  path: tmp

            - name: Extract and replace WooCommerce zip.
              working-directory: tmp
              run: |
                  unzip woocommerce.zip -d woocommerce
                  mv woocommerce/woocommerce/* ../package/woocommerce/plugins/woocommerce/

            - name: Install dependencies again
              working-directory: package/woocommerce
              run: |
                  npm install -g pnpm
                  pnpm install

            - name: Run tests command.
              working-directory: package/woocommerce/plugins/woocommerce
              env:
                  WC_E2E_SCREENSHOTS: 1
                  E2E_SLACK_TOKEN: ${{ secrets.SMOKE_TEST_SLACK_TOKEN }}
                  E2E_SLACK_CHANNEL: ${{ secrets.RELEASE_TEST_SLACK_CHANNEL }}
                  PLUGIN_REPOSITORY: ${{ matrix.private && secrets[matrix.repo] || matrix.repo }}
                  PLUGIN_NAME: ${{ matrix.plugin }}
                  GITHUB_TOKEN: ${{ secrets.E2E_GH_TOKEN }}
              run: |
                  pnpm exec wc-e2e test:e2e tests/e2e/specs/smoke-tests/upload-plugin.js
                  pnpm exec wc-e2e test:e2e

    publish-test-reports:
        name: Publish test reports
        if: ${{ always() }}
        runs-on: ubuntu-18.04
        needs: [login-run, build, test-plugins]
        env:
            GITHUB_TOKEN: ${{ secrets.REPORTS_TOKEN }}
            RUN_ID: ${{ github.run_id }}
        steps:
            - name: Publish API test report
              run: |
                  gh workflow run publish-report.yml \
                    -f test_workflow=daily \
                    -f test_type=api \
                    -f run_id=$RUN_ID \
                    -f artifact_name=$API_TEST_REPORT_ARTIFACT_NAME \
                    --repo woocommerce/woocommerce-test-reports<|MERGE_RESOLUTION|>--- conflicted
+++ resolved
@@ -8,13 +8,9 @@
 jobs:
     login-run:
         name: Daily smoke test on trunk.
-<<<<<<< HEAD
-        runs-on: ubuntu-18.04
+        runs-on: ubuntu-20.04
         env:
             API_TEST_REPORT_DIR: ${{ github.workspace }}/api-test-report
-=======
-        runs-on: ubuntu-20.04
->>>>>>> c1dcab57
         steps:
             - name: Create dirs.
               run: |
