--- conflicted
+++ resolved
@@ -36,7 +36,6 @@
                   install-filters: woocommerce
                   build: false
 
-<<<<<<< HEAD
             - name: Download and install Chromium browser.
               working-directory: plugins/woocommerce
               run: pnpm exec playwright install chromium
@@ -47,11 +46,7 @@
                   UPDATE_WC: nightly
               run: pnpm exec playwright test --config=tests/e2e-pw/daily.playwright.config.js update-woocommerce.spec.js
 
-            - name: Run the rest of E2E tests.
-              timeout-minutes: 60
-=======
             - name: Run API tests.
->>>>>>> 4b345402
               working-directory: plugins/woocommerce
               env:
                   BASE_URL: ${{ secrets.SMOKE_TEST_URL }}
