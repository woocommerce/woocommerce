name: Smoke test daily
on:
    schedule:
        - cron: '25 3 * * *'
    workflow_dispatch:

env:
    API_ARTIFACT: api-daily--run-${{ github.run_number }}
    E2E_ARTIFACT: e2e-daily--run-${{ github.run_number }}
    FORCE_COLOR: 1
    PLUGIN_SLACK_BLOCKS_ARTIFACT: plugin-blocks

concurrency:
    group: ${{ github.workflow }}-${{ github.ref }}
    cancel-in-progress: true

permissions: {}

jobs:
    api-tests:
        name: API tests on nightly build
        runs-on: ubuntu-20.04
        permissions:
            contents: read
        outputs:
            test-result: ${{ steps.run-api-composite-action.outputs.result }}
        env:
            ALLURE_RESULTS_DIR: ${{ github.workspace }}/plugins/woocommerce/tests/api-core-tests/test-results/allure-results
            ALLURE_REPORT_DIR: ${{ github.workspace }}/plugins/woocommerce/tests/api-core-tests/test-results/allure-report
            BASE_URL: ${{ secrets.SMOKE_TEST_URL }}
            API_BASE_URL: ${{ secrets.SMOKE_TEST_API_URL }}
            ADMIN_USER: ${{ secrets.SMOKE_TEST_ADMIN_USER }}
            ADMIN_PASSWORD: ${{ secrets.SMOKE_TEST_ADMIN_PASSWORD }}
            ADMIN_USER_EMAIL: ${{ secrets.SMOKE_TEST_ADMIN_USER_EMAIL }}
            CUSTOMER_USER: ${{ secrets.SMOKE_TEST_CUSTOMER_USER }}
            CUSTOMER_PASSWORD: ${{ secrets.SMOKE_TEST_CUSTOMER_PASSWORD }}
            DEFAULT_TIMEOUT_OVERRIDE: 120000
            UPDATE_WC: 'nightly'
        steps:
            - uses: actions/checkout@v3

            - name: Setup WooCommerce Monorepo
              uses: ./.github/actions/setup-woocommerce-monorepo
              with:
                  install-filters: woocommerce
                  build: false

<<<<<<< HEAD
            - name: Update site to nightly version
              uses: ./.github/actions/tests/run-e2e-tests
              with:
                  report-name: ${{ env.API_ARTIFACT }}
                  tests: update-woocommerce.spec.js
              env:
                  GITHUB_TOKEN: ${{ secrets.E2E_GH_TOKEN }}
                  UPDATE_WC: nightly

            - name: Run API tests
              id: run-api-composite-action
              uses: ./.github/actions/tests/run-api-tests
              with:
                  report-name: ${{ env.API_ARTIFACT }}
=======
            - name: Download and install Chromium browser.
              working-directory: plugins/woocommerce
              run: pnpm exec playwright install chromium

            - name: Run API tests.
              working-directory: plugins/woocommerce
>>>>>>> 473a53d5
              env:
                  USER_KEY: ${{ secrets.SMOKE_TEST_ADMIN_USER }}
                  USER_SECRET: ${{ secrets.SMOKE_TEST_ADMIN_PASSWORD }}

    e2e-tests:
        name: E2E tests on nightly build
        runs-on: ubuntu-20.04
        permissions:
            contents: read
        outputs:
            test-result: ${{ steps.run-e2e-composite-action.outputs.result }}
        #  needs: [api-tests]
        env:
            ADMIN_PASSWORD: ${{ secrets.SMOKE_TEST_ADMIN_PASSWORD }}
            ADMIN_USER: ${{ secrets.SMOKE_TEST_ADMIN_USER }}
            ADMIN_USER_EMAIL: ${{ secrets.SMOKE_TEST_ADMIN_USER_EMAIL }}
            ALLURE_REPORT_DIR: ${{ github.workspace }}/plugins/woocommerce/tests/e2e-pw/test-results/allure-report
            ALLURE_RESULTS_DIR: ${{ github.workspace }}/plugins/woocommerce/tests/e2e-pw/test-results/allure-results
            BASE_URL: ${{ secrets.SMOKE_TEST_URL }}
            CUSTOMER_PASSWORD: ${{ secrets.SMOKE_TEST_CUSTOMER_PASSWORD }}
            CUSTOMER_USER: ${{ secrets.SMOKE_TEST_CUSTOMER_USER }}
            DEFAULT_TIMEOUT_OVERRIDE: 120000
        steps:
            - uses: actions/checkout@v3

            - name: Setup WooCommerce Monorepo
              uses: ./.github/actions/setup-woocommerce-monorepo
              with:
                  install-filters: woocommerce
                  build: false

            - name: Run E2E tests
              id: run-e2e-composite-action
              timeout-minutes: 60
              uses: ./.github/actions/tests/run-e2e-tests
              with:
                  report-name: ${{ env.E2E_ARTIFACT }}
              env:
                  ADMIN_PASSWORD: ${{ secrets.SMOKE_TEST_ADMIN_PASSWORD }}
                  ADMIN_USER: ${{ secrets.SMOKE_TEST_ADMIN_USER }}
                  ADMIN_USER_EMAIL: ${{ secrets.SMOKE_TEST_ADMIN_USER_EMAIL }}
                  ALLURE_REPORT_DIR: ${{ github.workspace }}/plugins/woocommerce/tests/e2e-pw/test-results/allure-report
                  ALLURE_RESULTS_DIR: ${{ github.workspace }}/plugins/woocommerce/tests/e2e-pw/test-results/allure-results
                  BASE_URL: ${{ secrets.SMOKE_TEST_URL }}
                  CUSTOMER_PASSWORD: ${{ secrets.SMOKE_TEST_CUSTOMER_PASSWORD }}
                  CUSTOMER_USER: ${{ secrets.SMOKE_TEST_CUSTOMER_USER }}
                  DEFAULT_TIMEOUT_OVERRIDE: 120000
                  E2E_MAX_FAILURES: 25
                  RESET_SITE: true

    k6-tests:
        name: k6 tests on nightly build
        runs-on: ubuntu-20.04
        permissions:
            contents: read
        needs: [api-tests]
        if: success() || failure()
        outputs:
            test-result: ${{ steps.run-k6-tests.conclusion }}
        steps:
            - uses: actions/checkout@v3

            - name: Setup WooCommerce Monorepo
              uses: ./.github/actions/setup-woocommerce-monorepo
              with:
                  install-filters: woocommerce
                  build: false

            - name: Update performance test site with E2E test
              id: update-perf-site
              continue-on-error: true
              uses: ./.github/actions/tests/run-e2e-tests
              with:
                  report-name: k6-daily-update-site--run-${{ github.run_number }}
                  tests: update-woocommerce.spec.js
              env:
                  ALLURE_RESULTS_DIR: ${{ github.workspace }}/plugins/woocommerce/tests/e2e-pw/allure-results
                  ALLURE_REPORT_DIR: ${{ github.workspace }}/plugins/woocommerce/tests/e2e-pw/allure-report
                  BASE_URL: ${{ secrets.SMOKE_TEST_PERF_URL }}/
                  ADMIN_USER: ${{ secrets.SMOKE_TEST_PERF_ADMIN_USER }}
                  ADMIN_PASSWORD: ${{ secrets.SMOKE_TEST_PERF_ADMIN_PASSWORD }}
                  CUSTOMER_USER: ${{ secrets.SMOKE_TEST_PERF_ADMIN_USER }}
                  CUSTOMER_PASSWORD: ${{ secrets.SMOKE_TEST_PERF_ADMIN_PASSWORD }}
                  DEFAULT_TIMEOUT_OVERRIDE: 120000
                  GITHUB_TOKEN: ${{ secrets.E2E_GH_TOKEN }}
                  UPDATE_WC: nightly

            - name: Install k6
              run: |
                  curl https://github.com/grafana/k6/releases/download/v0.33.0/k6-v0.33.0-linux-amd64.tar.gz -L | tar xvz --strip-components 1

            - name: Run k6 smoke tests
              id: run-k6-tests
              env:
                  URL: ${{ secrets.SMOKE_TEST_PERF_URL }}
                  HOST: ${{ secrets.SMOKE_TEST_PERF_HOST }}
                  A_USER: ${{ secrets.SMOKE_TEST_PERF_ADMIN_USER }}
                  A_PW: ${{ secrets.SMOKE_TEST_PERF_ADMIN_PASSWORD }}
                  C_USER: ${{ secrets.SMOKE_TEST_PERF_ADMIN_USER }}
                  C_PW: ${{ secrets.SMOKE_TEST_PERF_ADMIN_PASSWORD }}
                  P_ID: 22733
              run: |
                  ./k6 run plugins/woocommerce/tests/performance/tests/gh-action-daily-ext-requests.js

    test-plugins:
        name: Smoke tests on trunk with ${{ matrix.plugin }} plugin installed
        runs-on: ubuntu-20.04
        permissions:
            contents: read
        needs: [api-tests]
        env:
            ALLURE_RESULTS_DIR: ${{ github.workspace }}/plugins/woocommerce/tests/e2e-pw/allure-results
            ALLURE_REPORT_DIR: ${{ github.workspace }}/plugins/woocommerce/tests/e2e-pw/allure-report
        strategy:
            fail-fast: false
            matrix:
                include:
                    - plugin: 'WooCommerce Payments'
                      repo: 'automattic/woocommerce-payments'
                      slug: woocommerce-payments
                    - plugin: 'WooCommerce PayPal Payments'
                      repo: 'woocommerce/woocommerce-paypal-payments'
                      slug: woocommerce-paypal-payments
                    - plugin: 'WooCommerce Shipping & Tax'
                      repo: 'automattic/woocommerce-services'
                      slug: woocommerce-services
                    - plugin: 'WooCommerce Subscriptions'
                      repo: WC_SUBSCRIPTIONS_REPO
                      private: true
                      slug: woocommerce-subscriptions
                    - plugin: 'Gutenberg'
                      repo: 'WordPress/gutenberg'
                      slug: gutenberg
                    - plugin: 'Gutenberg - Nightly'
                      repo: 'bph/gutenberg'
                      slug: gutenberg-nightly
        steps:
            - uses: actions/checkout@v3

            - name: Setup WooCommerce Monorepo
              uses: ./.github/actions/setup-woocommerce-monorepo
              with:
                  build-filters: woocommerce

            - name: Setup local test environment
              uses: ./.github/actions/tests/setup-local-test-environment
              with:
                  test-type: e2e

            - name: Run 'Upload plugin' test
              id: run-upload-plugin-test
              uses: ./.github/actions/tests/run-e2e-tests
              with:
                  report-name: Smoke tests on trunk with ${{ matrix.plugin }} plugin installed (run ${{ github.run_number }})
                  tests: upload-plugin.spec.js
              env:
                  PLUGIN_REPOSITORY: ${{ matrix.private && secrets[matrix.repo] || matrix.repo }}
                  PLUGIN_NAME: ${{ matrix.plugin }}
                  GITHUB_TOKEN: ${{ secrets.E2E_GH_TOKEN }}

            - name: Run the rest of E2E tests
              id: run-e2e-composite-action
              timeout-minutes: 60
              uses: ./.github/actions/tests/run-e2e-tests
              with:
                  playwright-config: ignore-plugin-tests.playwright.config.js
                  report-name: Smoke tests on trunk with ${{ matrix.plugin }} plugin installed (run ${{ github.run_number }})
              env:
                  E2E_MAX_FAILURES: 15

            - name: Create context block and save as JSON file
              if: success() || failure()
              id: create-block-json
              uses: actions/github-script@v6
              with:
                  script: |
                      const script = require( './.github/actions/tests/slack-summary-daily/scripts/create-blocks-plugin-tests.js' )
                      script( { core } );
              env:
                  UPLOAD_RESULT: ${{ steps.run-upload-plugin-test.outputs.result }}
                  E2E_RESULT: ${{ steps.run-e2e-composite-action.outputs.result }}
                  PLUGIN_NAME: ${{ matrix.plugin }}
                  PLUGIN_SLUG: ${{ matrix.slug }}

            - name: Upload JSON file as artifact
              if: success() || failure()
              uses: actions/upload-artifact@v3
              with:
                  name: ${{ env.PLUGIN_SLACK_BLOCKS_ARTIFACT }}
                  path: ${{ steps.create-block-json.outputs.path }}

    trunk-results:
        name: Publish report on smoke tests on nightly build
        if: |
            ( success() || failure() ) &&
            ! github.event.pull_request.head.repo.fork
        runs-on: ubuntu-20.04
        permissions:
            contents: read
        needs: [e2e-tests, test-plugins, k6-tests]
        steps:
            - name: Create dirs
              run: |
                  mkdir -p repo
                  mkdir -p artifacts/api
                  mkdir -p artifacts/e2e
                  mkdir -p output

            - name: Checkout code
              uses: actions/checkout@v3
              with:
                  path: repo

            - name: Download API test report artifact
              uses: actions/download-artifact@v3
              with:
                  name: ${{ env.API_ARTIFACT }}
                  path: artifacts/api

            - name: Download E2E test report artifact
              uses: actions/download-artifact@v3
              with:
                  name: ${{ env.E2E_ARTIFACT }}
                  path: artifacts/e2e

            - name: Post test summary
              uses: actions/github-script@v6
              env:
                  API_SUMMARY_PATH: ${{ github.workspace }}/artifacts/api/allure-report/widgets/summary.json
                  E2E_PW_SUMMARY_PATH: ${{ github.workspace }}/artifacts/e2e/allure-report/widgets/summary.json
              with:
                  result-encoding: string
                  script: |
                      const script = require( './repo/.github/workflows/scripts/prepare-test-summary-daily.js' )
                      return await script( { core } )

            - name: Publish report
              env:
                  GITHUB_TOKEN: ${{ secrets.REPORTS_TOKEN }}
                  RUN_ID: ${{ github.run_id }}
              run: |
                  gh workflow run publish-test-reports-daily.yml \
                    -f run_id=$RUN_ID \
                    -f api_artifact="$API_ARTIFACT" \
                    -f e2e_artifact="$E2E_ARTIFACT" \
                    -f s3_root=public \
                    --repo woocommerce/woocommerce-test-reports

    plugins-results:
        name: Publish report on Smoke tests on trunk with plugins
        if: |
            ( success() || failure() ) && 
            ( needs.test-plugins.result != 'skipped' ) &&
            ! github.event.pull_request.head.repo.fork
        runs-on: ubuntu-20.04
        needs: [e2e-tests, test-plugins, k6-tests]
        env:
            GITHUB_TOKEN: ${{ secrets.REPORTS_TOKEN }}
            RUN_ID: ${{ github.run_id }}
            ARTIFACT: Smoke tests on trunk with ${{ matrix.plugin }} plugin installed (run ${{ github.run_number }})
        strategy:
            fail-fast: false
            matrix:
                include:
                    - plugin: 'WooCommerce Payments'
                      slug: woocommerce-payments
                    - plugin: 'WooCommerce PayPal Payments'
                      slug: woocommerce-paypal-payments
                    - plugin: 'WooCommerce Shipping & Tax'
                      slug: woocommerce-services
                    - plugin: 'WooCommerce Subscriptions'
                      slug: woocommerce-subscriptions
                    - plugin: 'Gutenberg'
                      slug: gutenberg
                    - plugin: 'Gutenberg - Nightly'
                      slug: gutenberg-nightly
        steps:
            - name: Download test report artifact
              uses: actions/download-artifact@v3
              with:
                  name: ${{ env.ARTIFACT }}

            - name: Publish reports
              run: |
                  gh workflow run publish-test-reports-daily-plugins.yml \
                    -f run_id=$RUN_ID \
                    -f artifact="${{ env.ARTIFACT }}" \
                    -f plugin="${{ matrix.plugin }}" \
                    -f slug="${{ matrix.slug }}" \
                    -f s3_root=public \
                    --repo woocommerce/woocommerce-test-reports

    post-slack-summary:
        name: Post Slack summary
        runs-on: ubuntu-20.04
        permissions:
            contents: read
        if: |
            success() || (
              failure() && contains( needs.*.result, 'failure' )
            )
        needs:
            - api-tests
            - e2e-tests
            - k6-tests
            - test-plugins
        steps:
            - uses: actions/checkout@v3

            - name: Download Slack blocks from plugin tests
              if: needs.test-plugins.result != 'skipped'
              id: download-plugin-blocks
              uses: actions/download-artifact@v3
              with:
                  name: ${{ env.PLUGIN_SLACK_BLOCKS_ARTIFACT }}
                  path: /tmp/plugin-blocks

            - name: Construct Slack payload
              id: construct-slack-payload
              uses: actions/github-script@v6
              with:
                  script: |
                      const script = require('./.github/actions/tests/slack-summary-daily/scripts/construct-slack-payload.js');
                      await script( { context, core, github } );
              env:
                  API_RESULT: ${{ needs.api-tests.outputs.test-result }}
                  E2E_RESULT: ${{ needs.e2e-tests.outputs.test-result || needs.e2e-tests.result }}
                  k6_RESULT: ${{ needs.k6-tests.outputs.test-result || needs.k6-tests.result }}
                  PLUGINS_BLOCKS_PATH: ${{ steps.download-plugin-blocks.outputs.download-path }}
                  PLUGIN_TESTS_RESULT: ${{ needs.test-plugins.result }}

            - name: Send Slack message
              id: send-slack-message
              uses: slackapi/slack-github-action@v1.23.0
              with:
                  channel-id: ${{ secrets.DAILY_TEST_SLACK_CHANNEL }}
                  payload: ${{ steps.construct-slack-payload.outputs.payload }}
              env:
                  SLACK_BOT_TOKEN: ${{ secrets.E2E_SLACK_TOKEN }}<|MERGE_RESOLUTION|>--- conflicted
+++ resolved
@@ -45,7 +45,6 @@
                   install-filters: woocommerce
                   build: false
 
-<<<<<<< HEAD
             - name: Update site to nightly version
               uses: ./.github/actions/tests/run-e2e-tests
               with:
@@ -60,14 +59,6 @@
               uses: ./.github/actions/tests/run-api-tests
               with:
                   report-name: ${{ env.API_ARTIFACT }}
-=======
-            - name: Download and install Chromium browser.
-              working-directory: plugins/woocommerce
-              run: pnpm exec playwright install chromium
-
-            - name: Run API tests.
-              working-directory: plugins/woocommerce
->>>>>>> 473a53d5
               env:
                   USER_KEY: ${{ secrets.SMOKE_TEST_ADMIN_USER }}
                   USER_SECRET: ${{ secrets.SMOKE_TEST_ADMIN_PASSWORD }}
