--- conflicted
+++ resolved
@@ -32,15 +32,14 @@
 
             - name: Setup WooCommerce Monorepo
               uses: ./.github/actions/setup-woocommerce-monorepo
+              with:
+                  install: '@woocommerce/plugin-woocommerce...'
+                  build: '@woocommerce/plugin-woocommerce'
 
             - name: Setup local test environment
               uses: ./.github/actions/tests/setup-local-test-environment
               with:
-<<<<<<< HEAD
-                install: '@woocommerce/plugin-woocommerce...'
-=======
                   test-type: api
->>>>>>> 759d903d
 
             - name: Run API tests
               id: run-api-composite-action
@@ -93,19 +92,18 @@
 
             - name: Setup WooCommerce Monorepo
               uses: ./.github/actions/setup-woocommerce-monorepo
+              with:
+                  install: '@woocommerce/plugin-woocommerce...'
+                  build: '@woocommerce/plugin-woocommerce'
 
             - name: Setup local test environment
               uses: ./.github/actions/tests/setup-local-test-environment
               with:
-<<<<<<< HEAD
-                install: '@woocommerce/plugin-woocommerce...'
-=======
                   test-type: e2e
 
             - name: Download and install Chromium browser.
               working-directory: plugins/woocommerce
               run: pnpm exec playwright install chromium
->>>>>>> 759d903d
 
             - name: Run E2E tests
               timeout-minutes: 60
@@ -149,7 +147,8 @@
             - name: Setup WooCommerce Monorepo
               uses: ./.github/actions/setup-woocommerce-monorepo
               with:
-                install: '@woocommerce/plugin-woocommerce...'
+                  install: '@woocommerce/plugin-woocommerce...'
+                  build: '@woocommerce/plugin-woocommerce'
 
             - name: Update performance test site with E2E test
               id: update-perf-site
@@ -225,8 +224,8 @@
             - name: Setup WooCommerce Monorepo
               uses: ./.github/actions/setup-woocommerce-monorepo
               with:
-                install: '@woocommerce/plugin-woocommerce...'
-                build: '@woocommerce/plugin-woocommerce'
+                  install: '@woocommerce/plugin-woocommerce...'
+                  build: '@woocommerce/plugin-woocommerce'
 
             - name: Setup local test environment
               uses: ./.github/actions/tests/setup-local-test-environment
