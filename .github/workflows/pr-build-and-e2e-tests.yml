--- conflicted
+++ resolved
@@ -152,24 +152,14 @@
                   USER_SECRET: password
               run: pnpm exec wc-api-tests test api
 
-<<<<<<< HEAD
             - name: Archive API test report
               if: always()
-              uses: actions/upload-artifact@v2
+              uses: actions/upload-artifact@v3
               with:
                   name: api-test-report---pr-${{ github.event.number }}
                   path: |
                       ${{ env.API_TEST_REPORT_DIR }}/allure-results
                       ${{ env.API_TEST_REPORT_DIR }}/allure-report
-=======
-            - name: Upload API test report
-              uses: actions/upload-artifact@v3
-              with:
-                  name: api-test-report---pr-${{ github.event.number }}
-                  path: |
-                      package/woocommerce/packages/js/api-core-tests/allure-results
-                      package/woocommerce/packages/js/api-core-tests/allure-report
->>>>>>> 68234755
                   retention-days: 7
 
     k6-tests-run:
@@ -215,13 +205,7 @@
 
             - name: Install dependencies
               working-directory: package/woocommerce
-<<<<<<< HEAD
-              run: |
-                  npm install -g pnpm
-                  pnpm install
-=======
               run: pnpm install
->>>>>>> 68234755
 
             - name: Workaround to use initialization file with prepopulated data.
               working-directory: package/woocommerce/plugins/woocommerce/tests/e2e/docker
