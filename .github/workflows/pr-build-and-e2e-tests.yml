--- conflicted
+++ resolved
@@ -58,14 +58,9 @@
 
     api-tests-run:
         name: Runs API tests.
-<<<<<<< HEAD
-        runs-on: ubuntu-18.04
-        needs: [build]
+        runs-on: ubuntu-20.04
         env:
             API_TEST_REPORT_DIR: ${{ github.workspace }}/api-test-report
-=======
-        runs-on: ubuntu-20.04
->>>>>>> c1dcab57
         steps:
             - name: Checkout code.
               uses: actions/checkout@v3
@@ -111,13 +106,8 @@
               with:
                   name: api-test-report---pr-${{ github.event.number }}
                   path: |
-<<<<<<< HEAD
                       ${{ env.API_TEST_REPORT_DIR }}/allure-results
                       ${{ env.API_TEST_REPORT_DIR }}/allure-report
-=======
-                      packages/js/api-core-tests/allure-results
-                      packages/js/api-core-tests/allure-report
->>>>>>> c1dcab57
                   retention-days: 7
 
     k6-tests-run:
@@ -165,7 +155,6 @@
 
             - name: Run k6 tests
               run: |
-<<<<<<< HEAD
                   ./k6 run package/woocommerce/plugins/woocommerce/tests/performance/tests/gh-action-pr-requests.js
 
     publish-test-reports:
@@ -191,6 +180,3 @@
                     -f pr_number=$PR_NUMBER \
                     -f commit_sha=$COMMIT_SHA \
                     --repo woocommerce/woocommerce-test-reports
-=======
-                  ./k6 run plugins/woocommerce/tests/performance/tests/gh-action-pr-requests.js
->>>>>>> c1dcab57
