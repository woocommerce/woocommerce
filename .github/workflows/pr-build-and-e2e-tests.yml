--- conflicted
+++ resolved
@@ -77,9 +77,6 @@
                   WC_E2E_SCREENSHOTS: 1
                   E2E_SLACK_TOKEN: ${{ secrets.E2E_SLACK_TOKEN }}
                   E2E_SLACK_CHANNEL: ${{ secrets.E2E_SLACK_CHANNEL }}
-<<<<<<< HEAD
-              run: pnpx wc-e2e test:e2e
-=======
               run: pnpx wc-e2e test:e2e
                   
     api-tests-run:
@@ -200,5 +197,4 @@
       
           - name: Run k6 tests
             run: |
-              ./k6 run package/woocommerce/plugins/woocommerce/tests/performance/tests/gh-action-pr-requests.js
->>>>>>> f940d9f6
+              ./k6 run package/woocommerce/plugins/woocommerce/tests/performance/tests/gh-action-pr-requests.js