--- conflicted
+++ resolved
@@ -43,13 +43,9 @@
               env:
                 USE_WP_ENV: 1
               working-directory: plugins/woocommerce
-<<<<<<< HEAD
               env:
                   E2E_MAX_FAILURES: 15
-              run: pnpx playwright test --config=e2e/playwright.config.js
-=======
               run: pnpm exec playwright test --config=tests/e2e-pw/playwright.config.js
->>>>>>> 18901f19
 
             - name: Generate Playwright E2E Test report.
               id: generate_e2e_report
