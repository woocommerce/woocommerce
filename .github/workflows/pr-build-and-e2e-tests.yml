name: Run tests against PR
on:
    pull_request:
    workflow_dispatch:

concurrency:
    group: ${{ github.workflow }}-${{ github.ref }}
    cancel-in-progress: true

jobs:
    e2e-tests-run:
        name: Runs E2E tests.
        runs-on: ubuntu-20.04
        outputs:
            E2E_GRAND_TOTAL: ${{ steps.count_e2e_total.outputs.E2E_GRAND_TOTAL }}
        steps:
            - uses: actions/checkout@v3

            - name: Setup WooCommerce Monorepo
              uses: ./.github/actions/setup-woocommerce-monorepo

            - name: Load docker images and start containers.
              working-directory: plugins/woocommerce
              run: pnpm env:test --filter=woocommerce

            - name: Download and install Chromium browser.
              working-directory: plugins/woocommerce
              run: pnpm exec playwright install chromium

            - name: Get total number of Playwright E2E tests to be run.
              id: count_e2e_total
              working-directory: plugins/woocommerce
              run: |
                  TOTAL_STR=$(pnpm exec playwright test --config=tests/e2e-pw/playwright.config.js --list | grep "Total:")
                  NO_PREFIX=${TOTAL_STR#*"Total: "}
                  COUNT=${NO_PREFIX%" tests in"*}
                  echo "::set-output name=E2E_GRAND_TOTAL::$COUNT"

            - name: Run Playwright E2E tests.
              timeout-minutes: 60
              id: run_playwright_e2e_tests
<<<<<<< HEAD
              env: |
                  USE_WP_ENV: 1
                  FORCE_COLOR: 1
=======
              env:
                USE_WP_ENV: 1
                E2E_MAX_FAILURES: 15
>>>>>>> d756494b
              working-directory: plugins/woocommerce
              run: pnpm exec playwright test --config=tests/e2e-pw/playwright.config.js

            - name: Generate Playwright E2E Test report.
              id: generate_e2e_report
              if: |
                  always() &&
                  (
                    steps.run_playwright_e2e_tests.conclusion != 'cancelled' ||
                    steps.run_playwright_e2e_tests.conclusion != 'skipped' 
                  )
              working-directory: plugins/woocommerce
              run: pnpm exec allure generate --clean e2e/allure-results --output e2e/allure-report

            - name: Archive Playwright E2E test report
              if: |
                  always() &&
                  steps.generate_e2e_report.conclusion == 'success'
              uses: actions/upload-artifact@v3
              with:
                  name: e2e-test-report---pr-${{ github.event.number }}
                  path: |
                      plugins/woocommerce/e2e/allure-results
                      plugins/woocommerce/e2e/allure-report
                  if-no-files-found: ignore
                  retention-days: 5

    api-tests-run:
        name: Runs API tests.
        runs-on: ubuntu-20.04
        env:
            API_TEST_REPORT_DIR: ${{ github.workspace }}/api-test-report
        steps:
            - uses: actions/checkout@v3

            - name: Setup WooCommerce Monorepo
              uses: ./.github/actions/setup-woocommerce-monorepo

            - name: Load docker images and start containers.
              working-directory: plugins/woocommerce
              run: pnpm env:test --filter=woocommerce

            - name: Run Playwright API tests.
              id: run_playwright_api_tests
              working-directory: plugins/woocommerce
              env:
                  BASE_URL: http://localhost:8086
                  USER_KEY: admin
                  USER_SECRET: password
              run: pnpm exec playwright test --config=tests/api-core-tests/playwright.config.js

            - name: Generate Playwright API Test report.
              id: generate_api_report
              if: |
                  always() &&
                  (
                    steps.run_playwright_api_tests.conclusion != 'cancelled' ||
                    steps.run_playwright_api_tests.conclusion != 'skipped' 
                  )
              working-directory: plugins/woocommerce
              run: pnpm exec allure generate --clean api-test-report/allure-results --output api-test-report/allure-report
            - name: Archive Playwright API test report
              if: |
                  always() &&
                  steps.generate_api_report.conclusion == 'success'
              uses: actions/upload-artifact@v3
              with:
                  name: api-test-report---pr-${{ github.event.number }}
                  path: |
                      plugins/woocommerce/api-test-report/allure-results
                      plugins/woocommerce/api-test-report/allure-report
                  if-no-files-found: ignore
                  retention-days: 5

    k6-tests-run:
        name: Runs k6 Performance tests
        runs-on: ubuntu-20.04
        steps:
            - uses: actions/checkout@v3

            - name: Setup WooCommerce Monorepo
              uses: ./.github/actions/setup-woocommerce-monorepo

            - name: Load docker images and start containers.
              working-directory: plugins/woocommerce
              run: |
                  pnpm env:dev --filter=woocommerce
                  pnpm env:performance-init --filter=woocommerce

            - name: Install k6
              run: |
                  curl https://github.com/grafana/k6/releases/download/v0.33.0/k6-v0.33.0-linux-amd64.tar.gz -L | tar xvz --strip-components 1

            - name: Run k6 tests
              run: |
                  ./k6 run plugins/woocommerce/tests/performance/tests/gh-action-pr-requests.js

    test-summary:
        name: Post test results
        if: |
            always() && 
            ! github.event.pull_request.head.repo.fork &&
            (
              contains( needs.*.result, 'success' ) ||
              contains( needs.*.result, 'failure' )
            )
        runs-on: ubuntu-20.04
        needs: [api-tests-run, e2e-tests-run]
        env:
            E2E_GRAND_TOTAL: ${{needs.e2e-tests-run.outputs.E2E_GRAND_TOTAL}}
        steps:
            - name: Create dirs
              run: |
                  mkdir -p repo
                  mkdir -p artifacts/api 
                  mkdir -p artifacts/e2e
                  mkdir -p output

            - name: Checkout code
              uses: actions/checkout@v3
              with:
                  path: repo

            - name: Download API test report artifact
              uses: actions/download-artifact@v3
              with:
                  name: api-test-report---pr-${{ github.event.number }}
                  path: artifacts/api

            - name: Download Playwright E2E test report artifact
              uses: actions/download-artifact@v3
              with:
                  name: e2e-test-report---pr-${{ github.event.number }}
                  path: artifacts/e2e

            - name: Prepare test summary
              id: prepare-test-summary
              uses: actions/github-script@v6
              env:
                  API_SUMMARY_PATH: ${{ github.workspace }}/artifacts/api/allure-report/widgets/summary.json
                  E2E_PW_SUMMARY_PATH: ${{ github.workspace }}/artifacts/e2e/allure-report/widgets/summary.json
                  PR_NUMBER: ${{ github.event.number }}
                  SHA: ${{ github.event.pull_request.head.sha }}
              with:
                  result-encoding: string
                  script: |
                      const script = require( './repo/.github/workflows/scripts/prepare-test-summary.js' )
                      return await script( { core } )

            - name: Find PR comment by github-actions[bot]
              uses: peter-evans/find-comment@v2
              id: find-comment
              with:
                  issue-number: ${{ github.event.pull_request.number }}
                  comment-author: 'github-actions[bot]'
                  body-includes: Test Results Summary

            - name: Create or update PR comment
              uses: peter-evans/create-or-update-comment@v2
              with:
                  comment-id: ${{ steps.find-comment.outputs.comment-id }}
                  issue-number: ${{ github.event.pull_request.number }}
                  body: ${{ steps.prepare-test-summary.outputs.result }}
                  edit-mode: replace

    publish-test-reports:
        name: Publish test reports
        if: |
            always() && 
            ! github.event.pull_request.head.repo.fork &&
            (
              contains( needs.*.result, 'success' ) ||
              contains( needs.*.result, 'failure' )
            )
        runs-on: ubuntu-20.04
        needs: [api-tests-run, e2e-tests-run, k6-tests-run]
        env:
            GITHUB_TOKEN: ${{ secrets.REPORTS_TOKEN }}
            PR_NUMBER: ${{ github.event.number }}
            RUN_ID: ${{ github.run_id }}
            COMMIT_SHA: ${{ github.event.pull_request.head.sha }}
        steps:
            - name: Publish test reports
              env:
                  API_ARTIFACT: api-test-report---pr-${{ github.event.number }}
                  E2E_ARTIFACT: e2e-test-report---pr-${{ github.event.number }}
              run: |
                  gh workflow run publish-test-reports-pr.yml \
                    -f run_id=$RUN_ID \
                    -f api_artifact=$API_ARTIFACT \
                    -f e2e_artifact=$E2E_ARTIFACT \
                    -f pr_number=$PR_NUMBER \
                    -f commit_sha=$COMMIT_SHA \
                    -f s3_root=public \
                    --repo woocommerce/woocommerce-test-reports<|MERGE_RESOLUTION|>--- conflicted
+++ resolved
@@ -39,15 +39,10 @@
             - name: Run Playwright E2E tests.
               timeout-minutes: 60
               id: run_playwright_e2e_tests
-<<<<<<< HEAD
-              env: |
-                  USE_WP_ENV: 1
-                  FORCE_COLOR: 1
-=======
               env:
                 USE_WP_ENV: 1
                 E2E_MAX_FAILURES: 15
->>>>>>> d756494b
+                FORCE_COLOR: 1
               working-directory: plugins/woocommerce
               run: pnpm exec playwright test --config=tests/e2e-pw/playwright.config.js
 
