name: 'Update contributor feedback labels on comment'
on: 'issue_comment'

jobs:
  feedback:
    if: |
      github.actor != 'github-actions' &&
      github.event.issue &&
      github.event.issue.state == 'open' &&
      contains(github.event.issue.labels.*.name, 'needs feedback')
    runs-on: ubuntu-latest
    steps:
    - name: Add has feedback
      uses: actions-ecosystem/action-add-labels@v1
      with:
        github_token: ${{ secrets.GITHUB_TOKEN }}
        labels: 'has feedback'
    - name: remove needs feedback, stale
      uses: actions-ecosystem/action-remove-labels@v1
      with:
        github_token: ${{ secrets.GITHUB_TOKEN }}
        labels: |
          'needs feedback'
<<<<<<< HEAD
          'stale'
=======
          'Stale'
>>>>>>> 67821771
<|MERGE_RESOLUTION|>--- conflicted
+++ resolved
@@ -21,8 +21,4 @@
         github_token: ${{ secrets.GITHUB_TOKEN }}
         labels: |
           'needs feedback'
-<<<<<<< HEAD
-          'stale'
-=======
-          'Stale'
->>>>>>> 67821771
+          'Stale'