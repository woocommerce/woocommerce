--- conflicted
+++ resolved
@@ -4,11 +4,7 @@
         "Read more about it at https://getcomposer.org/doc/01-basic-usage.md#installing-dependencies",
         "This file is @generated automatically"
     ],
-<<<<<<< HEAD
-    "content-hash": "c955d86ce8d65e6fb1e0e97282642d7b",
-=======
     "content-hash": "cc8332bbf87663f17a912caa50e12423",
->>>>>>> fb7c7724
     "packages": [
         {
             "name": "automattic/jetpack-autoloader",
@@ -170,18 +166,6 @@
         },
         {
             "name": "woocommerce/woocommerce-blocks",
-<<<<<<< HEAD
-            "version": "v2.4.3",
-            "source": {
-                "type": "git",
-                "url": "https://github.com/woocommerce/woocommerce-gutenberg-products-block.git",
-                "reference": "9a4b30a18f055ed83d819959cbc1386111f401a5"
-            },
-            "dist": {
-                "type": "zip",
-                "url": "https://api.github.com/repos/woocommerce/woocommerce-gutenberg-products-block/zipball/9a4b30a18f055ed83d819959cbc1386111f401a5",
-                "reference": "9a4b30a18f055ed83d819959cbc1386111f401a5",
-=======
             "version": "v2.4.5",
             "source": {
                 "type": "git",
@@ -192,7 +176,6 @@
                 "type": "zip",
                 "url": "https://api.github.com/repos/woocommerce/woocommerce-gutenberg-products-block/zipball/130bc40824f844c0870c94c0ad0aa7a6abb74f6f",
                 "reference": "130bc40824f844c0870c94c0ad0aa7a6abb74f6f",
->>>>>>> fb7c7724
                 "shasum": ""
             },
             "require": {
@@ -226,11 +209,7 @@
                 "gutenberg",
                 "woocommerce"
             ],
-<<<<<<< HEAD
-            "time": "2019-10-14T13:20:09+00:00"
-=======
             "time": "2019-11-02T13:48:18+00:00"
->>>>>>> fb7c7724
         },
         {
             "name": "woocommerce/woocommerce-rest-api",
@@ -658,16 +637,16 @@
         },
         {
             "name": "phpcompatibility/phpcompatibility-wp",
-            "version": "2.1.0",
+            "version": "2.0.0",
             "source": {
                 "type": "git",
                 "url": "https://github.com/PHPCompatibility/PHPCompatibilityWP.git",
-                "reference": "41bef18ba688af638b7310666db28e1ea9158b2f"
-            },
-            "dist": {
-                "type": "zip",
-                "url": "https://api.github.com/repos/PHPCompatibility/PHPCompatibilityWP/zipball/41bef18ba688af638b7310666db28e1ea9158b2f",
-                "reference": "41bef18ba688af638b7310666db28e1ea9158b2f",
+                "reference": "cb303f0067cd5b366a41d4fb0e254fb40ff02efd"
+            },
+            "dist": {
+                "type": "zip",
+                "url": "https://api.github.com/repos/PHPCompatibility/PHPCompatibilityWP/zipball/cb303f0067cd5b366a41d4fb0e254fb40ff02efd",
+                "reference": "cb303f0067cd5b366a41d4fb0e254fb40ff02efd",
                 "shasum": ""
             },
             "require": {
@@ -675,10 +654,10 @@
                 "phpcompatibility/phpcompatibility-paragonie": "^1.0"
             },
             "require-dev": {
-                "dealerdirect/phpcodesniffer-composer-installer": "^0.5"
+                "dealerdirect/phpcodesniffer-composer-installer": "^0.4.3"
             },
             "suggest": {
-                "dealerdirect/phpcodesniffer-composer-installer": "^0.5 || This Composer plugin will sort out the PHP_CodeSniffer 'installed_paths' automatically.",
+                "dealerdirect/phpcodesniffer-composer-installer": "^0.4.3 || This Composer plugin will sort out the PHP_CodeSniffer 'installed_paths' automatically.",
                 "roave/security-advisories": "dev-master || Helps prevent installing dependencies with known security issues."
             },
             "type": "phpcodesniffer-standard",
@@ -704,7 +683,7 @@
                 "standards",
                 "wordpress"
             ],
-            "time": "2019-08-28T14:22:28+00:00"
+            "time": "2018-10-07T18:31:37+00:00"
         },
         {
             "name": "phpdocumentor/reflection-common",
@@ -2022,23 +2001,23 @@
         },
         {
             "name": "woocommerce/woocommerce-sniffs",
-            "version": "0.0.8",
+            "version": "0.0.7",
             "source": {
                 "type": "git",
                 "url": "https://github.com/woocommerce/woocommerce-sniffs.git",
-                "reference": "ccdae93ba678d59cd9741bec077d0c63c0a82958"
-            },
-            "dist": {
-                "type": "zip",
-                "url": "https://api.github.com/repos/woocommerce/woocommerce-sniffs/zipball/ccdae93ba678d59cd9741bec077d0c63c0a82958",
-                "reference": "ccdae93ba678d59cd9741bec077d0c63c0a82958",
-                "shasum": ""
-            },
-            "require": {
-                "dealerdirect/phpcodesniffer-composer-installer": "0.5.0",
+                "reference": "ca80d02513adeea6f05a433bd6e1c29494f88ab1"
+            },
+            "dist": {
+                "type": "zip",
+                "url": "https://api.github.com/repos/woocommerce/woocommerce-sniffs/zipball/ca80d02513adeea6f05a433bd6e1c29494f88ab1",
+                "reference": "ca80d02513adeea6f05a433bd6e1c29494f88ab1",
+                "shasum": ""
+            },
+            "require": {
+                "dealerdirect/phpcodesniffer-composer-installer": "^0.5.0",
                 "php": ">=7.0",
-                "phpcompatibility/phpcompatibility-wp": "2.1.0",
-                "wp-coding-standards/wpcs": "2.1.1"
+                "phpcompatibility/phpcompatibility-wp": "2.0.0",
+                "wp-coding-standards/wpcs": "^2.1"
             },
             "type": "phpcodesniffer-standard",
             "notification-url": "https://packagist.org/downloads/",
@@ -2058,7 +2037,7 @@
                 "woocommerce",
                 "wordpress"
             ],
-            "time": "2019-10-16T18:25:21+00:00"
+            "time": "2019-08-23T20:34:20+00:00"
         },
         {
             "name": "wp-coding-standards/wpcs",
