{
    "_readme": [
        "This file locks the dependencies of your project to a known state",
        "Read more about it at https://getcomposer.org/doc/01-basic-usage.md#installing-dependencies",
        "This file is @generated automatically"
    ],
<<<<<<< HEAD
    "content-hash": "cc8332bbf87663f17a912caa50e12423",
=======
    "content-hash": "0e3374360c8fa6f06a0a5115f6693e04",
>>>>>>> 0f28a619
    "packages": [
        {
            "name": "automattic/jetpack-autoloader",
            "version": "v1.2.0",
            "source": {
                "type": "git",
                "url": "https://github.com/Automattic/jetpack-autoloader.git",
                "reference": "4ad9631e68e9da8b8a764615766287becfb27f81"
            },
            "dist": {
                "type": "zip",
                "url": "https://api.github.com/repos/Automattic/jetpack-autoloader/zipball/4ad9631e68e9da8b8a764615766287becfb27f81",
                "reference": "4ad9631e68e9da8b8a764615766287becfb27f81",
                "shasum": ""
            },
            "require": {
                "composer-plugin-api": "^1.1"
            },
            "require-dev": {
                "phpunit/phpunit": "^5.7 || ^6.5 || ^7.5"
            },
            "type": "composer-plugin",
            "extra": {
                "class": "Automattic\\Jetpack\\Autoloader\\CustomAutoloaderPlugin"
            },
            "autoload": {
                "psr-4": {
                    "Automattic\\Jetpack\\Autoloader\\": "src"
                }
            },
            "notification-url": "https://packagist.org/downloads/",
            "license": [
                "GPL-2.0-or-later"
            ],
            "description": "Creates a custom autoloader for a plugin or theme.",
            "time": "2019-06-24T15:13:23+00:00"
        },
        {
            "name": "composer/installers",
            "version": "v1.7.0",
            "source": {
                "type": "git",
                "url": "https://github.com/composer/installers.git",
                "reference": "141b272484481432cda342727a427dc1e206bfa0"
            },
            "dist": {
                "type": "zip",
                "url": "https://api.github.com/repos/composer/installers/zipball/141b272484481432cda342727a427dc1e206bfa0",
                "reference": "141b272484481432cda342727a427dc1e206bfa0",
                "shasum": ""
            },
            "require": {
                "composer-plugin-api": "^1.0"
            },
            "replace": {
                "roundcube/plugin-installer": "*",
                "shama/baton": "*"
            },
            "require-dev": {
                "composer/composer": "1.0.*@dev",
                "phpunit/phpunit": "^4.8.36"
            },
            "type": "composer-plugin",
            "extra": {
                "class": "Composer\\Installers\\Plugin",
                "branch-alias": {
                    "dev-master": "1.0-dev"
                }
            },
            "autoload": {
                "psr-4": {
                    "Composer\\Installers\\": "src/Composer/Installers"
                }
            },
            "notification-url": "https://packagist.org/downloads/",
            "license": [
                "MIT"
            ],
            "authors": [
                {
                    "name": "Kyle Robinson Young",
                    "email": "kyle@dontkry.com",
                    "homepage": "https://github.com/shama"
                }
            ],
            "description": "A multi-framework Composer library installer",
            "homepage": "https://composer.github.io/installers/",
            "keywords": [
                "Craft",
                "Dolibarr",
                "Eliasis",
                "Hurad",
                "ImageCMS",
                "Kanboard",
                "Lan Management System",
                "MODX Evo",
                "Mautic",
                "Maya",
                "OXID",
                "Plentymarkets",
                "Porto",
                "RadPHP",
                "SMF",
                "Thelia",
                "Whmcs",
                "WolfCMS",
                "agl",
                "aimeos",
                "annotatecms",
                "attogram",
                "bitrix",
                "cakephp",
                "chef",
                "cockpit",
                "codeigniter",
                "concrete5",
                "croogo",
                "dokuwiki",
                "drupal",
                "eZ Platform",
                "elgg",
                "expressionengine",
                "fuelphp",
                "grav",
                "installer",
                "itop",
                "joomla",
                "known",
                "kohana",
                "laravel",
                "lavalite",
                "lithium",
                "magento",
                "majima",
                "mako",
                "mediawiki",
                "modulework",
                "modx",
                "moodle",
                "osclass",
                "phpbb",
                "piwik",
                "ppi",
                "puppet",
                "pxcms",
                "reindex",
                "roundcube",
                "shopware",
                "silverstripe",
                "sydes",
                "symfony",
                "typo3",
                "wordpress",
                "yawik",
                "zend",
                "zikula"
            ],
            "time": "2019-08-12T15:00:31+00:00"
        },
        {
            "name": "woocommerce/woocommerce-blocks",
            "version": "v2.4.5",
            "source": {
                "type": "git",
                "url": "https://github.com/woocommerce/woocommerce-gutenberg-products-block.git",
                "reference": "130bc40824f844c0870c94c0ad0aa7a6abb74f6f"
            },
            "dist": {
                "type": "zip",
                "url": "https://api.github.com/repos/woocommerce/woocommerce-gutenberg-products-block/zipball/130bc40824f844c0870c94c0ad0aa7a6abb74f6f",
                "reference": "130bc40824f844c0870c94c0ad0aa7a6abb74f6f",
                "shasum": ""
            },
            "require": {
                "automattic/jetpack-autoloader": "1.2.0",
                "composer/installers": "1.7.0"
            },
            "require-dev": {
                "phpunit/phpunit": "6.5.14",
                "woocommerce/woocommerce-sniffs": "0.0.6"
            },
            "type": "wordpress-plugin",
            "extra": {
                "scripts-description": {
                    "phpcs": "Analyze code against the WordPress coding standards with PHP_CodeSniffer",
                    "phpcbf": "Fix coding standards warnings/errors automatically with PHP Code Beautifier"
                }
            },
            "autoload": {
                "psr-4": {
                    "Automattic\\WooCommerce\\Blocks\\": "src/"
                }
            },
            "notification-url": "https://packagist.org/downloads/",
            "license": [
                "GPL-3.0-or-later"
            ],
            "description": "WooCommerce blocks for the Gutenberg editor.",
            "homepage": "https://woocommerce.com/",
            "keywords": [
                "blocks",
                "gutenberg",
                "woocommerce"
            ],
            "time": "2019-11-02T13:48:18+00:00"
        },
        {
            "name": "woocommerce/woocommerce-rest-api",
            "version": "1.0.3",
            "source": {
                "type": "git",
                "url": "https://github.com/woocommerce/woocommerce-rest-api.git",
                "reference": "7d9babf1c25890c32df3edb28b8351732640f5ce"
            },
            "dist": {
                "type": "zip",
                "url": "https://api.github.com/repos/woocommerce/woocommerce-rest-api/zipball/7d9babf1c25890c32df3edb28b8351732640f5ce",
                "reference": "7d9babf1c25890c32df3edb28b8351732640f5ce",
                "shasum": ""
            },
            "require": {
                "automattic/jetpack-autoloader": "1.2.0"
            },
            "require-dev": {
                "phpunit/phpunit": "6.5.14",
                "woocommerce/woocommerce-sniffs": "0.0.6"
            },
            "type": "wordpress-plugin",
            "autoload": {
                "classmap": [
                    "src/Controllers/Version1",
                    "src/Controllers/Version2",
                    "src/Controllers/Version3"
                ],
                "psr-4": {
                    "Automattic\\WooCommerce\\RestApi\\": "src"
                }
            },
            "notification-url": "https://packagist.org/downloads/",
            "license": [
                "GPL-3.0-or-later"
            ],
            "description": "The WooCommerce core REST API.",
            "homepage": "https://github.com/woocommerce/woocommerce-rest-api",
            "time": "2019-07-16T14:27:40+00:00"
        }
    ],
    "packages-dev": [
        {
            "name": "dealerdirect/phpcodesniffer-composer-installer",
            "version": "v0.5.0",
            "source": {
                "type": "git",
                "url": "https://github.com/Dealerdirect/phpcodesniffer-composer-installer.git",
                "reference": "e749410375ff6fb7a040a68878c656c2e610b132"
            },
            "dist": {
                "type": "zip",
                "url": "https://api.github.com/repos/Dealerdirect/phpcodesniffer-composer-installer/zipball/e749410375ff6fb7a040a68878c656c2e610b132",
                "reference": "e749410375ff6fb7a040a68878c656c2e610b132",
                "shasum": ""
            },
            "require": {
                "composer-plugin-api": "^1.0",
                "php": "^5.3|^7",
                "squizlabs/php_codesniffer": "^2|^3"
            },
            "require-dev": {
                "composer/composer": "*",
                "phpcompatibility/php-compatibility": "^9.0",
                "sensiolabs/security-checker": "^4.1.0"
            },
            "type": "composer-plugin",
            "extra": {
                "class": "Dealerdirect\\Composer\\Plugin\\Installers\\PHPCodeSniffer\\Plugin"
            },
            "autoload": {
                "psr-4": {
                    "Dealerdirect\\Composer\\Plugin\\Installers\\PHPCodeSniffer\\": "src/"
                }
            },
            "notification-url": "https://packagist.org/downloads/",
            "license": [
                "MIT"
            ],
            "authors": [
                {
                    "name": "Franck Nijhof",
                    "email": "franck.nijhof@dealerdirect.com",
                    "homepage": "http://www.frenck.nl",
                    "role": "Developer / IT Manager"
                }
            ],
            "description": "PHP_CodeSniffer Standards Composer Installer Plugin",
            "homepage": "http://www.dealerdirect.com",
            "keywords": [
                "PHPCodeSniffer",
                "PHP_CodeSniffer",
                "code quality",
                "codesniffer",
                "composer",
                "installer",
                "phpcs",
                "plugin",
                "qa",
                "quality",
                "standard",
                "standards",
                "style guide",
                "stylecheck",
                "tests"
            ],
            "time": "2018-10-26T13:21:45+00:00"
        },
        {
            "name": "doctrine/instantiator",
            "version": "1.2.0",
            "source": {
                "type": "git",
                "url": "https://github.com/doctrine/instantiator.git",
                "reference": "a2c590166b2133a4633738648b6b064edae0814a"
            },
            "dist": {
                "type": "zip",
                "url": "https://api.github.com/repos/doctrine/instantiator/zipball/a2c590166b2133a4633738648b6b064edae0814a",
                "reference": "a2c590166b2133a4633738648b6b064edae0814a",
                "shasum": ""
            },
            "require": {
                "php": "^7.1"
            },
            "require-dev": {
                "doctrine/coding-standard": "^6.0",
                "ext-pdo": "*",
                "ext-phar": "*",
                "phpbench/phpbench": "^0.13",
                "phpstan/phpstan-phpunit": "^0.11",
                "phpstan/phpstan-shim": "^0.11",
                "phpunit/phpunit": "^7.0"
            },
            "type": "library",
            "extra": {
                "branch-alias": {
                    "dev-master": "1.2.x-dev"
                }
            },
            "autoload": {
                "psr-4": {
                    "Doctrine\\Instantiator\\": "src/Doctrine/Instantiator/"
                }
            },
            "notification-url": "https://packagist.org/downloads/",
            "license": [
                "MIT"
            ],
            "authors": [
                {
                    "name": "Marco Pivetta",
                    "email": "ocramius@gmail.com",
                    "homepage": "http://ocramius.github.com/"
                }
            ],
            "description": "A small, lightweight utility to instantiate objects in PHP without invoking their constructors",
            "homepage": "https://www.doctrine-project.org/projects/instantiator.html",
            "keywords": [
                "constructor",
                "instantiate"
            ],
            "time": "2019-03-17T17:37:11+00:00"
        },
        {
            "name": "myclabs/deep-copy",
            "version": "1.9.3",
            "source": {
                "type": "git",
                "url": "https://github.com/myclabs/DeepCopy.git",
                "reference": "007c053ae6f31bba39dfa19a7726f56e9763bbea"
            },
            "dist": {
                "type": "zip",
                "url": "https://api.github.com/repos/myclabs/DeepCopy/zipball/007c053ae6f31bba39dfa19a7726f56e9763bbea",
                "reference": "007c053ae6f31bba39dfa19a7726f56e9763bbea",
                "shasum": ""
            },
            "require": {
                "php": "^7.1"
            },
            "replace": {
                "myclabs/deep-copy": "self.version"
            },
            "require-dev": {
                "doctrine/collections": "^1.0",
                "doctrine/common": "^2.6",
                "phpunit/phpunit": "^7.1"
            },
            "type": "library",
            "autoload": {
                "psr-4": {
                    "DeepCopy\\": "src/DeepCopy/"
                },
                "files": [
                    "src/DeepCopy/deep_copy.php"
                ]
            },
            "notification-url": "https://packagist.org/downloads/",
            "license": [
                "MIT"
            ],
            "description": "Create deep copies (clones) of your objects",
            "keywords": [
                "clone",
                "copy",
                "duplicate",
                "object",
                "object graph"
            ],
            "time": "2019-08-09T12:45:53+00:00"
        },
        {
            "name": "phar-io/manifest",
            "version": "1.0.3",
            "source": {
                "type": "git",
                "url": "https://github.com/phar-io/manifest.git",
                "reference": "7761fcacf03b4d4f16e7ccb606d4879ca431fcf4"
            },
            "dist": {
                "type": "zip",
                "url": "https://api.github.com/repos/phar-io/manifest/zipball/7761fcacf03b4d4f16e7ccb606d4879ca431fcf4",
                "reference": "7761fcacf03b4d4f16e7ccb606d4879ca431fcf4",
                "shasum": ""
            },
            "require": {
                "ext-dom": "*",
                "ext-phar": "*",
                "phar-io/version": "^2.0",
                "php": "^5.6 || ^7.0"
            },
            "type": "library",
            "extra": {
                "branch-alias": {
                    "dev-master": "1.0.x-dev"
                }
            },
            "autoload": {
                "classmap": [
                    "src/"
                ]
            },
            "notification-url": "https://packagist.org/downloads/",
            "license": [
                "BSD-3-Clause"
            ],
            "authors": [
                {
                    "name": "Arne Blankerts",
                    "email": "arne@blankerts.de",
                    "role": "Developer"
                },
                {
                    "name": "Sebastian Heuer",
                    "email": "sebastian@phpeople.de",
                    "role": "Developer"
                },
                {
                    "name": "Sebastian Bergmann",
                    "email": "sebastian@phpunit.de",
                    "role": "Developer"
                }
            ],
            "description": "Component for reading phar.io manifest information from a PHP Archive (PHAR)",
            "time": "2018-07-08T19:23:20+00:00"
        },
        {
            "name": "phar-io/version",
            "version": "2.0.1",
            "source": {
                "type": "git",
                "url": "https://github.com/phar-io/version.git",
                "reference": "45a2ec53a73c70ce41d55cedef9063630abaf1b6"
            },
            "dist": {
                "type": "zip",
                "url": "https://api.github.com/repos/phar-io/version/zipball/45a2ec53a73c70ce41d55cedef9063630abaf1b6",
                "reference": "45a2ec53a73c70ce41d55cedef9063630abaf1b6",
                "shasum": ""
            },
            "require": {
                "php": "^5.6 || ^7.0"
            },
            "type": "library",
            "autoload": {
                "classmap": [
                    "src/"
                ]
            },
            "notification-url": "https://packagist.org/downloads/",
            "license": [
                "BSD-3-Clause"
            ],
            "authors": [
                {
                    "name": "Arne Blankerts",
                    "email": "arne@blankerts.de",
                    "role": "Developer"
                },
                {
                    "name": "Sebastian Heuer",
                    "email": "sebastian@phpeople.de",
                    "role": "Developer"
                },
                {
                    "name": "Sebastian Bergmann",
                    "email": "sebastian@phpunit.de",
                    "role": "Developer"
                }
            ],
            "description": "Library for handling version information and constraints",
            "time": "2018-07-08T19:19:57+00:00"
        },
        {
            "name": "phpcompatibility/php-compatibility",
            "version": "9.3.2",
            "source": {
                "type": "git",
                "url": "https://github.com/PHPCompatibility/PHPCompatibility.git",
                "reference": "bfca2be3992f40e92206e5a7ebe5eaee37280b58"
            },
            "dist": {
                "type": "zip",
                "url": "https://api.github.com/repos/PHPCompatibility/PHPCompatibility/zipball/bfca2be3992f40e92206e5a7ebe5eaee37280b58",
                "reference": "bfca2be3992f40e92206e5a7ebe5eaee37280b58",
                "shasum": ""
            },
            "require": {
                "php": ">=5.3",
                "squizlabs/php_codesniffer": "^2.3 || ^3.0.2"
            },
            "conflict": {
                "squizlabs/php_codesniffer": "2.6.2"
            },
            "require-dev": {
                "phpunit/phpunit": "~4.5 || ^5.0 || ^6.0 || ^7.0"
            },
            "suggest": {
                "dealerdirect/phpcodesniffer-composer-installer": "^0.5 || This Composer plugin will sort out the PHPCS 'installed_paths' automatically.",
                "roave/security-advisories": "dev-master || Helps prevent installing dependencies with known security issues."
            },
            "type": "phpcodesniffer-standard",
            "notification-url": "https://packagist.org/downloads/",
            "license": [
                "LGPL-3.0-or-later"
            ],
            "authors": [
                {
                    "name": "Wim Godden",
                    "homepage": "https://github.com/wimg",
                    "role": "lead"
                },
                {
                    "name": "Juliette Reinders Folmer",
                    "homepage": "https://github.com/jrfnl",
                    "role": "lead"
                },
                {
                    "name": "Contributors",
                    "homepage": "https://github.com/PHPCompatibility/PHPCompatibility/graphs/contributors"
                }
            ],
            "description": "A set of sniffs for PHP_CodeSniffer that checks for PHP cross-version compatibility.",
            "homepage": "http://techblog.wimgodden.be/tag/codesniffer/",
            "keywords": [
                "compatibility",
                "phpcs",
                "standards"
            ],
            "time": "2019-10-16T21:24:24+00:00"
        },
        {
            "name": "phpcompatibility/phpcompatibility-paragonie",
            "version": "1.2.0",
            "source": {
                "type": "git",
                "url": "https://github.com/PHPCompatibility/PHPCompatibilityParagonie.git",
                "reference": "94b2388c4fe99e9e2ef0772e280fa0eafa1d0603"
            },
            "dist": {
                "type": "zip",
                "url": "https://api.github.com/repos/PHPCompatibility/PHPCompatibilityParagonie/zipball/94b2388c4fe99e9e2ef0772e280fa0eafa1d0603",
                "reference": "94b2388c4fe99e9e2ef0772e280fa0eafa1d0603",
                "shasum": ""
            },
            "require": {
                "phpcompatibility/php-compatibility": "^9.0"
            },
            "require-dev": {
                "dealerdirect/phpcodesniffer-composer-installer": "^0.5",
                "paragonie/random_compat": "dev-master",
                "paragonie/sodium_compat": "dev-master"
            },
            "suggest": {
                "dealerdirect/phpcodesniffer-composer-installer": "^0.5 || This Composer plugin will sort out the PHP_CodeSniffer 'installed_paths' automatically.",
                "roave/security-advisories": "dev-master || Helps prevent installing dependencies with known security issues."
            },
            "type": "phpcodesniffer-standard",
            "notification-url": "https://packagist.org/downloads/",
            "license": [
                "LGPL-3.0-or-later"
            ],
            "authors": [
                {
                    "name": "Wim Godden",
                    "role": "lead"
                },
                {
                    "name": "Juliette Reinders Folmer",
                    "role": "lead"
                }
            ],
            "description": "A set of rulesets for PHP_CodeSniffer to check for PHP cross-version compatibility issues in projects, while accounting for polyfills provided by the Paragonie polyfill libraries.",
            "homepage": "http://phpcompatibility.com/",
            "keywords": [
                "compatibility",
                "paragonie",
                "phpcs",
                "polyfill",
                "standards"
            ],
            "time": "2019-10-16T21:41:26+00:00"
        },
        {
            "name": "phpcompatibility/phpcompatibility-wp",
            "version": "2.1.0",
            "source": {
                "type": "git",
                "url": "https://github.com/PHPCompatibility/PHPCompatibilityWP.git",
                "reference": "41bef18ba688af638b7310666db28e1ea9158b2f"
            },
            "dist": {
                "type": "zip",
                "url": "https://api.github.com/repos/PHPCompatibility/PHPCompatibilityWP/zipball/41bef18ba688af638b7310666db28e1ea9158b2f",
                "reference": "41bef18ba688af638b7310666db28e1ea9158b2f",
                "shasum": ""
            },
            "require": {
                "phpcompatibility/php-compatibility": "^9.0",
                "phpcompatibility/phpcompatibility-paragonie": "^1.0"
            },
            "require-dev": {
                "dealerdirect/phpcodesniffer-composer-installer": "^0.5"
            },
            "suggest": {
                "dealerdirect/phpcodesniffer-composer-installer": "^0.5 || This Composer plugin will sort out the PHP_CodeSniffer 'installed_paths' automatically.",
                "roave/security-advisories": "dev-master || Helps prevent installing dependencies with known security issues."
            },
            "type": "phpcodesniffer-standard",
            "notification-url": "https://packagist.org/downloads/",
            "license": [
                "LGPL-3.0-or-later"
            ],
            "authors": [
                {
                    "name": "Wim Godden",
                    "role": "lead"
                },
                {
                    "name": "Juliette Reinders Folmer",
                    "role": "lead"
                }
            ],
            "description": "A ruleset for PHP_CodeSniffer to check for PHP cross-version compatibility issues in projects, while accounting for polyfills provided by WordPress.",
            "homepage": "http://phpcompatibility.com/",
            "keywords": [
                "compatibility",
                "phpcs",
                "standards",
                "wordpress"
            ],
            "time": "2019-08-28T14:22:28+00:00"
        },
        {
            "name": "phpdocumentor/reflection-common",
            "version": "2.0.0",
            "source": {
                "type": "git",
                "url": "https://github.com/phpDocumentor/ReflectionCommon.git",
                "reference": "63a995caa1ca9e5590304cd845c15ad6d482a62a"
            },
            "dist": {
                "type": "zip",
                "url": "https://api.github.com/repos/phpDocumentor/ReflectionCommon/zipball/63a995caa1ca9e5590304cd845c15ad6d482a62a",
                "reference": "63a995caa1ca9e5590304cd845c15ad6d482a62a",
                "shasum": ""
            },
            "require": {
                "php": ">=7.1"
            },
            "require-dev": {
                "phpunit/phpunit": "~6"
            },
            "type": "library",
            "extra": {
                "branch-alias": {
                    "dev-master": "2.x-dev"
                }
            },
            "autoload": {
                "psr-4": {
                    "phpDocumentor\\Reflection\\": "src/"
                }
            },
            "notification-url": "https://packagist.org/downloads/",
            "license": [
                "MIT"
            ],
            "authors": [
                {
                    "name": "Jaap van Otterdijk",
                    "email": "opensource@ijaap.nl"
                }
            ],
            "description": "Common reflection classes used by phpdocumentor to reflect the code structure",
            "homepage": "http://www.phpdoc.org",
            "keywords": [
                "FQSEN",
                "phpDocumentor",
                "phpdoc",
                "reflection",
                "static analysis"
            ],
            "time": "2018-08-07T13:53:10+00:00"
        },
        {
            "name": "phpdocumentor/reflection-docblock",
            "version": "4.3.2",
            "source": {
                "type": "git",
                "url": "https://github.com/phpDocumentor/ReflectionDocBlock.git",
                "reference": "b83ff7cfcfee7827e1e78b637a5904fe6a96698e"
            },
            "dist": {
                "type": "zip",
                "url": "https://api.github.com/repos/phpDocumentor/ReflectionDocBlock/zipball/b83ff7cfcfee7827e1e78b637a5904fe6a96698e",
                "reference": "b83ff7cfcfee7827e1e78b637a5904fe6a96698e",
                "shasum": ""
            },
            "require": {
                "php": "^7.0",
                "phpdocumentor/reflection-common": "^1.0.0 || ^2.0.0",
                "phpdocumentor/type-resolver": "~0.4 || ^1.0.0",
                "webmozart/assert": "^1.0"
            },
            "require-dev": {
                "doctrine/instantiator": "^1.0.5",
                "mockery/mockery": "^1.0",
                "phpunit/phpunit": "^6.4"
            },
            "type": "library",
            "extra": {
                "branch-alias": {
                    "dev-master": "4.x-dev"
                }
            },
            "autoload": {
                "psr-4": {
                    "phpDocumentor\\Reflection\\": [
                        "src/"
                    ]
                }
            },
            "notification-url": "https://packagist.org/downloads/",
            "license": [
                "MIT"
            ],
            "authors": [
                {
                    "name": "Mike van Riel",
                    "email": "me@mikevanriel.com"
                }
            ],
            "description": "With this component, a library can provide support for annotations via DocBlocks or otherwise retrieve information that is embedded in a DocBlock.",
            "time": "2019-09-12T14:27:41+00:00"
        },
        {
            "name": "phpdocumentor/type-resolver",
            "version": "1.0.1",
            "source": {
                "type": "git",
                "url": "https://github.com/phpDocumentor/TypeResolver.git",
                "reference": "2e32a6d48972b2c1976ed5d8967145b6cec4a4a9"
            },
            "dist": {
                "type": "zip",
                "url": "https://api.github.com/repos/phpDocumentor/TypeResolver/zipball/2e32a6d48972b2c1976ed5d8967145b6cec4a4a9",
                "reference": "2e32a6d48972b2c1976ed5d8967145b6cec4a4a9",
                "shasum": ""
            },
            "require": {
                "php": "^7.1",
                "phpdocumentor/reflection-common": "^2.0"
            },
            "require-dev": {
                "ext-tokenizer": "^7.1",
                "mockery/mockery": "~1",
                "phpunit/phpunit": "^7.0"
            },
            "type": "library",
            "extra": {
                "branch-alias": {
                    "dev-master": "1.x-dev"
                }
            },
            "autoload": {
                "psr-4": {
                    "phpDocumentor\\Reflection\\": "src"
                }
            },
            "notification-url": "https://packagist.org/downloads/",
            "license": [
                "MIT"
            ],
            "authors": [
                {
                    "name": "Mike van Riel",
                    "email": "me@mikevanriel.com"
                }
            ],
            "description": "A PSR-5 based resolver of Class names, Types and Structural Element Names",
            "time": "2019-08-22T18:11:29+00:00"
        },
        {
            "name": "phpspec/prophecy",
            "version": "1.9.0",
            "source": {
                "type": "git",
                "url": "https://github.com/phpspec/prophecy.git",
                "reference": "f6811d96d97bdf400077a0cc100ae56aa32b9203"
            },
            "dist": {
                "type": "zip",
                "url": "https://api.github.com/repos/phpspec/prophecy/zipball/f6811d96d97bdf400077a0cc100ae56aa32b9203",
                "reference": "f6811d96d97bdf400077a0cc100ae56aa32b9203",
                "shasum": ""
            },
            "require": {
                "doctrine/instantiator": "^1.0.2",
                "php": "^5.3|^7.0",
                "phpdocumentor/reflection-docblock": "^2.0|^3.0.2|^4.0|^5.0",
                "sebastian/comparator": "^1.1|^2.0|^3.0",
                "sebastian/recursion-context": "^1.0|^2.0|^3.0"
            },
            "require-dev": {
                "phpspec/phpspec": "^2.5|^3.2",
                "phpunit/phpunit": "^4.8.35 || ^5.7 || ^6.5 || ^7.1"
            },
            "type": "library",
            "extra": {
                "branch-alias": {
                    "dev-master": "1.8.x-dev"
                }
            },
            "autoload": {
                "psr-4": {
                    "Prophecy\\": "src/Prophecy"
                }
            },
            "notification-url": "https://packagist.org/downloads/",
            "license": [
                "MIT"
            ],
            "authors": [
                {
                    "name": "Konstantin Kudryashov",
                    "email": "ever.zet@gmail.com",
                    "homepage": "http://everzet.com"
                },
                {
                    "name": "Marcello Duarte",
                    "email": "marcello.duarte@gmail.com"
                }
            ],
            "description": "Highly opinionated mocking framework for PHP 5.3+",
            "homepage": "https://github.com/phpspec/prophecy",
            "keywords": [
                "Double",
                "Dummy",
                "fake",
                "mock",
                "spy",
                "stub"
            ],
            "time": "2019-10-03T11:07:50+00:00"
        },
        {
            "name": "phpunit/php-code-coverage",
            "version": "6.1.4",
            "source": {
                "type": "git",
                "url": "https://github.com/sebastianbergmann/php-code-coverage.git",
                "reference": "807e6013b00af69b6c5d9ceb4282d0393dbb9d8d"
            },
            "dist": {
                "type": "zip",
                "url": "https://api.github.com/repos/sebastianbergmann/php-code-coverage/zipball/807e6013b00af69b6c5d9ceb4282d0393dbb9d8d",
                "reference": "807e6013b00af69b6c5d9ceb4282d0393dbb9d8d",
                "shasum": ""
            },
            "require": {
                "ext-dom": "*",
                "ext-xmlwriter": "*",
                "php": "^7.1",
                "phpunit/php-file-iterator": "^2.0",
                "phpunit/php-text-template": "^1.2.1",
                "phpunit/php-token-stream": "^3.0",
                "sebastian/code-unit-reverse-lookup": "^1.0.1",
                "sebastian/environment": "^3.1 || ^4.0",
                "sebastian/version": "^2.0.1",
                "theseer/tokenizer": "^1.1"
            },
            "require-dev": {
                "phpunit/phpunit": "^7.0"
            },
            "suggest": {
                "ext-xdebug": "^2.6.0"
            },
            "type": "library",
            "extra": {
                "branch-alias": {
                    "dev-master": "6.1-dev"
                }
            },
            "autoload": {
                "classmap": [
                    "src/"
                ]
            },
            "notification-url": "https://packagist.org/downloads/",
            "license": [
                "BSD-3-Clause"
            ],
            "authors": [
                {
                    "name": "Sebastian Bergmann",
                    "email": "sebastian@phpunit.de",
                    "role": "lead"
                }
            ],
            "description": "Library that provides collection, processing, and rendering functionality for PHP code coverage information.",
            "homepage": "https://github.com/sebastianbergmann/php-code-coverage",
            "keywords": [
                "coverage",
                "testing",
                "xunit"
            ],
            "time": "2018-10-31T16:06:48+00:00"
        },
        {
            "name": "phpunit/php-file-iterator",
            "version": "2.0.2",
            "source": {
                "type": "git",
                "url": "https://github.com/sebastianbergmann/php-file-iterator.git",
                "reference": "050bedf145a257b1ff02746c31894800e5122946"
            },
            "dist": {
                "type": "zip",
                "url": "https://api.github.com/repos/sebastianbergmann/php-file-iterator/zipball/050bedf145a257b1ff02746c31894800e5122946",
                "reference": "050bedf145a257b1ff02746c31894800e5122946",
                "shasum": ""
            },
            "require": {
                "php": "^7.1"
            },
            "require-dev": {
                "phpunit/phpunit": "^7.1"
            },
            "type": "library",
            "extra": {
                "branch-alias": {
                    "dev-master": "2.0.x-dev"
                }
            },
            "autoload": {
                "classmap": [
                    "src/"
                ]
            },
            "notification-url": "https://packagist.org/downloads/",
            "license": [
                "BSD-3-Clause"
            ],
            "authors": [
                {
                    "name": "Sebastian Bergmann",
                    "email": "sebastian@phpunit.de",
                    "role": "lead"
                }
            ],
            "description": "FilterIterator implementation that filters files based on a list of suffixes.",
            "homepage": "https://github.com/sebastianbergmann/php-file-iterator/",
            "keywords": [
                "filesystem",
                "iterator"
            ],
            "time": "2018-09-13T20:33:42+00:00"
        },
        {
            "name": "phpunit/php-text-template",
            "version": "1.2.1",
            "source": {
                "type": "git",
                "url": "https://github.com/sebastianbergmann/php-text-template.git",
                "reference": "31f8b717e51d9a2afca6c9f046f5d69fc27c8686"
            },
            "dist": {
                "type": "zip",
                "url": "https://api.github.com/repos/sebastianbergmann/php-text-template/zipball/31f8b717e51d9a2afca6c9f046f5d69fc27c8686",
                "reference": "31f8b717e51d9a2afca6c9f046f5d69fc27c8686",
                "shasum": ""
            },
            "require": {
                "php": ">=5.3.3"
            },
            "type": "library",
            "autoload": {
                "classmap": [
                    "src/"
                ]
            },
            "notification-url": "https://packagist.org/downloads/",
            "license": [
                "BSD-3-Clause"
            ],
            "authors": [
                {
                    "name": "Sebastian Bergmann",
                    "email": "sebastian@phpunit.de",
                    "role": "lead"
                }
            ],
            "description": "Simple template engine.",
            "homepage": "https://github.com/sebastianbergmann/php-text-template/",
            "keywords": [
                "template"
            ],
            "time": "2015-06-21T13:50:34+00:00"
        },
        {
            "name": "phpunit/php-timer",
            "version": "2.1.2",
            "source": {
                "type": "git",
                "url": "https://github.com/sebastianbergmann/php-timer.git",
                "reference": "1038454804406b0b5f5f520358e78c1c2f71501e"
            },
            "dist": {
                "type": "zip",
                "url": "https://api.github.com/repos/sebastianbergmann/php-timer/zipball/1038454804406b0b5f5f520358e78c1c2f71501e",
                "reference": "1038454804406b0b5f5f520358e78c1c2f71501e",
                "shasum": ""
            },
            "require": {
                "php": "^7.1"
            },
            "require-dev": {
                "phpunit/phpunit": "^7.0"
            },
            "type": "library",
            "extra": {
                "branch-alias": {
                    "dev-master": "2.1-dev"
                }
            },
            "autoload": {
                "classmap": [
                    "src/"
                ]
            },
            "notification-url": "https://packagist.org/downloads/",
            "license": [
                "BSD-3-Clause"
            ],
            "authors": [
                {
                    "name": "Sebastian Bergmann",
                    "email": "sebastian@phpunit.de",
                    "role": "lead"
                }
            ],
            "description": "Utility class for timing",
            "homepage": "https://github.com/sebastianbergmann/php-timer/",
            "keywords": [
                "timer"
            ],
            "time": "2019-06-07T04:22:29+00:00"
        },
        {
            "name": "phpunit/php-token-stream",
            "version": "3.1.1",
            "source": {
                "type": "git",
                "url": "https://github.com/sebastianbergmann/php-token-stream.git",
                "reference": "995192df77f63a59e47f025390d2d1fdf8f425ff"
            },
            "dist": {
                "type": "zip",
                "url": "https://api.github.com/repos/sebastianbergmann/php-token-stream/zipball/995192df77f63a59e47f025390d2d1fdf8f425ff",
                "reference": "995192df77f63a59e47f025390d2d1fdf8f425ff",
                "shasum": ""
            },
            "require": {
                "ext-tokenizer": "*",
                "php": "^7.1"
            },
            "require-dev": {
                "phpunit/phpunit": "^7.0"
            },
            "type": "library",
            "extra": {
                "branch-alias": {
                    "dev-master": "3.1-dev"
                }
            },
            "autoload": {
                "classmap": [
                    "src/"
                ]
            },
            "notification-url": "https://packagist.org/downloads/",
            "license": [
                "BSD-3-Clause"
            ],
            "authors": [
                {
                    "name": "Sebastian Bergmann",
                    "email": "sebastian@phpunit.de"
                }
            ],
            "description": "Wrapper around PHP's tokenizer extension.",
            "homepage": "https://github.com/sebastianbergmann/php-token-stream/",
            "keywords": [
                "tokenizer"
            ],
            "time": "2019-09-17T06:23:10+00:00"
        },
        {
            "name": "phpunit/phpunit",
            "version": "7.5.16",
            "source": {
                "type": "git",
                "url": "https://github.com/sebastianbergmann/phpunit.git",
                "reference": "316afa6888d2562e04aeb67ea7f2017a0eb41661"
            },
            "dist": {
                "type": "zip",
                "url": "https://api.github.com/repos/sebastianbergmann/phpunit/zipball/316afa6888d2562e04aeb67ea7f2017a0eb41661",
                "reference": "316afa6888d2562e04aeb67ea7f2017a0eb41661",
                "shasum": ""
            },
            "require": {
                "doctrine/instantiator": "^1.1",
                "ext-dom": "*",
                "ext-json": "*",
                "ext-libxml": "*",
                "ext-mbstring": "*",
                "ext-xml": "*",
                "myclabs/deep-copy": "^1.7",
                "phar-io/manifest": "^1.0.2",
                "phar-io/version": "^2.0",
                "php": "^7.1",
                "phpspec/prophecy": "^1.7",
                "phpunit/php-code-coverage": "^6.0.7",
                "phpunit/php-file-iterator": "^2.0.1",
                "phpunit/php-text-template": "^1.2.1",
                "phpunit/php-timer": "^2.1",
                "sebastian/comparator": "^3.0",
                "sebastian/diff": "^3.0",
                "sebastian/environment": "^4.0",
                "sebastian/exporter": "^3.1",
                "sebastian/global-state": "^2.0",
                "sebastian/object-enumerator": "^3.0.3",
                "sebastian/resource-operations": "^2.0",
                "sebastian/version": "^2.0.1"
            },
            "conflict": {
                "phpunit/phpunit-mock-objects": "*"
            },
            "require-dev": {
                "ext-pdo": "*"
            },
            "suggest": {
                "ext-soap": "*",
                "ext-xdebug": "*",
                "phpunit/php-invoker": "^2.0"
            },
            "bin": [
                "phpunit"
            ],
            "type": "library",
            "extra": {
                "branch-alias": {
                    "dev-master": "7.5-dev"
                }
            },
            "autoload": {
                "classmap": [
                    "src/"
                ]
            },
            "notification-url": "https://packagist.org/downloads/",
            "license": [
                "BSD-3-Clause"
            ],
            "authors": [
                {
                    "name": "Sebastian Bergmann",
                    "email": "sebastian@phpunit.de",
                    "role": "lead"
                }
            ],
            "description": "The PHP Unit Testing framework.",
            "homepage": "https://phpunit.de/",
            "keywords": [
                "phpunit",
                "testing",
                "xunit"
            ],
            "time": "2019-09-14T09:08:39+00:00"
        },
        {
            "name": "sebastian/code-unit-reverse-lookup",
            "version": "1.0.1",
            "source": {
                "type": "git",
                "url": "https://github.com/sebastianbergmann/code-unit-reverse-lookup.git",
                "reference": "4419fcdb5eabb9caa61a27c7a1db532a6b55dd18"
            },
            "dist": {
                "type": "zip",
                "url": "https://api.github.com/repos/sebastianbergmann/code-unit-reverse-lookup/zipball/4419fcdb5eabb9caa61a27c7a1db532a6b55dd18",
                "reference": "4419fcdb5eabb9caa61a27c7a1db532a6b55dd18",
                "shasum": ""
            },
            "require": {
                "php": "^5.6 || ^7.0"
            },
            "require-dev": {
                "phpunit/phpunit": "^5.7 || ^6.0"
            },
            "type": "library",
            "extra": {
                "branch-alias": {
                    "dev-master": "1.0.x-dev"
                }
            },
            "autoload": {
                "classmap": [
                    "src/"
                ]
            },
            "notification-url": "https://packagist.org/downloads/",
            "license": [
                "BSD-3-Clause"
            ],
            "authors": [
                {
                    "name": "Sebastian Bergmann",
                    "email": "sebastian@phpunit.de"
                }
            ],
            "description": "Looks up which function or method a line of code belongs to",
            "homepage": "https://github.com/sebastianbergmann/code-unit-reverse-lookup/",
            "time": "2017-03-04T06:30:41+00:00"
        },
        {
            "name": "sebastian/comparator",
            "version": "3.0.2",
            "source": {
                "type": "git",
                "url": "https://github.com/sebastianbergmann/comparator.git",
                "reference": "5de4fc177adf9bce8df98d8d141a7559d7ccf6da"
            },
            "dist": {
                "type": "zip",
                "url": "https://api.github.com/repos/sebastianbergmann/comparator/zipball/5de4fc177adf9bce8df98d8d141a7559d7ccf6da",
                "reference": "5de4fc177adf9bce8df98d8d141a7559d7ccf6da",
                "shasum": ""
            },
            "require": {
                "php": "^7.1",
                "sebastian/diff": "^3.0",
                "sebastian/exporter": "^3.1"
            },
            "require-dev": {
                "phpunit/phpunit": "^7.1"
            },
            "type": "library",
            "extra": {
                "branch-alias": {
                    "dev-master": "3.0-dev"
                }
            },
            "autoload": {
                "classmap": [
                    "src/"
                ]
            },
            "notification-url": "https://packagist.org/downloads/",
            "license": [
                "BSD-3-Clause"
            ],
            "authors": [
                {
                    "name": "Jeff Welch",
                    "email": "whatthejeff@gmail.com"
                },
                {
                    "name": "Volker Dusch",
                    "email": "github@wallbash.com"
                },
                {
                    "name": "Bernhard Schussek",
                    "email": "bschussek@2bepublished.at"
                },
                {
                    "name": "Sebastian Bergmann",
                    "email": "sebastian@phpunit.de"
                }
            ],
            "description": "Provides the functionality to compare PHP values for equality",
            "homepage": "https://github.com/sebastianbergmann/comparator",
            "keywords": [
                "comparator",
                "compare",
                "equality"
            ],
            "time": "2018-07-12T15:12:46+00:00"
        },
        {
            "name": "sebastian/diff",
            "version": "3.0.2",
            "source": {
                "type": "git",
                "url": "https://github.com/sebastianbergmann/diff.git",
                "reference": "720fcc7e9b5cf384ea68d9d930d480907a0c1a29"
            },
            "dist": {
                "type": "zip",
                "url": "https://api.github.com/repos/sebastianbergmann/diff/zipball/720fcc7e9b5cf384ea68d9d930d480907a0c1a29",
                "reference": "720fcc7e9b5cf384ea68d9d930d480907a0c1a29",
                "shasum": ""
            },
            "require": {
                "php": "^7.1"
            },
            "require-dev": {
                "phpunit/phpunit": "^7.5 || ^8.0",
                "symfony/process": "^2 || ^3.3 || ^4"
            },
            "type": "library",
            "extra": {
                "branch-alias": {
                    "dev-master": "3.0-dev"
                }
            },
            "autoload": {
                "classmap": [
                    "src/"
                ]
            },
            "notification-url": "https://packagist.org/downloads/",
            "license": [
                "BSD-3-Clause"
            ],
            "authors": [
                {
                    "name": "Kore Nordmann",
                    "email": "mail@kore-nordmann.de"
                },
                {
                    "name": "Sebastian Bergmann",
                    "email": "sebastian@phpunit.de"
                }
            ],
            "description": "Diff implementation",
            "homepage": "https://github.com/sebastianbergmann/diff",
            "keywords": [
                "diff",
                "udiff",
                "unidiff",
                "unified diff"
            ],
            "time": "2019-02-04T06:01:07+00:00"
        },
        {
            "name": "sebastian/environment",
            "version": "4.2.2",
            "source": {
                "type": "git",
                "url": "https://github.com/sebastianbergmann/environment.git",
                "reference": "f2a2c8e1c97c11ace607a7a667d73d47c19fe404"
            },
            "dist": {
                "type": "zip",
                "url": "https://api.github.com/repos/sebastianbergmann/environment/zipball/f2a2c8e1c97c11ace607a7a667d73d47c19fe404",
                "reference": "f2a2c8e1c97c11ace607a7a667d73d47c19fe404",
                "shasum": ""
            },
            "require": {
                "php": "^7.1"
            },
            "require-dev": {
                "phpunit/phpunit": "^7.5"
            },
            "suggest": {
                "ext-posix": "*"
            },
            "type": "library",
            "extra": {
                "branch-alias": {
                    "dev-master": "4.2-dev"
                }
            },
            "autoload": {
                "classmap": [
                    "src/"
                ]
            },
            "notification-url": "https://packagist.org/downloads/",
            "license": [
                "BSD-3-Clause"
            ],
            "authors": [
                {
                    "name": "Sebastian Bergmann",
                    "email": "sebastian@phpunit.de"
                }
            ],
            "description": "Provides functionality to handle HHVM/PHP environments",
            "homepage": "http://www.github.com/sebastianbergmann/environment",
            "keywords": [
                "Xdebug",
                "environment",
                "hhvm"
            ],
            "time": "2019-05-05T09:05:15+00:00"
        },
        {
            "name": "sebastian/exporter",
            "version": "3.1.2",
            "source": {
                "type": "git",
                "url": "https://github.com/sebastianbergmann/exporter.git",
                "reference": "68609e1261d215ea5b21b7987539cbfbe156ec3e"
            },
            "dist": {
                "type": "zip",
                "url": "https://api.github.com/repos/sebastianbergmann/exporter/zipball/68609e1261d215ea5b21b7987539cbfbe156ec3e",
                "reference": "68609e1261d215ea5b21b7987539cbfbe156ec3e",
                "shasum": ""
            },
            "require": {
                "php": "^7.0",
                "sebastian/recursion-context": "^3.0"
            },
            "require-dev": {
                "ext-mbstring": "*",
                "phpunit/phpunit": "^6.0"
            },
            "type": "library",
            "extra": {
                "branch-alias": {
                    "dev-master": "3.1.x-dev"
                }
            },
            "autoload": {
                "classmap": [
                    "src/"
                ]
            },
            "notification-url": "https://packagist.org/downloads/",
            "license": [
                "BSD-3-Clause"
            ],
            "authors": [
                {
                    "name": "Sebastian Bergmann",
                    "email": "sebastian@phpunit.de"
                },
                {
                    "name": "Jeff Welch",
                    "email": "whatthejeff@gmail.com"
                },
                {
                    "name": "Volker Dusch",
                    "email": "github@wallbash.com"
                },
                {
                    "name": "Adam Harvey",
                    "email": "aharvey@php.net"
                },
                {
                    "name": "Bernhard Schussek",
                    "email": "bschussek@gmail.com"
                }
            ],
            "description": "Provides the functionality to export PHP variables for visualization",
            "homepage": "http://www.github.com/sebastianbergmann/exporter",
            "keywords": [
                "export",
                "exporter"
            ],
            "time": "2019-09-14T09:02:43+00:00"
        },
        {
            "name": "sebastian/global-state",
            "version": "2.0.0",
            "source": {
                "type": "git",
                "url": "https://github.com/sebastianbergmann/global-state.git",
                "reference": "e8ba02eed7bbbb9e59e43dedd3dddeff4a56b0c4"
            },
            "dist": {
                "type": "zip",
                "url": "https://api.github.com/repos/sebastianbergmann/global-state/zipball/e8ba02eed7bbbb9e59e43dedd3dddeff4a56b0c4",
                "reference": "e8ba02eed7bbbb9e59e43dedd3dddeff4a56b0c4",
                "shasum": ""
            },
            "require": {
                "php": "^7.0"
            },
            "require-dev": {
                "phpunit/phpunit": "^6.0"
            },
            "suggest": {
                "ext-uopz": "*"
            },
            "type": "library",
            "extra": {
                "branch-alias": {
                    "dev-master": "2.0-dev"
                }
            },
            "autoload": {
                "classmap": [
                    "src/"
                ]
            },
            "notification-url": "https://packagist.org/downloads/",
            "license": [
                "BSD-3-Clause"
            ],
            "authors": [
                {
                    "name": "Sebastian Bergmann",
                    "email": "sebastian@phpunit.de"
                }
            ],
            "description": "Snapshotting of global state",
            "homepage": "http://www.github.com/sebastianbergmann/global-state",
            "keywords": [
                "global state"
            ],
            "time": "2017-04-27T15:39:26+00:00"
        },
        {
            "name": "sebastian/object-enumerator",
            "version": "3.0.3",
            "source": {
                "type": "git",
                "url": "https://github.com/sebastianbergmann/object-enumerator.git",
                "reference": "7cfd9e65d11ffb5af41198476395774d4c8a84c5"
            },
            "dist": {
                "type": "zip",
                "url": "https://api.github.com/repos/sebastianbergmann/object-enumerator/zipball/7cfd9e65d11ffb5af41198476395774d4c8a84c5",
                "reference": "7cfd9e65d11ffb5af41198476395774d4c8a84c5",
                "shasum": ""
            },
            "require": {
                "php": "^7.0",
                "sebastian/object-reflector": "^1.1.1",
                "sebastian/recursion-context": "^3.0"
            },
            "require-dev": {
                "phpunit/phpunit": "^6.0"
            },
            "type": "library",
            "extra": {
                "branch-alias": {
                    "dev-master": "3.0.x-dev"
                }
            },
            "autoload": {
                "classmap": [
                    "src/"
                ]
            },
            "notification-url": "https://packagist.org/downloads/",
            "license": [
                "BSD-3-Clause"
            ],
            "authors": [
                {
                    "name": "Sebastian Bergmann",
                    "email": "sebastian@phpunit.de"
                }
            ],
            "description": "Traverses array structures and object graphs to enumerate all referenced objects",
            "homepage": "https://github.com/sebastianbergmann/object-enumerator/",
            "time": "2017-08-03T12:35:26+00:00"
        },
        {
            "name": "sebastian/object-reflector",
            "version": "1.1.1",
            "source": {
                "type": "git",
                "url": "https://github.com/sebastianbergmann/object-reflector.git",
                "reference": "773f97c67f28de00d397be301821b06708fca0be"
            },
            "dist": {
                "type": "zip",
                "url": "https://api.github.com/repos/sebastianbergmann/object-reflector/zipball/773f97c67f28de00d397be301821b06708fca0be",
                "reference": "773f97c67f28de00d397be301821b06708fca0be",
                "shasum": ""
            },
            "require": {
                "php": "^7.0"
            },
            "require-dev": {
                "phpunit/phpunit": "^6.0"
            },
            "type": "library",
            "extra": {
                "branch-alias": {
                    "dev-master": "1.1-dev"
                }
            },
            "autoload": {
                "classmap": [
                    "src/"
                ]
            },
            "notification-url": "https://packagist.org/downloads/",
            "license": [
                "BSD-3-Clause"
            ],
            "authors": [
                {
                    "name": "Sebastian Bergmann",
                    "email": "sebastian@phpunit.de"
                }
            ],
            "description": "Allows reflection of object attributes, including inherited and non-public ones",
            "homepage": "https://github.com/sebastianbergmann/object-reflector/",
            "time": "2017-03-29T09:07:27+00:00"
        },
        {
            "name": "sebastian/recursion-context",
            "version": "3.0.0",
            "source": {
                "type": "git",
                "url": "https://github.com/sebastianbergmann/recursion-context.git",
                "reference": "5b0cd723502bac3b006cbf3dbf7a1e3fcefe4fa8"
            },
            "dist": {
                "type": "zip",
                "url": "https://api.github.com/repos/sebastianbergmann/recursion-context/zipball/5b0cd723502bac3b006cbf3dbf7a1e3fcefe4fa8",
                "reference": "5b0cd723502bac3b006cbf3dbf7a1e3fcefe4fa8",
                "shasum": ""
            },
            "require": {
                "php": "^7.0"
            },
            "require-dev": {
                "phpunit/phpunit": "^6.0"
            },
            "type": "library",
            "extra": {
                "branch-alias": {
                    "dev-master": "3.0.x-dev"
                }
            },
            "autoload": {
                "classmap": [
                    "src/"
                ]
            },
            "notification-url": "https://packagist.org/downloads/",
            "license": [
                "BSD-3-Clause"
            ],
            "authors": [
                {
                    "name": "Jeff Welch",
                    "email": "whatthejeff@gmail.com"
                },
                {
                    "name": "Sebastian Bergmann",
                    "email": "sebastian@phpunit.de"
                },
                {
                    "name": "Adam Harvey",
                    "email": "aharvey@php.net"
                }
            ],
            "description": "Provides functionality to recursively process PHP variables",
            "homepage": "http://www.github.com/sebastianbergmann/recursion-context",
            "time": "2017-03-03T06:23:57+00:00"
        },
        {
            "name": "sebastian/resource-operations",
            "version": "2.0.1",
            "source": {
                "type": "git",
                "url": "https://github.com/sebastianbergmann/resource-operations.git",
                "reference": "4d7a795d35b889bf80a0cc04e08d77cedfa917a9"
            },
            "dist": {
                "type": "zip",
                "url": "https://api.github.com/repos/sebastianbergmann/resource-operations/zipball/4d7a795d35b889bf80a0cc04e08d77cedfa917a9",
                "reference": "4d7a795d35b889bf80a0cc04e08d77cedfa917a9",
                "shasum": ""
            },
            "require": {
                "php": "^7.1"
            },
            "type": "library",
            "extra": {
                "branch-alias": {
                    "dev-master": "2.0-dev"
                }
            },
            "autoload": {
                "classmap": [
                    "src/"
                ]
            },
            "notification-url": "https://packagist.org/downloads/",
            "license": [
                "BSD-3-Clause"
            ],
            "authors": [
                {
                    "name": "Sebastian Bergmann",
                    "email": "sebastian@phpunit.de"
                }
            ],
            "description": "Provides a list of PHP built-in functions that operate on resources",
            "homepage": "https://www.github.com/sebastianbergmann/resource-operations",
            "time": "2018-10-04T04:07:39+00:00"
        },
        {
            "name": "sebastian/version",
            "version": "2.0.1",
            "source": {
                "type": "git",
                "url": "https://github.com/sebastianbergmann/version.git",
                "reference": "99732be0ddb3361e16ad77b68ba41efc8e979019"
            },
            "dist": {
                "type": "zip",
                "url": "https://api.github.com/repos/sebastianbergmann/version/zipball/99732be0ddb3361e16ad77b68ba41efc8e979019",
                "reference": "99732be0ddb3361e16ad77b68ba41efc8e979019",
                "shasum": ""
            },
            "require": {
                "php": ">=5.6"
            },
            "type": "library",
            "extra": {
                "branch-alias": {
                    "dev-master": "2.0.x-dev"
                }
            },
            "autoload": {
                "classmap": [
                    "src/"
                ]
            },
            "notification-url": "https://packagist.org/downloads/",
            "license": [
                "BSD-3-Clause"
            ],
            "authors": [
                {
                    "name": "Sebastian Bergmann",
                    "email": "sebastian@phpunit.de",
                    "role": "lead"
                }
            ],
            "description": "Library that helps with managing the version number of Git-hosted PHP projects",
            "homepage": "https://github.com/sebastianbergmann/version",
            "time": "2016-10-03T07:35:21+00:00"
        },
        {
            "name": "squizlabs/php_codesniffer",
            "version": "3.5.2",
            "source": {
                "type": "git",
                "url": "https://github.com/squizlabs/PHP_CodeSniffer.git",
                "reference": "65b12cdeaaa6cd276d4c3033a95b9b88b12701e7"
            },
            "dist": {
                "type": "zip",
                "url": "https://api.github.com/repos/squizlabs/PHP_CodeSniffer/zipball/65b12cdeaaa6cd276d4c3033a95b9b88b12701e7",
                "reference": "65b12cdeaaa6cd276d4c3033a95b9b88b12701e7",
                "shasum": ""
            },
            "require": {
                "ext-simplexml": "*",
                "ext-tokenizer": "*",
                "ext-xmlwriter": "*",
                "php": ">=5.4.0"
            },
            "require-dev": {
                "phpunit/phpunit": "^4.0 || ^5.0 || ^6.0 || ^7.0"
            },
            "bin": [
                "bin/phpcs",
                "bin/phpcbf"
            ],
            "type": "library",
            "extra": {
                "branch-alias": {
                    "dev-master": "3.x-dev"
                }
            },
            "notification-url": "https://packagist.org/downloads/",
            "license": [
                "BSD-3-Clause"
            ],
            "authors": [
                {
                    "name": "Greg Sherwood",
                    "role": "lead"
                }
            ],
            "description": "PHP_CodeSniffer tokenizes PHP, JavaScript and CSS files and detects violations of a defined set of coding standards.",
            "homepage": "https://github.com/squizlabs/PHP_CodeSniffer",
            "keywords": [
                "phpcs",
                "standards"
            ],
            "time": "2019-10-28T04:36:32+00:00"
        },
        {
            "name": "symfony/polyfill-ctype",
            "version": "v1.12.0",
            "source": {
                "type": "git",
                "url": "https://github.com/symfony/polyfill-ctype.git",
                "reference": "550ebaac289296ce228a706d0867afc34687e3f4"
            },
            "dist": {
                "type": "zip",
                "url": "https://api.github.com/repos/symfony/polyfill-ctype/zipball/550ebaac289296ce228a706d0867afc34687e3f4",
                "reference": "550ebaac289296ce228a706d0867afc34687e3f4",
                "shasum": ""
            },
            "require": {
                "php": ">=5.3.3"
            },
            "suggest": {
                "ext-ctype": "For best performance"
            },
            "type": "library",
            "extra": {
                "branch-alias": {
                    "dev-master": "1.12-dev"
                }
            },
            "autoload": {
                "psr-4": {
                    "Symfony\\Polyfill\\Ctype\\": ""
                },
                "files": [
                    "bootstrap.php"
                ]
            },
            "notification-url": "https://packagist.org/downloads/",
            "license": [
                "MIT"
            ],
            "authors": [
                {
                    "name": "Gert de Pagter",
                    "email": "BackEndTea@gmail.com"
                },
                {
                    "name": "Symfony Community",
                    "homepage": "https://symfony.com/contributors"
                }
            ],
            "description": "Symfony polyfill for ctype functions",
            "homepage": "https://symfony.com",
            "keywords": [
                "compatibility",
                "ctype",
                "polyfill",
                "portable"
            ],
            "time": "2019-08-06T08:03:45+00:00"
        },
        {
            "name": "theseer/tokenizer",
            "version": "1.1.3",
            "source": {
                "type": "git",
                "url": "https://github.com/theseer/tokenizer.git",
                "reference": "11336f6f84e16a720dae9d8e6ed5019efa85a0f9"
            },
            "dist": {
                "type": "zip",
                "url": "https://api.github.com/repos/theseer/tokenizer/zipball/11336f6f84e16a720dae9d8e6ed5019efa85a0f9",
                "reference": "11336f6f84e16a720dae9d8e6ed5019efa85a0f9",
                "shasum": ""
            },
            "require": {
                "ext-dom": "*",
                "ext-tokenizer": "*",
                "ext-xmlwriter": "*",
                "php": "^7.0"
            },
            "type": "library",
            "autoload": {
                "classmap": [
                    "src/"
                ]
            },
            "notification-url": "https://packagist.org/downloads/",
            "license": [
                "BSD-3-Clause"
            ],
            "authors": [
                {
                    "name": "Arne Blankerts",
                    "email": "arne@blankerts.de",
                    "role": "Developer"
                }
            ],
            "description": "A small library for converting tokenized PHP source code into XML and potentially other formats",
            "time": "2019-06-13T22:48:21+00:00"
        },
        {
            "name": "webmozart/assert",
            "version": "1.5.0",
            "source": {
                "type": "git",
                "url": "https://github.com/webmozart/assert.git",
                "reference": "88e6d84706d09a236046d686bbea96f07b3a34f4"
            },
            "dist": {
                "type": "zip",
                "url": "https://api.github.com/repos/webmozart/assert/zipball/88e6d84706d09a236046d686bbea96f07b3a34f4",
                "reference": "88e6d84706d09a236046d686bbea96f07b3a34f4",
                "shasum": ""
            },
            "require": {
                "php": "^5.3.3 || ^7.0",
                "symfony/polyfill-ctype": "^1.8"
            },
            "require-dev": {
                "phpunit/phpunit": "^4.8.36 || ^7.5.13"
            },
            "type": "library",
            "extra": {
                "branch-alias": {
                    "dev-master": "1.3-dev"
                }
            },
            "autoload": {
                "psr-4": {
                    "Webmozart\\Assert\\": "src/"
                }
            },
            "notification-url": "https://packagist.org/downloads/",
            "license": [
                "MIT"
            ],
            "authors": [
                {
                    "name": "Bernhard Schussek",
                    "email": "bschussek@gmail.com"
                }
            ],
            "description": "Assertions to validate method input/output with nice error messages.",
            "keywords": [
                "assert",
                "check",
                "validate"
            ],
            "time": "2019-08-24T08:43:50+00:00"
        },
        {
            "name": "woocommerce/woocommerce-sniffs",
            "version": "0.0.8",
            "source": {
                "type": "git",
                "url": "https://github.com/woocommerce/woocommerce-sniffs.git",
                "reference": "ccdae93ba678d59cd9741bec077d0c63c0a82958"
            },
            "dist": {
                "type": "zip",
                "url": "https://api.github.com/repos/woocommerce/woocommerce-sniffs/zipball/ccdae93ba678d59cd9741bec077d0c63c0a82958",
                "reference": "ccdae93ba678d59cd9741bec077d0c63c0a82958",
                "shasum": ""
            },
            "require": {
                "dealerdirect/phpcodesniffer-composer-installer": "0.5.0",
                "php": ">=7.0",
                "phpcompatibility/phpcompatibility-wp": "2.1.0",
                "wp-coding-standards/wpcs": "2.1.1"
            },
            "type": "phpcodesniffer-standard",
            "notification-url": "https://packagist.org/downloads/",
            "license": [
                "MIT"
            ],
            "authors": [
                {
                    "name": "Claudio Sanches",
                    "email": "claudio@automattic.com"
                }
            ],
            "description": "WooCommerce sniffs",
            "keywords": [
                "phpcs",
                "standards",
                "woocommerce",
                "wordpress"
            ],
            "time": "2019-10-16T18:25:21+00:00"
        },
        {
            "name": "wp-coding-standards/wpcs",
            "version": "2.1.1",
            "source": {
                "type": "git",
                "url": "https://github.com/WordPress/WordPress-Coding-Standards.git",
                "reference": "bd9c33152115e6741e3510ff7189605b35167908"
            },
            "dist": {
                "type": "zip",
                "url": "https://api.github.com/repos/WordPress/WordPress-Coding-Standards/zipball/bd9c33152115e6741e3510ff7189605b35167908",
                "reference": "bd9c33152115e6741e3510ff7189605b35167908",
                "shasum": ""
            },
            "require": {
                "php": ">=5.4",
                "squizlabs/php_codesniffer": "^3.3.1"
            },
            "require-dev": {
                "dealerdirect/phpcodesniffer-composer-installer": "^0.5.0",
                "phpcompatibility/php-compatibility": "^9.0",
                "phpunit/phpunit": "^4.0 || ^5.0 || ^6.0 || ^7.0"
            },
            "suggest": {
                "dealerdirect/phpcodesniffer-composer-installer": "^0.5.0 || This Composer plugin will sort out the PHPCS 'installed_paths' automatically."
            },
            "type": "phpcodesniffer-standard",
            "notification-url": "https://packagist.org/downloads/",
            "license": [
                "MIT"
            ],
            "authors": [
                {
                    "name": "Contributors",
                    "homepage": "https://github.com/WordPress-Coding-Standards/WordPress-Coding-Standards/graphs/contributors"
                }
            ],
            "description": "PHP_CodeSniffer rules (sniffs) to enforce WordPress coding conventions",
            "keywords": [
                "phpcs",
                "standards",
                "wordpress"
            ],
            "time": "2019-05-21T02:50:00+00:00"
        }
    ],
    "aliases": [],
    "minimum-stability": "dev",
    "stability-flags": [],
    "prefer-stable": true,
    "prefer-lowest": false,
    "platform": {
        "php": ">=5.6|>=7.0"
    },
    "platform-dev": [],
    "platform-overrides": {
        "php": "7.1"
    }
}<|MERGE_RESOLUTION|>--- conflicted
+++ resolved
@@ -1,2104 +1,2100 @@
 {
-    "_readme": [
-        "This file locks the dependencies of your project to a known state",
-        "Read more about it at https://getcomposer.org/doc/01-basic-usage.md#installing-dependencies",
-        "This file is @generated automatically"
-    ],
-<<<<<<< HEAD
-    "content-hash": "cc8332bbf87663f17a912caa50e12423",
-=======
-    "content-hash": "0e3374360c8fa6f06a0a5115f6693e04",
->>>>>>> 0f28a619
-    "packages": [
-        {
-            "name": "automattic/jetpack-autoloader",
-            "version": "v1.2.0",
-            "source": {
-                "type": "git",
-                "url": "https://github.com/Automattic/jetpack-autoloader.git",
-                "reference": "4ad9631e68e9da8b8a764615766287becfb27f81"
-            },
-            "dist": {
-                "type": "zip",
-                "url": "https://api.github.com/repos/Automattic/jetpack-autoloader/zipball/4ad9631e68e9da8b8a764615766287becfb27f81",
-                "reference": "4ad9631e68e9da8b8a764615766287becfb27f81",
-                "shasum": ""
-            },
-            "require": {
-                "composer-plugin-api": "^1.1"
-            },
-            "require-dev": {
-                "phpunit/phpunit": "^5.7 || ^6.5 || ^7.5"
-            },
-            "type": "composer-plugin",
-            "extra": {
-                "class": "Automattic\\Jetpack\\Autoloader\\CustomAutoloaderPlugin"
-            },
-            "autoload": {
-                "psr-4": {
-                    "Automattic\\Jetpack\\Autoloader\\": "src"
-                }
-            },
-            "notification-url": "https://packagist.org/downloads/",
-            "license": [
-                "GPL-2.0-or-later"
-            ],
-            "description": "Creates a custom autoloader for a plugin or theme.",
-            "time": "2019-06-24T15:13:23+00:00"
-        },
-        {
-            "name": "composer/installers",
-            "version": "v1.7.0",
-            "source": {
-                "type": "git",
-                "url": "https://github.com/composer/installers.git",
-                "reference": "141b272484481432cda342727a427dc1e206bfa0"
-            },
-            "dist": {
-                "type": "zip",
-                "url": "https://api.github.com/repos/composer/installers/zipball/141b272484481432cda342727a427dc1e206bfa0",
-                "reference": "141b272484481432cda342727a427dc1e206bfa0",
-                "shasum": ""
-            },
-            "require": {
-                "composer-plugin-api": "^1.0"
-            },
-            "replace": {
-                "roundcube/plugin-installer": "*",
-                "shama/baton": "*"
-            },
-            "require-dev": {
-                "composer/composer": "1.0.*@dev",
-                "phpunit/phpunit": "^4.8.36"
-            },
-            "type": "composer-plugin",
-            "extra": {
-                "class": "Composer\\Installers\\Plugin",
-                "branch-alias": {
-                    "dev-master": "1.0-dev"
-                }
-            },
-            "autoload": {
-                "psr-4": {
-                    "Composer\\Installers\\": "src/Composer/Installers"
-                }
-            },
-            "notification-url": "https://packagist.org/downloads/",
-            "license": [
-                "MIT"
-            ],
-            "authors": [
-                {
-                    "name": "Kyle Robinson Young",
-                    "email": "kyle@dontkry.com",
-                    "homepage": "https://github.com/shama"
-                }
-            ],
-            "description": "A multi-framework Composer library installer",
-            "homepage": "https://composer.github.io/installers/",
-            "keywords": [
-                "Craft",
-                "Dolibarr",
-                "Eliasis",
-                "Hurad",
-                "ImageCMS",
-                "Kanboard",
-                "Lan Management System",
-                "MODX Evo",
-                "Mautic",
-                "Maya",
-                "OXID",
-                "Plentymarkets",
-                "Porto",
-                "RadPHP",
-                "SMF",
-                "Thelia",
-                "Whmcs",
-                "WolfCMS",
-                "agl",
-                "aimeos",
-                "annotatecms",
-                "attogram",
-                "bitrix",
-                "cakephp",
-                "chef",
-                "cockpit",
-                "codeigniter",
-                "concrete5",
-                "croogo",
-                "dokuwiki",
-                "drupal",
-                "eZ Platform",
-                "elgg",
-                "expressionengine",
-                "fuelphp",
-                "grav",
-                "installer",
-                "itop",
-                "joomla",
-                "known",
-                "kohana",
-                "laravel",
-                "lavalite",
-                "lithium",
-                "magento",
-                "majima",
-                "mako",
-                "mediawiki",
-                "modulework",
-                "modx",
-                "moodle",
-                "osclass",
-                "phpbb",
-                "piwik",
-                "ppi",
-                "puppet",
-                "pxcms",
-                "reindex",
-                "roundcube",
-                "shopware",
-                "silverstripe",
-                "sydes",
-                "symfony",
-                "typo3",
-                "wordpress",
-                "yawik",
-                "zend",
-                "zikula"
-            ],
-            "time": "2019-08-12T15:00:31+00:00"
-        },
-        {
-            "name": "woocommerce/woocommerce-blocks",
-            "version": "v2.4.5",
-            "source": {
-                "type": "git",
-                "url": "https://github.com/woocommerce/woocommerce-gutenberg-products-block.git",
-                "reference": "130bc40824f844c0870c94c0ad0aa7a6abb74f6f"
-            },
-            "dist": {
-                "type": "zip",
-                "url": "https://api.github.com/repos/woocommerce/woocommerce-gutenberg-products-block/zipball/130bc40824f844c0870c94c0ad0aa7a6abb74f6f",
-                "reference": "130bc40824f844c0870c94c0ad0aa7a6abb74f6f",
-                "shasum": ""
-            },
-            "require": {
-                "automattic/jetpack-autoloader": "1.2.0",
-                "composer/installers": "1.7.0"
-            },
-            "require-dev": {
-                "phpunit/phpunit": "6.5.14",
-                "woocommerce/woocommerce-sniffs": "0.0.6"
-            },
-            "type": "wordpress-plugin",
-            "extra": {
-                "scripts-description": {
-                    "phpcs": "Analyze code against the WordPress coding standards with PHP_CodeSniffer",
-                    "phpcbf": "Fix coding standards warnings/errors automatically with PHP Code Beautifier"
-                }
-            },
-            "autoload": {
-                "psr-4": {
-                    "Automattic\\WooCommerce\\Blocks\\": "src/"
-                }
-            },
-            "notification-url": "https://packagist.org/downloads/",
-            "license": [
-                "GPL-3.0-or-later"
-            ],
-            "description": "WooCommerce blocks for the Gutenberg editor.",
-            "homepage": "https://woocommerce.com/",
-            "keywords": [
-                "blocks",
-                "gutenberg",
-                "woocommerce"
-            ],
-            "time": "2019-11-02T13:48:18+00:00"
-        },
-        {
-            "name": "woocommerce/woocommerce-rest-api",
-            "version": "1.0.3",
-            "source": {
-                "type": "git",
-                "url": "https://github.com/woocommerce/woocommerce-rest-api.git",
-                "reference": "7d9babf1c25890c32df3edb28b8351732640f5ce"
-            },
-            "dist": {
-                "type": "zip",
-                "url": "https://api.github.com/repos/woocommerce/woocommerce-rest-api/zipball/7d9babf1c25890c32df3edb28b8351732640f5ce",
-                "reference": "7d9babf1c25890c32df3edb28b8351732640f5ce",
-                "shasum": ""
-            },
-            "require": {
-                "automattic/jetpack-autoloader": "1.2.0"
-            },
-            "require-dev": {
-                "phpunit/phpunit": "6.5.14",
-                "woocommerce/woocommerce-sniffs": "0.0.6"
-            },
-            "type": "wordpress-plugin",
-            "autoload": {
-                "classmap": [
-                    "src/Controllers/Version1",
-                    "src/Controllers/Version2",
-                    "src/Controllers/Version3"
-                ],
-                "psr-4": {
-                    "Automattic\\WooCommerce\\RestApi\\": "src"
-                }
-            },
-            "notification-url": "https://packagist.org/downloads/",
-            "license": [
-                "GPL-3.0-or-later"
-            ],
-            "description": "The WooCommerce core REST API.",
-            "homepage": "https://github.com/woocommerce/woocommerce-rest-api",
-            "time": "2019-07-16T14:27:40+00:00"
-        }
-    ],
-    "packages-dev": [
-        {
-            "name": "dealerdirect/phpcodesniffer-composer-installer",
-            "version": "v0.5.0",
-            "source": {
-                "type": "git",
-                "url": "https://github.com/Dealerdirect/phpcodesniffer-composer-installer.git",
-                "reference": "e749410375ff6fb7a040a68878c656c2e610b132"
-            },
-            "dist": {
-                "type": "zip",
-                "url": "https://api.github.com/repos/Dealerdirect/phpcodesniffer-composer-installer/zipball/e749410375ff6fb7a040a68878c656c2e610b132",
-                "reference": "e749410375ff6fb7a040a68878c656c2e610b132",
-                "shasum": ""
-            },
-            "require": {
-                "composer-plugin-api": "^1.0",
-                "php": "^5.3|^7",
-                "squizlabs/php_codesniffer": "^2|^3"
-            },
-            "require-dev": {
-                "composer/composer": "*",
-                "phpcompatibility/php-compatibility": "^9.0",
-                "sensiolabs/security-checker": "^4.1.0"
-            },
-            "type": "composer-plugin",
-            "extra": {
-                "class": "Dealerdirect\\Composer\\Plugin\\Installers\\PHPCodeSniffer\\Plugin"
-            },
-            "autoload": {
-                "psr-4": {
-                    "Dealerdirect\\Composer\\Plugin\\Installers\\PHPCodeSniffer\\": "src/"
-                }
-            },
-            "notification-url": "https://packagist.org/downloads/",
-            "license": [
-                "MIT"
-            ],
-            "authors": [
-                {
-                    "name": "Franck Nijhof",
-                    "email": "franck.nijhof@dealerdirect.com",
-                    "homepage": "http://www.frenck.nl",
-                    "role": "Developer / IT Manager"
-                }
-            ],
-            "description": "PHP_CodeSniffer Standards Composer Installer Plugin",
-            "homepage": "http://www.dealerdirect.com",
-            "keywords": [
-                "PHPCodeSniffer",
-                "PHP_CodeSniffer",
-                "code quality",
-                "codesniffer",
-                "composer",
-                "installer",
-                "phpcs",
-                "plugin",
-                "qa",
-                "quality",
-                "standard",
-                "standards",
-                "style guide",
-                "stylecheck",
-                "tests"
-            ],
-            "time": "2018-10-26T13:21:45+00:00"
-        },
-        {
-            "name": "doctrine/instantiator",
-            "version": "1.2.0",
-            "source": {
-                "type": "git",
-                "url": "https://github.com/doctrine/instantiator.git",
-                "reference": "a2c590166b2133a4633738648b6b064edae0814a"
-            },
-            "dist": {
-                "type": "zip",
-                "url": "https://api.github.com/repos/doctrine/instantiator/zipball/a2c590166b2133a4633738648b6b064edae0814a",
-                "reference": "a2c590166b2133a4633738648b6b064edae0814a",
-                "shasum": ""
-            },
-            "require": {
-                "php": "^7.1"
-            },
-            "require-dev": {
-                "doctrine/coding-standard": "^6.0",
-                "ext-pdo": "*",
-                "ext-phar": "*",
-                "phpbench/phpbench": "^0.13",
-                "phpstan/phpstan-phpunit": "^0.11",
-                "phpstan/phpstan-shim": "^0.11",
-                "phpunit/phpunit": "^7.0"
-            },
-            "type": "library",
-            "extra": {
-                "branch-alias": {
-                    "dev-master": "1.2.x-dev"
-                }
-            },
-            "autoload": {
-                "psr-4": {
-                    "Doctrine\\Instantiator\\": "src/Doctrine/Instantiator/"
-                }
-            },
-            "notification-url": "https://packagist.org/downloads/",
-            "license": [
-                "MIT"
-            ],
-            "authors": [
-                {
-                    "name": "Marco Pivetta",
-                    "email": "ocramius@gmail.com",
-                    "homepage": "http://ocramius.github.com/"
-                }
-            ],
-            "description": "A small, lightweight utility to instantiate objects in PHP without invoking their constructors",
-            "homepage": "https://www.doctrine-project.org/projects/instantiator.html",
-            "keywords": [
-                "constructor",
-                "instantiate"
-            ],
-            "time": "2019-03-17T17:37:11+00:00"
-        },
-        {
-            "name": "myclabs/deep-copy",
-            "version": "1.9.3",
-            "source": {
-                "type": "git",
-                "url": "https://github.com/myclabs/DeepCopy.git",
-                "reference": "007c053ae6f31bba39dfa19a7726f56e9763bbea"
-            },
-            "dist": {
-                "type": "zip",
-                "url": "https://api.github.com/repos/myclabs/DeepCopy/zipball/007c053ae6f31bba39dfa19a7726f56e9763bbea",
-                "reference": "007c053ae6f31bba39dfa19a7726f56e9763bbea",
-                "shasum": ""
-            },
-            "require": {
-                "php": "^7.1"
-            },
-            "replace": {
-                "myclabs/deep-copy": "self.version"
-            },
-            "require-dev": {
-                "doctrine/collections": "^1.0",
-                "doctrine/common": "^2.6",
-                "phpunit/phpunit": "^7.1"
-            },
-            "type": "library",
-            "autoload": {
-                "psr-4": {
-                    "DeepCopy\\": "src/DeepCopy/"
-                },
-                "files": [
-                    "src/DeepCopy/deep_copy.php"
-                ]
-            },
-            "notification-url": "https://packagist.org/downloads/",
-            "license": [
-                "MIT"
-            ],
-            "description": "Create deep copies (clones) of your objects",
-            "keywords": [
-                "clone",
-                "copy",
-                "duplicate",
-                "object",
-                "object graph"
-            ],
-            "time": "2019-08-09T12:45:53+00:00"
-        },
-        {
-            "name": "phar-io/manifest",
-            "version": "1.0.3",
-            "source": {
-                "type": "git",
-                "url": "https://github.com/phar-io/manifest.git",
-                "reference": "7761fcacf03b4d4f16e7ccb606d4879ca431fcf4"
-            },
-            "dist": {
-                "type": "zip",
-                "url": "https://api.github.com/repos/phar-io/manifest/zipball/7761fcacf03b4d4f16e7ccb606d4879ca431fcf4",
-                "reference": "7761fcacf03b4d4f16e7ccb606d4879ca431fcf4",
-                "shasum": ""
-            },
-            "require": {
-                "ext-dom": "*",
-                "ext-phar": "*",
-                "phar-io/version": "^2.0",
-                "php": "^5.6 || ^7.0"
-            },
-            "type": "library",
-            "extra": {
-                "branch-alias": {
-                    "dev-master": "1.0.x-dev"
-                }
-            },
-            "autoload": {
-                "classmap": [
-                    "src/"
-                ]
-            },
-            "notification-url": "https://packagist.org/downloads/",
-            "license": [
-                "BSD-3-Clause"
-            ],
-            "authors": [
-                {
-                    "name": "Arne Blankerts",
-                    "email": "arne@blankerts.de",
-                    "role": "Developer"
-                },
-                {
-                    "name": "Sebastian Heuer",
-                    "email": "sebastian@phpeople.de",
-                    "role": "Developer"
-                },
-                {
-                    "name": "Sebastian Bergmann",
-                    "email": "sebastian@phpunit.de",
-                    "role": "Developer"
-                }
-            ],
-            "description": "Component for reading phar.io manifest information from a PHP Archive (PHAR)",
-            "time": "2018-07-08T19:23:20+00:00"
-        },
-        {
-            "name": "phar-io/version",
-            "version": "2.0.1",
-            "source": {
-                "type": "git",
-                "url": "https://github.com/phar-io/version.git",
-                "reference": "45a2ec53a73c70ce41d55cedef9063630abaf1b6"
-            },
-            "dist": {
-                "type": "zip",
-                "url": "https://api.github.com/repos/phar-io/version/zipball/45a2ec53a73c70ce41d55cedef9063630abaf1b6",
-                "reference": "45a2ec53a73c70ce41d55cedef9063630abaf1b6",
-                "shasum": ""
-            },
-            "require": {
-                "php": "^5.6 || ^7.0"
-            },
-            "type": "library",
-            "autoload": {
-                "classmap": [
-                    "src/"
-                ]
-            },
-            "notification-url": "https://packagist.org/downloads/",
-            "license": [
-                "BSD-3-Clause"
-            ],
-            "authors": [
-                {
-                    "name": "Arne Blankerts",
-                    "email": "arne@blankerts.de",
-                    "role": "Developer"
-                },
-                {
-                    "name": "Sebastian Heuer",
-                    "email": "sebastian@phpeople.de",
-                    "role": "Developer"
-                },
-                {
-                    "name": "Sebastian Bergmann",
-                    "email": "sebastian@phpunit.de",
-                    "role": "Developer"
-                }
-            ],
-            "description": "Library for handling version information and constraints",
-            "time": "2018-07-08T19:19:57+00:00"
-        },
-        {
-            "name": "phpcompatibility/php-compatibility",
-            "version": "9.3.2",
-            "source": {
-                "type": "git",
-                "url": "https://github.com/PHPCompatibility/PHPCompatibility.git",
-                "reference": "bfca2be3992f40e92206e5a7ebe5eaee37280b58"
-            },
-            "dist": {
-                "type": "zip",
-                "url": "https://api.github.com/repos/PHPCompatibility/PHPCompatibility/zipball/bfca2be3992f40e92206e5a7ebe5eaee37280b58",
-                "reference": "bfca2be3992f40e92206e5a7ebe5eaee37280b58",
-                "shasum": ""
-            },
-            "require": {
-                "php": ">=5.3",
-                "squizlabs/php_codesniffer": "^2.3 || ^3.0.2"
-            },
-            "conflict": {
-                "squizlabs/php_codesniffer": "2.6.2"
-            },
-            "require-dev": {
-                "phpunit/phpunit": "~4.5 || ^5.0 || ^6.0 || ^7.0"
-            },
-            "suggest": {
-                "dealerdirect/phpcodesniffer-composer-installer": "^0.5 || This Composer plugin will sort out the PHPCS 'installed_paths' automatically.",
-                "roave/security-advisories": "dev-master || Helps prevent installing dependencies with known security issues."
-            },
-            "type": "phpcodesniffer-standard",
-            "notification-url": "https://packagist.org/downloads/",
-            "license": [
-                "LGPL-3.0-or-later"
-            ],
-            "authors": [
-                {
-                    "name": "Wim Godden",
-                    "homepage": "https://github.com/wimg",
-                    "role": "lead"
-                },
-                {
-                    "name": "Juliette Reinders Folmer",
-                    "homepage": "https://github.com/jrfnl",
-                    "role": "lead"
-                },
-                {
-                    "name": "Contributors",
-                    "homepage": "https://github.com/PHPCompatibility/PHPCompatibility/graphs/contributors"
-                }
-            ],
-            "description": "A set of sniffs for PHP_CodeSniffer that checks for PHP cross-version compatibility.",
-            "homepage": "http://techblog.wimgodden.be/tag/codesniffer/",
-            "keywords": [
-                "compatibility",
-                "phpcs",
-                "standards"
-            ],
-            "time": "2019-10-16T21:24:24+00:00"
-        },
-        {
-            "name": "phpcompatibility/phpcompatibility-paragonie",
-            "version": "1.2.0",
-            "source": {
-                "type": "git",
-                "url": "https://github.com/PHPCompatibility/PHPCompatibilityParagonie.git",
-                "reference": "94b2388c4fe99e9e2ef0772e280fa0eafa1d0603"
-            },
-            "dist": {
-                "type": "zip",
-                "url": "https://api.github.com/repos/PHPCompatibility/PHPCompatibilityParagonie/zipball/94b2388c4fe99e9e2ef0772e280fa0eafa1d0603",
-                "reference": "94b2388c4fe99e9e2ef0772e280fa0eafa1d0603",
-                "shasum": ""
-            },
-            "require": {
-                "phpcompatibility/php-compatibility": "^9.0"
-            },
-            "require-dev": {
-                "dealerdirect/phpcodesniffer-composer-installer": "^0.5",
-                "paragonie/random_compat": "dev-master",
-                "paragonie/sodium_compat": "dev-master"
-            },
-            "suggest": {
-                "dealerdirect/phpcodesniffer-composer-installer": "^0.5 || This Composer plugin will sort out the PHP_CodeSniffer 'installed_paths' automatically.",
-                "roave/security-advisories": "dev-master || Helps prevent installing dependencies with known security issues."
-            },
-            "type": "phpcodesniffer-standard",
-            "notification-url": "https://packagist.org/downloads/",
-            "license": [
-                "LGPL-3.0-or-later"
-            ],
-            "authors": [
-                {
-                    "name": "Wim Godden",
-                    "role": "lead"
-                },
-                {
-                    "name": "Juliette Reinders Folmer",
-                    "role": "lead"
-                }
-            ],
-            "description": "A set of rulesets for PHP_CodeSniffer to check for PHP cross-version compatibility issues in projects, while accounting for polyfills provided by the Paragonie polyfill libraries.",
-            "homepage": "http://phpcompatibility.com/",
-            "keywords": [
-                "compatibility",
-                "paragonie",
-                "phpcs",
-                "polyfill",
-                "standards"
-            ],
-            "time": "2019-10-16T21:41:26+00:00"
-        },
-        {
-            "name": "phpcompatibility/phpcompatibility-wp",
-            "version": "2.1.0",
-            "source": {
-                "type": "git",
-                "url": "https://github.com/PHPCompatibility/PHPCompatibilityWP.git",
-                "reference": "41bef18ba688af638b7310666db28e1ea9158b2f"
-            },
-            "dist": {
-                "type": "zip",
-                "url": "https://api.github.com/repos/PHPCompatibility/PHPCompatibilityWP/zipball/41bef18ba688af638b7310666db28e1ea9158b2f",
-                "reference": "41bef18ba688af638b7310666db28e1ea9158b2f",
-                "shasum": ""
-            },
-            "require": {
-                "phpcompatibility/php-compatibility": "^9.0",
-                "phpcompatibility/phpcompatibility-paragonie": "^1.0"
-            },
-            "require-dev": {
-                "dealerdirect/phpcodesniffer-composer-installer": "^0.5"
-            },
-            "suggest": {
-                "dealerdirect/phpcodesniffer-composer-installer": "^0.5 || This Composer plugin will sort out the PHP_CodeSniffer 'installed_paths' automatically.",
-                "roave/security-advisories": "dev-master || Helps prevent installing dependencies with known security issues."
-            },
-            "type": "phpcodesniffer-standard",
-            "notification-url": "https://packagist.org/downloads/",
-            "license": [
-                "LGPL-3.0-or-later"
-            ],
-            "authors": [
-                {
-                    "name": "Wim Godden",
-                    "role": "lead"
-                },
-                {
-                    "name": "Juliette Reinders Folmer",
-                    "role": "lead"
-                }
-            ],
-            "description": "A ruleset for PHP_CodeSniffer to check for PHP cross-version compatibility issues in projects, while accounting for polyfills provided by WordPress.",
-            "homepage": "http://phpcompatibility.com/",
-            "keywords": [
-                "compatibility",
-                "phpcs",
-                "standards",
-                "wordpress"
-            ],
-            "time": "2019-08-28T14:22:28+00:00"
-        },
-        {
-            "name": "phpdocumentor/reflection-common",
-            "version": "2.0.0",
-            "source": {
-                "type": "git",
-                "url": "https://github.com/phpDocumentor/ReflectionCommon.git",
-                "reference": "63a995caa1ca9e5590304cd845c15ad6d482a62a"
-            },
-            "dist": {
-                "type": "zip",
-                "url": "https://api.github.com/repos/phpDocumentor/ReflectionCommon/zipball/63a995caa1ca9e5590304cd845c15ad6d482a62a",
-                "reference": "63a995caa1ca9e5590304cd845c15ad6d482a62a",
-                "shasum": ""
-            },
-            "require": {
-                "php": ">=7.1"
-            },
-            "require-dev": {
-                "phpunit/phpunit": "~6"
-            },
-            "type": "library",
-            "extra": {
-                "branch-alias": {
-                    "dev-master": "2.x-dev"
-                }
-            },
-            "autoload": {
-                "psr-4": {
-                    "phpDocumentor\\Reflection\\": "src/"
-                }
-            },
-            "notification-url": "https://packagist.org/downloads/",
-            "license": [
-                "MIT"
-            ],
-            "authors": [
-                {
-                    "name": "Jaap van Otterdijk",
-                    "email": "opensource@ijaap.nl"
-                }
-            ],
-            "description": "Common reflection classes used by phpdocumentor to reflect the code structure",
-            "homepage": "http://www.phpdoc.org",
-            "keywords": [
-                "FQSEN",
-                "phpDocumentor",
-                "phpdoc",
-                "reflection",
-                "static analysis"
-            ],
-            "time": "2018-08-07T13:53:10+00:00"
-        },
-        {
-            "name": "phpdocumentor/reflection-docblock",
-            "version": "4.3.2",
-            "source": {
-                "type": "git",
-                "url": "https://github.com/phpDocumentor/ReflectionDocBlock.git",
-                "reference": "b83ff7cfcfee7827e1e78b637a5904fe6a96698e"
-            },
-            "dist": {
-                "type": "zip",
-                "url": "https://api.github.com/repos/phpDocumentor/ReflectionDocBlock/zipball/b83ff7cfcfee7827e1e78b637a5904fe6a96698e",
-                "reference": "b83ff7cfcfee7827e1e78b637a5904fe6a96698e",
-                "shasum": ""
-            },
-            "require": {
-                "php": "^7.0",
-                "phpdocumentor/reflection-common": "^1.0.0 || ^2.0.0",
-                "phpdocumentor/type-resolver": "~0.4 || ^1.0.0",
-                "webmozart/assert": "^1.0"
-            },
-            "require-dev": {
-                "doctrine/instantiator": "^1.0.5",
-                "mockery/mockery": "^1.0",
-                "phpunit/phpunit": "^6.4"
-            },
-            "type": "library",
-            "extra": {
-                "branch-alias": {
-                    "dev-master": "4.x-dev"
-                }
-            },
-            "autoload": {
-                "psr-4": {
-                    "phpDocumentor\\Reflection\\": [
-                        "src/"
-                    ]
-                }
-            },
-            "notification-url": "https://packagist.org/downloads/",
-            "license": [
-                "MIT"
-            ],
-            "authors": [
-                {
-                    "name": "Mike van Riel",
-                    "email": "me@mikevanriel.com"
-                }
-            ],
-            "description": "With this component, a library can provide support for annotations via DocBlocks or otherwise retrieve information that is embedded in a DocBlock.",
-            "time": "2019-09-12T14:27:41+00:00"
-        },
-        {
-            "name": "phpdocumentor/type-resolver",
-            "version": "1.0.1",
-            "source": {
-                "type": "git",
-                "url": "https://github.com/phpDocumentor/TypeResolver.git",
-                "reference": "2e32a6d48972b2c1976ed5d8967145b6cec4a4a9"
-            },
-            "dist": {
-                "type": "zip",
-                "url": "https://api.github.com/repos/phpDocumentor/TypeResolver/zipball/2e32a6d48972b2c1976ed5d8967145b6cec4a4a9",
-                "reference": "2e32a6d48972b2c1976ed5d8967145b6cec4a4a9",
-                "shasum": ""
-            },
-            "require": {
-                "php": "^7.1",
-                "phpdocumentor/reflection-common": "^2.0"
-            },
-            "require-dev": {
-                "ext-tokenizer": "^7.1",
-                "mockery/mockery": "~1",
-                "phpunit/phpunit": "^7.0"
-            },
-            "type": "library",
-            "extra": {
-                "branch-alias": {
-                    "dev-master": "1.x-dev"
-                }
-            },
-            "autoload": {
-                "psr-4": {
-                    "phpDocumentor\\Reflection\\": "src"
-                }
-            },
-            "notification-url": "https://packagist.org/downloads/",
-            "license": [
-                "MIT"
-            ],
-            "authors": [
-                {
-                    "name": "Mike van Riel",
-                    "email": "me@mikevanriel.com"
-                }
-            ],
-            "description": "A PSR-5 based resolver of Class names, Types and Structural Element Names",
-            "time": "2019-08-22T18:11:29+00:00"
-        },
-        {
-            "name": "phpspec/prophecy",
-            "version": "1.9.0",
-            "source": {
-                "type": "git",
-                "url": "https://github.com/phpspec/prophecy.git",
-                "reference": "f6811d96d97bdf400077a0cc100ae56aa32b9203"
-            },
-            "dist": {
-                "type": "zip",
-                "url": "https://api.github.com/repos/phpspec/prophecy/zipball/f6811d96d97bdf400077a0cc100ae56aa32b9203",
-                "reference": "f6811d96d97bdf400077a0cc100ae56aa32b9203",
-                "shasum": ""
-            },
-            "require": {
-                "doctrine/instantiator": "^1.0.2",
-                "php": "^5.3|^7.0",
-                "phpdocumentor/reflection-docblock": "^2.0|^3.0.2|^4.0|^5.0",
-                "sebastian/comparator": "^1.1|^2.0|^3.0",
-                "sebastian/recursion-context": "^1.0|^2.0|^3.0"
-            },
-            "require-dev": {
-                "phpspec/phpspec": "^2.5|^3.2",
-                "phpunit/phpunit": "^4.8.35 || ^5.7 || ^6.5 || ^7.1"
-            },
-            "type": "library",
-            "extra": {
-                "branch-alias": {
-                    "dev-master": "1.8.x-dev"
-                }
-            },
-            "autoload": {
-                "psr-4": {
-                    "Prophecy\\": "src/Prophecy"
-                }
-            },
-            "notification-url": "https://packagist.org/downloads/",
-            "license": [
-                "MIT"
-            ],
-            "authors": [
-                {
-                    "name": "Konstantin Kudryashov",
-                    "email": "ever.zet@gmail.com",
-                    "homepage": "http://everzet.com"
-                },
-                {
-                    "name": "Marcello Duarte",
-                    "email": "marcello.duarte@gmail.com"
-                }
-            ],
-            "description": "Highly opinionated mocking framework for PHP 5.3+",
-            "homepage": "https://github.com/phpspec/prophecy",
-            "keywords": [
-                "Double",
-                "Dummy",
-                "fake",
-                "mock",
-                "spy",
-                "stub"
-            ],
-            "time": "2019-10-03T11:07:50+00:00"
-        },
-        {
-            "name": "phpunit/php-code-coverage",
-            "version": "6.1.4",
-            "source": {
-                "type": "git",
-                "url": "https://github.com/sebastianbergmann/php-code-coverage.git",
-                "reference": "807e6013b00af69b6c5d9ceb4282d0393dbb9d8d"
-            },
-            "dist": {
-                "type": "zip",
-                "url": "https://api.github.com/repos/sebastianbergmann/php-code-coverage/zipball/807e6013b00af69b6c5d9ceb4282d0393dbb9d8d",
-                "reference": "807e6013b00af69b6c5d9ceb4282d0393dbb9d8d",
-                "shasum": ""
-            },
-            "require": {
-                "ext-dom": "*",
-                "ext-xmlwriter": "*",
-                "php": "^7.1",
-                "phpunit/php-file-iterator": "^2.0",
-                "phpunit/php-text-template": "^1.2.1",
-                "phpunit/php-token-stream": "^3.0",
-                "sebastian/code-unit-reverse-lookup": "^1.0.1",
-                "sebastian/environment": "^3.1 || ^4.0",
-                "sebastian/version": "^2.0.1",
-                "theseer/tokenizer": "^1.1"
-            },
-            "require-dev": {
-                "phpunit/phpunit": "^7.0"
-            },
-            "suggest": {
-                "ext-xdebug": "^2.6.0"
-            },
-            "type": "library",
-            "extra": {
-                "branch-alias": {
-                    "dev-master": "6.1-dev"
-                }
-            },
-            "autoload": {
-                "classmap": [
-                    "src/"
-                ]
-            },
-            "notification-url": "https://packagist.org/downloads/",
-            "license": [
-                "BSD-3-Clause"
-            ],
-            "authors": [
-                {
-                    "name": "Sebastian Bergmann",
-                    "email": "sebastian@phpunit.de",
-                    "role": "lead"
-                }
-            ],
-            "description": "Library that provides collection, processing, and rendering functionality for PHP code coverage information.",
-            "homepage": "https://github.com/sebastianbergmann/php-code-coverage",
-            "keywords": [
-                "coverage",
-                "testing",
-                "xunit"
-            ],
-            "time": "2018-10-31T16:06:48+00:00"
-        },
-        {
-            "name": "phpunit/php-file-iterator",
-            "version": "2.0.2",
-            "source": {
-                "type": "git",
-                "url": "https://github.com/sebastianbergmann/php-file-iterator.git",
-                "reference": "050bedf145a257b1ff02746c31894800e5122946"
-            },
-            "dist": {
-                "type": "zip",
-                "url": "https://api.github.com/repos/sebastianbergmann/php-file-iterator/zipball/050bedf145a257b1ff02746c31894800e5122946",
-                "reference": "050bedf145a257b1ff02746c31894800e5122946",
-                "shasum": ""
-            },
-            "require": {
-                "php": "^7.1"
-            },
-            "require-dev": {
-                "phpunit/phpunit": "^7.1"
-            },
-            "type": "library",
-            "extra": {
-                "branch-alias": {
-                    "dev-master": "2.0.x-dev"
-                }
-            },
-            "autoload": {
-                "classmap": [
-                    "src/"
-                ]
-            },
-            "notification-url": "https://packagist.org/downloads/",
-            "license": [
-                "BSD-3-Clause"
-            ],
-            "authors": [
-                {
-                    "name": "Sebastian Bergmann",
-                    "email": "sebastian@phpunit.de",
-                    "role": "lead"
-                }
-            ],
-            "description": "FilterIterator implementation that filters files based on a list of suffixes.",
-            "homepage": "https://github.com/sebastianbergmann/php-file-iterator/",
-            "keywords": [
-                "filesystem",
-                "iterator"
-            ],
-            "time": "2018-09-13T20:33:42+00:00"
-        },
-        {
-            "name": "phpunit/php-text-template",
-            "version": "1.2.1",
-            "source": {
-                "type": "git",
-                "url": "https://github.com/sebastianbergmann/php-text-template.git",
-                "reference": "31f8b717e51d9a2afca6c9f046f5d69fc27c8686"
-            },
-            "dist": {
-                "type": "zip",
-                "url": "https://api.github.com/repos/sebastianbergmann/php-text-template/zipball/31f8b717e51d9a2afca6c9f046f5d69fc27c8686",
-                "reference": "31f8b717e51d9a2afca6c9f046f5d69fc27c8686",
-                "shasum": ""
-            },
-            "require": {
-                "php": ">=5.3.3"
-            },
-            "type": "library",
-            "autoload": {
-                "classmap": [
-                    "src/"
-                ]
-            },
-            "notification-url": "https://packagist.org/downloads/",
-            "license": [
-                "BSD-3-Clause"
-            ],
-            "authors": [
-                {
-                    "name": "Sebastian Bergmann",
-                    "email": "sebastian@phpunit.de",
-                    "role": "lead"
-                }
-            ],
-            "description": "Simple template engine.",
-            "homepage": "https://github.com/sebastianbergmann/php-text-template/",
-            "keywords": [
-                "template"
-            ],
-            "time": "2015-06-21T13:50:34+00:00"
-        },
-        {
-            "name": "phpunit/php-timer",
-            "version": "2.1.2",
-            "source": {
-                "type": "git",
-                "url": "https://github.com/sebastianbergmann/php-timer.git",
-                "reference": "1038454804406b0b5f5f520358e78c1c2f71501e"
-            },
-            "dist": {
-                "type": "zip",
-                "url": "https://api.github.com/repos/sebastianbergmann/php-timer/zipball/1038454804406b0b5f5f520358e78c1c2f71501e",
-                "reference": "1038454804406b0b5f5f520358e78c1c2f71501e",
-                "shasum": ""
-            },
-            "require": {
-                "php": "^7.1"
-            },
-            "require-dev": {
-                "phpunit/phpunit": "^7.0"
-            },
-            "type": "library",
-            "extra": {
-                "branch-alias": {
-                    "dev-master": "2.1-dev"
-                }
-            },
-            "autoload": {
-                "classmap": [
-                    "src/"
-                ]
-            },
-            "notification-url": "https://packagist.org/downloads/",
-            "license": [
-                "BSD-3-Clause"
-            ],
-            "authors": [
-                {
-                    "name": "Sebastian Bergmann",
-                    "email": "sebastian@phpunit.de",
-                    "role": "lead"
-                }
-            ],
-            "description": "Utility class for timing",
-            "homepage": "https://github.com/sebastianbergmann/php-timer/",
-            "keywords": [
-                "timer"
-            ],
-            "time": "2019-06-07T04:22:29+00:00"
-        },
-        {
-            "name": "phpunit/php-token-stream",
-            "version": "3.1.1",
-            "source": {
-                "type": "git",
-                "url": "https://github.com/sebastianbergmann/php-token-stream.git",
-                "reference": "995192df77f63a59e47f025390d2d1fdf8f425ff"
-            },
-            "dist": {
-                "type": "zip",
-                "url": "https://api.github.com/repos/sebastianbergmann/php-token-stream/zipball/995192df77f63a59e47f025390d2d1fdf8f425ff",
-                "reference": "995192df77f63a59e47f025390d2d1fdf8f425ff",
-                "shasum": ""
-            },
-            "require": {
-                "ext-tokenizer": "*",
-                "php": "^7.1"
-            },
-            "require-dev": {
-                "phpunit/phpunit": "^7.0"
-            },
-            "type": "library",
-            "extra": {
-                "branch-alias": {
-                    "dev-master": "3.1-dev"
-                }
-            },
-            "autoload": {
-                "classmap": [
-                    "src/"
-                ]
-            },
-            "notification-url": "https://packagist.org/downloads/",
-            "license": [
-                "BSD-3-Clause"
-            ],
-            "authors": [
-                {
-                    "name": "Sebastian Bergmann",
-                    "email": "sebastian@phpunit.de"
-                }
-            ],
-            "description": "Wrapper around PHP's tokenizer extension.",
-            "homepage": "https://github.com/sebastianbergmann/php-token-stream/",
-            "keywords": [
-                "tokenizer"
-            ],
-            "time": "2019-09-17T06:23:10+00:00"
-        },
-        {
-            "name": "phpunit/phpunit",
-            "version": "7.5.16",
-            "source": {
-                "type": "git",
-                "url": "https://github.com/sebastianbergmann/phpunit.git",
-                "reference": "316afa6888d2562e04aeb67ea7f2017a0eb41661"
-            },
-            "dist": {
-                "type": "zip",
-                "url": "https://api.github.com/repos/sebastianbergmann/phpunit/zipball/316afa6888d2562e04aeb67ea7f2017a0eb41661",
-                "reference": "316afa6888d2562e04aeb67ea7f2017a0eb41661",
-                "shasum": ""
-            },
-            "require": {
-                "doctrine/instantiator": "^1.1",
-                "ext-dom": "*",
-                "ext-json": "*",
-                "ext-libxml": "*",
-                "ext-mbstring": "*",
-                "ext-xml": "*",
-                "myclabs/deep-copy": "^1.7",
-                "phar-io/manifest": "^1.0.2",
-                "phar-io/version": "^2.0",
-                "php": "^7.1",
-                "phpspec/prophecy": "^1.7",
-                "phpunit/php-code-coverage": "^6.0.7",
-                "phpunit/php-file-iterator": "^2.0.1",
-                "phpunit/php-text-template": "^1.2.1",
-                "phpunit/php-timer": "^2.1",
-                "sebastian/comparator": "^3.0",
-                "sebastian/diff": "^3.0",
-                "sebastian/environment": "^4.0",
-                "sebastian/exporter": "^3.1",
-                "sebastian/global-state": "^2.0",
-                "sebastian/object-enumerator": "^3.0.3",
-                "sebastian/resource-operations": "^2.0",
-                "sebastian/version": "^2.0.1"
-            },
-            "conflict": {
-                "phpunit/phpunit-mock-objects": "*"
-            },
-            "require-dev": {
-                "ext-pdo": "*"
-            },
-            "suggest": {
-                "ext-soap": "*",
-                "ext-xdebug": "*",
-                "phpunit/php-invoker": "^2.0"
-            },
-            "bin": [
-                "phpunit"
-            ],
-            "type": "library",
-            "extra": {
-                "branch-alias": {
-                    "dev-master": "7.5-dev"
-                }
-            },
-            "autoload": {
-                "classmap": [
-                    "src/"
-                ]
-            },
-            "notification-url": "https://packagist.org/downloads/",
-            "license": [
-                "BSD-3-Clause"
-            ],
-            "authors": [
-                {
-                    "name": "Sebastian Bergmann",
-                    "email": "sebastian@phpunit.de",
-                    "role": "lead"
-                }
-            ],
-            "description": "The PHP Unit Testing framework.",
-            "homepage": "https://phpunit.de/",
-            "keywords": [
-                "phpunit",
-                "testing",
-                "xunit"
-            ],
-            "time": "2019-09-14T09:08:39+00:00"
-        },
-        {
-            "name": "sebastian/code-unit-reverse-lookup",
-            "version": "1.0.1",
-            "source": {
-                "type": "git",
-                "url": "https://github.com/sebastianbergmann/code-unit-reverse-lookup.git",
-                "reference": "4419fcdb5eabb9caa61a27c7a1db532a6b55dd18"
-            },
-            "dist": {
-                "type": "zip",
-                "url": "https://api.github.com/repos/sebastianbergmann/code-unit-reverse-lookup/zipball/4419fcdb5eabb9caa61a27c7a1db532a6b55dd18",
-                "reference": "4419fcdb5eabb9caa61a27c7a1db532a6b55dd18",
-                "shasum": ""
-            },
-            "require": {
-                "php": "^5.6 || ^7.0"
-            },
-            "require-dev": {
-                "phpunit/phpunit": "^5.7 || ^6.0"
-            },
-            "type": "library",
-            "extra": {
-                "branch-alias": {
-                    "dev-master": "1.0.x-dev"
-                }
-            },
-            "autoload": {
-                "classmap": [
-                    "src/"
-                ]
-            },
-            "notification-url": "https://packagist.org/downloads/",
-            "license": [
-                "BSD-3-Clause"
-            ],
-            "authors": [
-                {
-                    "name": "Sebastian Bergmann",
-                    "email": "sebastian@phpunit.de"
-                }
-            ],
-            "description": "Looks up which function or method a line of code belongs to",
-            "homepage": "https://github.com/sebastianbergmann/code-unit-reverse-lookup/",
-            "time": "2017-03-04T06:30:41+00:00"
-        },
-        {
-            "name": "sebastian/comparator",
-            "version": "3.0.2",
-            "source": {
-                "type": "git",
-                "url": "https://github.com/sebastianbergmann/comparator.git",
-                "reference": "5de4fc177adf9bce8df98d8d141a7559d7ccf6da"
-            },
-            "dist": {
-                "type": "zip",
-                "url": "https://api.github.com/repos/sebastianbergmann/comparator/zipball/5de4fc177adf9bce8df98d8d141a7559d7ccf6da",
-                "reference": "5de4fc177adf9bce8df98d8d141a7559d7ccf6da",
-                "shasum": ""
-            },
-            "require": {
-                "php": "^7.1",
-                "sebastian/diff": "^3.0",
-                "sebastian/exporter": "^3.1"
-            },
-            "require-dev": {
-                "phpunit/phpunit": "^7.1"
-            },
-            "type": "library",
-            "extra": {
-                "branch-alias": {
-                    "dev-master": "3.0-dev"
-                }
-            },
-            "autoload": {
-                "classmap": [
-                    "src/"
-                ]
-            },
-            "notification-url": "https://packagist.org/downloads/",
-            "license": [
-                "BSD-3-Clause"
-            ],
-            "authors": [
-                {
-                    "name": "Jeff Welch",
-                    "email": "whatthejeff@gmail.com"
-                },
-                {
-                    "name": "Volker Dusch",
-                    "email": "github@wallbash.com"
-                },
-                {
-                    "name": "Bernhard Schussek",
-                    "email": "bschussek@2bepublished.at"
-                },
-                {
-                    "name": "Sebastian Bergmann",
-                    "email": "sebastian@phpunit.de"
-                }
-            ],
-            "description": "Provides the functionality to compare PHP values for equality",
-            "homepage": "https://github.com/sebastianbergmann/comparator",
-            "keywords": [
-                "comparator",
-                "compare",
-                "equality"
-            ],
-            "time": "2018-07-12T15:12:46+00:00"
-        },
-        {
-            "name": "sebastian/diff",
-            "version": "3.0.2",
-            "source": {
-                "type": "git",
-                "url": "https://github.com/sebastianbergmann/diff.git",
-                "reference": "720fcc7e9b5cf384ea68d9d930d480907a0c1a29"
-            },
-            "dist": {
-                "type": "zip",
-                "url": "https://api.github.com/repos/sebastianbergmann/diff/zipball/720fcc7e9b5cf384ea68d9d930d480907a0c1a29",
-                "reference": "720fcc7e9b5cf384ea68d9d930d480907a0c1a29",
-                "shasum": ""
-            },
-            "require": {
-                "php": "^7.1"
-            },
-            "require-dev": {
-                "phpunit/phpunit": "^7.5 || ^8.0",
-                "symfony/process": "^2 || ^3.3 || ^4"
-            },
-            "type": "library",
-            "extra": {
-                "branch-alias": {
-                    "dev-master": "3.0-dev"
-                }
-            },
-            "autoload": {
-                "classmap": [
-                    "src/"
-                ]
-            },
-            "notification-url": "https://packagist.org/downloads/",
-            "license": [
-                "BSD-3-Clause"
-            ],
-            "authors": [
-                {
-                    "name": "Kore Nordmann",
-                    "email": "mail@kore-nordmann.de"
-                },
-                {
-                    "name": "Sebastian Bergmann",
-                    "email": "sebastian@phpunit.de"
-                }
-            ],
-            "description": "Diff implementation",
-            "homepage": "https://github.com/sebastianbergmann/diff",
-            "keywords": [
-                "diff",
-                "udiff",
-                "unidiff",
-                "unified diff"
-            ],
-            "time": "2019-02-04T06:01:07+00:00"
-        },
-        {
-            "name": "sebastian/environment",
-            "version": "4.2.2",
-            "source": {
-                "type": "git",
-                "url": "https://github.com/sebastianbergmann/environment.git",
-                "reference": "f2a2c8e1c97c11ace607a7a667d73d47c19fe404"
-            },
-            "dist": {
-                "type": "zip",
-                "url": "https://api.github.com/repos/sebastianbergmann/environment/zipball/f2a2c8e1c97c11ace607a7a667d73d47c19fe404",
-                "reference": "f2a2c8e1c97c11ace607a7a667d73d47c19fe404",
-                "shasum": ""
-            },
-            "require": {
-                "php": "^7.1"
-            },
-            "require-dev": {
-                "phpunit/phpunit": "^7.5"
-            },
-            "suggest": {
-                "ext-posix": "*"
-            },
-            "type": "library",
-            "extra": {
-                "branch-alias": {
-                    "dev-master": "4.2-dev"
-                }
-            },
-            "autoload": {
-                "classmap": [
-                    "src/"
-                ]
-            },
-            "notification-url": "https://packagist.org/downloads/",
-            "license": [
-                "BSD-3-Clause"
-            ],
-            "authors": [
-                {
-                    "name": "Sebastian Bergmann",
-                    "email": "sebastian@phpunit.de"
-                }
-            ],
-            "description": "Provides functionality to handle HHVM/PHP environments",
-            "homepage": "http://www.github.com/sebastianbergmann/environment",
-            "keywords": [
-                "Xdebug",
-                "environment",
-                "hhvm"
-            ],
-            "time": "2019-05-05T09:05:15+00:00"
-        },
-        {
-            "name": "sebastian/exporter",
-            "version": "3.1.2",
-            "source": {
-                "type": "git",
-                "url": "https://github.com/sebastianbergmann/exporter.git",
-                "reference": "68609e1261d215ea5b21b7987539cbfbe156ec3e"
-            },
-            "dist": {
-                "type": "zip",
-                "url": "https://api.github.com/repos/sebastianbergmann/exporter/zipball/68609e1261d215ea5b21b7987539cbfbe156ec3e",
-                "reference": "68609e1261d215ea5b21b7987539cbfbe156ec3e",
-                "shasum": ""
-            },
-            "require": {
-                "php": "^7.0",
-                "sebastian/recursion-context": "^3.0"
-            },
-            "require-dev": {
-                "ext-mbstring": "*",
-                "phpunit/phpunit": "^6.0"
-            },
-            "type": "library",
-            "extra": {
-                "branch-alias": {
-                    "dev-master": "3.1.x-dev"
-                }
-            },
-            "autoload": {
-                "classmap": [
-                    "src/"
-                ]
-            },
-            "notification-url": "https://packagist.org/downloads/",
-            "license": [
-                "BSD-3-Clause"
-            ],
-            "authors": [
-                {
-                    "name": "Sebastian Bergmann",
-                    "email": "sebastian@phpunit.de"
-                },
-                {
-                    "name": "Jeff Welch",
-                    "email": "whatthejeff@gmail.com"
-                },
-                {
-                    "name": "Volker Dusch",
-                    "email": "github@wallbash.com"
-                },
-                {
-                    "name": "Adam Harvey",
-                    "email": "aharvey@php.net"
-                },
-                {
-                    "name": "Bernhard Schussek",
-                    "email": "bschussek@gmail.com"
-                }
-            ],
-            "description": "Provides the functionality to export PHP variables for visualization",
-            "homepage": "http://www.github.com/sebastianbergmann/exporter",
-            "keywords": [
-                "export",
-                "exporter"
-            ],
-            "time": "2019-09-14T09:02:43+00:00"
-        },
-        {
-            "name": "sebastian/global-state",
-            "version": "2.0.0",
-            "source": {
-                "type": "git",
-                "url": "https://github.com/sebastianbergmann/global-state.git",
-                "reference": "e8ba02eed7bbbb9e59e43dedd3dddeff4a56b0c4"
-            },
-            "dist": {
-                "type": "zip",
-                "url": "https://api.github.com/repos/sebastianbergmann/global-state/zipball/e8ba02eed7bbbb9e59e43dedd3dddeff4a56b0c4",
-                "reference": "e8ba02eed7bbbb9e59e43dedd3dddeff4a56b0c4",
-                "shasum": ""
-            },
-            "require": {
-                "php": "^7.0"
-            },
-            "require-dev": {
-                "phpunit/phpunit": "^6.0"
-            },
-            "suggest": {
-                "ext-uopz": "*"
-            },
-            "type": "library",
-            "extra": {
-                "branch-alias": {
-                    "dev-master": "2.0-dev"
-                }
-            },
-            "autoload": {
-                "classmap": [
-                    "src/"
-                ]
-            },
-            "notification-url": "https://packagist.org/downloads/",
-            "license": [
-                "BSD-3-Clause"
-            ],
-            "authors": [
-                {
-                    "name": "Sebastian Bergmann",
-                    "email": "sebastian@phpunit.de"
-                }
-            ],
-            "description": "Snapshotting of global state",
-            "homepage": "http://www.github.com/sebastianbergmann/global-state",
-            "keywords": [
-                "global state"
-            ],
-            "time": "2017-04-27T15:39:26+00:00"
-        },
-        {
-            "name": "sebastian/object-enumerator",
-            "version": "3.0.3",
-            "source": {
-                "type": "git",
-                "url": "https://github.com/sebastianbergmann/object-enumerator.git",
-                "reference": "7cfd9e65d11ffb5af41198476395774d4c8a84c5"
-            },
-            "dist": {
-                "type": "zip",
-                "url": "https://api.github.com/repos/sebastianbergmann/object-enumerator/zipball/7cfd9e65d11ffb5af41198476395774d4c8a84c5",
-                "reference": "7cfd9e65d11ffb5af41198476395774d4c8a84c5",
-                "shasum": ""
-            },
-            "require": {
-                "php": "^7.0",
-                "sebastian/object-reflector": "^1.1.1",
-                "sebastian/recursion-context": "^3.0"
-            },
-            "require-dev": {
-                "phpunit/phpunit": "^6.0"
-            },
-            "type": "library",
-            "extra": {
-                "branch-alias": {
-                    "dev-master": "3.0.x-dev"
-                }
-            },
-            "autoload": {
-                "classmap": [
-                    "src/"
-                ]
-            },
-            "notification-url": "https://packagist.org/downloads/",
-            "license": [
-                "BSD-3-Clause"
-            ],
-            "authors": [
-                {
-                    "name": "Sebastian Bergmann",
-                    "email": "sebastian@phpunit.de"
-                }
-            ],
-            "description": "Traverses array structures and object graphs to enumerate all referenced objects",
-            "homepage": "https://github.com/sebastianbergmann/object-enumerator/",
-            "time": "2017-08-03T12:35:26+00:00"
-        },
-        {
-            "name": "sebastian/object-reflector",
-            "version": "1.1.1",
-            "source": {
-                "type": "git",
-                "url": "https://github.com/sebastianbergmann/object-reflector.git",
-                "reference": "773f97c67f28de00d397be301821b06708fca0be"
-            },
-            "dist": {
-                "type": "zip",
-                "url": "https://api.github.com/repos/sebastianbergmann/object-reflector/zipball/773f97c67f28de00d397be301821b06708fca0be",
-                "reference": "773f97c67f28de00d397be301821b06708fca0be",
-                "shasum": ""
-            },
-            "require": {
-                "php": "^7.0"
-            },
-            "require-dev": {
-                "phpunit/phpunit": "^6.0"
-            },
-            "type": "library",
-            "extra": {
-                "branch-alias": {
-                    "dev-master": "1.1-dev"
-                }
-            },
-            "autoload": {
-                "classmap": [
-                    "src/"
-                ]
-            },
-            "notification-url": "https://packagist.org/downloads/",
-            "license": [
-                "BSD-3-Clause"
-            ],
-            "authors": [
-                {
-                    "name": "Sebastian Bergmann",
-                    "email": "sebastian@phpunit.de"
-                }
-            ],
-            "description": "Allows reflection of object attributes, including inherited and non-public ones",
-            "homepage": "https://github.com/sebastianbergmann/object-reflector/",
-            "time": "2017-03-29T09:07:27+00:00"
-        },
-        {
-            "name": "sebastian/recursion-context",
-            "version": "3.0.0",
-            "source": {
-                "type": "git",
-                "url": "https://github.com/sebastianbergmann/recursion-context.git",
-                "reference": "5b0cd723502bac3b006cbf3dbf7a1e3fcefe4fa8"
-            },
-            "dist": {
-                "type": "zip",
-                "url": "https://api.github.com/repos/sebastianbergmann/recursion-context/zipball/5b0cd723502bac3b006cbf3dbf7a1e3fcefe4fa8",
-                "reference": "5b0cd723502bac3b006cbf3dbf7a1e3fcefe4fa8",
-                "shasum": ""
-            },
-            "require": {
-                "php": "^7.0"
-            },
-            "require-dev": {
-                "phpunit/phpunit": "^6.0"
-            },
-            "type": "library",
-            "extra": {
-                "branch-alias": {
-                    "dev-master": "3.0.x-dev"
-                }
-            },
-            "autoload": {
-                "classmap": [
-                    "src/"
-                ]
-            },
-            "notification-url": "https://packagist.org/downloads/",
-            "license": [
-                "BSD-3-Clause"
-            ],
-            "authors": [
-                {
-                    "name": "Jeff Welch",
-                    "email": "whatthejeff@gmail.com"
-                },
-                {
-                    "name": "Sebastian Bergmann",
-                    "email": "sebastian@phpunit.de"
-                },
-                {
-                    "name": "Adam Harvey",
-                    "email": "aharvey@php.net"
-                }
-            ],
-            "description": "Provides functionality to recursively process PHP variables",
-            "homepage": "http://www.github.com/sebastianbergmann/recursion-context",
-            "time": "2017-03-03T06:23:57+00:00"
-        },
-        {
-            "name": "sebastian/resource-operations",
-            "version": "2.0.1",
-            "source": {
-                "type": "git",
-                "url": "https://github.com/sebastianbergmann/resource-operations.git",
-                "reference": "4d7a795d35b889bf80a0cc04e08d77cedfa917a9"
-            },
-            "dist": {
-                "type": "zip",
-                "url": "https://api.github.com/repos/sebastianbergmann/resource-operations/zipball/4d7a795d35b889bf80a0cc04e08d77cedfa917a9",
-                "reference": "4d7a795d35b889bf80a0cc04e08d77cedfa917a9",
-                "shasum": ""
-            },
-            "require": {
-                "php": "^7.1"
-            },
-            "type": "library",
-            "extra": {
-                "branch-alias": {
-                    "dev-master": "2.0-dev"
-                }
-            },
-            "autoload": {
-                "classmap": [
-                    "src/"
-                ]
-            },
-            "notification-url": "https://packagist.org/downloads/",
-            "license": [
-                "BSD-3-Clause"
-            ],
-            "authors": [
-                {
-                    "name": "Sebastian Bergmann",
-                    "email": "sebastian@phpunit.de"
-                }
-            ],
-            "description": "Provides a list of PHP built-in functions that operate on resources",
-            "homepage": "https://www.github.com/sebastianbergmann/resource-operations",
-            "time": "2018-10-04T04:07:39+00:00"
-        },
-        {
-            "name": "sebastian/version",
-            "version": "2.0.1",
-            "source": {
-                "type": "git",
-                "url": "https://github.com/sebastianbergmann/version.git",
-                "reference": "99732be0ddb3361e16ad77b68ba41efc8e979019"
-            },
-            "dist": {
-                "type": "zip",
-                "url": "https://api.github.com/repos/sebastianbergmann/version/zipball/99732be0ddb3361e16ad77b68ba41efc8e979019",
-                "reference": "99732be0ddb3361e16ad77b68ba41efc8e979019",
-                "shasum": ""
-            },
-            "require": {
-                "php": ">=5.6"
-            },
-            "type": "library",
-            "extra": {
-                "branch-alias": {
-                    "dev-master": "2.0.x-dev"
-                }
-            },
-            "autoload": {
-                "classmap": [
-                    "src/"
-                ]
-            },
-            "notification-url": "https://packagist.org/downloads/",
-            "license": [
-                "BSD-3-Clause"
-            ],
-            "authors": [
-                {
-                    "name": "Sebastian Bergmann",
-                    "email": "sebastian@phpunit.de",
-                    "role": "lead"
-                }
-            ],
-            "description": "Library that helps with managing the version number of Git-hosted PHP projects",
-            "homepage": "https://github.com/sebastianbergmann/version",
-            "time": "2016-10-03T07:35:21+00:00"
-        },
-        {
-            "name": "squizlabs/php_codesniffer",
-            "version": "3.5.2",
-            "source": {
-                "type": "git",
-                "url": "https://github.com/squizlabs/PHP_CodeSniffer.git",
-                "reference": "65b12cdeaaa6cd276d4c3033a95b9b88b12701e7"
-            },
-            "dist": {
-                "type": "zip",
-                "url": "https://api.github.com/repos/squizlabs/PHP_CodeSniffer/zipball/65b12cdeaaa6cd276d4c3033a95b9b88b12701e7",
-                "reference": "65b12cdeaaa6cd276d4c3033a95b9b88b12701e7",
-                "shasum": ""
-            },
-            "require": {
-                "ext-simplexml": "*",
-                "ext-tokenizer": "*",
-                "ext-xmlwriter": "*",
-                "php": ">=5.4.0"
-            },
-            "require-dev": {
-                "phpunit/phpunit": "^4.0 || ^5.0 || ^6.0 || ^7.0"
-            },
-            "bin": [
-                "bin/phpcs",
-                "bin/phpcbf"
-            ],
-            "type": "library",
-            "extra": {
-                "branch-alias": {
-                    "dev-master": "3.x-dev"
-                }
-            },
-            "notification-url": "https://packagist.org/downloads/",
-            "license": [
-                "BSD-3-Clause"
-            ],
-            "authors": [
-                {
-                    "name": "Greg Sherwood",
-                    "role": "lead"
-                }
-            ],
-            "description": "PHP_CodeSniffer tokenizes PHP, JavaScript and CSS files and detects violations of a defined set of coding standards.",
-            "homepage": "https://github.com/squizlabs/PHP_CodeSniffer",
-            "keywords": [
-                "phpcs",
-                "standards"
-            ],
-            "time": "2019-10-28T04:36:32+00:00"
-        },
-        {
-            "name": "symfony/polyfill-ctype",
-            "version": "v1.12.0",
-            "source": {
-                "type": "git",
-                "url": "https://github.com/symfony/polyfill-ctype.git",
-                "reference": "550ebaac289296ce228a706d0867afc34687e3f4"
-            },
-            "dist": {
-                "type": "zip",
-                "url": "https://api.github.com/repos/symfony/polyfill-ctype/zipball/550ebaac289296ce228a706d0867afc34687e3f4",
-                "reference": "550ebaac289296ce228a706d0867afc34687e3f4",
-                "shasum": ""
-            },
-            "require": {
-                "php": ">=5.3.3"
-            },
-            "suggest": {
-                "ext-ctype": "For best performance"
-            },
-            "type": "library",
-            "extra": {
-                "branch-alias": {
-                    "dev-master": "1.12-dev"
-                }
-            },
-            "autoload": {
-                "psr-4": {
-                    "Symfony\\Polyfill\\Ctype\\": ""
-                },
-                "files": [
-                    "bootstrap.php"
-                ]
-            },
-            "notification-url": "https://packagist.org/downloads/",
-            "license": [
-                "MIT"
-            ],
-            "authors": [
-                {
-                    "name": "Gert de Pagter",
-                    "email": "BackEndTea@gmail.com"
-                },
-                {
-                    "name": "Symfony Community",
-                    "homepage": "https://symfony.com/contributors"
-                }
-            ],
-            "description": "Symfony polyfill for ctype functions",
-            "homepage": "https://symfony.com",
-            "keywords": [
-                "compatibility",
-                "ctype",
-                "polyfill",
-                "portable"
-            ],
-            "time": "2019-08-06T08:03:45+00:00"
-        },
-        {
-            "name": "theseer/tokenizer",
-            "version": "1.1.3",
-            "source": {
-                "type": "git",
-                "url": "https://github.com/theseer/tokenizer.git",
-                "reference": "11336f6f84e16a720dae9d8e6ed5019efa85a0f9"
-            },
-            "dist": {
-                "type": "zip",
-                "url": "https://api.github.com/repos/theseer/tokenizer/zipball/11336f6f84e16a720dae9d8e6ed5019efa85a0f9",
-                "reference": "11336f6f84e16a720dae9d8e6ed5019efa85a0f9",
-                "shasum": ""
-            },
-            "require": {
-                "ext-dom": "*",
-                "ext-tokenizer": "*",
-                "ext-xmlwriter": "*",
-                "php": "^7.0"
-            },
-            "type": "library",
-            "autoload": {
-                "classmap": [
-                    "src/"
-                ]
-            },
-            "notification-url": "https://packagist.org/downloads/",
-            "license": [
-                "BSD-3-Clause"
-            ],
-            "authors": [
-                {
-                    "name": "Arne Blankerts",
-                    "email": "arne@blankerts.de",
-                    "role": "Developer"
-                }
-            ],
-            "description": "A small library for converting tokenized PHP source code into XML and potentially other formats",
-            "time": "2019-06-13T22:48:21+00:00"
-        },
-        {
-            "name": "webmozart/assert",
-            "version": "1.5.0",
-            "source": {
-                "type": "git",
-                "url": "https://github.com/webmozart/assert.git",
-                "reference": "88e6d84706d09a236046d686bbea96f07b3a34f4"
-            },
-            "dist": {
-                "type": "zip",
-                "url": "https://api.github.com/repos/webmozart/assert/zipball/88e6d84706d09a236046d686bbea96f07b3a34f4",
-                "reference": "88e6d84706d09a236046d686bbea96f07b3a34f4",
-                "shasum": ""
-            },
-            "require": {
-                "php": "^5.3.3 || ^7.0",
-                "symfony/polyfill-ctype": "^1.8"
-            },
-            "require-dev": {
-                "phpunit/phpunit": "^4.8.36 || ^7.5.13"
-            },
-            "type": "library",
-            "extra": {
-                "branch-alias": {
-                    "dev-master": "1.3-dev"
-                }
-            },
-            "autoload": {
-                "psr-4": {
-                    "Webmozart\\Assert\\": "src/"
-                }
-            },
-            "notification-url": "https://packagist.org/downloads/",
-            "license": [
-                "MIT"
-            ],
-            "authors": [
-                {
-                    "name": "Bernhard Schussek",
-                    "email": "bschussek@gmail.com"
-                }
-            ],
-            "description": "Assertions to validate method input/output with nice error messages.",
-            "keywords": [
-                "assert",
-                "check",
-                "validate"
-            ],
-            "time": "2019-08-24T08:43:50+00:00"
-        },
-        {
-            "name": "woocommerce/woocommerce-sniffs",
-            "version": "0.0.8",
-            "source": {
-                "type": "git",
-                "url": "https://github.com/woocommerce/woocommerce-sniffs.git",
-                "reference": "ccdae93ba678d59cd9741bec077d0c63c0a82958"
-            },
-            "dist": {
-                "type": "zip",
-                "url": "https://api.github.com/repos/woocommerce/woocommerce-sniffs/zipball/ccdae93ba678d59cd9741bec077d0c63c0a82958",
-                "reference": "ccdae93ba678d59cd9741bec077d0c63c0a82958",
-                "shasum": ""
-            },
-            "require": {
-                "dealerdirect/phpcodesniffer-composer-installer": "0.5.0",
-                "php": ">=7.0",
-                "phpcompatibility/phpcompatibility-wp": "2.1.0",
-                "wp-coding-standards/wpcs": "2.1.1"
-            },
-            "type": "phpcodesniffer-standard",
-            "notification-url": "https://packagist.org/downloads/",
-            "license": [
-                "MIT"
-            ],
-            "authors": [
-                {
-                    "name": "Claudio Sanches",
-                    "email": "claudio@automattic.com"
-                }
-            ],
-            "description": "WooCommerce sniffs",
-            "keywords": [
-                "phpcs",
-                "standards",
-                "woocommerce",
-                "wordpress"
-            ],
-            "time": "2019-10-16T18:25:21+00:00"
-        },
-        {
-            "name": "wp-coding-standards/wpcs",
-            "version": "2.1.1",
-            "source": {
-                "type": "git",
-                "url": "https://github.com/WordPress/WordPress-Coding-Standards.git",
-                "reference": "bd9c33152115e6741e3510ff7189605b35167908"
-            },
-            "dist": {
-                "type": "zip",
-                "url": "https://api.github.com/repos/WordPress/WordPress-Coding-Standards/zipball/bd9c33152115e6741e3510ff7189605b35167908",
-                "reference": "bd9c33152115e6741e3510ff7189605b35167908",
-                "shasum": ""
-            },
-            "require": {
-                "php": ">=5.4",
-                "squizlabs/php_codesniffer": "^3.3.1"
-            },
-            "require-dev": {
-                "dealerdirect/phpcodesniffer-composer-installer": "^0.5.0",
-                "phpcompatibility/php-compatibility": "^9.0",
-                "phpunit/phpunit": "^4.0 || ^5.0 || ^6.0 || ^7.0"
-            },
-            "suggest": {
-                "dealerdirect/phpcodesniffer-composer-installer": "^0.5.0 || This Composer plugin will sort out the PHPCS 'installed_paths' automatically."
-            },
-            "type": "phpcodesniffer-standard",
-            "notification-url": "https://packagist.org/downloads/",
-            "license": [
-                "MIT"
-            ],
-            "authors": [
-                {
-                    "name": "Contributors",
-                    "homepage": "https://github.com/WordPress-Coding-Standards/WordPress-Coding-Standards/graphs/contributors"
-                }
-            ],
-            "description": "PHP_CodeSniffer rules (sniffs) to enforce WordPress coding conventions",
-            "keywords": [
-                "phpcs",
-                "standards",
-                "wordpress"
-            ],
-            "time": "2019-05-21T02:50:00+00:00"
-        }
-    ],
-    "aliases": [],
-    "minimum-stability": "dev",
-    "stability-flags": [],
-    "prefer-stable": true,
-    "prefer-lowest": false,
-    "platform": {
-        "php": ">=5.6|>=7.0"
-    },
-    "platform-dev": [],
-    "platform-overrides": {
-        "php": "7.1"
-    }
+	"_readme": [
+		"This file locks the dependencies of your project to a known state",
+		"Read more about it at https://getcomposer.org/doc/01-basic-usage.md#installing-dependencies",
+		"This file is @generated automatically"
+	],
+	"content-hash": "0e3374360c8fa6f06a0a5115f6693e04",
+	"packages": [
+		{
+			"name": "automattic/jetpack-autoloader",
+			"version": "v1.2.0",
+			"source": {
+				"type": "git",
+				"url": "https://github.com/Automattic/jetpack-autoloader.git",
+				"reference": "4ad9631e68e9da8b8a764615766287becfb27f81"
+			},
+			"dist": {
+				"type": "zip",
+				"url": "https://api.github.com/repos/Automattic/jetpack-autoloader/zipball/4ad9631e68e9da8b8a764615766287becfb27f81",
+				"reference": "4ad9631e68e9da8b8a764615766287becfb27f81",
+				"shasum": ""
+			},
+			"require": {
+				"composer-plugin-api": "^1.1"
+			},
+			"require-dev": {
+				"phpunit/phpunit": "^5.7 || ^6.5 || ^7.5"
+			},
+			"type": "composer-plugin",
+			"extra": {
+				"class": "Automattic\\Jetpack\\Autoloader\\CustomAutoloaderPlugin"
+			},
+			"autoload": {
+				"psr-4": {
+					"Automattic\\Jetpack\\Autoloader\\": "src"
+				}
+			},
+			"notification-url": "https://packagist.org/downloads/",
+			"license": [
+				"GPL-2.0-or-later"
+			],
+			"description": "Creates a custom autoloader for a plugin or theme.",
+			"time": "2019-06-24T15:13:23+00:00"
+		},
+		{
+			"name": "composer/installers",
+			"version": "v1.7.0",
+			"source": {
+				"type": "git",
+				"url": "https://github.com/composer/installers.git",
+				"reference": "141b272484481432cda342727a427dc1e206bfa0"
+			},
+			"dist": {
+				"type": "zip",
+				"url": "https://api.github.com/repos/composer/installers/zipball/141b272484481432cda342727a427dc1e206bfa0",
+				"reference": "141b272484481432cda342727a427dc1e206bfa0",
+				"shasum": ""
+			},
+			"require": {
+				"composer-plugin-api": "^1.0"
+			},
+			"replace": {
+				"roundcube/plugin-installer": "*",
+				"shama/baton": "*"
+			},
+			"require-dev": {
+				"composer/composer": "1.0.*@dev",
+				"phpunit/phpunit": "^4.8.36"
+			},
+			"type": "composer-plugin",
+			"extra": {
+				"class": "Composer\\Installers\\Plugin",
+				"branch-alias": {
+					"dev-master": "1.0-dev"
+				}
+			},
+			"autoload": {
+				"psr-4": {
+					"Composer\\Installers\\": "src/Composer/Installers"
+				}
+			},
+			"notification-url": "https://packagist.org/downloads/",
+			"license": [
+				"MIT"
+			],
+			"authors": [
+				{
+					"name": "Kyle Robinson Young",
+					"email": "kyle@dontkry.com",
+					"homepage": "https://github.com/shama"
+				}
+			],
+			"description": "A multi-framework Composer library installer",
+			"homepage": "https://composer.github.io/installers/",
+			"keywords": [
+				"Craft",
+				"Dolibarr",
+				"Eliasis",
+				"Hurad",
+				"ImageCMS",
+				"Kanboard",
+				"Lan Management System",
+				"MODX Evo",
+				"Mautic",
+				"Maya",
+				"OXID",
+				"Plentymarkets",
+				"Porto",
+				"RadPHP",
+				"SMF",
+				"Thelia",
+				"Whmcs",
+				"WolfCMS",
+				"agl",
+				"aimeos",
+				"annotatecms",
+				"attogram",
+				"bitrix",
+				"cakephp",
+				"chef",
+				"cockpit",
+				"codeigniter",
+				"concrete5",
+				"croogo",
+				"dokuwiki",
+				"drupal",
+				"eZ Platform",
+				"elgg",
+				"expressionengine",
+				"fuelphp",
+				"grav",
+				"installer",
+				"itop",
+				"joomla",
+				"known",
+				"kohana",
+				"laravel",
+				"lavalite",
+				"lithium",
+				"magento",
+				"majima",
+				"mako",
+				"mediawiki",
+				"modulework",
+				"modx",
+				"moodle",
+				"osclass",
+				"phpbb",
+				"piwik",
+				"ppi",
+				"puppet",
+				"pxcms",
+				"reindex",
+				"roundcube",
+				"shopware",
+				"silverstripe",
+				"sydes",
+				"symfony",
+				"typo3",
+				"wordpress",
+				"yawik",
+				"zend",
+				"zikula"
+			],
+			"time": "2019-08-12T15:00:31+00:00"
+		},
+		{
+			"name": "woocommerce/woocommerce-blocks",
+			"version": "v2.4.5",
+			"source": {
+				"type": "git",
+				"url": "https://github.com/woocommerce/woocommerce-gutenberg-products-block.git",
+				"reference": "130bc40824f844c0870c94c0ad0aa7a6abb74f6f"
+			},
+			"dist": {
+				"type": "zip",
+				"url": "https://api.github.com/repos/woocommerce/woocommerce-gutenberg-products-block/zipball/130bc40824f844c0870c94c0ad0aa7a6abb74f6f",
+				"reference": "130bc40824f844c0870c94c0ad0aa7a6abb74f6f",
+				"shasum": ""
+			},
+			"require": {
+				"automattic/jetpack-autoloader": "1.2.0",
+				"composer/installers": "1.7.0"
+			},
+			"require-dev": {
+				"phpunit/phpunit": "6.5.14",
+				"woocommerce/woocommerce-sniffs": "0.0.6"
+			},
+			"type": "wordpress-plugin",
+			"extra": {
+				"scripts-description": {
+					"phpcs": "Analyze code against the WordPress coding standards with PHP_CodeSniffer",
+					"phpcbf": "Fix coding standards warnings/errors automatically with PHP Code Beautifier"
+				}
+			},
+			"autoload": {
+				"psr-4": {
+					"Automattic\\WooCommerce\\Blocks\\": "src/"
+				}
+			},
+			"notification-url": "https://packagist.org/downloads/",
+			"license": [
+				"GPL-3.0-or-later"
+			],
+			"description": "WooCommerce blocks for the Gutenberg editor.",
+			"homepage": "https://woocommerce.com/",
+			"keywords": [
+				"blocks",
+				"gutenberg",
+				"woocommerce"
+			],
+			"time": "2019-11-02T13:48:18+00:00"
+		},
+		{
+			"name": "woocommerce/woocommerce-rest-api",
+			"version": "1.0.3",
+			"source": {
+				"type": "git",
+				"url": "https://github.com/woocommerce/woocommerce-rest-api.git",
+				"reference": "7d9babf1c25890c32df3edb28b8351732640f5ce"
+			},
+			"dist": {
+				"type": "zip",
+				"url": "https://api.github.com/repos/woocommerce/woocommerce-rest-api/zipball/7d9babf1c25890c32df3edb28b8351732640f5ce",
+				"reference": "7d9babf1c25890c32df3edb28b8351732640f5ce",
+				"shasum": ""
+			},
+			"require": {
+				"automattic/jetpack-autoloader": "1.2.0"
+			},
+			"require-dev": {
+				"phpunit/phpunit": "6.5.14",
+				"woocommerce/woocommerce-sniffs": "0.0.6"
+			},
+			"type": "wordpress-plugin",
+			"autoload": {
+				"classmap": [
+					"src/Controllers/Version1",
+					"src/Controllers/Version2",
+					"src/Controllers/Version3"
+				],
+				"psr-4": {
+					"Automattic\\WooCommerce\\RestApi\\": "src"
+				}
+			},
+			"notification-url": "https://packagist.org/downloads/",
+			"license": [
+				"GPL-3.0-or-later"
+			],
+			"description": "The WooCommerce core REST API.",
+			"homepage": "https://github.com/woocommerce/woocommerce-rest-api",
+			"time": "2019-07-16T14:27:40+00:00"
+		}
+	],
+	"packages-dev": [
+		{
+			"name": "dealerdirect/phpcodesniffer-composer-installer",
+			"version": "v0.5.0",
+			"source": {
+				"type": "git",
+				"url": "https://github.com/Dealerdirect/phpcodesniffer-composer-installer.git",
+				"reference": "e749410375ff6fb7a040a68878c656c2e610b132"
+			},
+			"dist": {
+				"type": "zip",
+				"url": "https://api.github.com/repos/Dealerdirect/phpcodesniffer-composer-installer/zipball/e749410375ff6fb7a040a68878c656c2e610b132",
+				"reference": "e749410375ff6fb7a040a68878c656c2e610b132",
+				"shasum": ""
+			},
+			"require": {
+				"composer-plugin-api": "^1.0",
+				"php": "^5.3|^7",
+				"squizlabs/php_codesniffer": "^2|^3"
+			},
+			"require-dev": {
+				"composer/composer": "*",
+				"phpcompatibility/php-compatibility": "^9.0",
+				"sensiolabs/security-checker": "^4.1.0"
+			},
+			"type": "composer-plugin",
+			"extra": {
+				"class": "Dealerdirect\\Composer\\Plugin\\Installers\\PHPCodeSniffer\\Plugin"
+			},
+			"autoload": {
+				"psr-4": {
+					"Dealerdirect\\Composer\\Plugin\\Installers\\PHPCodeSniffer\\": "src/"
+				}
+			},
+			"notification-url": "https://packagist.org/downloads/",
+			"license": [
+				"MIT"
+			],
+			"authors": [
+				{
+					"name": "Franck Nijhof",
+					"email": "franck.nijhof@dealerdirect.com",
+					"homepage": "http://www.frenck.nl",
+					"role": "Developer / IT Manager"
+				}
+			],
+			"description": "PHP_CodeSniffer Standards Composer Installer Plugin",
+			"homepage": "http://www.dealerdirect.com",
+			"keywords": [
+				"PHPCodeSniffer",
+				"PHP_CodeSniffer",
+				"code quality",
+				"codesniffer",
+				"composer",
+				"installer",
+				"phpcs",
+				"plugin",
+				"qa",
+				"quality",
+				"standard",
+				"standards",
+				"style guide",
+				"stylecheck",
+				"tests"
+			],
+			"time": "2018-10-26T13:21:45+00:00"
+		},
+		{
+			"name": "doctrine/instantiator",
+			"version": "1.2.0",
+			"source": {
+				"type": "git",
+				"url": "https://github.com/doctrine/instantiator.git",
+				"reference": "a2c590166b2133a4633738648b6b064edae0814a"
+			},
+			"dist": {
+				"type": "zip",
+				"url": "https://api.github.com/repos/doctrine/instantiator/zipball/a2c590166b2133a4633738648b6b064edae0814a",
+				"reference": "a2c590166b2133a4633738648b6b064edae0814a",
+				"shasum": ""
+			},
+			"require": {
+				"php": "^7.1"
+			},
+			"require-dev": {
+				"doctrine/coding-standard": "^6.0",
+				"ext-pdo": "*",
+				"ext-phar": "*",
+				"phpbench/phpbench": "^0.13",
+				"phpstan/phpstan-phpunit": "^0.11",
+				"phpstan/phpstan-shim": "^0.11",
+				"phpunit/phpunit": "^7.0"
+			},
+			"type": "library",
+			"extra": {
+				"branch-alias": {
+					"dev-master": "1.2.x-dev"
+				}
+			},
+			"autoload": {
+				"psr-4": {
+					"Doctrine\\Instantiator\\": "src/Doctrine/Instantiator/"
+				}
+			},
+			"notification-url": "https://packagist.org/downloads/",
+			"license": [
+				"MIT"
+			],
+			"authors": [
+				{
+					"name": "Marco Pivetta",
+					"email": "ocramius@gmail.com",
+					"homepage": "http://ocramius.github.com/"
+				}
+			],
+			"description": "A small, lightweight utility to instantiate objects in PHP without invoking their constructors",
+			"homepage": "https://www.doctrine-project.org/projects/instantiator.html",
+			"keywords": [
+				"constructor",
+				"instantiate"
+			],
+			"time": "2019-03-17T17:37:11+00:00"
+		},
+		{
+			"name": "myclabs/deep-copy",
+			"version": "1.9.3",
+			"source": {
+				"type": "git",
+				"url": "https://github.com/myclabs/DeepCopy.git",
+				"reference": "007c053ae6f31bba39dfa19a7726f56e9763bbea"
+			},
+			"dist": {
+				"type": "zip",
+				"url": "https://api.github.com/repos/myclabs/DeepCopy/zipball/007c053ae6f31bba39dfa19a7726f56e9763bbea",
+				"reference": "007c053ae6f31bba39dfa19a7726f56e9763bbea",
+				"shasum": ""
+			},
+			"require": {
+				"php": "^7.1"
+			},
+			"replace": {
+				"myclabs/deep-copy": "self.version"
+			},
+			"require-dev": {
+				"doctrine/collections": "^1.0",
+				"doctrine/common": "^2.6",
+				"phpunit/phpunit": "^7.1"
+			},
+			"type": "library",
+			"autoload": {
+				"psr-4": {
+					"DeepCopy\\": "src/DeepCopy/"
+				},
+				"files": [
+					"src/DeepCopy/deep_copy.php"
+				]
+			},
+			"notification-url": "https://packagist.org/downloads/",
+			"license": [
+				"MIT"
+			],
+			"description": "Create deep copies (clones) of your objects",
+			"keywords": [
+				"clone",
+				"copy",
+				"duplicate",
+				"object",
+				"object graph"
+			],
+			"time": "2019-08-09T12:45:53+00:00"
+		},
+		{
+			"name": "phar-io/manifest",
+			"version": "1.0.3",
+			"source": {
+				"type": "git",
+				"url": "https://github.com/phar-io/manifest.git",
+				"reference": "7761fcacf03b4d4f16e7ccb606d4879ca431fcf4"
+			},
+			"dist": {
+				"type": "zip",
+				"url": "https://api.github.com/repos/phar-io/manifest/zipball/7761fcacf03b4d4f16e7ccb606d4879ca431fcf4",
+				"reference": "7761fcacf03b4d4f16e7ccb606d4879ca431fcf4",
+				"shasum": ""
+			},
+			"require": {
+				"ext-dom": "*",
+				"ext-phar": "*",
+				"phar-io/version": "^2.0",
+				"php": "^5.6 || ^7.0"
+			},
+			"type": "library",
+			"extra": {
+				"branch-alias": {
+					"dev-master": "1.0.x-dev"
+				}
+			},
+			"autoload": {
+				"classmap": [
+					"src/"
+				]
+			},
+			"notification-url": "https://packagist.org/downloads/",
+			"license": [
+				"BSD-3-Clause"
+			],
+			"authors": [
+				{
+					"name": "Arne Blankerts",
+					"email": "arne@blankerts.de",
+					"role": "Developer"
+				},
+				{
+					"name": "Sebastian Heuer",
+					"email": "sebastian@phpeople.de",
+					"role": "Developer"
+				},
+				{
+					"name": "Sebastian Bergmann",
+					"email": "sebastian@phpunit.de",
+					"role": "Developer"
+				}
+			],
+			"description": "Component for reading phar.io manifest information from a PHP Archive (PHAR)",
+			"time": "2018-07-08T19:23:20+00:00"
+		},
+		{
+			"name": "phar-io/version",
+			"version": "2.0.1",
+			"source": {
+				"type": "git",
+				"url": "https://github.com/phar-io/version.git",
+				"reference": "45a2ec53a73c70ce41d55cedef9063630abaf1b6"
+			},
+			"dist": {
+				"type": "zip",
+				"url": "https://api.github.com/repos/phar-io/version/zipball/45a2ec53a73c70ce41d55cedef9063630abaf1b6",
+				"reference": "45a2ec53a73c70ce41d55cedef9063630abaf1b6",
+				"shasum": ""
+			},
+			"require": {
+				"php": "^5.6 || ^7.0"
+			},
+			"type": "library",
+			"autoload": {
+				"classmap": [
+					"src/"
+				]
+			},
+			"notification-url": "https://packagist.org/downloads/",
+			"license": [
+				"BSD-3-Clause"
+			],
+			"authors": [
+				{
+					"name": "Arne Blankerts",
+					"email": "arne@blankerts.de",
+					"role": "Developer"
+				},
+				{
+					"name": "Sebastian Heuer",
+					"email": "sebastian@phpeople.de",
+					"role": "Developer"
+				},
+				{
+					"name": "Sebastian Bergmann",
+					"email": "sebastian@phpunit.de",
+					"role": "Developer"
+				}
+			],
+			"description": "Library for handling version information and constraints",
+			"time": "2018-07-08T19:19:57+00:00"
+		},
+		{
+			"name": "phpcompatibility/php-compatibility",
+			"version": "9.3.1",
+			"source": {
+				"type": "git",
+				"url": "https://github.com/PHPCompatibility/PHPCompatibility.git",
+				"reference": "9999344e47e7af6b00e1a898eacc4e4368fb7196"
+			},
+			"dist": {
+				"type": "zip",
+				"url": "https://api.github.com/repos/PHPCompatibility/PHPCompatibility/zipball/9999344e47e7af6b00e1a898eacc4e4368fb7196",
+				"reference": "9999344e47e7af6b00e1a898eacc4e4368fb7196",
+				"shasum": ""
+			},
+			"require": {
+				"php": ">=5.3",
+				"squizlabs/php_codesniffer": "^2.3 || ^3.0.2"
+			},
+			"conflict": {
+				"squizlabs/php_codesniffer": "2.6.2"
+			},
+			"require-dev": {
+				"phpunit/phpunit": "~4.5 || ^5.0 || ^6.0 || ^7.0"
+			},
+			"suggest": {
+				"dealerdirect/phpcodesniffer-composer-installer": "^0.5 || This Composer plugin will sort out the PHPCS 'installed_paths' automatically.",
+				"roave/security-advisories": "dev-master || Helps prevent installing dependencies with known security issues."
+			},
+			"type": "phpcodesniffer-standard",
+			"notification-url": "https://packagist.org/downloads/",
+			"license": [
+				"LGPL-3.0-or-later"
+			],
+			"authors": [
+				{
+					"name": "Wim Godden",
+					"homepage": "https://github.com/wimg",
+					"role": "lead"
+				},
+				{
+					"name": "Juliette Reinders Folmer",
+					"homepage": "https://github.com/jrfnl",
+					"role": "lead"
+				},
+				{
+					"name": "Contributors",
+					"homepage": "https://github.com/PHPCompatibility/PHPCompatibility/graphs/contributors"
+				}
+			],
+			"description": "A set of sniffs for PHP_CodeSniffer that checks for PHP cross-version compatibility.",
+			"homepage": "http://techblog.wimgodden.be/tag/codesniffer/",
+			"keywords": [
+				"compatibility",
+				"phpcs",
+				"standards"
+			],
+			"time": "2019-09-05T18:36:49+00:00"
+		},
+		{
+			"name": "phpcompatibility/phpcompatibility-paragonie",
+			"version": "1.1.0",
+			"source": {
+				"type": "git",
+				"url": "https://github.com/PHPCompatibility/PHPCompatibilityParagonie.git",
+				"reference": "b1bb79a7cab1fb856b56f1b5cf110b6e52d8e936"
+			},
+			"dist": {
+				"type": "zip",
+				"url": "https://api.github.com/repos/PHPCompatibility/PHPCompatibilityParagonie/zipball/b1bb79a7cab1fb856b56f1b5cf110b6e52d8e936",
+				"reference": "b1bb79a7cab1fb856b56f1b5cf110b6e52d8e936",
+				"shasum": ""
+			},
+			"require": {
+				"phpcompatibility/php-compatibility": "^9.0"
+			},
+			"require-dev": {
+				"dealerdirect/phpcodesniffer-composer-installer": "^0.5",
+				"paragonie/random_compat": "dev-master",
+				"paragonie/sodium_compat": "dev-master"
+			},
+			"suggest": {
+				"dealerdirect/phpcodesniffer-composer-installer": "^0.5 || This Composer plugin will sort out the PHP_CodeSniffer 'installed_paths' automatically.",
+				"roave/security-advisories": "dev-master || Helps prevent installing dependencies with known security issues."
+			},
+			"type": "phpcodesniffer-standard",
+			"notification-url": "https://packagist.org/downloads/",
+			"license": [
+				"LGPL-3.0-or-later"
+			],
+			"authors": [
+				{
+					"name": "Wim Godden",
+					"role": "lead"
+				},
+				{
+					"name": "Juliette Reinders Folmer",
+					"role": "lead"
+				}
+			],
+			"description": "A set of rulesets for PHP_CodeSniffer to check for PHP cross-version compatibility issues in projects, while accounting for polyfills provided by the Paragonie polyfill libraries.",
+			"homepage": "http://phpcompatibility.com/",
+			"keywords": [
+				"compatibility",
+				"paragonie",
+				"phpcs",
+				"polyfill",
+				"standards"
+			],
+			"time": "2019-08-28T15:58:19+00:00"
+		},
+		{
+			"name": "phpcompatibility/phpcompatibility-wp",
+			"version": "2.1.0",
+			"source": {
+				"type": "git",
+				"url": "https://github.com/PHPCompatibility/PHPCompatibilityWP.git",
+				"reference": "41bef18ba688af638b7310666db28e1ea9158b2f"
+			},
+			"dist": {
+				"type": "zip",
+				"url": "https://api.github.com/repos/PHPCompatibility/PHPCompatibilityWP/zipball/41bef18ba688af638b7310666db28e1ea9158b2f",
+				"reference": "41bef18ba688af638b7310666db28e1ea9158b2f",
+				"shasum": ""
+			},
+			"require": {
+				"phpcompatibility/php-compatibility": "^9.0",
+				"phpcompatibility/phpcompatibility-paragonie": "^1.0"
+			},
+			"require-dev": {
+				"dealerdirect/phpcodesniffer-composer-installer": "^0.5"
+			},
+			"suggest": {
+				"dealerdirect/phpcodesniffer-composer-installer": "^0.5 || This Composer plugin will sort out the PHP_CodeSniffer 'installed_paths' automatically.",
+				"roave/security-advisories": "dev-master || Helps prevent installing dependencies with known security issues."
+			},
+			"type": "phpcodesniffer-standard",
+			"notification-url": "https://packagist.org/downloads/",
+			"license": [
+				"LGPL-3.0-or-later"
+			],
+			"authors": [
+				{
+					"name": "Wim Godden",
+					"role": "lead"
+				},
+				{
+					"name": "Juliette Reinders Folmer",
+					"role": "lead"
+				}
+			],
+			"description": "A ruleset for PHP_CodeSniffer to check for PHP cross-version compatibility issues in projects, while accounting for polyfills provided by WordPress.",
+			"homepage": "http://phpcompatibility.com/",
+			"keywords": [
+				"compatibility",
+				"phpcs",
+				"standards",
+				"wordpress"
+			],
+			"time": "2019-08-28T14:22:28+00:00"
+		},
+		{
+			"name": "phpdocumentor/reflection-common",
+			"version": "2.0.0",
+			"source": {
+				"type": "git",
+				"url": "https://github.com/phpDocumentor/ReflectionCommon.git",
+				"reference": "63a995caa1ca9e5590304cd845c15ad6d482a62a"
+			},
+			"dist": {
+				"type": "zip",
+				"url": "https://api.github.com/repos/phpDocumentor/ReflectionCommon/zipball/63a995caa1ca9e5590304cd845c15ad6d482a62a",
+				"reference": "63a995caa1ca9e5590304cd845c15ad6d482a62a",
+				"shasum": ""
+			},
+			"require": {
+				"php": ">=7.1"
+			},
+			"require-dev": {
+				"phpunit/phpunit": "~6"
+			},
+			"type": "library",
+			"extra": {
+				"branch-alias": {
+					"dev-master": "2.x-dev"
+				}
+			},
+			"autoload": {
+				"psr-4": {
+					"phpDocumentor\\Reflection\\": "src/"
+				}
+			},
+			"notification-url": "https://packagist.org/downloads/",
+			"license": [
+				"MIT"
+			],
+			"authors": [
+				{
+					"name": "Jaap van Otterdijk",
+					"email": "opensource@ijaap.nl"
+				}
+			],
+			"description": "Common reflection classes used by phpdocumentor to reflect the code structure",
+			"homepage": "http://www.phpdoc.org",
+			"keywords": [
+				"FQSEN",
+				"phpDocumentor",
+				"phpdoc",
+				"reflection",
+				"static analysis"
+			],
+			"time": "2018-08-07T13:53:10+00:00"
+		},
+		{
+			"name": "phpdocumentor/reflection-docblock",
+			"version": "4.3.2",
+			"source": {
+				"type": "git",
+				"url": "https://github.com/phpDocumentor/ReflectionDocBlock.git",
+				"reference": "b83ff7cfcfee7827e1e78b637a5904fe6a96698e"
+			},
+			"dist": {
+				"type": "zip",
+				"url": "https://api.github.com/repos/phpDocumentor/ReflectionDocBlock/zipball/b83ff7cfcfee7827e1e78b637a5904fe6a96698e",
+				"reference": "b83ff7cfcfee7827e1e78b637a5904fe6a96698e",
+				"shasum": ""
+			},
+			"require": {
+				"php": "^7.0",
+				"phpdocumentor/reflection-common": "^1.0.0 || ^2.0.0",
+				"phpdocumentor/type-resolver": "~0.4 || ^1.0.0",
+				"webmozart/assert": "^1.0"
+			},
+			"require-dev": {
+				"doctrine/instantiator": "^1.0.5",
+				"mockery/mockery": "^1.0",
+				"phpunit/phpunit": "^6.4"
+			},
+			"type": "library",
+			"extra": {
+				"branch-alias": {
+					"dev-master": "4.x-dev"
+				}
+			},
+			"autoload": {
+				"psr-4": {
+					"phpDocumentor\\Reflection\\": [
+						"src/"
+					]
+				}
+			},
+			"notification-url": "https://packagist.org/downloads/",
+			"license": [
+				"MIT"
+			],
+			"authors": [
+				{
+					"name": "Mike van Riel",
+					"email": "me@mikevanriel.com"
+				}
+			],
+			"description": "With this component, a library can provide support for annotations via DocBlocks or otherwise retrieve information that is embedded in a DocBlock.",
+			"time": "2019-09-12T14:27:41+00:00"
+		},
+		{
+			"name": "phpdocumentor/type-resolver",
+			"version": "1.0.1",
+			"source": {
+				"type": "git",
+				"url": "https://github.com/phpDocumentor/TypeResolver.git",
+				"reference": "2e32a6d48972b2c1976ed5d8967145b6cec4a4a9"
+			},
+			"dist": {
+				"type": "zip",
+				"url": "https://api.github.com/repos/phpDocumentor/TypeResolver/zipball/2e32a6d48972b2c1976ed5d8967145b6cec4a4a9",
+				"reference": "2e32a6d48972b2c1976ed5d8967145b6cec4a4a9",
+				"shasum": ""
+			},
+			"require": {
+				"php": "^7.1",
+				"phpdocumentor/reflection-common": "^2.0"
+			},
+			"require-dev": {
+				"ext-tokenizer": "^7.1",
+				"mockery/mockery": "~1",
+				"phpunit/phpunit": "^7.0"
+			},
+			"type": "library",
+			"extra": {
+				"branch-alias": {
+					"dev-master": "1.x-dev"
+				}
+			},
+			"autoload": {
+				"psr-4": {
+					"phpDocumentor\\Reflection\\": "src"
+				}
+			},
+			"notification-url": "https://packagist.org/downloads/",
+			"license": [
+				"MIT"
+			],
+			"authors": [
+				{
+					"name": "Mike van Riel",
+					"email": "me@mikevanriel.com"
+				}
+			],
+			"description": "A PSR-5 based resolver of Class names, Types and Structural Element Names",
+			"time": "2019-08-22T18:11:29+00:00"
+		},
+		{
+			"name": "phpspec/prophecy",
+			"version": "1.8.1",
+			"source": {
+				"type": "git",
+				"url": "https://github.com/phpspec/prophecy.git",
+				"reference": "1927e75f4ed19131ec9bcc3b002e07fb1173ee76"
+			},
+			"dist": {
+				"type": "zip",
+				"url": "https://api.github.com/repos/phpspec/prophecy/zipball/1927e75f4ed19131ec9bcc3b002e07fb1173ee76",
+				"reference": "1927e75f4ed19131ec9bcc3b002e07fb1173ee76",
+				"shasum": ""
+			},
+			"require": {
+				"doctrine/instantiator": "^1.0.2",
+				"php": "^5.3|^7.0",
+				"phpdocumentor/reflection-docblock": "^2.0|^3.0.2|^4.0",
+				"sebastian/comparator": "^1.1|^2.0|^3.0",
+				"sebastian/recursion-context": "^1.0|^2.0|^3.0"
+			},
+			"require-dev": {
+				"phpspec/phpspec": "^2.5|^3.2",
+				"phpunit/phpunit": "^4.8.35 || ^5.7 || ^6.5 || ^7.1"
+			},
+			"type": "library",
+			"extra": {
+				"branch-alias": {
+					"dev-master": "1.8.x-dev"
+				}
+			},
+			"autoload": {
+				"psr-4": {
+					"Prophecy\\": "src/Prophecy"
+				}
+			},
+			"notification-url": "https://packagist.org/downloads/",
+			"license": [
+				"MIT"
+			],
+			"authors": [
+				{
+					"name": "Konstantin Kudryashov",
+					"email": "ever.zet@gmail.com",
+					"homepage": "http://everzet.com"
+				},
+				{
+					"name": "Marcello Duarte",
+					"email": "marcello.duarte@gmail.com"
+				}
+			],
+			"description": "Highly opinionated mocking framework for PHP 5.3+",
+			"homepage": "https://github.com/phpspec/prophecy",
+			"keywords": [
+				"Double",
+				"Dummy",
+				"fake",
+				"mock",
+				"spy",
+				"stub"
+			],
+			"time": "2019-06-13T12:50:23+00:00"
+		},
+		{
+			"name": "phpunit/php-code-coverage",
+			"version": "6.1.4",
+			"source": {
+				"type": "git",
+				"url": "https://github.com/sebastianbergmann/php-code-coverage.git",
+				"reference": "807e6013b00af69b6c5d9ceb4282d0393dbb9d8d"
+			},
+			"dist": {
+				"type": "zip",
+				"url": "https://api.github.com/repos/sebastianbergmann/php-code-coverage/zipball/807e6013b00af69b6c5d9ceb4282d0393dbb9d8d",
+				"reference": "807e6013b00af69b6c5d9ceb4282d0393dbb9d8d",
+				"shasum": ""
+			},
+			"require": {
+				"ext-dom": "*",
+				"ext-xmlwriter": "*",
+				"php": "^7.1",
+				"phpunit/php-file-iterator": "^2.0",
+				"phpunit/php-text-template": "^1.2.1",
+				"phpunit/php-token-stream": "^3.0",
+				"sebastian/code-unit-reverse-lookup": "^1.0.1",
+				"sebastian/environment": "^3.1 || ^4.0",
+				"sebastian/version": "^2.0.1",
+				"theseer/tokenizer": "^1.1"
+			},
+			"require-dev": {
+				"phpunit/phpunit": "^7.0"
+			},
+			"suggest": {
+				"ext-xdebug": "^2.6.0"
+			},
+			"type": "library",
+			"extra": {
+				"branch-alias": {
+					"dev-master": "6.1-dev"
+				}
+			},
+			"autoload": {
+				"classmap": [
+					"src/"
+				]
+			},
+			"notification-url": "https://packagist.org/downloads/",
+			"license": [
+				"BSD-3-Clause"
+			],
+			"authors": [
+				{
+					"name": "Sebastian Bergmann",
+					"email": "sebastian@phpunit.de",
+					"role": "lead"
+				}
+			],
+			"description": "Library that provides collection, processing, and rendering functionality for PHP code coverage information.",
+			"homepage": "https://github.com/sebastianbergmann/php-code-coverage",
+			"keywords": [
+				"coverage",
+				"testing",
+				"xunit"
+			],
+			"time": "2018-10-31T16:06:48+00:00"
+		},
+		{
+			"name": "phpunit/php-file-iterator",
+			"version": "2.0.2",
+			"source": {
+				"type": "git",
+				"url": "https://github.com/sebastianbergmann/php-file-iterator.git",
+				"reference": "050bedf145a257b1ff02746c31894800e5122946"
+			},
+			"dist": {
+				"type": "zip",
+				"url": "https://api.github.com/repos/sebastianbergmann/php-file-iterator/zipball/050bedf145a257b1ff02746c31894800e5122946",
+				"reference": "050bedf145a257b1ff02746c31894800e5122946",
+				"shasum": ""
+			},
+			"require": {
+				"php": "^7.1"
+			},
+			"require-dev": {
+				"phpunit/phpunit": "^7.1"
+			},
+			"type": "library",
+			"extra": {
+				"branch-alias": {
+					"dev-master": "2.0.x-dev"
+				}
+			},
+			"autoload": {
+				"classmap": [
+					"src/"
+				]
+			},
+			"notification-url": "https://packagist.org/downloads/",
+			"license": [
+				"BSD-3-Clause"
+			],
+			"authors": [
+				{
+					"name": "Sebastian Bergmann",
+					"email": "sebastian@phpunit.de",
+					"role": "lead"
+				}
+			],
+			"description": "FilterIterator implementation that filters files based on a list of suffixes.",
+			"homepage": "https://github.com/sebastianbergmann/php-file-iterator/",
+			"keywords": [
+				"filesystem",
+				"iterator"
+			],
+			"time": "2018-09-13T20:33:42+00:00"
+		},
+		{
+			"name": "phpunit/php-text-template",
+			"version": "1.2.1",
+			"source": {
+				"type": "git",
+				"url": "https://github.com/sebastianbergmann/php-text-template.git",
+				"reference": "31f8b717e51d9a2afca6c9f046f5d69fc27c8686"
+			},
+			"dist": {
+				"type": "zip",
+				"url": "https://api.github.com/repos/sebastianbergmann/php-text-template/zipball/31f8b717e51d9a2afca6c9f046f5d69fc27c8686",
+				"reference": "31f8b717e51d9a2afca6c9f046f5d69fc27c8686",
+				"shasum": ""
+			},
+			"require": {
+				"php": ">=5.3.3"
+			},
+			"type": "library",
+			"autoload": {
+				"classmap": [
+					"src/"
+				]
+			},
+			"notification-url": "https://packagist.org/downloads/",
+			"license": [
+				"BSD-3-Clause"
+			],
+			"authors": [
+				{
+					"name": "Sebastian Bergmann",
+					"email": "sebastian@phpunit.de",
+					"role": "lead"
+				}
+			],
+			"description": "Simple template engine.",
+			"homepage": "https://github.com/sebastianbergmann/php-text-template/",
+			"keywords": [
+				"template"
+			],
+			"time": "2015-06-21T13:50:34+00:00"
+		},
+		{
+			"name": "phpunit/php-timer",
+			"version": "2.1.2",
+			"source": {
+				"type": "git",
+				"url": "https://github.com/sebastianbergmann/php-timer.git",
+				"reference": "1038454804406b0b5f5f520358e78c1c2f71501e"
+			},
+			"dist": {
+				"type": "zip",
+				"url": "https://api.github.com/repos/sebastianbergmann/php-timer/zipball/1038454804406b0b5f5f520358e78c1c2f71501e",
+				"reference": "1038454804406b0b5f5f520358e78c1c2f71501e",
+				"shasum": ""
+			},
+			"require": {
+				"php": "^7.1"
+			},
+			"require-dev": {
+				"phpunit/phpunit": "^7.0"
+			},
+			"type": "library",
+			"extra": {
+				"branch-alias": {
+					"dev-master": "2.1-dev"
+				}
+			},
+			"autoload": {
+				"classmap": [
+					"src/"
+				]
+			},
+			"notification-url": "https://packagist.org/downloads/",
+			"license": [
+				"BSD-3-Clause"
+			],
+			"authors": [
+				{
+					"name": "Sebastian Bergmann",
+					"email": "sebastian@phpunit.de",
+					"role": "lead"
+				}
+			],
+			"description": "Utility class for timing",
+			"homepage": "https://github.com/sebastianbergmann/php-timer/",
+			"keywords": [
+				"timer"
+			],
+			"time": "2019-06-07T04:22:29+00:00"
+		},
+		{
+			"name": "phpunit/php-token-stream",
+			"version": "3.1.1",
+			"source": {
+				"type": "git",
+				"url": "https://github.com/sebastianbergmann/php-token-stream.git",
+				"reference": "995192df77f63a59e47f025390d2d1fdf8f425ff"
+			},
+			"dist": {
+				"type": "zip",
+				"url": "https://api.github.com/repos/sebastianbergmann/php-token-stream/zipball/995192df77f63a59e47f025390d2d1fdf8f425ff",
+				"reference": "995192df77f63a59e47f025390d2d1fdf8f425ff",
+				"shasum": ""
+			},
+			"require": {
+				"ext-tokenizer": "*",
+				"php": "^7.1"
+			},
+			"require-dev": {
+				"phpunit/phpunit": "^7.0"
+			},
+			"type": "library",
+			"extra": {
+				"branch-alias": {
+					"dev-master": "3.1-dev"
+				}
+			},
+			"autoload": {
+				"classmap": [
+					"src/"
+				]
+			},
+			"notification-url": "https://packagist.org/downloads/",
+			"license": [
+				"BSD-3-Clause"
+			],
+			"authors": [
+				{
+					"name": "Sebastian Bergmann",
+					"email": "sebastian@phpunit.de"
+				}
+			],
+			"description": "Wrapper around PHP's tokenizer extension.",
+			"homepage": "https://github.com/sebastianbergmann/php-token-stream/",
+			"keywords": [
+				"tokenizer"
+			],
+			"time": "2019-09-17T06:23:10+00:00"
+		},
+		{
+			"name": "phpunit/phpunit",
+			"version": "7.5.16",
+			"source": {
+				"type": "git",
+				"url": "https://github.com/sebastianbergmann/phpunit.git",
+				"reference": "316afa6888d2562e04aeb67ea7f2017a0eb41661"
+			},
+			"dist": {
+				"type": "zip",
+				"url": "https://api.github.com/repos/sebastianbergmann/phpunit/zipball/316afa6888d2562e04aeb67ea7f2017a0eb41661",
+				"reference": "316afa6888d2562e04aeb67ea7f2017a0eb41661",
+				"shasum": ""
+			},
+			"require": {
+				"doctrine/instantiator": "^1.1",
+				"ext-dom": "*",
+				"ext-json": "*",
+				"ext-libxml": "*",
+				"ext-mbstring": "*",
+				"ext-xml": "*",
+				"myclabs/deep-copy": "^1.7",
+				"phar-io/manifest": "^1.0.2",
+				"phar-io/version": "^2.0",
+				"php": "^7.1",
+				"phpspec/prophecy": "^1.7",
+				"phpunit/php-code-coverage": "^6.0.7",
+				"phpunit/php-file-iterator": "^2.0.1",
+				"phpunit/php-text-template": "^1.2.1",
+				"phpunit/php-timer": "^2.1",
+				"sebastian/comparator": "^3.0",
+				"sebastian/diff": "^3.0",
+				"sebastian/environment": "^4.0",
+				"sebastian/exporter": "^3.1",
+				"sebastian/global-state": "^2.0",
+				"sebastian/object-enumerator": "^3.0.3",
+				"sebastian/resource-operations": "^2.0",
+				"sebastian/version": "^2.0.1"
+			},
+			"conflict": {
+				"phpunit/phpunit-mock-objects": "*"
+			},
+			"require-dev": {
+				"ext-pdo": "*"
+			},
+			"suggest": {
+				"ext-soap": "*",
+				"ext-xdebug": "*",
+				"phpunit/php-invoker": "^2.0"
+			},
+			"bin": [
+				"phpunit"
+			],
+			"type": "library",
+			"extra": {
+				"branch-alias": {
+					"dev-master": "7.5-dev"
+				}
+			},
+			"autoload": {
+				"classmap": [
+					"src/"
+				]
+			},
+			"notification-url": "https://packagist.org/downloads/",
+			"license": [
+				"BSD-3-Clause"
+			],
+			"authors": [
+				{
+					"name": "Sebastian Bergmann",
+					"email": "sebastian@phpunit.de",
+					"role": "lead"
+				}
+			],
+			"description": "The PHP Unit Testing framework.",
+			"homepage": "https://phpunit.de/",
+			"keywords": [
+				"phpunit",
+				"testing",
+				"xunit"
+			],
+			"time": "2019-09-14T09:08:39+00:00"
+		},
+		{
+			"name": "sebastian/code-unit-reverse-lookup",
+			"version": "1.0.1",
+			"source": {
+				"type": "git",
+				"url": "https://github.com/sebastianbergmann/code-unit-reverse-lookup.git",
+				"reference": "4419fcdb5eabb9caa61a27c7a1db532a6b55dd18"
+			},
+			"dist": {
+				"type": "zip",
+				"url": "https://api.github.com/repos/sebastianbergmann/code-unit-reverse-lookup/zipball/4419fcdb5eabb9caa61a27c7a1db532a6b55dd18",
+				"reference": "4419fcdb5eabb9caa61a27c7a1db532a6b55dd18",
+				"shasum": ""
+			},
+			"require": {
+				"php": "^5.6 || ^7.0"
+			},
+			"require-dev": {
+				"phpunit/phpunit": "^5.7 || ^6.0"
+			},
+			"type": "library",
+			"extra": {
+				"branch-alias": {
+					"dev-master": "1.0.x-dev"
+				}
+			},
+			"autoload": {
+				"classmap": [
+					"src/"
+				]
+			},
+			"notification-url": "https://packagist.org/downloads/",
+			"license": [
+				"BSD-3-Clause"
+			],
+			"authors": [
+				{
+					"name": "Sebastian Bergmann",
+					"email": "sebastian@phpunit.de"
+				}
+			],
+			"description": "Looks up which function or method a line of code belongs to",
+			"homepage": "https://github.com/sebastianbergmann/code-unit-reverse-lookup/",
+			"time": "2017-03-04T06:30:41+00:00"
+		},
+		{
+			"name": "sebastian/comparator",
+			"version": "3.0.2",
+			"source": {
+				"type": "git",
+				"url": "https://github.com/sebastianbergmann/comparator.git",
+				"reference": "5de4fc177adf9bce8df98d8d141a7559d7ccf6da"
+			},
+			"dist": {
+				"type": "zip",
+				"url": "https://api.github.com/repos/sebastianbergmann/comparator/zipball/5de4fc177adf9bce8df98d8d141a7559d7ccf6da",
+				"reference": "5de4fc177adf9bce8df98d8d141a7559d7ccf6da",
+				"shasum": ""
+			},
+			"require": {
+				"php": "^7.1",
+				"sebastian/diff": "^3.0",
+				"sebastian/exporter": "^3.1"
+			},
+			"require-dev": {
+				"phpunit/phpunit": "^7.1"
+			},
+			"type": "library",
+			"extra": {
+				"branch-alias": {
+					"dev-master": "3.0-dev"
+				}
+			},
+			"autoload": {
+				"classmap": [
+					"src/"
+				]
+			},
+			"notification-url": "https://packagist.org/downloads/",
+			"license": [
+				"BSD-3-Clause"
+			],
+			"authors": [
+				{
+					"name": "Jeff Welch",
+					"email": "whatthejeff@gmail.com"
+				},
+				{
+					"name": "Volker Dusch",
+					"email": "github@wallbash.com"
+				},
+				{
+					"name": "Bernhard Schussek",
+					"email": "bschussek@2bepublished.at"
+				},
+				{
+					"name": "Sebastian Bergmann",
+					"email": "sebastian@phpunit.de"
+				}
+			],
+			"description": "Provides the functionality to compare PHP values for equality",
+			"homepage": "https://github.com/sebastianbergmann/comparator",
+			"keywords": [
+				"comparator",
+				"compare",
+				"equality"
+			],
+			"time": "2018-07-12T15:12:46+00:00"
+		},
+		{
+			"name": "sebastian/diff",
+			"version": "3.0.2",
+			"source": {
+				"type": "git",
+				"url": "https://github.com/sebastianbergmann/diff.git",
+				"reference": "720fcc7e9b5cf384ea68d9d930d480907a0c1a29"
+			},
+			"dist": {
+				"type": "zip",
+				"url": "https://api.github.com/repos/sebastianbergmann/diff/zipball/720fcc7e9b5cf384ea68d9d930d480907a0c1a29",
+				"reference": "720fcc7e9b5cf384ea68d9d930d480907a0c1a29",
+				"shasum": ""
+			},
+			"require": {
+				"php": "^7.1"
+			},
+			"require-dev": {
+				"phpunit/phpunit": "^7.5 || ^8.0",
+				"symfony/process": "^2 || ^3.3 || ^4"
+			},
+			"type": "library",
+			"extra": {
+				"branch-alias": {
+					"dev-master": "3.0-dev"
+				}
+			},
+			"autoload": {
+				"classmap": [
+					"src/"
+				]
+			},
+			"notification-url": "https://packagist.org/downloads/",
+			"license": [
+				"BSD-3-Clause"
+			],
+			"authors": [
+				{
+					"name": "Kore Nordmann",
+					"email": "mail@kore-nordmann.de"
+				},
+				{
+					"name": "Sebastian Bergmann",
+					"email": "sebastian@phpunit.de"
+				}
+			],
+			"description": "Diff implementation",
+			"homepage": "https://github.com/sebastianbergmann/diff",
+			"keywords": [
+				"diff",
+				"udiff",
+				"unidiff",
+				"unified diff"
+			],
+			"time": "2019-02-04T06:01:07+00:00"
+		},
+		{
+			"name": "sebastian/environment",
+			"version": "4.2.2",
+			"source": {
+				"type": "git",
+				"url": "https://github.com/sebastianbergmann/environment.git",
+				"reference": "f2a2c8e1c97c11ace607a7a667d73d47c19fe404"
+			},
+			"dist": {
+				"type": "zip",
+				"url": "https://api.github.com/repos/sebastianbergmann/environment/zipball/f2a2c8e1c97c11ace607a7a667d73d47c19fe404",
+				"reference": "f2a2c8e1c97c11ace607a7a667d73d47c19fe404",
+				"shasum": ""
+			},
+			"require": {
+				"php": "^7.1"
+			},
+			"require-dev": {
+				"phpunit/phpunit": "^7.5"
+			},
+			"suggest": {
+				"ext-posix": "*"
+			},
+			"type": "library",
+			"extra": {
+				"branch-alias": {
+					"dev-master": "4.2-dev"
+				}
+			},
+			"autoload": {
+				"classmap": [
+					"src/"
+				]
+			},
+			"notification-url": "https://packagist.org/downloads/",
+			"license": [
+				"BSD-3-Clause"
+			],
+			"authors": [
+				{
+					"name": "Sebastian Bergmann",
+					"email": "sebastian@phpunit.de"
+				}
+			],
+			"description": "Provides functionality to handle HHVM/PHP environments",
+			"homepage": "http://www.github.com/sebastianbergmann/environment",
+			"keywords": [
+				"Xdebug",
+				"environment",
+				"hhvm"
+			],
+			"time": "2019-05-05T09:05:15+00:00"
+		},
+		{
+			"name": "sebastian/exporter",
+			"version": "3.1.2",
+			"source": {
+				"type": "git",
+				"url": "https://github.com/sebastianbergmann/exporter.git",
+				"reference": "68609e1261d215ea5b21b7987539cbfbe156ec3e"
+			},
+			"dist": {
+				"type": "zip",
+				"url": "https://api.github.com/repos/sebastianbergmann/exporter/zipball/68609e1261d215ea5b21b7987539cbfbe156ec3e",
+				"reference": "68609e1261d215ea5b21b7987539cbfbe156ec3e",
+				"shasum": ""
+			},
+			"require": {
+				"php": "^7.0",
+				"sebastian/recursion-context": "^3.0"
+			},
+			"require-dev": {
+				"ext-mbstring": "*",
+				"phpunit/phpunit": "^6.0"
+			},
+			"type": "library",
+			"extra": {
+				"branch-alias": {
+					"dev-master": "3.1.x-dev"
+				}
+			},
+			"autoload": {
+				"classmap": [
+					"src/"
+				]
+			},
+			"notification-url": "https://packagist.org/downloads/",
+			"license": [
+				"BSD-3-Clause"
+			],
+			"authors": [
+				{
+					"name": "Sebastian Bergmann",
+					"email": "sebastian@phpunit.de"
+				},
+				{
+					"name": "Jeff Welch",
+					"email": "whatthejeff@gmail.com"
+				},
+				{
+					"name": "Volker Dusch",
+					"email": "github@wallbash.com"
+				},
+				{
+					"name": "Adam Harvey",
+					"email": "aharvey@php.net"
+				},
+				{
+					"name": "Bernhard Schussek",
+					"email": "bschussek@gmail.com"
+				}
+			],
+			"description": "Provides the functionality to export PHP variables for visualization",
+			"homepage": "http://www.github.com/sebastianbergmann/exporter",
+			"keywords": [
+				"export",
+				"exporter"
+			],
+			"time": "2019-09-14T09:02:43+00:00"
+		},
+		{
+			"name": "sebastian/global-state",
+			"version": "2.0.0",
+			"source": {
+				"type": "git",
+				"url": "https://github.com/sebastianbergmann/global-state.git",
+				"reference": "e8ba02eed7bbbb9e59e43dedd3dddeff4a56b0c4"
+			},
+			"dist": {
+				"type": "zip",
+				"url": "https://api.github.com/repos/sebastianbergmann/global-state/zipball/e8ba02eed7bbbb9e59e43dedd3dddeff4a56b0c4",
+				"reference": "e8ba02eed7bbbb9e59e43dedd3dddeff4a56b0c4",
+				"shasum": ""
+			},
+			"require": {
+				"php": "^7.0"
+			},
+			"require-dev": {
+				"phpunit/phpunit": "^6.0"
+			},
+			"suggest": {
+				"ext-uopz": "*"
+			},
+			"type": "library",
+			"extra": {
+				"branch-alias": {
+					"dev-master": "2.0-dev"
+				}
+			},
+			"autoload": {
+				"classmap": [
+					"src/"
+				]
+			},
+			"notification-url": "https://packagist.org/downloads/",
+			"license": [
+				"BSD-3-Clause"
+			],
+			"authors": [
+				{
+					"name": "Sebastian Bergmann",
+					"email": "sebastian@phpunit.de"
+				}
+			],
+			"description": "Snapshotting of global state",
+			"homepage": "http://www.github.com/sebastianbergmann/global-state",
+			"keywords": [
+				"global state"
+			],
+			"time": "2017-04-27T15:39:26+00:00"
+		},
+		{
+			"name": "sebastian/object-enumerator",
+			"version": "3.0.3",
+			"source": {
+				"type": "git",
+				"url": "https://github.com/sebastianbergmann/object-enumerator.git",
+				"reference": "7cfd9e65d11ffb5af41198476395774d4c8a84c5"
+			},
+			"dist": {
+				"type": "zip",
+				"url": "https://api.github.com/repos/sebastianbergmann/object-enumerator/zipball/7cfd9e65d11ffb5af41198476395774d4c8a84c5",
+				"reference": "7cfd9e65d11ffb5af41198476395774d4c8a84c5",
+				"shasum": ""
+			},
+			"require": {
+				"php": "^7.0",
+				"sebastian/object-reflector": "^1.1.1",
+				"sebastian/recursion-context": "^3.0"
+			},
+			"require-dev": {
+				"phpunit/phpunit": "^6.0"
+			},
+			"type": "library",
+			"extra": {
+				"branch-alias": {
+					"dev-master": "3.0.x-dev"
+				}
+			},
+			"autoload": {
+				"classmap": [
+					"src/"
+				]
+			},
+			"notification-url": "https://packagist.org/downloads/",
+			"license": [
+				"BSD-3-Clause"
+			],
+			"authors": [
+				{
+					"name": "Sebastian Bergmann",
+					"email": "sebastian@phpunit.de"
+				}
+			],
+			"description": "Traverses array structures and object graphs to enumerate all referenced objects",
+			"homepage": "https://github.com/sebastianbergmann/object-enumerator/",
+			"time": "2017-08-03T12:35:26+00:00"
+		},
+		{
+			"name": "sebastian/object-reflector",
+			"version": "1.1.1",
+			"source": {
+				"type": "git",
+				"url": "https://github.com/sebastianbergmann/object-reflector.git",
+				"reference": "773f97c67f28de00d397be301821b06708fca0be"
+			},
+			"dist": {
+				"type": "zip",
+				"url": "https://api.github.com/repos/sebastianbergmann/object-reflector/zipball/773f97c67f28de00d397be301821b06708fca0be",
+				"reference": "773f97c67f28de00d397be301821b06708fca0be",
+				"shasum": ""
+			},
+			"require": {
+				"php": "^7.0"
+			},
+			"require-dev": {
+				"phpunit/phpunit": "^6.0"
+			},
+			"type": "library",
+			"extra": {
+				"branch-alias": {
+					"dev-master": "1.1-dev"
+				}
+			},
+			"autoload": {
+				"classmap": [
+					"src/"
+				]
+			},
+			"notification-url": "https://packagist.org/downloads/",
+			"license": [
+				"BSD-3-Clause"
+			],
+			"authors": [
+				{
+					"name": "Sebastian Bergmann",
+					"email": "sebastian@phpunit.de"
+				}
+			],
+			"description": "Allows reflection of object attributes, including inherited and non-public ones",
+			"homepage": "https://github.com/sebastianbergmann/object-reflector/",
+			"time": "2017-03-29T09:07:27+00:00"
+		},
+		{
+			"name": "sebastian/recursion-context",
+			"version": "3.0.0",
+			"source": {
+				"type": "git",
+				"url": "https://github.com/sebastianbergmann/recursion-context.git",
+				"reference": "5b0cd723502bac3b006cbf3dbf7a1e3fcefe4fa8"
+			},
+			"dist": {
+				"type": "zip",
+				"url": "https://api.github.com/repos/sebastianbergmann/recursion-context/zipball/5b0cd723502bac3b006cbf3dbf7a1e3fcefe4fa8",
+				"reference": "5b0cd723502bac3b006cbf3dbf7a1e3fcefe4fa8",
+				"shasum": ""
+			},
+			"require": {
+				"php": "^7.0"
+			},
+			"require-dev": {
+				"phpunit/phpunit": "^6.0"
+			},
+			"type": "library",
+			"extra": {
+				"branch-alias": {
+					"dev-master": "3.0.x-dev"
+				}
+			},
+			"autoload": {
+				"classmap": [
+					"src/"
+				]
+			},
+			"notification-url": "https://packagist.org/downloads/",
+			"license": [
+				"BSD-3-Clause"
+			],
+			"authors": [
+				{
+					"name": "Jeff Welch",
+					"email": "whatthejeff@gmail.com"
+				},
+				{
+					"name": "Sebastian Bergmann",
+					"email": "sebastian@phpunit.de"
+				},
+				{
+					"name": "Adam Harvey",
+					"email": "aharvey@php.net"
+				}
+			],
+			"description": "Provides functionality to recursively process PHP variables",
+			"homepage": "http://www.github.com/sebastianbergmann/recursion-context",
+			"time": "2017-03-03T06:23:57+00:00"
+		},
+		{
+			"name": "sebastian/resource-operations",
+			"version": "2.0.1",
+			"source": {
+				"type": "git",
+				"url": "https://github.com/sebastianbergmann/resource-operations.git",
+				"reference": "4d7a795d35b889bf80a0cc04e08d77cedfa917a9"
+			},
+			"dist": {
+				"type": "zip",
+				"url": "https://api.github.com/repos/sebastianbergmann/resource-operations/zipball/4d7a795d35b889bf80a0cc04e08d77cedfa917a9",
+				"reference": "4d7a795d35b889bf80a0cc04e08d77cedfa917a9",
+				"shasum": ""
+			},
+			"require": {
+				"php": "^7.1"
+			},
+			"type": "library",
+			"extra": {
+				"branch-alias": {
+					"dev-master": "2.0-dev"
+				}
+			},
+			"autoload": {
+				"classmap": [
+					"src/"
+				]
+			},
+			"notification-url": "https://packagist.org/downloads/",
+			"license": [
+				"BSD-3-Clause"
+			],
+			"authors": [
+				{
+					"name": "Sebastian Bergmann",
+					"email": "sebastian@phpunit.de"
+				}
+			],
+			"description": "Provides a list of PHP built-in functions that operate on resources",
+			"homepage": "https://www.github.com/sebastianbergmann/resource-operations",
+			"time": "2018-10-04T04:07:39+00:00"
+		},
+		{
+			"name": "sebastian/version",
+			"version": "2.0.1",
+			"source": {
+				"type": "git",
+				"url": "https://github.com/sebastianbergmann/version.git",
+				"reference": "99732be0ddb3361e16ad77b68ba41efc8e979019"
+			},
+			"dist": {
+				"type": "zip",
+				"url": "https://api.github.com/repos/sebastianbergmann/version/zipball/99732be0ddb3361e16ad77b68ba41efc8e979019",
+				"reference": "99732be0ddb3361e16ad77b68ba41efc8e979019",
+				"shasum": ""
+			},
+			"require": {
+				"php": ">=5.6"
+			},
+			"type": "library",
+			"extra": {
+				"branch-alias": {
+					"dev-master": "2.0.x-dev"
+				}
+			},
+			"autoload": {
+				"classmap": [
+					"src/"
+				]
+			},
+			"notification-url": "https://packagist.org/downloads/",
+			"license": [
+				"BSD-3-Clause"
+			],
+			"authors": [
+				{
+					"name": "Sebastian Bergmann",
+					"email": "sebastian@phpunit.de",
+					"role": "lead"
+				}
+			],
+			"description": "Library that helps with managing the version number of Git-hosted PHP projects",
+			"homepage": "https://github.com/sebastianbergmann/version",
+			"time": "2016-10-03T07:35:21+00:00"
+		},
+		{
+			"name": "squizlabs/php_codesniffer",
+			"version": "3.5.0",
+			"source": {
+				"type": "git",
+				"url": "https://github.com/squizlabs/PHP_CodeSniffer.git",
+				"reference": "0afebf16a2e7f1e434920fa976253576151effe9"
+			},
+			"dist": {
+				"type": "zip",
+				"url": "https://api.github.com/repos/squizlabs/PHP_CodeSniffer/zipball/0afebf16a2e7f1e434920fa976253576151effe9",
+				"reference": "0afebf16a2e7f1e434920fa976253576151effe9",
+				"shasum": ""
+			},
+			"require": {
+				"ext-simplexml": "*",
+				"ext-tokenizer": "*",
+				"ext-xmlwriter": "*",
+				"php": ">=5.4.0"
+			},
+			"require-dev": {
+				"phpunit/phpunit": "^4.0 || ^5.0 || ^6.0 || ^7.0"
+			},
+			"bin": [
+				"bin/phpcs",
+				"bin/phpcbf"
+			],
+			"type": "library",
+			"extra": {
+				"branch-alias": {
+					"dev-master": "3.x-dev"
+				}
+			},
+			"notification-url": "https://packagist.org/downloads/",
+			"license": [
+				"BSD-3-Clause"
+			],
+			"authors": [
+				{
+					"name": "Greg Sherwood",
+					"role": "lead"
+				}
+			],
+			"description": "PHP_CodeSniffer tokenizes PHP, JavaScript and CSS files and detects violations of a defined set of coding standards.",
+			"homepage": "https://github.com/squizlabs/PHP_CodeSniffer",
+			"keywords": [
+				"phpcs",
+				"standards"
+			],
+			"time": "2019-09-26T23:12:26+00:00"
+		},
+		{
+			"name": "symfony/polyfill-ctype",
+			"version": "v1.12.0",
+			"source": {
+				"type": "git",
+				"url": "https://github.com/symfony/polyfill-ctype.git",
+				"reference": "550ebaac289296ce228a706d0867afc34687e3f4"
+			},
+			"dist": {
+				"type": "zip",
+				"url": "https://api.github.com/repos/symfony/polyfill-ctype/zipball/550ebaac289296ce228a706d0867afc34687e3f4",
+				"reference": "550ebaac289296ce228a706d0867afc34687e3f4",
+				"shasum": ""
+			},
+			"require": {
+				"php": ">=5.3.3"
+			},
+			"suggest": {
+				"ext-ctype": "For best performance"
+			},
+			"type": "library",
+			"extra": {
+				"branch-alias": {
+					"dev-master": "1.12-dev"
+				}
+			},
+			"autoload": {
+				"psr-4": {
+					"Symfony\\Polyfill\\Ctype\\": ""
+				},
+				"files": [
+					"bootstrap.php"
+				]
+			},
+			"notification-url": "https://packagist.org/downloads/",
+			"license": [
+				"MIT"
+			],
+			"authors": [
+				{
+					"name": "Gert de Pagter",
+					"email": "BackEndTea@gmail.com"
+				},
+				{
+					"name": "Symfony Community",
+					"homepage": "https://symfony.com/contributors"
+				}
+			],
+			"description": "Symfony polyfill for ctype functions",
+			"homepage": "https://symfony.com",
+			"keywords": [
+				"compatibility",
+				"ctype",
+				"polyfill",
+				"portable"
+			],
+			"time": "2019-08-06T08:03:45+00:00"
+		},
+		{
+			"name": "theseer/tokenizer",
+			"version": "1.1.3",
+			"source": {
+				"type": "git",
+				"url": "https://github.com/theseer/tokenizer.git",
+				"reference": "11336f6f84e16a720dae9d8e6ed5019efa85a0f9"
+			},
+			"dist": {
+				"type": "zip",
+				"url": "https://api.github.com/repos/theseer/tokenizer/zipball/11336f6f84e16a720dae9d8e6ed5019efa85a0f9",
+				"reference": "11336f6f84e16a720dae9d8e6ed5019efa85a0f9",
+				"shasum": ""
+			},
+			"require": {
+				"ext-dom": "*",
+				"ext-tokenizer": "*",
+				"ext-xmlwriter": "*",
+				"php": "^7.0"
+			},
+			"type": "library",
+			"autoload": {
+				"classmap": [
+					"src/"
+				]
+			},
+			"notification-url": "https://packagist.org/downloads/",
+			"license": [
+				"BSD-3-Clause"
+			],
+			"authors": [
+				{
+					"name": "Arne Blankerts",
+					"email": "arne@blankerts.de",
+					"role": "Developer"
+				}
+			],
+			"description": "A small library for converting tokenized PHP source code into XML and potentially other formats",
+			"time": "2019-06-13T22:48:21+00:00"
+		},
+		{
+			"name": "webmozart/assert",
+			"version": "1.5.0",
+			"source": {
+				"type": "git",
+				"url": "https://github.com/webmozart/assert.git",
+				"reference": "88e6d84706d09a236046d686bbea96f07b3a34f4"
+			},
+			"dist": {
+				"type": "zip",
+				"url": "https://api.github.com/repos/webmozart/assert/zipball/88e6d84706d09a236046d686bbea96f07b3a34f4",
+				"reference": "88e6d84706d09a236046d686bbea96f07b3a34f4",
+				"shasum": ""
+			},
+			"require": {
+				"php": "^5.3.3 || ^7.0",
+				"symfony/polyfill-ctype": "^1.8"
+			},
+			"require-dev": {
+				"phpunit/phpunit": "^4.8.36 || ^7.5.13"
+			},
+			"type": "library",
+			"extra": {
+				"branch-alias": {
+					"dev-master": "1.3-dev"
+				}
+			},
+			"autoload": {
+				"psr-4": {
+					"Webmozart\\Assert\\": "src/"
+				}
+			},
+			"notification-url": "https://packagist.org/downloads/",
+			"license": [
+				"MIT"
+			],
+			"authors": [
+				{
+					"name": "Bernhard Schussek",
+					"email": "bschussek@gmail.com"
+				}
+			],
+			"description": "Assertions to validate method input/output with nice error messages.",
+			"keywords": [
+				"assert",
+				"check",
+				"validate"
+			],
+			"time": "2019-08-24T08:43:50+00:00"
+		},
+		{
+			"name": "woocommerce/woocommerce-sniffs",
+			"version": "0.0.8",
+			"source": {
+				"type": "git",
+				"url": "https://github.com/woocommerce/woocommerce-sniffs.git",
+				"reference": "ccdae93ba678d59cd9741bec077d0c63c0a82958"
+			},
+			"dist": {
+				"type": "zip",
+				"url": "https://api.github.com/repos/woocommerce/woocommerce-sniffs/zipball/ccdae93ba678d59cd9741bec077d0c63c0a82958",
+				"reference": "ccdae93ba678d59cd9741bec077d0c63c0a82958",
+				"shasum": ""
+			},
+			"require": {
+				"dealerdirect/phpcodesniffer-composer-installer": "0.5.0",
+				"php": ">=7.0",
+				"phpcompatibility/phpcompatibility-wp": "2.1.0",
+				"wp-coding-standards/wpcs": "2.1.1"
+			},
+			"type": "phpcodesniffer-standard",
+			"notification-url": "https://packagist.org/downloads/",
+			"license": [
+				"MIT"
+			],
+			"authors": [
+				{
+					"name": "Claudio Sanches",
+					"email": "claudio@automattic.com"
+				}
+			],
+			"description": "WooCommerce sniffs",
+			"keywords": [
+				"phpcs",
+				"standards",
+				"woocommerce",
+				"wordpress"
+			],
+			"time": "2019-10-16T18:25:21+00:00"
+		},
+		{
+			"name": "wp-coding-standards/wpcs",
+			"version": "2.1.1",
+			"source": {
+				"type": "git",
+				"url": "https://github.com/WordPress/WordPress-Coding-Standards.git",
+				"reference": "bd9c33152115e6741e3510ff7189605b35167908"
+			},
+			"dist": {
+				"type": "zip",
+				"url": "https://api.github.com/repos/WordPress/WordPress-Coding-Standards/zipball/bd9c33152115e6741e3510ff7189605b35167908",
+				"reference": "bd9c33152115e6741e3510ff7189605b35167908",
+				"shasum": ""
+			},
+			"require": {
+				"php": ">=5.4",
+				"squizlabs/php_codesniffer": "^3.3.1"
+			},
+			"require-dev": {
+				"dealerdirect/phpcodesniffer-composer-installer": "^0.5.0",
+				"phpcompatibility/php-compatibility": "^9.0",
+				"phpunit/phpunit": "^4.0 || ^5.0 || ^6.0 || ^7.0"
+			},
+			"suggest": {
+				"dealerdirect/phpcodesniffer-composer-installer": "^0.5.0 || This Composer plugin will sort out the PHPCS 'installed_paths' automatically."
+			},
+			"type": "phpcodesniffer-standard",
+			"notification-url": "https://packagist.org/downloads/",
+			"license": [
+				"MIT"
+			],
+			"authors": [
+				{
+					"name": "Contributors",
+					"homepage": "https://github.com/WordPress-Coding-Standards/WordPress-Coding-Standards/graphs/contributors"
+				}
+			],
+			"description": "PHP_CodeSniffer rules (sniffs) to enforce WordPress coding conventions",
+			"keywords": [
+				"phpcs",
+				"standards",
+				"wordpress"
+			],
+			"time": "2019-05-21T02:50:00+00:00"
+		}
+	],
+	"aliases": [],
+	"minimum-stability": "dev",
+	"stability-flags": [],
+	"prefer-stable": true,
+	"prefer-lowest": false,
+	"platform": {
+		"php": ">=5.6|>=7.0"
+	},
+	"platform-dev": [],
+	"platform-overrides": {
+		"php": "7.1"
+	}
 }