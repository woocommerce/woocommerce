{
    "_readme": [
        "This file locks the dependencies of your project to a known state",
        "Read more about it at https://getcomposer.org/doc/01-basic-usage.md#composer-lock-the-lock-file",
        "This file is @generated automatically"
    ],
<<<<<<< HEAD
    "content-hash": "32e1f83a705eb0675fddb9617ac745fb",
=======
    "content-hash": "b01e9a575ecf7723e10f3068ea39350a",
>>>>>>> f3a52425
    "packages": [
        {
            "name": "composer/installers",
            "version": "v1.5.0",
            "source": {
                "type": "git",
                "url": "https://github.com/composer/installers.git",
                "reference": "049797d727261bf27f2690430d935067710049c2"
            },
            "dist": {
                "type": "zip",
                "url": "https://api.github.com/repos/composer/installers/zipball/049797d727261bf27f2690430d935067710049c2",
                "reference": "049797d727261bf27f2690430d935067710049c2",
                "shasum": ""
            },
            "require": {
                "composer-plugin-api": "^1.0"
            },
            "replace": {
                "roundcube/plugin-installer": "*",
                "shama/baton": "*"
            },
            "require-dev": {
                "composer/composer": "1.0.*@dev",
                "phpunit/phpunit": "^4.8.36"
            },
            "type": "composer-plugin",
            "extra": {
                "class": "Composer\\Installers\\Plugin",
                "branch-alias": {
                    "dev-master": "1.0-dev"
                }
            },
            "autoload": {
                "psr-4": {
                    "Composer\\Installers\\": "src/Composer/Installers"
                }
            },
            "notification-url": "https://packagist.org/downloads/",
            "license": [
                "MIT"
            ],
            "authors": [
                {
                    "name": "Kyle Robinson Young",
                    "email": "kyle@dontkry.com",
                    "homepage": "https://github.com/shama"
                }
            ],
            "description": "A multi-framework Composer library installer",
            "homepage": "https://composer.github.io/installers/",
            "keywords": [
                "Craft",
                "Dolibarr",
                "Eliasis",
                "Hurad",
                "ImageCMS",
                "Kanboard",
                "Lan Management System",
                "MODX Evo",
                "Mautic",
                "Maya",
                "OXID",
                "Plentymarkets",
                "Porto",
                "RadPHP",
                "SMF",
                "Thelia",
                "WolfCMS",
                "agl",
                "aimeos",
                "annotatecms",
                "attogram",
                "bitrix",
                "cakephp",
                "chef",
                "cockpit",
                "codeigniter",
                "concrete5",
                "croogo",
                "dokuwiki",
                "drupal",
                "eZ Platform",
                "elgg",
                "expressionengine",
                "fuelphp",
                "grav",
                "installer",
                "itop",
                "joomla",
                "kohana",
                "laravel",
                "lavalite",
                "lithium",
                "magento",
                "majima",
                "mako",
                "mediawiki",
                "modulework",
                "modx",
                "moodle",
                "osclass",
                "phpbb",
                "piwik",
                "ppi",
                "puppet",
                "pxcms",
                "reindex",
                "roundcube",
                "shopware",
                "silverstripe",
                "sydes",
                "symfony",
                "typo3",
                "wordpress",
                "yawik",
                "zend",
                "zikula"
            ],
            "time": "2017-12-29T09:13:20+00:00"
        }
    ],
    "packages-dev": [
        {
            "name": "andrewsville/php-token-reflection",
            "version": "1.4.0",
            "source": {
                "type": "git",
                "url": "https://github.com/Andrewsville/PHP-Token-Reflection.git",
                "reference": "e6d0ac2baf66cdf154be34c3d2a2aa1bd4b426ee"
            },
            "dist": {
                "type": "zip",
                "url": "https://api.github.com/repos/Andrewsville/PHP-Token-Reflection/zipball/e6d0ac2baf66cdf154be34c3d2a2aa1bd4b426ee",
                "reference": "e6d0ac2baf66cdf154be34c3d2a2aa1bd4b426ee",
                "shasum": ""
            },
            "require": {
                "ext-tokenizer": "*",
                "php": ">=5.3.0"
            },
            "type": "library",
            "autoload": {
                "psr-0": {
                    "TokenReflection": "./"
                }
            },
            "notification-url": "https://packagist.org/downloads/",
            "license": [
                "BSD-3"
            ],
            "authors": [
                {
                    "name": "Ondřej Nešpor",
                    "homepage": "https://github.com/andrewsville"
                },
                {
                    "name": "Jaroslav Hanslík",
                    "homepage": "https://github.com/kukulich"
                }
            ],
            "description": "Library emulating the PHP internal reflection using just the tokenized source code.",
            "homepage": "http://andrewsville.github.com/PHP-Token-Reflection/",
            "keywords": [
                "library",
                "reflection",
                "tokenizer"
            ],
            "time": "2014-08-06T16:37:08+00:00"
        },
        {
            "name": "apigen/apigen",
            "version": "v4.1.2",
            "source": {
                "type": "git",
                "url": "https://github.com/ApiGen/ApiGen.git",
                "reference": "3365433ea3433b0e5c8f763608f8e63cbedb2a3a"
            },
            "dist": {
                "type": "zip",
                "url": "https://api.github.com/repos/ApiGen/ApiGen/zipball/3365433ea3433b0e5c8f763608f8e63cbedb2a3a",
                "reference": "3365433ea3433b0e5c8f763608f8e63cbedb2a3a",
                "shasum": ""
            },
            "require": {
                "andrewsville/php-token-reflection": "~1.4",
                "apigen/theme-bootstrap": "~1.1.2",
                "apigen/theme-default": "~1.0.1",
                "herrera-io/phar-update": "~2.0",
                "kdyby/events": "~2.0",
                "kukulich/fshl": "~2.1",
                "latte/latte": ">=2.2.0,<2.3.5",
                "michelf/php-markdown": "~1.4",
                "nette/application": "~2.2",
                "nette/bootstrap": "~2.2",
                "nette/di": "~2.2",
                "nette/mail": "~2.2",
                "nette/neon": "~2.2",
                "nette/robot-loader": "~2.2",
                "nette/safe-stream": "~2.2",
                "php": ">=5.4",
                "symfony/console": "~2.6",
                "symfony/options-resolver": "~2.6.1",
                "symfony/yaml": "~2.6",
                "tracy/tracy": "~2.2"
            },
            "require-dev": {
                "herrera-io/box": "~1.6",
                "mockery/mockery": "~0.9"
            },
            "bin": [
                "bin/apigen"
            ],
            "type": "library",
            "extra": {
                "branch-alias": {
                    "dev-master": "4.1.0-dev"
                }
            },
            "autoload": {
                "psr-4": {
                    "ApiGen\\": "src"
                }
            },
            "notification-url": "https://packagist.org/downloads/",
            "license": [
                "MIT"
            ],
            "authors": [
                {
                    "name": "David Grudl",
                    "homepage": "http://davidgrudl.com"
                },
                {
                    "name": "Ondřej Nešpor",
                    "homepage": "https://github.com/andrewsville"
                },
                {
                    "name": "Jaroslav Hanslík",
                    "homepage": "https://github.com/kukulich"
                },
                {
                    "name": "Tomáš Votruba",
                    "email": "tomas.vot@gmail.com"
                },
                {
                    "name": "Olivier Laviale",
                    "homepage": "https://github.com/olvlvl"
                }
            ],
            "description": "PHP source code API generator",
            "homepage": "http://apigen.org/",
            "keywords": [
                "api",
                "documentation",
                "generator",
                "phpdoc"
            ],
            "time": "2015-11-29T20:11:30+00:00"
        },
        {
            "name": "apigen/theme-bootstrap",
            "version": "v1.1.3",
            "source": {
                "type": "git",
                "url": "https://github.com/ApiGen/ThemeBootstrap.git",
                "reference": "55a35b4a3a9a5fcaa6a8fc43fb304983cab98c6c"
            },
            "dist": {
                "type": "zip",
                "url": "https://api.github.com/repos/ApiGen/ThemeBootstrap/zipball/55a35b4a3a9a5fcaa6a8fc43fb304983cab98c6c",
                "reference": "55a35b4a3a9a5fcaa6a8fc43fb304983cab98c6c",
                "shasum": ""
            },
            "require": {
                "latte/latte": "~2.2"
            },
            "type": "library",
            "notification-url": "https://packagist.org/downloads/",
            "license": [
                "MIT"
            ],
            "authors": [
                {
                    "name": "Tomáš Votruba",
                    "email": "tomas.vot@gmail.com"
                },
                {
                    "name": "Olivier Laviale",
                    "homepage": "https://github.com/olvlvl"
                }
            ],
            "description": "Twitter Bootstrap theme for ApiGen",
            "homepage": "http://apigen.org/",
            "abandoned": "apigen/apigen",
            "time": "2015-10-11T14:52:50+00:00"
        },
        {
            "name": "apigen/theme-default",
            "version": "v1.0.2",
            "source": {
                "type": "git",
                "url": "https://github.com/ApiGen/ThemeDefault.git",
                "reference": "51648cf83645d9ae6c655fe46bcd26a347d45336"
            },
            "dist": {
                "type": "zip",
                "url": "https://api.github.com/repos/ApiGen/ThemeDefault/zipball/51648cf83645d9ae6c655fe46bcd26a347d45336",
                "reference": "51648cf83645d9ae6c655fe46bcd26a347d45336",
                "shasum": ""
            },
            "require": {
                "latte/latte": "~2.2"
            },
            "type": "library",
            "notification-url": "https://packagist.org/downloads/",
            "license": [
                "MIT"
            ],
            "authors": [
                {
                    "name": "David Grudl",
                    "homepage": "http://davidgrudl.com"
                },
                {
                    "name": "Ondřej Nešpor",
                    "homepage": "https://github.com/andrewsville"
                },
                {
                    "name": "Jaroslav Hanslík",
                    "homepage": "https://github.com/kukulich"
                },
                {
                    "name": "Tomáš Votruba",
                    "email": "tomas.vot@gmail.com"
                },
                {
                    "name": "Olivier Laviale",
                    "homepage": "https://github.com/olvlvl"
                }
            ],
            "description": "Default theme for ApiGen",
            "homepage": "http://apigen.org/",
            "abandoned": "apigen/apigen",
            "time": "2015-10-11T14:55:30+00:00"
        },
        {
            "name": "dealerdirect/phpcodesniffer-composer-installer",
            "version": "v0.4.4",
            "source": {
                "type": "git",
                "url": "https://github.com/Dealerdirect/phpcodesniffer-composer-installer.git",
                "reference": "2e41850d5f7797cbb1af7b030d245b3b24e63a08"
            },
            "dist": {
                "type": "zip",
                "url": "https://api.github.com/repos/Dealerdirect/phpcodesniffer-composer-installer/zipball/2e41850d5f7797cbb1af7b030d245b3b24e63a08",
                "reference": "2e41850d5f7797cbb1af7b030d245b3b24e63a08",
                "shasum": ""
            },
            "require": {
                "composer-plugin-api": "^1.0",
                "php": "^5.3|^7",
                "squizlabs/php_codesniffer": "*"
            },
            "require-dev": {
                "composer/composer": "*",
                "wimg/php-compatibility": "^8.0"
            },
            "suggest": {
                "dealerdirect/qa-tools": "All the PHP QA tools you'll need"
            },
            "type": "composer-plugin",
            "extra": {
                "class": "Dealerdirect\\Composer\\Plugin\\Installers\\PHPCodeSniffer\\Plugin"
            },
            "autoload": {
                "psr-4": {
                    "Dealerdirect\\Composer\\Plugin\\Installers\\PHPCodeSniffer\\": "src/"
                }
            },
            "notification-url": "https://packagist.org/downloads/",
            "license": [
                "MIT"
            ],
            "authors": [
                {
                    "name": "Franck Nijhof",
                    "email": "f.nijhof@dealerdirect.nl",
                    "homepage": "http://workingatdealerdirect.eu",
                    "role": "Developer"
                }
            ],
            "description": "PHP_CodeSniffer Standards Composer Installer Plugin",
            "homepage": "http://workingatdealerdirect.eu",
            "keywords": [
                "PHPCodeSniffer",
                "PHP_CodeSniffer",
                "code quality",
                "codesniffer",
                "composer",
                "installer",
                "phpcs",
                "plugin",
                "qa",
                "quality",
                "standard",
                "standards",
                "style guide",
                "stylecheck",
                "tests"
            ],
            "time": "2017-12-06T16:27:17+00:00"
        },
        {
            "name": "doctrine/instantiator",
            "version": "1.1.0",
            "source": {
                "type": "git",
                "url": "https://github.com/doctrine/instantiator.git",
                "reference": "185b8868aa9bf7159f5f953ed5afb2d7fcdc3bda"
            },
            "dist": {
                "type": "zip",
                "url": "https://api.github.com/repos/doctrine/instantiator/zipball/185b8868aa9bf7159f5f953ed5afb2d7fcdc3bda",
                "reference": "185b8868aa9bf7159f5f953ed5afb2d7fcdc3bda",
                "shasum": ""
            },
            "require": {
                "php": "^7.1"
            },
            "require-dev": {
                "athletic/athletic": "~0.1.8",
                "ext-pdo": "*",
                "ext-phar": "*",
                "phpunit/phpunit": "^6.2.3",
                "squizlabs/php_codesniffer": "^3.0.2"
            },
            "type": "library",
            "extra": {
                "branch-alias": {
                    "dev-master": "1.2.x-dev"
                }
            },
            "autoload": {
                "psr-4": {
                    "Doctrine\\Instantiator\\": "src/Doctrine/Instantiator/"
                }
            },
            "notification-url": "https://packagist.org/downloads/",
            "license": [
                "MIT"
            ],
            "authors": [
                {
                    "name": "Marco Pivetta",
                    "email": "ocramius@gmail.com",
                    "homepage": "http://ocramius.github.com/"
                }
            ],
            "description": "A small, lightweight utility to instantiate objects in PHP without invoking their constructors",
            "homepage": "https://github.com/doctrine/instantiator",
            "keywords": [
                "constructor",
                "instantiate"
            ],
            "time": "2017-07-22T11:58:36+00:00"
        },
        {
            "name": "herrera-io/json",
            "version": "1.0.3",
            "source": {
                "type": "git",
                "url": "https://github.com/kherge-php/json.git",
                "reference": "60c696c9370a1e5136816ca557c17f82a6fa83f1"
            },
            "dist": {
                "type": "zip",
                "url": "https://api.github.com/repos/kherge-php/json/zipball/60c696c9370a1e5136816ca557c17f82a6fa83f1",
                "reference": "60c696c9370a1e5136816ca557c17f82a6fa83f1",
                "shasum": ""
            },
            "require": {
                "ext-json": "*",
                "justinrainbow/json-schema": ">=1.0,<2.0-dev",
                "php": ">=5.3.3",
                "seld/jsonlint": ">=1.0,<2.0-dev"
            },
            "require-dev": {
                "herrera-io/phpunit-test-case": "1.*",
                "mikey179/vfsstream": "1.1.0",
                "phpunit/phpunit": "3.7.*"
            },
            "type": "library",
            "extra": {
                "branch-alias": {
                    "dev-master": "1.0-dev"
                }
            },
            "autoload": {
                "files": [
                    "src/lib/json_version.php"
                ],
                "psr-0": {
                    "Herrera\\Json": "src/lib"
                }
            },
            "notification-url": "https://packagist.org/downloads/",
            "license": [
                "MIT"
            ],
            "authors": [
                {
                    "name": "Kevin Herrera",
                    "email": "kevin@herrera.io",
                    "homepage": "http://kevin.herrera.io"
                }
            ],
            "description": "A library for simplifying JSON linting and validation.",
            "homepage": "http://herrera-io.github.com/php-json",
            "keywords": [
                "json",
                "lint",
                "schema",
                "validate"
            ],
            "abandoned": "kherge/json",
            "time": "2013-10-30T16:51:34+00:00"
        },
        {
            "name": "herrera-io/phar-update",
            "version": "2.0.0",
            "source": {
                "type": "git",
                "url": "https://github.com/kherge-abandoned/php-phar-update.git",
                "reference": "15643c90d3d43620a4f45c910e6afb7a0ad4b488"
            },
            "dist": {
                "type": "zip",
                "url": "https://api.github.com/repos/kherge-abandoned/php-phar-update/zipball/15643c90d3d43620a4f45c910e6afb7a0ad4b488",
                "reference": "15643c90d3d43620a4f45c910e6afb7a0ad4b488",
                "shasum": ""
            },
            "require": {
                "herrera-io/json": "1.*",
                "herrera-io/version": "1.*",
                "php": ">=5.3.3"
            },
            "require-dev": {
                "herrera-io/phpunit-test-case": "1.*",
                "mikey179/vfsstream": "1.1.0",
                "phpunit/phpunit": "3.7.*"
            },
            "type": "library",
            "extra": {
                "branch-alias": {
                    "dev-master": "2.0-dev"
                }
            },
            "autoload": {
                "files": [
                    "src/lib/constants.php"
                ],
                "psr-0": {
                    "Herrera\\Phar\\Update": "src/lib"
                }
            },
            "notification-url": "https://packagist.org/downloads/",
            "license": [
                "MIT"
            ],
            "authors": [
                {
                    "name": "Kevin Herrera",
                    "email": "kevin@herrera.io",
                    "homepage": "http://kevin.herrera.io"
                }
            ],
            "description": "A library for self-updating Phars.",
            "homepage": "http://herrera-io.github.com/php-phar-update",
            "keywords": [
                "phar",
                "update"
            ],
            "abandoned": true,
            "time": "2013-11-09T17:13:13+00:00"
        },
        {
            "name": "herrera-io/version",
            "version": "1.1.1",
            "source": {
                "type": "git",
                "url": "https://github.com/kherge-abandoned/php-version.git",
                "reference": "d39d9642b92a04d8b8a28b871b797a35a2545e85"
            },
            "dist": {
                "type": "zip",
                "url": "https://api.github.com/repos/kherge-abandoned/php-version/zipball/d39d9642b92a04d8b8a28b871b797a35a2545e85",
                "reference": "d39d9642b92a04d8b8a28b871b797a35a2545e85",
                "shasum": ""
            },
            "require": {
                "php": ">=5.3.3"
            },
            "require-dev": {
                "herrera-io/phpunit-test-case": "1.*",
                "phpunit/phpunit": "3.7.*"
            },
            "type": "library",
            "extra": {
                "branch-alias": {
                    "dev-master": "1.1.x-dev"
                }
            },
            "autoload": {
                "psr-0": {
                    "Herrera\\Version": "src/lib"
                }
            },
            "notification-url": "https://packagist.org/downloads/",
            "license": [
                "MIT"
            ],
            "authors": [
                {
                    "name": "Kevin Herrera",
                    "email": "kevin@herrera.io",
                    "homepage": "http://kevin.herrera.io"
                }
            ],
            "description": "A library for creating, editing, and comparing semantic versioning numbers.",
            "homepage": "http://github.com/herrera-io/php-version",
            "keywords": [
                "semantic",
                "version"
            ],
            "abandoned": true,
            "time": "2014-05-27T05:29:25+00:00"
        },
        {
            "name": "justinrainbow/json-schema",
            "version": "1.6.1",
            "source": {
                "type": "git",
                "url": "https://github.com/justinrainbow/json-schema.git",
                "reference": "cc84765fb7317f6b07bd8ac78364747f95b86341"
            },
            "dist": {
                "type": "zip",
                "url": "https://api.github.com/repos/justinrainbow/json-schema/zipball/cc84765fb7317f6b07bd8ac78364747f95b86341",
                "reference": "cc84765fb7317f6b07bd8ac78364747f95b86341",
                "shasum": ""
            },
            "require": {
                "php": ">=5.3.29"
            },
            "require-dev": {
                "json-schema/json-schema-test-suite": "1.1.0",
                "phpdocumentor/phpdocumentor": "~2",
                "phpunit/phpunit": "~3.7"
            },
            "bin": [
                "bin/validate-json"
            ],
            "type": "library",
            "extra": {
                "branch-alias": {
                    "dev-master": "1.6.x-dev"
                }
            },
            "autoload": {
                "psr-4": {
                    "JsonSchema\\": "src/JsonSchema/"
                }
            },
            "notification-url": "https://packagist.org/downloads/",
            "license": [
                "BSD-3-Clause"
            ],
            "authors": [
                {
                    "name": "Bruno Prieto Reis",
                    "email": "bruno.p.reis@gmail.com"
                },
                {
                    "name": "Justin Rainbow",
                    "email": "justin.rainbow@gmail.com"
                },
                {
                    "name": "Igor Wiedler",
                    "email": "igor@wiedler.ch"
                },
                {
                    "name": "Robert Schönthal",
                    "email": "seroscho@googlemail.com"
                }
            ],
            "description": "A library to validate a json schema.",
            "homepage": "https://github.com/justinrainbow/json-schema",
            "keywords": [
                "json",
                "schema"
            ],
            "time": "2016-01-25T15:43:01+00:00"
        },
        {
            "name": "kdyby/events",
            "version": "v2.4.1",
            "source": {
                "type": "git",
                "url": "https://github.com/Kdyby/Events.git",
                "reference": "d8a0e8a64a59f501996f8f9591aa3f950208f091"
            },
            "dist": {
                "type": "zip",
                "url": "https://api.github.com/repos/Kdyby/Events/zipball/d8a0e8a64a59f501996f8f9591aa3f950208f091",
                "reference": "d8a0e8a64a59f501996f8f9591aa3f950208f091",
                "shasum": ""
            },
            "require": {
                "nette/di": "~2.3@dev",
                "nette/utils": "~2.3@dev"
            },
            "require-dev": {
                "latte/latte": "~2.3@dev",
                "nette/application": "~2.3@dev",
                "nette/bootstrap": "~2.3@dev",
                "nette/caching": "~2.3@dev",
                "nette/component-model": "~2.2@dev",
                "nette/database": "~2.3@dev",
                "nette/deprecated": "~2.3@dev",
                "nette/di": "~2.3@dev",
                "nette/finder": "~2.3@dev",
                "nette/forms": "~2.3@dev",
                "nette/http": "~2.3@dev",
                "nette/mail": "~2.3@dev",
                "nette/neon": "~2.3@dev",
                "nette/php-generator": "~2.3@dev",
                "nette/reflection": "~2.3@dev",
                "nette/robot-loader": "~2.3@dev",
                "nette/safe-stream": "~2.3@dev",
                "nette/security": "~2.3@dev",
                "nette/tester": "~1.4",
                "nette/tokenizer": "~2.2@dev",
                "nette/utils": "~2.3@dev",
                "symfony/event-dispatcher": "~2.3",
                "tracy/tracy": "~2.3@dev"
            },
            "type": "library",
            "extra": {
                "branch-alias": {
                    "dev-master": "2.4-dev"
                }
            },
            "autoload": {
                "psr-0": {
                    "Kdyby\\Events\\": "src/"
                },
                "classmap": [
                    "src/Kdyby/Events/exceptions.php"
                ],
                "files": [
                    "src/Doctrine/compatibility.php"
                ]
            },
            "notification-url": "https://packagist.org/downloads/",
            "license": [
                "BSD-3-Clause",
                "GPL-2.0",
                "GPL-3.0"
            ],
            "authors": [
                {
                    "name": "Filip Procházka",
                    "email": "filip@prochazka.su",
                    "homepage": "http://filip-prochazka.com"
                }
            ],
            "description": "Events for Nette Framework",
            "homepage": "http://kdyby.org",
            "keywords": [
                "kdyby",
                "nette"
            ],
            "time": "2016-04-19T11:19:31+00:00"
        },
        {
            "name": "kukulich/fshl",
            "version": "2.1.0",
            "source": {
                "type": "git",
                "url": "https://github.com/kukulich/fshl.git",
                "reference": "974c294ade5d76c0c16b6fe3fd3a584ba999b24f"
            },
            "dist": {
                "type": "zip",
                "url": "https://api.github.com/repos/kukulich/fshl/zipball/974c294ade5d76c0c16b6fe3fd3a584ba999b24f",
                "reference": "974c294ade5d76c0c16b6fe3fd3a584ba999b24f",
                "shasum": ""
            },
            "require": {
                "php": ">=5.3"
            },
            "type": "library",
            "autoload": {
                "psr-0": {
                    "FSHL": "./"
                }
            },
            "notification-url": "https://packagist.org/downloads/",
            "license": [
                "GPL-2.0+"
            ],
            "authors": [
                {
                    "name": "Jaroslav Hanslík",
                    "homepage": "https://github.com/kukulich"
                }
            ],
            "description": "FSHL is a free, open source, universal, fast syntax highlighter written in PHP.",
            "homepage": "http://fshl.kukulich.cz/",
            "keywords": [
                "highlight",
                "library",
                "syntax"
            ],
            "time": "2012-09-08T19:00:07+00:00"
        },
        {
            "name": "latte/latte",
            "version": "v2.3.4",
            "source": {
                "type": "git",
                "url": "https://github.com/nette/latte.git",
                "reference": "5e891af999776d2204a9d06ad66ad8fa0bcd4f8b"
            },
            "dist": {
                "type": "zip",
                "url": "https://api.github.com/repos/nette/latte/zipball/5e891af999776d2204a9d06ad66ad8fa0bcd4f8b",
                "reference": "5e891af999776d2204a9d06ad66ad8fa0bcd4f8b",
                "shasum": ""
            },
            "require": {
                "ext-tokenizer": "*",
                "php": ">=5.3.1"
            },
            "require-dev": {
                "nette/tester": "~1.3"
            },
            "suggest": {
                "ext-fileinfo": "to use filter |datastream",
                "ext-mbstring": "to use filters like lower, upper, capitalize, ..."
            },
            "type": "library",
            "autoload": {
                "classmap": [
                    "src/"
                ]
            },
            "notification-url": "https://packagist.org/downloads/",
            "license": [
                "BSD-3-Clause",
                "GPL-2.0",
                "GPL-3.0"
            ],
            "authors": [
                {
                    "name": "David Grudl",
                    "homepage": "http://davidgrudl.com"
                },
                {
                    "name": "Nette Community",
                    "homepage": "http://nette.org/contributors"
                }
            ],
            "description": "Latte: the amazing template engine for PHP",
            "homepage": "http://latte.nette.org",
            "keywords": [
                "templating",
                "twig"
            ],
            "time": "2015-08-23T12:36:55+00:00"
        },
        {
            "name": "michelf/php-markdown",
            "version": "1.8.0",
            "source": {
                "type": "git",
                "url": "https://github.com/michelf/php-markdown.git",
                "reference": "01ab082b355bf188d907b9929cd99b2923053495"
            },
            "dist": {
                "type": "zip",
                "url": "https://api.github.com/repos/michelf/php-markdown/zipball/01ab082b355bf188d907b9929cd99b2923053495",
                "reference": "01ab082b355bf188d907b9929cd99b2923053495",
                "shasum": ""
            },
            "require": {
                "php": ">=5.3.0"
            },
            "type": "library",
            "autoload": {
                "psr-4": {
                    "Michelf\\": "Michelf/"
                }
            },
            "notification-url": "https://packagist.org/downloads/",
            "license": [
                "BSD-3-Clause"
            ],
            "authors": [
                {
                    "name": "Michel Fortin",
                    "email": "michel.fortin@michelf.ca",
                    "homepage": "https://michelf.ca/",
                    "role": "Developer"
                },
                {
                    "name": "John Gruber",
                    "homepage": "https://daringfireball.net/"
                }
            ],
            "description": "PHP Markdown",
            "homepage": "https://michelf.ca/projects/php-markdown/",
            "keywords": [
                "markdown"
            ],
            "time": "2018-01-15T00:49:33+00:00"
        },
        {
            "name": "myclabs/deep-copy",
            "version": "1.7.0",
            "source": {
                "type": "git",
                "url": "https://github.com/myclabs/DeepCopy.git",
                "reference": "3b8a3a99ba1f6a3952ac2747d989303cbd6b7a3e"
            },
            "dist": {
                "type": "zip",
                "url": "https://api.github.com/repos/myclabs/DeepCopy/zipball/3b8a3a99ba1f6a3952ac2747d989303cbd6b7a3e",
                "reference": "3b8a3a99ba1f6a3952ac2747d989303cbd6b7a3e",
                "shasum": ""
            },
            "require": {
                "php": "^5.6 || ^7.0"
            },
            "require-dev": {
                "doctrine/collections": "^1.0",
                "doctrine/common": "^2.6",
                "phpunit/phpunit": "^4.1"
            },
            "type": "library",
            "autoload": {
                "psr-4": {
                    "DeepCopy\\": "src/DeepCopy/"
                },
                "files": [
                    "src/DeepCopy/deep_copy.php"
                ]
            },
            "notification-url": "https://packagist.org/downloads/",
            "license": [
                "MIT"
            ],
            "description": "Create deep copies (clones) of your objects",
            "keywords": [
                "clone",
                "copy",
                "duplicate",
                "object",
                "object graph"
            ],
            "time": "2017-10-19T19:58:43+00:00"
        },
        {
            "name": "nette/application",
            "version": "v2.3.13",
            "source": {
                "type": "git",
                "url": "https://github.com/nette/application.git",
                "reference": "ab1ed67f4b85e1be7af5d13bf00de61391544be6"
            },
            "dist": {
                "type": "zip",
                "url": "https://api.github.com/repos/nette/application/zipball/ab1ed67f4b85e1be7af5d13bf00de61391544be6",
                "reference": "ab1ed67f4b85e1be7af5d13bf00de61391544be6",
                "shasum": ""
            },
            "require": {
                "nette/component-model": "~2.2",
                "nette/http": "~2.2",
                "nette/reflection": "~2.2",
                "nette/security": "~2.2",
                "nette/utils": "~2.2",
                "php": ">=5.3.1"
            },
            "conflict": {
                "nette/nette": "<2.2"
            },
            "require-dev": {
                "latte/latte": "~2.3.9",
                "nette/di": "~2.3",
                "nette/forms": "~2.2",
                "nette/robot-loader": "~2.2",
                "nette/tester": "~1.3"
            },
            "suggest": {
                "latte/latte": "Allows using Latte in templates",
                "nette/forms": "Allows to use Nette\\Application\\UI\\Form"
            },
            "type": "library",
            "autoload": {
                "classmap": [
                    "src/"
                ]
            },
            "notification-url": "https://packagist.org/downloads/",
            "license": [
                "BSD-3-Clause",
                "GPL-2.0",
                "GPL-3.0"
            ],
            "authors": [
                {
                    "name": "David Grudl",
                    "homepage": "https://davidgrudl.com"
                },
                {
                    "name": "Nette Community",
                    "homepage": "https://nette.org/contributors"
                }
            ],
            "description": "Nette Application MVC Component",
            "homepage": "https://nette.org",
            "time": "2016-06-17T17:40:16+00:00"
        },
        {
            "name": "nette/bootstrap",
            "version": "v2.3.5",
            "source": {
                "type": "git",
                "url": "https://github.com/nette/bootstrap.git",
                "reference": "1fc6e52b790864d2973d479a4460a89cec1f51f8"
            },
            "dist": {
                "type": "zip",
                "url": "https://api.github.com/repos/nette/bootstrap/zipball/1fc6e52b790864d2973d479a4460a89cec1f51f8",
                "reference": "1fc6e52b790864d2973d479a4460a89cec1f51f8",
                "shasum": ""
            },
            "require": {
                "nette/di": "~2.3.0",
                "nette/utils": "~2.2",
                "php": ">=5.3.1"
            },
            "conflict": {
                "nette/nette": "<2.2"
            },
            "require-dev": {
                "latte/latte": "~2.2",
                "nette/application": "~2.3",
                "nette/caching": "~2.3",
                "nette/database": "~2.3",
                "nette/forms": "~2.3",
                "nette/http": "~2.3",
                "nette/mail": "~2.3",
                "nette/robot-loader": "~2.2",
                "nette/safe-stream": "~2.2",
                "nette/security": "~2.3",
                "nette/tester": "~1.3",
                "tracy/tracy": "~2.3"
            },
            "suggest": {
                "nette/robot-loader": "to use Configurator::createRobotLoader()",
                "tracy/tracy": "to use Configurator::enableDebugger()"
            },
            "type": "library",
            "autoload": {
                "classmap": [
                    "src/"
                ]
            },
            "notification-url": "https://packagist.org/downloads/",
            "license": [
                "BSD-3-Clause",
                "GPL-2.0",
                "GPL-3.0"
            ],
            "authors": [
                {
                    "name": "David Grudl",
                    "homepage": "https://davidgrudl.com"
                },
                {
                    "name": "Nette Community",
                    "homepage": "https://nette.org/contributors"
                }
            ],
            "description": "Nette Bootstrap",
            "homepage": "https://nette.org",
            "time": "2016-05-17T19:52:51+00:00"
        },
        {
            "name": "nette/caching",
            "version": "v2.4.7",
            "source": {
                "type": "git",
                "url": "https://github.com/nette/caching.git",
                "reference": "f56c5e0342cdca078c5e617efb2be8af38de5eee"
            },
            "dist": {
                "type": "zip",
                "url": "https://api.github.com/repos/nette/caching/zipball/f56c5e0342cdca078c5e617efb2be8af38de5eee",
                "reference": "f56c5e0342cdca078c5e617efb2be8af38de5eee",
                "shasum": ""
            },
            "require": {
                "nette/finder": "~2.2",
                "nette/utils": "~2.2",
                "php": ">=5.4.4"
            },
            "conflict": {
                "nette/nette": "<2.2"
            },
            "require-dev": {
                "latte/latte": "~2.3.0",
                "nette/di": "~2.3",
                "nette/tester": "~1.6"
            },
            "suggest": {
                "ext-pdo_sqlite": "to use SQLiteStorage or SQLiteJournal"
            },
            "type": "library",
            "extra": {
                "branch-alias": {
                    "dev-master": "2.4-dev"
                }
            },
            "autoload": {
                "classmap": [
                    "src/"
                ]
            },
            "notification-url": "https://packagist.org/downloads/",
            "license": [
                "BSD-3-Clause",
                "GPL-2.0",
                "GPL-3.0"
            ],
            "authors": [
                {
                    "name": "David Grudl",
                    "homepage": "https://davidgrudl.com"
                },
                {
                    "name": "Nette Community",
                    "homepage": "https://nette.org/contributors"
                }
            ],
            "description": "Nette Caching Component",
            "homepage": "https://nette.org",
            "time": "2016-10-06T00:12:19+00:00"
        },
        {
            "name": "nette/component-model",
            "version": "v2.2.5",
            "source": {
                "type": "git",
                "url": "https://github.com/nette/component-model.git",
                "reference": "fb232ed9ccd90873625bfdcc115c406e3ab34ebb"
            },
            "dist": {
                "type": "zip",
                "url": "https://api.github.com/repos/nette/component-model/zipball/fb232ed9ccd90873625bfdcc115c406e3ab34ebb",
                "reference": "fb232ed9ccd90873625bfdcc115c406e3ab34ebb",
                "shasum": ""
            },
            "require": {
                "nette/utils": "^2.3.5",
                "php": ">=5.3.1"
            },
            "conflict": {
                "nette/nette": "<2.2"
            },
            "require-dev": {
                "nette/tester": "~1.3"
            },
            "type": "library",
            "autoload": {
                "classmap": [
                    "src/"
                ]
            },
            "notification-url": "https://packagist.org/downloads/",
            "license": [
                "BSD-3-Clause",
                "GPL-2.0",
                "GPL-3.0"
            ],
            "authors": [
                {
                    "name": "David Grudl",
                    "homepage": "https://davidgrudl.com"
                },
                {
                    "name": "Nette Community",
                    "homepage": "https://nette.org/contributors"
                }
            ],
            "description": "Nette Component Model",
            "homepage": "https://nette.org",
            "time": "2016-12-12T12:12:37+00:00"
        },
        {
            "name": "nette/di",
            "version": "v2.3.14",
            "source": {
                "type": "git",
                "url": "https://github.com/nette/di.git",
                "reference": "06c96ce2d646156d8acae935861d4e96e092b903"
            },
            "dist": {
                "type": "zip",
                "url": "https://api.github.com/repos/nette/di/zipball/06c96ce2d646156d8acae935861d4e96e092b903",
                "reference": "06c96ce2d646156d8acae935861d4e96e092b903",
                "shasum": ""
            },
            "require": {
                "nette/neon": "^2.3.3",
                "nette/php-generator": "^2.3.6",
                "nette/utils": "^2.3.5",
                "php": ">=5.3.1"
            },
            "conflict": {
                "nette/nette": "<2.2"
            },
            "require-dev": {
                "nette/tester": "^1.6"
            },
            "type": "library",
            "autoload": {
                "classmap": [
                    "src/"
                ]
            },
            "notification-url": "https://packagist.org/downloads/",
            "license": [
                "BSD-3-Clause",
                "GPL-2.0",
                "GPL-3.0"
            ],
            "authors": [
                {
                    "name": "David Grudl",
                    "homepage": "https://davidgrudl.com"
                },
                {
                    "name": "Nette Community",
                    "homepage": "https://nette.org/contributors"
                }
            ],
            "description": "Nette Dependency Injection Component",
            "homepage": "https://nette.org",
            "time": "2017-03-17T15:13:49+00:00"
        },
        {
            "name": "nette/finder",
            "version": "v2.3.2",
            "source": {
                "type": "git",
                "url": "https://github.com/nette/finder.git",
                "reference": "ea8e796b42d542bd90e76f5b2a41c2c86a008256"
            },
            "dist": {
                "type": "zip",
                "url": "https://api.github.com/repos/nette/finder/zipball/ea8e796b42d542bd90e76f5b2a41c2c86a008256",
                "reference": "ea8e796b42d542bd90e76f5b2a41c2c86a008256",
                "shasum": ""
            },
            "require": {
                "nette/utils": "~2.2",
                "php": ">=5.3.1"
            },
            "conflict": {
                "nette/nette": "<2.2"
            },
            "require-dev": {
                "nette/tester": "~1.4"
            },
            "type": "library",
            "autoload": {
                "classmap": [
                    "src/"
                ]
            },
            "notification-url": "https://packagist.org/downloads/",
            "license": [
                "BSD-3-Clause",
                "GPL-2.0",
                "GPL-3.0"
            ],
            "authors": [
                {
                    "name": "David Grudl",
                    "homepage": "https://davidgrudl.com"
                },
                {
                    "name": "Nette Community",
                    "homepage": "https://nette.org/contributors"
                }
            ],
            "description": "Nette Finder: Files Searching",
            "homepage": "https://nette.org",
            "time": "2015-10-20T17:15:41+00:00"
        },
        {
            "name": "nette/http",
            "version": "v2.3.9",
            "source": {
                "type": "git",
                "url": "https://github.com/nette/http.git",
                "reference": "374f6327a08c5e8a3d60bc1035aa12267bc1b5a7"
            },
            "dist": {
                "type": "zip",
                "url": "https://api.github.com/repos/nette/http/zipball/374f6327a08c5e8a3d60bc1035aa12267bc1b5a7",
                "reference": "374f6327a08c5e8a3d60bc1035aa12267bc1b5a7",
                "shasum": ""
            },
            "require": {
                "nette/utils": "~2.2, >=2.2.2",
                "php": ">=5.3.1"
            },
            "conflict": {
                "nette/nette": "<2.2"
            },
            "require-dev": {
                "nette/di": "~2.3",
                "nette/tester": "~1.4"
            },
            "suggest": {
                "ext-fileinfo": "to detect type of uploaded files"
            },
            "type": "library",
            "autoload": {
                "classmap": [
                    "src/"
                ]
            },
            "notification-url": "https://packagist.org/downloads/",
            "license": [
                "BSD-3-Clause",
                "GPL-2.0",
                "GPL-3.0"
            ],
            "authors": [
                {
                    "name": "David Grudl",
                    "homepage": "https://davidgrudl.com"
                },
                {
                    "name": "Nette Community",
                    "homepage": "https://nette.org/contributors"
                }
            ],
            "description": "Nette HTTP Component",
            "homepage": "https://nette.org",
            "time": "2017-03-16T15:47:05+00:00"
        },
        {
            "name": "nette/mail",
            "version": "v2.3.5",
            "source": {
                "type": "git",
                "url": "https://github.com/nette/mail.git",
                "reference": "44491710d30db970e731c3908c491d061a0e22df"
            },
            "dist": {
                "type": "zip",
                "url": "https://api.github.com/repos/nette/mail/zipball/44491710d30db970e731c3908c491d061a0e22df",
                "reference": "44491710d30db970e731c3908c491d061a0e22df",
                "shasum": ""
            },
            "require": {
                "ext-iconv": "*",
                "nette/utils": "~2.2",
                "php": ">=5.3.1"
            },
            "conflict": {
                "nette/nette": "<2.2"
            },
            "require-dev": {
                "nette/di": "~2.3",
                "nette/tester": "~1.3"
            },
            "suggest": {
                "ext-fileinfo": "to detect type of attached files"
            },
            "type": "library",
            "autoload": {
                "classmap": [
                    "src/"
                ]
            },
            "notification-url": "https://packagist.org/downloads/",
            "license": [
                "BSD-3-Clause",
                "GPL-2.0",
                "GPL-3.0"
            ],
            "authors": [
                {
                    "name": "David Grudl",
                    "homepage": "https://davidgrudl.com"
                },
                {
                    "name": "Nette Community",
                    "homepage": "https://nette.org/contributors"
                }
            ],
            "description": "Nette Mail: Sending E-mails",
            "homepage": "https://nette.org",
            "time": "2016-04-10T12:50:29+00:00"
        },
        {
            "name": "nette/neon",
            "version": "v2.4.2",
            "source": {
                "type": "git",
                "url": "https://github.com/nette/neon.git",
                "reference": "9eacd50553b26b53a3977bfb2fea2166d4331622"
            },
            "dist": {
                "type": "zip",
                "url": "https://api.github.com/repos/nette/neon/zipball/9eacd50553b26b53a3977bfb2fea2166d4331622",
                "reference": "9eacd50553b26b53a3977bfb2fea2166d4331622",
                "shasum": ""
            },
            "require": {
                "ext-iconv": "*",
                "ext-json": "*",
                "php": ">=5.6.0"
            },
            "require-dev": {
                "nette/tester": "~2.0",
                "tracy/tracy": "^2.3"
            },
            "type": "library",
            "extra": {
                "branch-alias": {
                    "dev-master": "2.4-dev"
                }
            },
            "autoload": {
                "classmap": [
                    "src/"
                ]
            },
            "notification-url": "https://packagist.org/downloads/",
            "license": [
                "BSD-3-Clause",
                "GPL-2.0",
                "GPL-3.0"
            ],
            "authors": [
                {
                    "name": "David Grudl",
                    "homepage": "https://davidgrudl.com"
                },
                {
                    "name": "Nette Community",
                    "homepage": "https://nette.org/contributors"
                }
            ],
            "description": "Nette NEON: parser & generator for Nette Object Notation",
            "homepage": "http://ne-on.org",
            "time": "2017-07-11T18:29:08+00:00"
        },
        {
            "name": "nette/php-generator",
            "version": "v2.3.6",
            "source": {
                "type": "git",
                "url": "https://github.com/nette/php-generator.git",
                "reference": "bbc8189aa54af093c908d98212e1c309b9170345"
            },
            "dist": {
                "type": "zip",
                "url": "https://api.github.com/repos/nette/php-generator/zipball/bbc8189aa54af093c908d98212e1c309b9170345",
                "reference": "bbc8189aa54af093c908d98212e1c309b9170345",
                "shasum": ""
            },
            "require": {
                "nette/utils": "~2.2",
                "php": ">=5.3.1"
            },
            "conflict": {
                "nette/nette": "<2.2"
            },
            "require-dev": {
                "nette/tester": "~1.4"
            },
            "type": "library",
            "autoload": {
                "classmap": [
                    "src/"
                ]
            },
            "notification-url": "https://packagist.org/downloads/",
            "license": [
                "BSD-3-Clause",
                "GPL-2.0",
                "GPL-3.0"
            ],
            "authors": [
                {
                    "name": "David Grudl",
                    "homepage": "https://davidgrudl.com"
                },
                {
                    "name": "Nette Community",
                    "homepage": "https://nette.org/contributors"
                }
            ],
            "description": "Nette PHP Generator",
            "homepage": "https://nette.org",
            "time": "2016-06-17T16:33:17+00:00"
        },
        {
            "name": "nette/reflection",
            "version": "v2.3.2",
            "source": {
                "type": "git",
                "url": "https://github.com/nette/reflection.git",
                "reference": "6c39adc4661f5f7b64be7ee161b8f67d8174da4d"
            },
            "dist": {
                "type": "zip",
                "url": "https://api.github.com/repos/nette/reflection/zipball/6c39adc4661f5f7b64be7ee161b8f67d8174da4d",
                "reference": "6c39adc4661f5f7b64be7ee161b8f67d8174da4d",
                "shasum": ""
            },
            "require": {
                "ext-tokenizer": "*",
                "nette/caching": "~2.2",
                "nette/utils": "~2.2",
                "php": ">=5.3.1"
            },
            "conflict": {
                "nette/nette": "<2.2"
            },
            "require-dev": {
                "nette/di": "~2.3",
                "nette/tester": "~1.4"
            },
            "type": "library",
            "autoload": {
                "classmap": [
                    "src/"
                ]
            },
            "notification-url": "https://packagist.org/downloads/",
            "license": [
                "BSD-3-Clause",
                "GPL-2.0",
                "GPL-3.0"
            ],
            "authors": [
                {
                    "name": "David Grudl",
                    "homepage": "https://davidgrudl.com"
                },
                {
                    "name": "Nette Community",
                    "homepage": "https://nette.org/contributors"
                }
            ],
            "description": "Nette PHP Reflection Component",
            "homepage": "https://nette.org",
            "time": "2016-03-12T14:57:07+00:00"
        },
        {
            "name": "nette/robot-loader",
            "version": "v2.3.2",
            "source": {
                "type": "git",
                "url": "https://github.com/nette/robot-loader.git",
                "reference": "0dbed866df47fd0425ce9a3cc9085779d8ada143"
            },
            "dist": {
                "type": "zip",
                "url": "https://api.github.com/repos/nette/robot-loader/zipball/0dbed866df47fd0425ce9a3cc9085779d8ada143",
                "reference": "0dbed866df47fd0425ce9a3cc9085779d8ada143",
                "shasum": ""
            },
            "require": {
                "nette/caching": "~2.2",
                "nette/finder": "~2.3",
                "nette/utils": "~2.2",
                "php": ">=5.3.1"
            },
            "conflict": {
                "nette/nette": "<2.2"
            },
            "require-dev": {
                "nette/tester": "~1.4"
            },
            "type": "library",
            "autoload": {
                "classmap": [
                    "src/"
                ]
            },
            "notification-url": "https://packagist.org/downloads/",
            "license": [
                "BSD-3-Clause",
                "GPL-2.0",
                "GPL-3.0"
            ],
            "authors": [
                {
                    "name": "David Grudl",
                    "homepage": "https://davidgrudl.com"
                },
                {
                    "name": "Nette Community",
                    "homepage": "https://nette.org/contributors"
                }
            ],
            "description": "Nette RobotLoader: comfortable autoloading",
            "homepage": "https://nette.org",
            "time": "2016-05-17T15:36:50+00:00"
        },
        {
            "name": "nette/safe-stream",
            "version": "v2.3.3",
            "source": {
                "type": "git",
                "url": "https://github.com/nette/safe-stream.git",
                "reference": "0fcd45ae82be5817f4b3ad25bc8955968f355412"
            },
            "dist": {
                "type": "zip",
                "url": "https://api.github.com/repos/nette/safe-stream/zipball/0fcd45ae82be5817f4b3ad25bc8955968f355412",
                "reference": "0fcd45ae82be5817f4b3ad25bc8955968f355412",
                "shasum": ""
            },
            "require": {
                "php": ">=5.3.1"
            },
            "conflict": {
                "nette/nette": "<2.2"
            },
            "require-dev": {
                "nette/tester": "~1.7",
                "tracy/tracy": "^2.3"
            },
            "type": "library",
            "extra": {
                "branch-alias": {
                    "dev-master": "2.3-dev"
                }
            },
            "autoload": {
                "files": [
                    "src/loader.php"
                ]
            },
            "notification-url": "https://packagist.org/downloads/",
            "license": [
                "BSD-3-Clause",
                "GPL-2.0",
                "GPL-3.0"
            ],
            "authors": [
                {
                    "name": "David Grudl",
                    "homepage": "https://davidgrudl.com"
                },
                {
                    "name": "Nette Community",
                    "homepage": "https://nette.org/contributors"
                }
            ],
            "description": "Nette SafeStream: atomic and safe manipulation with files via native PHP functions.",
            "homepage": "https://nette.org",
            "keywords": [
                "atomic",
                "filesystem",
                "nette",
                "safe"
            ],
            "time": "2017-07-13T18:20:37+00:00"
        },
        {
            "name": "nette/security",
            "version": "v2.3.2",
            "source": {
                "type": "git",
                "url": "https://github.com/nette/security.git",
                "reference": "779254a5484a106344a81c8cb9ce2b8570e38f34"
            },
            "dist": {
                "type": "zip",
                "url": "https://api.github.com/repos/nette/security/zipball/779254a5484a106344a81c8cb9ce2b8570e38f34",
                "reference": "779254a5484a106344a81c8cb9ce2b8570e38f34",
                "shasum": ""
            },
            "require": {
                "nette/utils": "~2.2",
                "php": ">=5.3.1"
            },
            "conflict": {
                "nette/nette": "<2.2"
            },
            "require-dev": {
                "nette/di": "~2.3",
                "nette/http": "~2.3",
                "nette/tester": "~1.4"
            },
            "type": "library",
            "autoload": {
                "classmap": [
                    "src/"
                ]
            },
            "notification-url": "https://packagist.org/downloads/",
            "license": [
                "BSD-3-Clause",
                "GPL-2.0",
                "GPL-3.0"
            ],
            "authors": [
                {
                    "name": "David Grudl",
                    "homepage": "https://davidgrudl.com"
                },
                {
                    "name": "Nette Community",
                    "homepage": "https://nette.org/contributors"
                }
            ],
            "description": "Nette Security: Access Control Component",
            "homepage": "https://nette.org",
            "time": "2016-05-17T15:37:18+00:00"
        },
        {
            "name": "nette/utils",
            "version": "v2.3.11",
            "source": {
                "type": "git",
                "url": "https://github.com/nette/utils.git",
                "reference": "f213ad4d9dfb7221322bd2808e2004b61c8ece8e"
            },
            "dist": {
                "type": "zip",
                "url": "https://api.github.com/repos/nette/utils/zipball/f213ad4d9dfb7221322bd2808e2004b61c8ece8e",
                "reference": "f213ad4d9dfb7221322bd2808e2004b61c8ece8e",
                "shasum": ""
            },
            "require": {
                "php": ">=5.3.1"
            },
            "conflict": {
                "nette/nette": "<2.2"
            },
            "require-dev": {
                "nette/tester": "~1.0"
            },
            "suggest": {
                "ext-gd": "to use Image",
                "ext-iconv": "to use Strings::webalize() and toAscii()",
                "ext-intl": "for script transliteration in Strings::webalize() and toAscii()",
                "ext-json": "to use Nette\\Utils\\Json",
                "ext-mbstring": "to use Strings::lower() etc...",
                "ext-xml": "to use Strings::length() etc. when mbstring is not available"
            },
            "type": "library",
            "autoload": {
                "classmap": [
                    "src/"
                ]
            },
            "notification-url": "https://packagist.org/downloads/",
            "license": [
                "BSD-3-Clause",
                "GPL-2.0",
                "GPL-3.0"
            ],
            "authors": [
                {
                    "name": "David Grudl",
                    "homepage": "https://davidgrudl.com"
                },
                {
                    "name": "Nette Community",
                    "homepage": "https://nette.org/contributors"
                }
            ],
            "description": "Nette Utility Classes",
            "homepage": "https://nette.org",
            "time": "2016-12-12T12:20:10+00:00"
        },
        {
            "name": "phar-io/manifest",
            "version": "1.0.1",
            "source": {
                "type": "git",
                "url": "https://github.com/phar-io/manifest.git",
                "reference": "2df402786ab5368a0169091f61a7c1e0eb6852d0"
            },
            "dist": {
                "type": "zip",
                "url": "https://api.github.com/repos/phar-io/manifest/zipball/2df402786ab5368a0169091f61a7c1e0eb6852d0",
                "reference": "2df402786ab5368a0169091f61a7c1e0eb6852d0",
                "shasum": ""
            },
            "require": {
                "ext-dom": "*",
                "ext-phar": "*",
                "phar-io/version": "^1.0.1",
                "php": "^5.6 || ^7.0"
            },
            "type": "library",
            "extra": {
                "branch-alias": {
                    "dev-master": "1.0.x-dev"
                }
            },
            "autoload": {
                "classmap": [
                    "src/"
                ]
            },
            "notification-url": "https://packagist.org/downloads/",
            "license": [
                "BSD-3-Clause"
            ],
            "authors": [
                {
                    "name": "Arne Blankerts",
                    "email": "arne@blankerts.de",
                    "role": "Developer"
                },
                {
                    "name": "Sebastian Heuer",
                    "email": "sebastian@phpeople.de",
                    "role": "Developer"
                },
                {
                    "name": "Sebastian Bergmann",
                    "email": "sebastian@phpunit.de",
                    "role": "Developer"
                }
            ],
            "description": "Component for reading phar.io manifest information from a PHP Archive (PHAR)",
            "time": "2017-03-05T18:14:27+00:00"
        },
        {
            "name": "phar-io/version",
            "version": "1.0.1",
            "source": {
                "type": "git",
                "url": "https://github.com/phar-io/version.git",
                "reference": "a70c0ced4be299a63d32fa96d9281d03e94041df"
            },
            "dist": {
                "type": "zip",
                "url": "https://api.github.com/repos/phar-io/version/zipball/a70c0ced4be299a63d32fa96d9281d03e94041df",
                "reference": "a70c0ced4be299a63d32fa96d9281d03e94041df",
                "shasum": ""
            },
            "require": {
                "php": "^5.6 || ^7.0"
            },
            "type": "library",
            "autoload": {
                "classmap": [
                    "src/"
                ]
            },
            "notification-url": "https://packagist.org/downloads/",
            "license": [
                "BSD-3-Clause"
            ],
            "authors": [
                {
                    "name": "Arne Blankerts",
                    "email": "arne@blankerts.de",
                    "role": "Developer"
                },
                {
                    "name": "Sebastian Heuer",
                    "email": "sebastian@phpeople.de",
                    "role": "Developer"
                },
                {
                    "name": "Sebastian Bergmann",
                    "email": "sebastian@phpunit.de",
                    "role": "Developer"
                }
            ],
            "description": "Library for handling version information and constraints",
            "time": "2017-03-05T17:38:23+00:00"
        },
        {
            "name": "phpdocumentor/reflection-common",
            "version": "1.0.1",
            "source": {
                "type": "git",
                "url": "https://github.com/phpDocumentor/ReflectionCommon.git",
                "reference": "21bdeb5f65d7ebf9f43b1b25d404f87deab5bfb6"
            },
            "dist": {
                "type": "zip",
                "url": "https://api.github.com/repos/phpDocumentor/ReflectionCommon/zipball/21bdeb5f65d7ebf9f43b1b25d404f87deab5bfb6",
                "reference": "21bdeb5f65d7ebf9f43b1b25d404f87deab5bfb6",
                "shasum": ""
            },
            "require": {
                "php": ">=5.5"
            },
            "require-dev": {
                "phpunit/phpunit": "^4.6"
            },
            "type": "library",
            "extra": {
                "branch-alias": {
                    "dev-master": "1.0.x-dev"
                }
            },
            "autoload": {
                "psr-4": {
                    "phpDocumentor\\Reflection\\": [
                        "src"
                    ]
                }
            },
            "notification-url": "https://packagist.org/downloads/",
            "license": [
                "MIT"
            ],
            "authors": [
                {
                    "name": "Jaap van Otterdijk",
                    "email": "opensource@ijaap.nl"
                }
            ],
            "description": "Common reflection classes used by phpdocumentor to reflect the code structure",
            "homepage": "http://www.phpdoc.org",
            "keywords": [
                "FQSEN",
                "phpDocumentor",
                "phpdoc",
                "reflection",
                "static analysis"
            ],
            "time": "2017-09-11T18:02:19+00:00"
        },
        {
            "name": "phpdocumentor/reflection-docblock",
            "version": "4.3.0",
            "source": {
                "type": "git",
                "url": "https://github.com/phpDocumentor/ReflectionDocBlock.git",
                "reference": "94fd0001232e47129dd3504189fa1c7225010d08"
            },
            "dist": {
                "type": "zip",
                "url": "https://api.github.com/repos/phpDocumentor/ReflectionDocBlock/zipball/94fd0001232e47129dd3504189fa1c7225010d08",
                "reference": "94fd0001232e47129dd3504189fa1c7225010d08",
                "shasum": ""
            },
            "require": {
                "php": "^7.0",
                "phpdocumentor/reflection-common": "^1.0.0",
                "phpdocumentor/type-resolver": "^0.4.0",
                "webmozart/assert": "^1.0"
            },
            "require-dev": {
                "doctrine/instantiator": "~1.0.5",
                "mockery/mockery": "^1.0",
                "phpunit/phpunit": "^6.4"
            },
            "type": "library",
            "extra": {
                "branch-alias": {
                    "dev-master": "4.x-dev"
                }
            },
            "autoload": {
                "psr-4": {
                    "phpDocumentor\\Reflection\\": [
                        "src/"
                    ]
                }
            },
            "notification-url": "https://packagist.org/downloads/",
            "license": [
                "MIT"
            ],
            "authors": [
                {
                    "name": "Mike van Riel",
                    "email": "me@mikevanriel.com"
                }
            ],
            "description": "With this component, a library can provide support for annotations via DocBlocks or otherwise retrieve information that is embedded in a DocBlock.",
            "time": "2017-11-30T07:14:17+00:00"
        },
        {
            "name": "phpdocumentor/type-resolver",
            "version": "0.4.0",
            "source": {
                "type": "git",
                "url": "https://github.com/phpDocumentor/TypeResolver.git",
                "reference": "9c977708995954784726e25d0cd1dddf4e65b0f7"
            },
            "dist": {
                "type": "zip",
                "url": "https://api.github.com/repos/phpDocumentor/TypeResolver/zipball/9c977708995954784726e25d0cd1dddf4e65b0f7",
                "reference": "9c977708995954784726e25d0cd1dddf4e65b0f7",
                "shasum": ""
            },
            "require": {
                "php": "^5.5 || ^7.0",
                "phpdocumentor/reflection-common": "^1.0"
            },
            "require-dev": {
                "mockery/mockery": "^0.9.4",
                "phpunit/phpunit": "^5.2||^4.8.24"
            },
            "type": "library",
            "extra": {
                "branch-alias": {
                    "dev-master": "1.0.x-dev"
                }
            },
            "autoload": {
                "psr-4": {
                    "phpDocumentor\\Reflection\\": [
                        "src/"
                    ]
                }
            },
            "notification-url": "https://packagist.org/downloads/",
            "license": [
                "MIT"
            ],
            "authors": [
                {
                    "name": "Mike van Riel",
                    "email": "me@mikevanriel.com"
                }
            ],
            "time": "2017-07-14T14:27:02+00:00"
        },
        {
            "name": "phpspec/prophecy",
            "version": "1.7.3",
            "source": {
                "type": "git",
                "url": "https://github.com/phpspec/prophecy.git",
                "reference": "e4ed002c67da8eceb0eb8ddb8b3847bb53c5c2bf"
            },
            "dist": {
                "type": "zip",
                "url": "https://api.github.com/repos/phpspec/prophecy/zipball/e4ed002c67da8eceb0eb8ddb8b3847bb53c5c2bf",
                "reference": "e4ed002c67da8eceb0eb8ddb8b3847bb53c5c2bf",
                "shasum": ""
            },
            "require": {
                "doctrine/instantiator": "^1.0.2",
                "php": "^5.3|^7.0",
                "phpdocumentor/reflection-docblock": "^2.0|^3.0.2|^4.0",
                "sebastian/comparator": "^1.1|^2.0",
                "sebastian/recursion-context": "^1.0|^2.0|^3.0"
            },
            "require-dev": {
                "phpspec/phpspec": "^2.5|^3.2",
                "phpunit/phpunit": "^4.8.35 || ^5.7"
            },
            "type": "library",
            "extra": {
                "branch-alias": {
                    "dev-master": "1.7.x-dev"
                }
            },
            "autoload": {
                "psr-0": {
                    "Prophecy\\": "src/"
                }
            },
            "notification-url": "https://packagist.org/downloads/",
            "license": [
                "MIT"
            ],
            "authors": [
                {
                    "name": "Konstantin Kudryashov",
                    "email": "ever.zet@gmail.com",
                    "homepage": "http://everzet.com"
                },
                {
                    "name": "Marcello Duarte",
                    "email": "marcello.duarte@gmail.com"
                }
            ],
            "description": "Highly opinionated mocking framework for PHP 5.3+",
            "homepage": "https://github.com/phpspec/prophecy",
            "keywords": [
                "Double",
                "Dummy",
                "fake",
                "mock",
                "spy",
                "stub"
            ],
            "time": "2017-11-24T13:59:53+00:00"
        },
        {
            "name": "phpunit/php-code-coverage",
            "version": "5.3.0",
            "source": {
                "type": "git",
                "url": "https://github.com/sebastianbergmann/php-code-coverage.git",
                "reference": "661f34d0bd3f1a7225ef491a70a020ad23a057a1"
            },
            "dist": {
                "type": "zip",
                "url": "https://api.github.com/repos/sebastianbergmann/php-code-coverage/zipball/661f34d0bd3f1a7225ef491a70a020ad23a057a1",
                "reference": "661f34d0bd3f1a7225ef491a70a020ad23a057a1",
                "shasum": ""
            },
            "require": {
                "ext-dom": "*",
                "ext-xmlwriter": "*",
                "php": "^7.0",
                "phpunit/php-file-iterator": "^1.4.2",
                "phpunit/php-text-template": "^1.2.1",
                "phpunit/php-token-stream": "^2.0.1",
                "sebastian/code-unit-reverse-lookup": "^1.0.1",
                "sebastian/environment": "^3.0",
                "sebastian/version": "^2.0.1",
                "theseer/tokenizer": "^1.1"
            },
            "require-dev": {
                "phpunit/phpunit": "^6.0"
            },
            "suggest": {
                "ext-xdebug": "^2.5.5"
            },
            "type": "library",
            "extra": {
                "branch-alias": {
                    "dev-master": "5.3.x-dev"
                }
            },
            "autoload": {
                "classmap": [
                    "src/"
                ]
            },
            "notification-url": "https://packagist.org/downloads/",
            "license": [
                "BSD-3-Clause"
            ],
            "authors": [
                {
                    "name": "Sebastian Bergmann",
                    "email": "sebastian@phpunit.de",
                    "role": "lead"
                }
            ],
            "description": "Library that provides collection, processing, and rendering functionality for PHP code coverage information.",
            "homepage": "https://github.com/sebastianbergmann/php-code-coverage",
            "keywords": [
                "coverage",
                "testing",
                "xunit"
            ],
            "time": "2017-12-06T09:29:45+00:00"
        },
        {
            "name": "phpunit/php-file-iterator",
            "version": "1.4.5",
            "source": {
                "type": "git",
                "url": "https://github.com/sebastianbergmann/php-file-iterator.git",
                "reference": "730b01bc3e867237eaac355e06a36b85dd93a8b4"
            },
            "dist": {
                "type": "zip",
                "url": "https://api.github.com/repos/sebastianbergmann/php-file-iterator/zipball/730b01bc3e867237eaac355e06a36b85dd93a8b4",
                "reference": "730b01bc3e867237eaac355e06a36b85dd93a8b4",
                "shasum": ""
            },
            "require": {
                "php": ">=5.3.3"
            },
            "type": "library",
            "extra": {
                "branch-alias": {
                    "dev-master": "1.4.x-dev"
                }
            },
            "autoload": {
                "classmap": [
                    "src/"
                ]
            },
            "notification-url": "https://packagist.org/downloads/",
            "license": [
                "BSD-3-Clause"
            ],
            "authors": [
                {
                    "name": "Sebastian Bergmann",
                    "email": "sb@sebastian-bergmann.de",
                    "role": "lead"
                }
            ],
            "description": "FilterIterator implementation that filters files based on a list of suffixes.",
            "homepage": "https://github.com/sebastianbergmann/php-file-iterator/",
            "keywords": [
                "filesystem",
                "iterator"
            ],
            "time": "2017-11-27T13:52:08+00:00"
        },
        {
            "name": "phpunit/php-text-template",
            "version": "1.2.1",
            "source": {
                "type": "git",
                "url": "https://github.com/sebastianbergmann/php-text-template.git",
                "reference": "31f8b717e51d9a2afca6c9f046f5d69fc27c8686"
            },
            "dist": {
                "type": "zip",
                "url": "https://api.github.com/repos/sebastianbergmann/php-text-template/zipball/31f8b717e51d9a2afca6c9f046f5d69fc27c8686",
                "reference": "31f8b717e51d9a2afca6c9f046f5d69fc27c8686",
                "shasum": ""
            },
            "require": {
                "php": ">=5.3.3"
            },
            "type": "library",
            "autoload": {
                "classmap": [
                    "src/"
                ]
            },
            "notification-url": "https://packagist.org/downloads/",
            "license": [
                "BSD-3-Clause"
            ],
            "authors": [
                {
                    "name": "Sebastian Bergmann",
                    "email": "sebastian@phpunit.de",
                    "role": "lead"
                }
            ],
            "description": "Simple template engine.",
            "homepage": "https://github.com/sebastianbergmann/php-text-template/",
            "keywords": [
                "template"
            ],
            "time": "2015-06-21T13:50:34+00:00"
        },
        {
            "name": "phpunit/php-timer",
            "version": "1.0.9",
            "source": {
                "type": "git",
                "url": "https://github.com/sebastianbergmann/php-timer.git",
                "reference": "3dcf38ca72b158baf0bc245e9184d3fdffa9c46f"
            },
            "dist": {
                "type": "zip",
                "url": "https://api.github.com/repos/sebastianbergmann/php-timer/zipball/3dcf38ca72b158baf0bc245e9184d3fdffa9c46f",
                "reference": "3dcf38ca72b158baf0bc245e9184d3fdffa9c46f",
                "shasum": ""
            },
            "require": {
                "php": "^5.3.3 || ^7.0"
            },
            "require-dev": {
                "phpunit/phpunit": "^4.8.35 || ^5.7 || ^6.0"
            },
            "type": "library",
            "extra": {
                "branch-alias": {
                    "dev-master": "1.0-dev"
                }
            },
            "autoload": {
                "classmap": [
                    "src/"
                ]
            },
            "notification-url": "https://packagist.org/downloads/",
            "license": [
                "BSD-3-Clause"
            ],
            "authors": [
                {
                    "name": "Sebastian Bergmann",
                    "email": "sb@sebastian-bergmann.de",
                    "role": "lead"
                }
            ],
            "description": "Utility class for timing",
            "homepage": "https://github.com/sebastianbergmann/php-timer/",
            "keywords": [
                "timer"
            ],
            "time": "2017-02-26T11:10:40+00:00"
        },
        {
            "name": "phpunit/php-token-stream",
            "version": "2.0.2",
            "source": {
                "type": "git",
                "url": "https://github.com/sebastianbergmann/php-token-stream.git",
                "reference": "791198a2c6254db10131eecfe8c06670700904db"
            },
            "dist": {
                "type": "zip",
                "url": "https://api.github.com/repos/sebastianbergmann/php-token-stream/zipball/791198a2c6254db10131eecfe8c06670700904db",
                "reference": "791198a2c6254db10131eecfe8c06670700904db",
                "shasum": ""
            },
            "require": {
                "ext-tokenizer": "*",
                "php": "^7.0"
            },
            "require-dev": {
                "phpunit/phpunit": "^6.2.4"
            },
            "type": "library",
            "extra": {
                "branch-alias": {
                    "dev-master": "2.0-dev"
                }
            },
            "autoload": {
                "classmap": [
                    "src/"
                ]
            },
            "notification-url": "https://packagist.org/downloads/",
            "license": [
                "BSD-3-Clause"
            ],
            "authors": [
                {
                    "name": "Sebastian Bergmann",
                    "email": "sebastian@phpunit.de"
                }
            ],
            "description": "Wrapper around PHP's tokenizer extension.",
            "homepage": "https://github.com/sebastianbergmann/php-token-stream/",
            "keywords": [
                "tokenizer"
            ],
            "time": "2017-11-27T05:48:46+00:00"
        },
        {
            "name": "phpunit/phpunit",
            "version": "6.2.3",
            "source": {
                "type": "git",
                "url": "https://github.com/sebastianbergmann/phpunit.git",
                "reference": "fa5711d0559fc4b64deba0702be52d41434cbcb7"
            },
            "dist": {
                "type": "zip",
                "url": "https://api.github.com/repos/sebastianbergmann/phpunit/zipball/fa5711d0559fc4b64deba0702be52d41434cbcb7",
                "reference": "fa5711d0559fc4b64deba0702be52d41434cbcb7",
                "shasum": ""
            },
            "require": {
                "ext-dom": "*",
                "ext-json": "*",
                "ext-libxml": "*",
                "ext-mbstring": "*",
                "ext-xml": "*",
                "myclabs/deep-copy": "^1.3",
                "phar-io/manifest": "^1.0.1",
                "phar-io/version": "^1.0",
                "php": "^7.0",
                "phpspec/prophecy": "^1.7",
                "phpunit/php-code-coverage": "^5.2",
                "phpunit/php-file-iterator": "^1.4",
                "phpunit/php-text-template": "^1.2",
                "phpunit/php-timer": "^1.0.6",
                "phpunit/phpunit-mock-objects": "^4.0",
                "sebastian/comparator": "^2.0",
                "sebastian/diff": "^1.4.3 || ^2.0",
                "sebastian/environment": "^3.0.2",
                "sebastian/exporter": "^3.1",
                "sebastian/global-state": "^1.1 || ^2.0",
                "sebastian/object-enumerator": "^3.0.2",
                "sebastian/resource-operations": "^1.0",
                "sebastian/version": "^2.0"
            },
            "conflict": {
                "phpdocumentor/reflection-docblock": "3.0.2",
                "phpunit/dbunit": "<3.0"
            },
            "require-dev": {
                "ext-pdo": "*"
            },
            "suggest": {
                "ext-xdebug": "*",
                "phpunit/php-invoker": "^1.1"
            },
            "bin": [
                "phpunit"
            ],
            "type": "library",
            "extra": {
                "branch-alias": {
                    "dev-master": "6.2.x-dev"
                }
            },
            "autoload": {
                "classmap": [
                    "src/"
                ]
            },
            "notification-url": "https://packagist.org/downloads/",
            "license": [
                "BSD-3-Clause"
            ],
            "authors": [
                {
                    "name": "Sebastian Bergmann",
                    "email": "sebastian@phpunit.de",
                    "role": "lead"
                }
            ],
            "description": "The PHP Unit Testing framework.",
            "homepage": "https://phpunit.de/",
            "keywords": [
                "phpunit",
                "testing",
                "xunit"
            ],
            "time": "2017-07-03T15:54:24+00:00"
        },
        {
            "name": "phpunit/phpunit-mock-objects",
            "version": "4.0.4",
            "source": {
                "type": "git",
                "url": "https://github.com/sebastianbergmann/phpunit-mock-objects.git",
                "reference": "2f789b59ab89669015ad984afa350c4ec577ade0"
            },
            "dist": {
                "type": "zip",
                "url": "https://api.github.com/repos/sebastianbergmann/phpunit-mock-objects/zipball/2f789b59ab89669015ad984afa350c4ec577ade0",
                "reference": "2f789b59ab89669015ad984afa350c4ec577ade0",
                "shasum": ""
            },
            "require": {
                "doctrine/instantiator": "^1.0.5",
                "php": "^7.0",
                "phpunit/php-text-template": "^1.2.1",
                "sebastian/exporter": "^3.0"
            },
            "conflict": {
                "phpunit/phpunit": "<6.0"
            },
            "require-dev": {
                "phpunit/phpunit": "^6.0"
            },
            "suggest": {
                "ext-soap": "*"
            },
            "type": "library",
            "extra": {
                "branch-alias": {
                    "dev-master": "4.0.x-dev"
                }
            },
            "autoload": {
                "classmap": [
                    "src/"
                ]
            },
            "notification-url": "https://packagist.org/downloads/",
            "license": [
                "BSD-3-Clause"
            ],
            "authors": [
                {
                    "name": "Sebastian Bergmann",
                    "email": "sb@sebastian-bergmann.de",
                    "role": "lead"
                }
            ],
            "description": "Mock Object library for PHPUnit",
            "homepage": "https://github.com/sebastianbergmann/phpunit-mock-objects/",
            "keywords": [
                "mock",
                "xunit"
            ],
            "time": "2017-08-03T14:08:16+00:00"
        },
        {
            "name": "psr/log",
            "version": "1.0.2",
            "source": {
                "type": "git",
                "url": "https://github.com/php-fig/log.git",
                "reference": "4ebe3a8bf773a19edfe0a84b6585ba3d401b724d"
            },
            "dist": {
                "type": "zip",
                "url": "https://api.github.com/repos/php-fig/log/zipball/4ebe3a8bf773a19edfe0a84b6585ba3d401b724d",
                "reference": "4ebe3a8bf773a19edfe0a84b6585ba3d401b724d",
                "shasum": ""
            },
            "require": {
                "php": ">=5.3.0"
            },
            "type": "library",
            "extra": {
                "branch-alias": {
                    "dev-master": "1.0.x-dev"
                }
            },
            "autoload": {
                "psr-4": {
                    "Psr\\Log\\": "Psr/Log/"
                }
            },
            "notification-url": "https://packagist.org/downloads/",
            "license": [
                "MIT"
            ],
            "authors": [
                {
                    "name": "PHP-FIG",
                    "homepage": "http://www.php-fig.org/"
                }
            ],
            "description": "Common interface for logging libraries",
            "homepage": "https://github.com/php-fig/log",
            "keywords": [
                "log",
                "psr",
                "psr-3"
            ],
            "time": "2016-10-10T12:19:37+00:00"
        },
        {
            "name": "sebastian/code-unit-reverse-lookup",
            "version": "1.0.1",
            "source": {
                "type": "git",
                "url": "https://github.com/sebastianbergmann/code-unit-reverse-lookup.git",
                "reference": "4419fcdb5eabb9caa61a27c7a1db532a6b55dd18"
            },
            "dist": {
                "type": "zip",
                "url": "https://api.github.com/repos/sebastianbergmann/code-unit-reverse-lookup/zipball/4419fcdb5eabb9caa61a27c7a1db532a6b55dd18",
                "reference": "4419fcdb5eabb9caa61a27c7a1db532a6b55dd18",
                "shasum": ""
            },
            "require": {
                "php": "^5.6 || ^7.0"
            },
            "require-dev": {
                "phpunit/phpunit": "^5.7 || ^6.0"
            },
            "type": "library",
            "extra": {
                "branch-alias": {
                    "dev-master": "1.0.x-dev"
                }
            },
            "autoload": {
                "classmap": [
                    "src/"
                ]
            },
            "notification-url": "https://packagist.org/downloads/",
            "license": [
                "BSD-3-Clause"
            ],
            "authors": [
                {
                    "name": "Sebastian Bergmann",
                    "email": "sebastian@phpunit.de"
                }
            ],
            "description": "Looks up which function or method a line of code belongs to",
            "homepage": "https://github.com/sebastianbergmann/code-unit-reverse-lookup/",
            "time": "2017-03-04T06:30:41+00:00"
        },
        {
            "name": "sebastian/comparator",
            "version": "2.1.3",
            "source": {
                "type": "git",
                "url": "https://github.com/sebastianbergmann/comparator.git",
                "reference": "34369daee48eafb2651bea869b4b15d75ccc35f9"
            },
            "dist": {
                "type": "zip",
                "url": "https://api.github.com/repos/sebastianbergmann/comparator/zipball/34369daee48eafb2651bea869b4b15d75ccc35f9",
                "reference": "34369daee48eafb2651bea869b4b15d75ccc35f9",
                "shasum": ""
            },
            "require": {
                "php": "^7.0",
                "sebastian/diff": "^2.0 || ^3.0",
                "sebastian/exporter": "^3.1"
            },
            "require-dev": {
                "phpunit/phpunit": "^6.4"
            },
            "type": "library",
            "extra": {
                "branch-alias": {
                    "dev-master": "2.1.x-dev"
                }
            },
            "autoload": {
                "classmap": [
                    "src/"
                ]
            },
            "notification-url": "https://packagist.org/downloads/",
            "license": [
                "BSD-3-Clause"
            ],
            "authors": [
                {
                    "name": "Jeff Welch",
                    "email": "whatthejeff@gmail.com"
                },
                {
                    "name": "Volker Dusch",
                    "email": "github@wallbash.com"
                },
                {
                    "name": "Bernhard Schussek",
                    "email": "bschussek@2bepublished.at"
                },
                {
                    "name": "Sebastian Bergmann",
                    "email": "sebastian@phpunit.de"
                }
            ],
            "description": "Provides the functionality to compare PHP values for equality",
            "homepage": "https://github.com/sebastianbergmann/comparator",
            "keywords": [
                "comparator",
                "compare",
                "equality"
            ],
            "time": "2018-02-01T13:46:46+00:00"
        },
        {
            "name": "sebastian/diff",
            "version": "2.0.1",
            "source": {
                "type": "git",
                "url": "https://github.com/sebastianbergmann/diff.git",
                "reference": "347c1d8b49c5c3ee30c7040ea6fc446790e6bddd"
            },
            "dist": {
                "type": "zip",
                "url": "https://api.github.com/repos/sebastianbergmann/diff/zipball/347c1d8b49c5c3ee30c7040ea6fc446790e6bddd",
                "reference": "347c1d8b49c5c3ee30c7040ea6fc446790e6bddd",
                "shasum": ""
            },
            "require": {
                "php": "^7.0"
            },
            "require-dev": {
                "phpunit/phpunit": "^6.2"
            },
            "type": "library",
            "extra": {
                "branch-alias": {
                    "dev-master": "2.0-dev"
                }
            },
            "autoload": {
                "classmap": [
                    "src/"
                ]
            },
            "notification-url": "https://packagist.org/downloads/",
            "license": [
                "BSD-3-Clause"
            ],
            "authors": [
                {
                    "name": "Kore Nordmann",
                    "email": "mail@kore-nordmann.de"
                },
                {
                    "name": "Sebastian Bergmann",
                    "email": "sebastian@phpunit.de"
                }
            ],
            "description": "Diff implementation",
            "homepage": "https://github.com/sebastianbergmann/diff",
            "keywords": [
                "diff"
            ],
            "time": "2017-08-03T08:09:46+00:00"
        },
        {
            "name": "sebastian/environment",
            "version": "3.1.0",
            "source": {
                "type": "git",
                "url": "https://github.com/sebastianbergmann/environment.git",
                "reference": "cd0871b3975fb7fc44d11314fd1ee20925fce4f5"
            },
            "dist": {
                "type": "zip",
                "url": "https://api.github.com/repos/sebastianbergmann/environment/zipball/cd0871b3975fb7fc44d11314fd1ee20925fce4f5",
                "reference": "cd0871b3975fb7fc44d11314fd1ee20925fce4f5",
                "shasum": ""
            },
            "require": {
                "php": "^7.0"
            },
            "require-dev": {
                "phpunit/phpunit": "^6.1"
            },
            "type": "library",
            "extra": {
                "branch-alias": {
                    "dev-master": "3.1.x-dev"
                }
            },
            "autoload": {
                "classmap": [
                    "src/"
                ]
            },
            "notification-url": "https://packagist.org/downloads/",
            "license": [
                "BSD-3-Clause"
            ],
            "authors": [
                {
                    "name": "Sebastian Bergmann",
                    "email": "sebastian@phpunit.de"
                }
            ],
            "description": "Provides functionality to handle HHVM/PHP environments",
            "homepage": "http://www.github.com/sebastianbergmann/environment",
            "keywords": [
                "Xdebug",
                "environment",
                "hhvm"
            ],
            "time": "2017-07-01T08:51:00+00:00"
        },
        {
            "name": "sebastian/exporter",
            "version": "3.1.0",
            "source": {
                "type": "git",
                "url": "https://github.com/sebastianbergmann/exporter.git",
                "reference": "234199f4528de6d12aaa58b612e98f7d36adb937"
            },
            "dist": {
                "type": "zip",
                "url": "https://api.github.com/repos/sebastianbergmann/exporter/zipball/234199f4528de6d12aaa58b612e98f7d36adb937",
                "reference": "234199f4528de6d12aaa58b612e98f7d36adb937",
                "shasum": ""
            },
            "require": {
                "php": "^7.0",
                "sebastian/recursion-context": "^3.0"
            },
            "require-dev": {
                "ext-mbstring": "*",
                "phpunit/phpunit": "^6.0"
            },
            "type": "library",
            "extra": {
                "branch-alias": {
                    "dev-master": "3.1.x-dev"
                }
            },
            "autoload": {
                "classmap": [
                    "src/"
                ]
            },
            "notification-url": "https://packagist.org/downloads/",
            "license": [
                "BSD-3-Clause"
            ],
            "authors": [
                {
                    "name": "Jeff Welch",
                    "email": "whatthejeff@gmail.com"
                },
                {
                    "name": "Volker Dusch",
                    "email": "github@wallbash.com"
                },
                {
                    "name": "Bernhard Schussek",
                    "email": "bschussek@2bepublished.at"
                },
                {
                    "name": "Sebastian Bergmann",
                    "email": "sebastian@phpunit.de"
                },
                {
                    "name": "Adam Harvey",
                    "email": "aharvey@php.net"
                }
            ],
            "description": "Provides the functionality to export PHP variables for visualization",
            "homepage": "http://www.github.com/sebastianbergmann/exporter",
            "keywords": [
                "export",
                "exporter"
            ],
            "time": "2017-04-03T13:19:02+00:00"
        },
        {
            "name": "sebastian/global-state",
            "version": "2.0.0",
            "source": {
                "type": "git",
                "url": "https://github.com/sebastianbergmann/global-state.git",
                "reference": "e8ba02eed7bbbb9e59e43dedd3dddeff4a56b0c4"
            },
            "dist": {
                "type": "zip",
                "url": "https://api.github.com/repos/sebastianbergmann/global-state/zipball/e8ba02eed7bbbb9e59e43dedd3dddeff4a56b0c4",
                "reference": "e8ba02eed7bbbb9e59e43dedd3dddeff4a56b0c4",
                "shasum": ""
            },
            "require": {
                "php": "^7.0"
            },
            "require-dev": {
                "phpunit/phpunit": "^6.0"
            },
            "suggest": {
                "ext-uopz": "*"
            },
            "type": "library",
            "extra": {
                "branch-alias": {
                    "dev-master": "2.0-dev"
                }
            },
            "autoload": {
                "classmap": [
                    "src/"
                ]
            },
            "notification-url": "https://packagist.org/downloads/",
            "license": [
                "BSD-3-Clause"
            ],
            "authors": [
                {
                    "name": "Sebastian Bergmann",
                    "email": "sebastian@phpunit.de"
                }
            ],
            "description": "Snapshotting of global state",
            "homepage": "http://www.github.com/sebastianbergmann/global-state",
            "keywords": [
                "global state"
            ],
            "time": "2017-04-27T15:39:26+00:00"
        },
        {
            "name": "sebastian/object-enumerator",
            "version": "3.0.3",
            "source": {
                "type": "git",
                "url": "https://github.com/sebastianbergmann/object-enumerator.git",
                "reference": "7cfd9e65d11ffb5af41198476395774d4c8a84c5"
            },
            "dist": {
                "type": "zip",
                "url": "https://api.github.com/repos/sebastianbergmann/object-enumerator/zipball/7cfd9e65d11ffb5af41198476395774d4c8a84c5",
                "reference": "7cfd9e65d11ffb5af41198476395774d4c8a84c5",
                "shasum": ""
            },
            "require": {
                "php": "^7.0",
                "sebastian/object-reflector": "^1.1.1",
                "sebastian/recursion-context": "^3.0"
            },
            "require-dev": {
                "phpunit/phpunit": "^6.0"
            },
            "type": "library",
            "extra": {
                "branch-alias": {
                    "dev-master": "3.0.x-dev"
                }
            },
            "autoload": {
                "classmap": [
                    "src/"
                ]
            },
            "notification-url": "https://packagist.org/downloads/",
            "license": [
                "BSD-3-Clause"
            ],
            "authors": [
                {
                    "name": "Sebastian Bergmann",
                    "email": "sebastian@phpunit.de"
                }
            ],
            "description": "Traverses array structures and object graphs to enumerate all referenced objects",
            "homepage": "https://github.com/sebastianbergmann/object-enumerator/",
            "time": "2017-08-03T12:35:26+00:00"
        },
        {
            "name": "sebastian/object-reflector",
            "version": "1.1.1",
            "source": {
                "type": "git",
                "url": "https://github.com/sebastianbergmann/object-reflector.git",
                "reference": "773f97c67f28de00d397be301821b06708fca0be"
            },
            "dist": {
                "type": "zip",
                "url": "https://api.github.com/repos/sebastianbergmann/object-reflector/zipball/773f97c67f28de00d397be301821b06708fca0be",
                "reference": "773f97c67f28de00d397be301821b06708fca0be",
                "shasum": ""
            },
            "require": {
                "php": "^7.0"
            },
            "require-dev": {
                "phpunit/phpunit": "^6.0"
            },
            "type": "library",
            "extra": {
                "branch-alias": {
                    "dev-master": "1.1-dev"
                }
            },
            "autoload": {
                "classmap": [
                    "src/"
                ]
            },
            "notification-url": "https://packagist.org/downloads/",
            "license": [
                "BSD-3-Clause"
            ],
            "authors": [
                {
                    "name": "Sebastian Bergmann",
                    "email": "sebastian@phpunit.de"
                }
            ],
            "description": "Allows reflection of object attributes, including inherited and non-public ones",
            "homepage": "https://github.com/sebastianbergmann/object-reflector/",
            "time": "2017-03-29T09:07:27+00:00"
        },
        {
            "name": "sebastian/recursion-context",
            "version": "3.0.0",
            "source": {
                "type": "git",
                "url": "https://github.com/sebastianbergmann/recursion-context.git",
                "reference": "5b0cd723502bac3b006cbf3dbf7a1e3fcefe4fa8"
            },
            "dist": {
                "type": "zip",
                "url": "https://api.github.com/repos/sebastianbergmann/recursion-context/zipball/5b0cd723502bac3b006cbf3dbf7a1e3fcefe4fa8",
                "reference": "5b0cd723502bac3b006cbf3dbf7a1e3fcefe4fa8",
                "shasum": ""
            },
            "require": {
                "php": "^7.0"
            },
            "require-dev": {
                "phpunit/phpunit": "^6.0"
            },
            "type": "library",
            "extra": {
                "branch-alias": {
                    "dev-master": "3.0.x-dev"
                }
            },
            "autoload": {
                "classmap": [
                    "src/"
                ]
            },
            "notification-url": "https://packagist.org/downloads/",
            "license": [
                "BSD-3-Clause"
            ],
            "authors": [
                {
                    "name": "Jeff Welch",
                    "email": "whatthejeff@gmail.com"
                },
                {
                    "name": "Sebastian Bergmann",
                    "email": "sebastian@phpunit.de"
                },
                {
                    "name": "Adam Harvey",
                    "email": "aharvey@php.net"
                }
            ],
            "description": "Provides functionality to recursively process PHP variables",
            "homepage": "http://www.github.com/sebastianbergmann/recursion-context",
            "time": "2017-03-03T06:23:57+00:00"
        },
        {
            "name": "sebastian/resource-operations",
            "version": "1.0.0",
            "source": {
                "type": "git",
                "url": "https://github.com/sebastianbergmann/resource-operations.git",
                "reference": "ce990bb21759f94aeafd30209e8cfcdfa8bc3f52"
            },
            "dist": {
                "type": "zip",
                "url": "https://api.github.com/repos/sebastianbergmann/resource-operations/zipball/ce990bb21759f94aeafd30209e8cfcdfa8bc3f52",
                "reference": "ce990bb21759f94aeafd30209e8cfcdfa8bc3f52",
                "shasum": ""
            },
            "require": {
                "php": ">=5.6.0"
            },
            "type": "library",
            "extra": {
                "branch-alias": {
                    "dev-master": "1.0.x-dev"
                }
            },
            "autoload": {
                "classmap": [
                    "src/"
                ]
            },
            "notification-url": "https://packagist.org/downloads/",
            "license": [
                "BSD-3-Clause"
            ],
            "authors": [
                {
                    "name": "Sebastian Bergmann",
                    "email": "sebastian@phpunit.de"
                }
            ],
            "description": "Provides a list of PHP built-in functions that operate on resources",
            "homepage": "https://www.github.com/sebastianbergmann/resource-operations",
            "time": "2015-07-28T20:34:47+00:00"
        },
        {
            "name": "sebastian/version",
            "version": "2.0.1",
            "source": {
                "type": "git",
                "url": "https://github.com/sebastianbergmann/version.git",
                "reference": "99732be0ddb3361e16ad77b68ba41efc8e979019"
            },
            "dist": {
                "type": "zip",
                "url": "https://api.github.com/repos/sebastianbergmann/version/zipball/99732be0ddb3361e16ad77b68ba41efc8e979019",
                "reference": "99732be0ddb3361e16ad77b68ba41efc8e979019",
                "shasum": ""
            },
            "require": {
                "php": ">=5.6"
            },
            "type": "library",
            "extra": {
                "branch-alias": {
                    "dev-master": "2.0.x-dev"
                }
            },
            "autoload": {
                "classmap": [
                    "src/"
                ]
            },
            "notification-url": "https://packagist.org/downloads/",
            "license": [
                "BSD-3-Clause"
            ],
            "authors": [
                {
                    "name": "Sebastian Bergmann",
                    "email": "sebastian@phpunit.de",
                    "role": "lead"
                }
            ],
            "description": "Library that helps with managing the version number of Git-hosted PHP projects",
            "homepage": "https://github.com/sebastianbergmann/version",
            "time": "2016-10-03T07:35:21+00:00"
        },
        {
            "name": "seld/jsonlint",
            "version": "1.7.1",
            "source": {
                "type": "git",
                "url": "https://github.com/Seldaek/jsonlint.git",
                "reference": "d15f59a67ff805a44c50ea0516d2341740f81a38"
            },
            "dist": {
                "type": "zip",
                "url": "https://api.github.com/repos/Seldaek/jsonlint/zipball/d15f59a67ff805a44c50ea0516d2341740f81a38",
                "reference": "d15f59a67ff805a44c50ea0516d2341740f81a38",
                "shasum": ""
            },
            "require": {
                "php": "^5.3 || ^7.0"
            },
            "require-dev": {
                "phpunit/phpunit": "^4.8.35 || ^5.7 || ^6.0"
            },
            "bin": [
                "bin/jsonlint"
            ],
            "type": "library",
            "autoload": {
                "psr-4": {
                    "Seld\\JsonLint\\": "src/Seld/JsonLint/"
                }
            },
            "notification-url": "https://packagist.org/downloads/",
            "license": [
                "MIT"
            ],
            "authors": [
                {
                    "name": "Jordi Boggiano",
                    "email": "j.boggiano@seld.be",
                    "homepage": "http://seld.be"
                }
            ],
            "description": "JSON Linter",
            "keywords": [
                "json",
                "linter",
                "parser",
                "validator"
            ],
            "time": "2018-01-24T12:46:19+00:00"
        },
        {
            "name": "squizlabs/php_codesniffer",
            "version": "3.2.2",
            "source": {
                "type": "git",
                "url": "https://github.com/squizlabs/PHP_CodeSniffer.git",
                "reference": "d7c00c3000ac0ce79c96fcbfef86b49a71158cd1"
            },
            "dist": {
                "type": "zip",
                "url": "https://api.github.com/repos/squizlabs/PHP_CodeSniffer/zipball/d7c00c3000ac0ce79c96fcbfef86b49a71158cd1",
                "reference": "d7c00c3000ac0ce79c96fcbfef86b49a71158cd1",
                "shasum": ""
            },
            "require": {
                "ext-simplexml": "*",
                "ext-tokenizer": "*",
                "ext-xmlwriter": "*",
                "php": ">=5.4.0"
            },
            "require-dev": {
                "phpunit/phpunit": "^4.0 || ^5.0 || ^6.0"
            },
            "bin": [
                "bin/phpcs",
                "bin/phpcbf"
            ],
            "type": "library",
            "extra": {
                "branch-alias": {
                    "dev-master": "3.x-dev"
                }
            },
            "notification-url": "https://packagist.org/downloads/",
            "license": [
                "BSD-3-Clause"
            ],
            "authors": [
                {
                    "name": "Greg Sherwood",
                    "role": "lead"
                }
            ],
            "description": "PHP_CodeSniffer tokenizes PHP, JavaScript and CSS files and detects violations of a defined set of coding standards.",
            "homepage": "http://www.squizlabs.com/php-codesniffer",
            "keywords": [
                "phpcs",
                "standards"
            ],
            "time": "2017-12-19T21:44:46+00:00"
        },
        {
            "name": "symfony/console",
            "version": "v2.8.34",
            "source": {
                "type": "git",
                "url": "https://github.com/symfony/console.git",
                "reference": "162ca7d0ea597599967aa63b23418e747da0896b"
            },
            "dist": {
                "type": "zip",
                "url": "https://api.github.com/repos/symfony/console/zipball/162ca7d0ea597599967aa63b23418e747da0896b",
                "reference": "162ca7d0ea597599967aa63b23418e747da0896b",
                "shasum": ""
            },
            "require": {
                "php": ">=5.3.9",
                "symfony/debug": "^2.7.2|~3.0.0",
                "symfony/polyfill-mbstring": "~1.0"
            },
            "require-dev": {
                "psr/log": "~1.0",
                "symfony/event-dispatcher": "~2.1|~3.0.0",
                "symfony/process": "~2.1|~3.0.0"
            },
            "suggest": {
                "psr/log": "For using the console logger",
                "symfony/event-dispatcher": "",
                "symfony/process": ""
            },
            "type": "library",
            "extra": {
                "branch-alias": {
                    "dev-master": "2.8-dev"
                }
            },
            "autoload": {
                "psr-4": {
                    "Symfony\\Component\\Console\\": ""
                },
                "exclude-from-classmap": [
                    "/Tests/"
                ]
            },
            "notification-url": "https://packagist.org/downloads/",
            "license": [
                "MIT"
            ],
            "authors": [
                {
                    "name": "Fabien Potencier",
                    "email": "fabien@symfony.com"
                },
                {
                    "name": "Symfony Community",
                    "homepage": "https://symfony.com/contributors"
                }
            ],
            "description": "Symfony Console Component",
            "homepage": "https://symfony.com",
            "time": "2018-01-29T08:54:45+00:00"
        },
        {
            "name": "symfony/debug",
            "version": "v3.0.9",
            "source": {
                "type": "git",
                "url": "https://github.com/symfony/debug.git",
                "reference": "697c527acd9ea1b2d3efac34d9806bf255278b0a"
            },
            "dist": {
                "type": "zip",
                "url": "https://api.github.com/repos/symfony/debug/zipball/697c527acd9ea1b2d3efac34d9806bf255278b0a",
                "reference": "697c527acd9ea1b2d3efac34d9806bf255278b0a",
                "shasum": ""
            },
            "require": {
                "php": ">=5.5.9",
                "psr/log": "~1.0"
            },
            "conflict": {
                "symfony/http-kernel": ">=2.3,<2.3.24|~2.4.0|>=2.5,<2.5.9|>=2.6,<2.6.2"
            },
            "require-dev": {
                "symfony/class-loader": "~2.8|~3.0",
                "symfony/http-kernel": "~2.8|~3.0"
            },
            "type": "library",
            "extra": {
                "branch-alias": {
                    "dev-master": "3.0-dev"
                }
            },
            "autoload": {
                "psr-4": {
                    "Symfony\\Component\\Debug\\": ""
                },
                "exclude-from-classmap": [
                    "/Tests/"
                ]
            },
            "notification-url": "https://packagist.org/downloads/",
            "license": [
                "MIT"
            ],
            "authors": [
                {
                    "name": "Fabien Potencier",
                    "email": "fabien@symfony.com"
                },
                {
                    "name": "Symfony Community",
                    "homepage": "https://symfony.com/contributors"
                }
            ],
            "description": "Symfony Debug Component",
            "homepage": "https://symfony.com",
            "time": "2016-07-30T07:22:48+00:00"
        },
        {
            "name": "symfony/options-resolver",
            "version": "v2.6.13",
            "target-dir": "Symfony/Component/OptionsResolver",
            "source": {
                "type": "git",
                "url": "https://github.com/symfony/options-resolver.git",
                "reference": "31e56594cee489e9a235b852228b0598b52101c1"
            },
            "dist": {
                "type": "zip",
                "url": "https://api.github.com/repos/symfony/options-resolver/zipball/31e56594cee489e9a235b852228b0598b52101c1",
                "reference": "31e56594cee489e9a235b852228b0598b52101c1",
                "shasum": ""
            },
            "require": {
                "php": ">=5.3.3"
            },
            "require-dev": {
                "symfony/phpunit-bridge": "~2.7"
            },
            "type": "library",
            "extra": {
                "branch-alias": {
                    "dev-master": "2.6-dev"
                }
            },
            "autoload": {
                "psr-0": {
                    "Symfony\\Component\\OptionsResolver\\": ""
                }
            },
            "notification-url": "https://packagist.org/downloads/",
            "license": [
                "MIT"
            ],
            "authors": [
                {
                    "name": "Fabien Potencier",
                    "email": "fabien@symfony.com"
                },
                {
                    "name": "Symfony Community",
                    "homepage": "https://symfony.com/contributors"
                }
            ],
            "description": "Symfony OptionsResolver Component",
            "homepage": "https://symfony.com",
            "keywords": [
                "config",
                "configuration",
                "options"
            ],
            "time": "2015-05-13T11:33:56+00:00"
        },
        {
            "name": "symfony/polyfill-mbstring",
            "version": "v1.7.0",
            "source": {
                "type": "git",
                "url": "https://github.com/symfony/polyfill-mbstring.git",
                "reference": "78be803ce01e55d3491c1397cf1c64beb9c1b63b"
            },
            "dist": {
                "type": "zip",
                "url": "https://api.github.com/repos/symfony/polyfill-mbstring/zipball/78be803ce01e55d3491c1397cf1c64beb9c1b63b",
                "reference": "78be803ce01e55d3491c1397cf1c64beb9c1b63b",
                "shasum": ""
            },
            "require": {
                "php": ">=5.3.3"
            },
            "suggest": {
                "ext-mbstring": "For best performance"
            },
            "type": "library",
            "extra": {
                "branch-alias": {
                    "dev-master": "1.7-dev"
                }
            },
            "autoload": {
                "psr-4": {
                    "Symfony\\Polyfill\\Mbstring\\": ""
                },
                "files": [
                    "bootstrap.php"
                ]
            },
            "notification-url": "https://packagist.org/downloads/",
            "license": [
                "MIT"
            ],
            "authors": [
                {
                    "name": "Nicolas Grekas",
                    "email": "p@tchwork.com"
                },
                {
                    "name": "Symfony Community",
                    "homepage": "https://symfony.com/contributors"
                }
            ],
            "description": "Symfony polyfill for the Mbstring extension",
            "homepage": "https://symfony.com",
            "keywords": [
                "compatibility",
                "mbstring",
                "polyfill",
                "portable",
                "shim"
            ],
            "time": "2018-01-30T19:27:44+00:00"
        },
        {
            "name": "symfony/yaml",
            "version": "v2.8.34",
            "source": {
                "type": "git",
                "url": "https://github.com/symfony/yaml.git",
                "reference": "be720fcfae4614df204190d57795351059946a77"
            },
            "dist": {
                "type": "zip",
                "url": "https://api.github.com/repos/symfony/yaml/zipball/be720fcfae4614df204190d57795351059946a77",
                "reference": "be720fcfae4614df204190d57795351059946a77",
                "shasum": ""
            },
            "require": {
                "php": ">=5.3.9"
            },
            "type": "library",
            "extra": {
                "branch-alias": {
                    "dev-master": "2.8-dev"
                }
            },
            "autoload": {
                "psr-4": {
                    "Symfony\\Component\\Yaml\\": ""
                },
                "exclude-from-classmap": [
                    "/Tests/"
                ]
            },
            "notification-url": "https://packagist.org/downloads/",
            "license": [
                "MIT"
            ],
            "authors": [
                {
                    "name": "Fabien Potencier",
                    "email": "fabien@symfony.com"
                },
                {
                    "name": "Symfony Community",
                    "homepage": "https://symfony.com/contributors"
                }
            ],
            "description": "Symfony Yaml Component",
            "homepage": "https://symfony.com",
            "time": "2018-01-03T07:36:31+00:00"
        },
        {
            "name": "theseer/tokenizer",
            "version": "1.1.0",
            "source": {
                "type": "git",
                "url": "https://github.com/theseer/tokenizer.git",
                "reference": "cb2f008f3f05af2893a87208fe6a6c4985483f8b"
            },
            "dist": {
                "type": "zip",
                "url": "https://api.github.com/repos/theseer/tokenizer/zipball/cb2f008f3f05af2893a87208fe6a6c4985483f8b",
                "reference": "cb2f008f3f05af2893a87208fe6a6c4985483f8b",
                "shasum": ""
            },
            "require": {
                "ext-dom": "*",
                "ext-tokenizer": "*",
                "ext-xmlwriter": "*",
                "php": "^7.0"
            },
            "type": "library",
            "autoload": {
                "classmap": [
                    "src/"
                ]
            },
            "notification-url": "https://packagist.org/downloads/",
            "license": [
                "BSD-3-Clause"
            ],
            "authors": [
                {
                    "name": "Arne Blankerts",
                    "email": "arne@blankerts.de",
                    "role": "Developer"
                }
            ],
            "description": "A small library for converting tokenized PHP source code into XML and potentially other formats",
            "time": "2017-04-07T12:08:54+00:00"
        },
        {
            "name": "tracy/tracy",
            "version": "v2.4.11",
            "source": {
                "type": "git",
                "url": "https://github.com/nette/tracy.git",
                "reference": "bcb93a9d4347be8779c83b200b64ea6f52d6f9ed"
            },
            "dist": {
                "type": "zip",
                "url": "https://api.github.com/repos/nette/tracy/zipball/bcb93a9d4347be8779c83b200b64ea6f52d6f9ed",
                "reference": "bcb93a9d4347be8779c83b200b64ea6f52d6f9ed",
                "shasum": ""
            },
            "require": {
                "ext-json": "*",
                "ext-session": "*",
                "php": ">=5.4.4"
            },
            "require-dev": {
                "nette/di": "~2.3",
                "nette/tester": "~1.7"
            },
            "suggest": {
                "https://nette.org/donate": "Please support Tracy via a donation"
            },
            "type": "library",
            "extra": {
                "branch-alias": {
                    "dev-master": "2.4-dev"
                }
            },
            "autoload": {
                "classmap": [
                    "src"
                ],
                "files": [
                    "src/shortcuts.php"
                ]
            },
            "notification-url": "https://packagist.org/downloads/",
            "license": [
                "BSD-3-Clause"
            ],
            "authors": [
                {
                    "name": "David Grudl",
                    "homepage": "https://davidgrudl.com"
                },
                {
                    "name": "Nette Community",
                    "homepage": "https://nette.org/contributors"
                }
            ],
            "description": "😎 Tracy: the addictive tool to ease debugging PHP code for cool developers. Friendly design, logging, profiler, advanced features like debugging AJAX calls or CLI support. You will love it.",
            "homepage": "https://tracy.nette.org",
            "keywords": [
                "Xdebug",
                "debug",
                "debugger",
                "nette",
                "profiler"
            ],
            "time": "2018-02-01T18:11:38+00:00"
        },
        {
            "name": "webmozart/assert",
            "version": "1.3.0",
            "source": {
                "type": "git",
                "url": "https://github.com/webmozart/assert.git",
                "reference": "0df1908962e7a3071564e857d86874dad1ef204a"
            },
            "dist": {
                "type": "zip",
                "url": "https://api.github.com/repos/webmozart/assert/zipball/0df1908962e7a3071564e857d86874dad1ef204a",
                "reference": "0df1908962e7a3071564e857d86874dad1ef204a",
                "shasum": ""
            },
            "require": {
                "php": "^5.3.3 || ^7.0"
            },
            "require-dev": {
                "phpunit/phpunit": "^4.6",
                "sebastian/version": "^1.0.1"
            },
            "type": "library",
            "extra": {
                "branch-alias": {
                    "dev-master": "1.3-dev"
                }
            },
            "autoload": {
                "psr-4": {
                    "Webmozart\\Assert\\": "src/"
                }
            },
            "notification-url": "https://packagist.org/downloads/",
            "license": [
                "MIT"
            ],
            "authors": [
                {
                    "name": "Bernhard Schussek",
                    "email": "bschussek@gmail.com"
                }
            ],
            "description": "Assertions to validate method input/output with nice error messages.",
            "keywords": [
                "assert",
                "check",
                "validate"
            ],
            "time": "2018-01-29T19:49:41+00:00"
        },
        {
            "name": "wimg/php-compatibility",
            "version": "8.1.0",
            "source": {
                "type": "git",
                "url": "https://github.com/wimg/PHPCompatibility.git",
                "reference": "4ac01e4fe8faaa4f8d3b3cd06ea92e5418ce472e"
            },
            "dist": {
                "type": "zip",
                "url": "https://api.github.com/repos/wimg/PHPCompatibility/zipball/4ac01e4fe8faaa4f8d3b3cd06ea92e5418ce472e",
                "reference": "4ac01e4fe8faaa4f8d3b3cd06ea92e5418ce472e",
                "shasum": ""
            },
            "require": {
                "php": ">=5.3",
                "squizlabs/php_codesniffer": "^2.2 || ^3.0.2"
            },
            "conflict": {
                "squizlabs/php_codesniffer": "2.6.2"
            },
            "require-dev": {
                "phpunit/phpunit": "^4.0 || ^5.0 || ^6.0"
            },
            "suggest": {
                "dealerdirect/phpcodesniffer-composer-installer": "^0.4.3"
            },
            "type": "phpcodesniffer-standard",
            "autoload": {
                "psr-4": {
                    "PHPCompatibility\\": "PHPCompatibility/"
                }
            },
            "notification-url": "https://packagist.org/downloads/",
            "license": [
                "LGPL-3.0"
            ],
            "authors": [
                {
                    "name": "Wim Godden",
                    "role": "lead"
                }
            ],
            "description": "A set of sniffs for PHP_CodeSniffer that checks for PHP version compatibility.",
            "homepage": "http://techblog.wimgodden.be/tag/codesniffer/",
            "keywords": [
                "compatibility",
                "phpcs",
                "standards"
            ],
            "time": "2017-12-27T21:58:38+00:00"
        },
        {
            "name": "woocommerce/woocommerce-git-hooks",
            "version": "1.0.5",
            "source": {
                "type": "git",
                "url": "https://github.com/woocommerce/woocommerce-git-hooks.git",
                "reference": "1e55118258e8487c68b17c06cfde3b48a692d9d4"
            },
            "dist": {
                "type": "zip",
                "url": "https://api.github.com/repos/woocommerce/woocommerce-git-hooks/zipball/1e55118258e8487c68b17c06cfde3b48a692d9d4",
                "reference": "1e55118258e8487c68b17c06cfde3b48a692d9d4",
                "shasum": ""
            },
            "type": "scripts",
            "autoload": {
                "psr-4": {
                    "WooCommerce\\GitHooks\\": "src/"
                }
            },
            "notification-url": "https://packagist.org/downloads/",
            "license": [
                "MIT"
            ],
            "authors": [
                {
                    "name": "Claudio Sanches",
                    "email": "claudio@automattic.com"
                }
            ],
            "description": "WooCommerce Git Hooks",
            "time": "2017-12-18T16:55:42+00:00"
        },
        {
            "name": "woocommerce/woocommerce-sniffs",
            "version": "0.0.1",
            "source": {
                "type": "git",
                "url": "https://github.com/woocommerce/woocommerce-sniffs.git",
                "reference": "383d5b361c1d7532ae1ca6156fd7619fd37bbc05"
            },
            "dist": {
                "type": "zip",
                "url": "https://api.github.com/repos/woocommerce/woocommerce-sniffs/zipball/383d5b361c1d7532ae1ca6156fd7619fd37bbc05",
                "reference": "383d5b361c1d7532ae1ca6156fd7619fd37bbc05",
                "shasum": ""
            },
            "require": {
                "php": ">=7.0",
                "squizlabs/php_codesniffer": "^3.0.2"
            },
            "suggest": {
                "dealerdirect/phpcodesniffer-composer-installer": "^0.4.3"
            },
            "type": "phpcodesniffer-standard",
            "notification-url": "https://packagist.org/downloads/",
            "license": [
                "MIT"
            ],
            "authors": [
                {
                    "name": "Claudio Sanches",
                    "email": "claudio@automattic.com"
                }
            ],
            "description": "WooCommerce sniffs",
            "keywords": [
                "phpcs",
                "standards",
                "woocommerce",
                "wordpress"
            ],
            "time": "2017-12-21T22:52:52+00:00"
        },
        {
            "name": "wp-coding-standards/wpcs",
            "version": "0.14.0",
            "source": {
                "type": "git",
                "url": "https://github.com/WordPress-Coding-Standards/WordPress-Coding-Standards.git",
                "reference": "8cadf48fa1c70b2381988e0a79e029e011a8f41c"
            },
            "dist": {
                "type": "zip",
                "url": "https://api.github.com/repos/WordPress-Coding-Standards/WordPress-Coding-Standards/zipball/8cadf48fa1c70b2381988e0a79e029e011a8f41c",
                "reference": "8cadf48fa1c70b2381988e0a79e029e011a8f41c",
                "shasum": ""
            },
            "require": {
                "php": ">=5.3",
                "squizlabs/php_codesniffer": "^2.9.0 || ^3.0.2"
            },
            "suggest": {
                "dealerdirect/phpcodesniffer-composer-installer": "^0.4.3"
            },
            "type": "phpcodesniffer-standard",
            "notification-url": "https://packagist.org/downloads/",
            "license": [
                "MIT"
            ],
            "authors": [
                {
                    "name": "Contributors",
                    "homepage": "https://github.com/WordPress-Coding-Standards/WordPress-Coding-Standards/graphs/contributors"
                }
            ],
            "description": "PHP_CodeSniffer rules (sniffs) to enforce WordPress coding conventions",
            "keywords": [
                "phpcs",
                "standards",
                "wordpress"
            ],
            "time": "2017-11-01T15:10:46+00:00"
        }
    ],
    "aliases": [],
    "minimum-stability": "dev",
    "stability-flags": [],
    "prefer-stable": true,
    "prefer-lowest": false,
    "platform": [],
    "platform-dev": {
        "php": ">= 7.0"
    }
}<|MERGE_RESOLUTION|>--- conflicted
+++ resolved
@@ -4,11 +4,7 @@
         "Read more about it at https://getcomposer.org/doc/01-basic-usage.md#composer-lock-the-lock-file",
         "This file is @generated automatically"
     ],
-<<<<<<< HEAD
-    "content-hash": "32e1f83a705eb0675fddb9617ac745fb",
-=======
-    "content-hash": "b01e9a575ecf7723e10f3068ea39350a",
->>>>>>> f3a52425
+    "content-hash": "d5514278583ddd76ff52344f85c22774",
     "packages": [
         {
             "name": "composer/installers",
@@ -2068,16 +2064,16 @@
         },
         {
             "name": "phpspec/prophecy",
-            "version": "1.7.3",
+            "version": "1.7.4",
             "source": {
                 "type": "git",
                 "url": "https://github.com/phpspec/prophecy.git",
-                "reference": "e4ed002c67da8eceb0eb8ddb8b3847bb53c5c2bf"
-            },
-            "dist": {
-                "type": "zip",
-                "url": "https://api.github.com/repos/phpspec/prophecy/zipball/e4ed002c67da8eceb0eb8ddb8b3847bb53c5c2bf",
-                "reference": "e4ed002c67da8eceb0eb8ddb8b3847bb53c5c2bf",
+                "reference": "9f901e29c93dae4aa77c0bb161df4276f9c9a1be"
+            },
+            "dist": {
+                "type": "zip",
+                "url": "https://api.github.com/repos/phpspec/prophecy/zipball/9f901e29c93dae4aa77c0bb161df4276f9c9a1be",
+                "reference": "9f901e29c93dae4aa77c0bb161df4276f9c9a1be",
                 "shasum": ""
             },
             "require": {
@@ -2089,7 +2085,7 @@
             },
             "require-dev": {
                 "phpspec/phpspec": "^2.5|^3.2",
-                "phpunit/phpunit": "^4.8.35 || ^5.7"
+                "phpunit/phpunit": "^4.8.35 || ^5.7 || ^6.5"
             },
             "type": "library",
             "extra": {
@@ -2127,7 +2123,7 @@
                 "spy",
                 "stub"
             ],
-            "time": "2017-11-24T13:59:53+00:00"
+            "time": "2018-02-11T18:49:29+00:00"
         },
         {
             "name": "phpunit/php-code-coverage",
