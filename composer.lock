{
    "_readme": [
        "This file locks the dependencies of your project to a known state",
        "Read more about it at https://getcomposer.org/doc/01-basic-usage.md#installing-dependencies",
        "This file is @generated automatically"
    ],
<<<<<<< HEAD
    "content-hash": "27655c36a0d7ccec440cfd30a08f9acd",
=======
    "content-hash": "2d107fda36234fb7f603e981aa476498",
>>>>>>> 730df27b
    "packages": [
        {
            "name": "automattic/jetpack-autoloader",
            "version": "v1.7.0",
            "source": {
                "type": "git",
                "url": "https://github.com/Automattic/jetpack-autoloader.git",
                "reference": "7c6736eeee0f9fc49fa691fe3e958725efb27ca0"
            },
            "dist": {
                "type": "zip",
                "url": "https://api.github.com/repos/Automattic/jetpack-autoloader/zipball/7c6736eeee0f9fc49fa691fe3e958725efb27ca0",
                "reference": "7c6736eeee0f9fc49fa691fe3e958725efb27ca0",
                "shasum": ""
            },
            "require": {
                "composer-plugin-api": "^1.1"
            },
            "require-dev": {
                "phpunit/phpunit": "^5.7 || ^6.5 || ^7.5"
            },
            "type": "composer-plugin",
            "extra": {
                "class": "Automattic\\Jetpack\\Autoloader\\CustomAutoloaderPlugin"
            },
            "autoload": {
                "psr-4": {
                    "Automattic\\Jetpack\\Autoloader\\": "src"
                }
            },
            "notification-url": "https://packagist.org/downloads/",
            "license": [
                "GPL-2.0-or-later"
            ],
            "description": "Creates a custom autoloader for a plugin or theme.",
            "time": "2020-04-23T02:28:37+00:00"
        },
        {
            "name": "automattic/jetpack-constants",
            "version": "v1.3.0",
            "source": {
                "type": "git",
                "url": "https://github.com/Automattic/jetpack-constants.git",
                "reference": "77e4a85601c63dc98b3dd282090eb8558a61685c"
            },
            "dist": {
                "type": "zip",
                "url": "https://api.github.com/repos/Automattic/jetpack-constants/zipball/77e4a85601c63dc98b3dd282090eb8558a61685c",
                "reference": "77e4a85601c63dc98b3dd282090eb8558a61685c",
                "shasum": ""
            },
            "require-dev": {
                "php-mock/php-mock": "^2.1",
                "phpunit/phpunit": "^5.7 || ^6.5 || ^7.5"
            },
            "type": "library",
            "autoload": {
                "classmap": [
                    "src/"
                ]
            },
            "notification-url": "https://packagist.org/downloads/",
            "license": [
                "GPL-2.0-or-later"
            ],
            "description": "A wrapper for defining constants in a more testable way.",
            "time": "2020-06-22T11:37:41+00:00"
        },
        {
            "name": "composer/installers",
            "version": "v1.7.0",
            "source": {
                "type": "git",
                "url": "https://github.com/composer/installers.git",
                "reference": "141b272484481432cda342727a427dc1e206bfa0"
            },
            "dist": {
                "type": "zip",
                "url": "https://api.github.com/repos/composer/installers/zipball/141b272484481432cda342727a427dc1e206bfa0",
                "reference": "141b272484481432cda342727a427dc1e206bfa0",
                "shasum": ""
            },
            "require": {
                "composer-plugin-api": "^1.0"
            },
            "replace": {
                "roundcube/plugin-installer": "*",
                "shama/baton": "*"
            },
            "require-dev": {
                "composer/composer": "1.0.*@dev",
                "phpunit/phpunit": "^4.8.36"
            },
            "type": "composer-plugin",
            "extra": {
                "class": "Composer\\Installers\\Plugin",
                "branch-alias": {
                    "dev-master": "1.0-dev"
                }
            },
            "autoload": {
                "psr-4": {
                    "Composer\\Installers\\": "src/Composer/Installers"
                }
            },
            "notification-url": "https://packagist.org/downloads/",
            "license": [
                "MIT"
            ],
            "authors": [
                {
                    "name": "Kyle Robinson Young",
                    "email": "kyle@dontkry.com",
                    "homepage": "https://github.com/shama"
                }
            ],
            "description": "A multi-framework Composer library installer",
            "homepage": "https://composer.github.io/installers/",
            "keywords": [
                "Craft",
                "Dolibarr",
                "Eliasis",
                "Hurad",
                "ImageCMS",
                "Kanboard",
                "Lan Management System",
                "MODX Evo",
                "Mautic",
                "Maya",
                "OXID",
                "Plentymarkets",
                "Porto",
                "RadPHP",
                "SMF",
                "Thelia",
                "Whmcs",
                "WolfCMS",
                "agl",
                "aimeos",
                "annotatecms",
                "attogram",
                "bitrix",
                "cakephp",
                "chef",
                "cockpit",
                "codeigniter",
                "concrete5",
                "croogo",
                "dokuwiki",
                "drupal",
                "eZ Platform",
                "elgg",
                "expressionengine",
                "fuelphp",
                "grav",
                "installer",
                "itop",
                "joomla",
                "known",
                "kohana",
                "laravel",
                "lavalite",
                "lithium",
                "magento",
                "majima",
                "mako",
                "mediawiki",
                "modulework",
                "modx",
                "moodle",
                "osclass",
                "phpbb",
                "piwik",
                "ppi",
                "puppet",
                "pxcms",
                "reindex",
                "roundcube",
                "shopware",
                "silverstripe",
                "sydes",
                "symfony",
                "typo3",
                "wordpress",
                "yawik",
                "zend",
                "zikula"
            ],
            "time": "2019-08-12T15:00:31+00:00"
        },
        {
            "name": "maxmind-db/reader",
            "version": "v1.6.0",
            "source": {
                "type": "git",
                "url": "https://github.com/maxmind/MaxMind-DB-Reader-php.git",
                "reference": "febd4920bf17c1da84cef58e56a8227dfb37fbe4"
            },
            "dist": {
                "type": "zip",
                "url": "https://api.github.com/repos/maxmind/MaxMind-DB-Reader-php/zipball/febd4920bf17c1da84cef58e56a8227dfb37fbe4",
                "reference": "febd4920bf17c1da84cef58e56a8227dfb37fbe4",
                "shasum": ""
            },
            "require": {
                "php": ">=5.6"
            },
            "conflict": {
                "ext-maxminddb": "<1.6.0,>=2.0.0"
            },
            "require-dev": {
                "friendsofphp/php-cs-fixer": "2.*",
                "php-coveralls/php-coveralls": "^2.1",
                "phpunit/phpcov": "^3.0",
                "phpunit/phpunit": "5.*",
                "squizlabs/php_codesniffer": "3.*"
            },
            "suggest": {
                "ext-bcmath": "bcmath or gmp is required for decoding larger integers with the pure PHP decoder",
                "ext-gmp": "bcmath or gmp is required for decoding larger integers with the pure PHP decoder",
                "ext-maxminddb": "A C-based database decoder that provides significantly faster lookups"
            },
            "type": "library",
            "autoload": {
                "psr-4": {
                    "MaxMind\\Db\\": "src/MaxMind/Db"
                }
            },
            "notification-url": "https://packagist.org/downloads/",
            "license": [
                "Apache-2.0"
            ],
            "authors": [
                {
                    "name": "Gregory J. Oschwald",
                    "email": "goschwald@maxmind.com",
                    "homepage": "https://www.maxmind.com/"
                }
            ],
            "description": "MaxMind DB Reader API",
            "homepage": "https://github.com/maxmind/MaxMind-DB-Reader-php",
            "keywords": [
                "database",
                "geoip",
                "geoip2",
                "geolocation",
                "maxmind"
            ],
            "time": "2019-12-19T22:59:03+00:00"
        },
        {
            "name": "pelago/emogrifier",
            "version": "v3.1.0",
            "source": {
                "type": "git",
                "url": "https://github.com/MyIntervals/emogrifier.git",
                "reference": "f6a5c7d44612d86c3901c93f1592f5440e6b2cd8"
            },
            "dist": {
                "type": "zip",
                "url": "https://api.github.com/repos/MyIntervals/emogrifier/zipball/f6a5c7d44612d86c3901c93f1592f5440e6b2cd8",
                "reference": "f6a5c7d44612d86c3901c93f1592f5440e6b2cd8",
                "shasum": ""
            },
            "require": {
                "ext-dom": "*",
                "ext-libxml": "*",
                "php": "^5.6 || ~7.0 || ~7.1 || ~7.2 || ~7.3 || ~7.4",
                "symfony/css-selector": "^2.8 || ^3.0 || ^4.0 || ^5.0"
            },
            "require-dev": {
                "friendsofphp/php-cs-fixer": "^2.15.3",
                "phpmd/phpmd": "^2.7.0",
                "phpunit/phpunit": "^5.7.27",
                "squizlabs/php_codesniffer": "^3.5.0"
            },
            "type": "library",
            "extra": {
                "branch-alias": {
                    "dev-master": "4.0.x-dev"
                }
            },
            "autoload": {
                "psr-4": {
                    "Pelago\\": "src/"
                }
            },
            "notification-url": "https://packagist.org/downloads/",
            "license": [
                "MIT"
            ],
            "authors": [
                {
                    "name": "Oliver Klee",
                    "email": "github@oliverklee.de"
                },
                {
                    "name": "Zoli Szabó",
                    "email": "zoli.szabo+github@gmail.com"
                },
                {
                    "name": "John Reeve",
                    "email": "jreeve@pelagodesign.com"
                },
                {
                    "name": "Jake Hotson",
                    "email": "jake@qzdesign.co.uk"
                },
                {
                    "name": "Cameron Brooks"
                },
                {
                    "name": "Jaime Prado"
                }
            ],
            "description": "Converts CSS styles into inline style attributes in your HTML code",
            "homepage": "https://www.myintervals.com/emogrifier.php",
            "keywords": [
                "css",
                "email",
                "pre-processing"
            ],
            "time": "2019-12-26T19:37:31+00:00"
        },
        {
            "name": "symfony/css-selector",
            "version": "v3.4.42",
            "source": {
                "type": "git",
                "url": "https://github.com/symfony/css-selector.git",
                "reference": "9ccf6e78077a3fc1596e6c7b5958008965a11518"
            },
            "dist": {
                "type": "zip",
                "url": "https://api.github.com/repos/symfony/css-selector/zipball/9ccf6e78077a3fc1596e6c7b5958008965a11518",
                "reference": "9ccf6e78077a3fc1596e6c7b5958008965a11518",
                "shasum": ""
            },
            "require": {
                "php": "^5.5.9|>=7.0.8"
            },
            "type": "library",
            "extra": {
                "branch-alias": {
                    "dev-master": "3.4-dev"
                }
            },
            "autoload": {
                "psr-4": {
                    "Symfony\\Component\\CssSelector\\": ""
                },
                "exclude-from-classmap": [
                    "/Tests/"
                ]
            },
            "notification-url": "https://packagist.org/downloads/",
            "license": [
                "MIT"
            ],
            "authors": [
                {
                    "name": "Fabien Potencier",
                    "email": "fabien@symfony.com"
                },
                {
                    "name": "Jean-François Simon",
                    "email": "jeanfrancois.simon@sensiolabs.com"
                },
                {
                    "name": "Symfony Community",
                    "homepage": "https://symfony.com/contributors"
                }
            ],
            "description": "Symfony CssSelector Component",
            "homepage": "https://symfony.com",
            "time": "2020-03-16T08:31:04+00:00"
        },
        {
            "name": "woocommerce/action-scheduler",
            "version": "3.1.6",
            "source": {
                "type": "git",
                "url": "https://github.com/woocommerce/action-scheduler.git",
                "reference": "275d0ba54b1c263dfc62688de2fa9a25a373edf8"
            },
            "dist": {
                "type": "zip",
                "url": "https://api.github.com/repos/woocommerce/action-scheduler/zipball/275d0ba54b1c263dfc62688de2fa9a25a373edf8",
                "reference": "275d0ba54b1c263dfc62688de2fa9a25a373edf8",
                "shasum": ""
            },
            "require-dev": {
                "phpunit/phpunit": "^5.6",
                "woocommerce/woocommerce-sniffs": "0.0.8",
                "wp-cli/wp-cli": "~1.5.1"
            },
            "type": "wordpress-plugin",
            "extra": {
                "scripts-description": {
                    "test": "Run unit tests",
                    "phpcs": "Analyze code against the WordPress coding standards with PHP_CodeSniffer",
                    "phpcbf": "Fix coding standards warnings/errors automatically with PHP Code Beautifier"
                }
            },
            "notification-url": "https://packagist.org/downloads/",
            "license": [
                "GPL-3.0-or-later"
            ],
            "description": "Action Scheduler for WordPress and WooCommerce",
            "homepage": "https://actionscheduler.org/",
            "time": "2020-05-12T16:22:33+00:00"
        },
        {
            "name": "woocommerce/woocommerce-admin",
            "version": "v1.3.0",
            "source": {
                "type": "git",
                "url": "https://github.com/woocommerce/woocommerce-admin.git",
                "reference": "ff7166c9c047a638bd0bee35d3df31026a2d9aa1"
            },
            "dist": {
                "type": "zip",
                "url": "https://api.github.com/repos/woocommerce/woocommerce-admin/zipball/ff7166c9c047a638bd0bee35d3df31026a2d9aa1",
                "reference": "ff7166c9c047a638bd0bee35d3df31026a2d9aa1",
                "shasum": ""
            },
            "require": {
                "automattic/jetpack-autoloader": "^1.6.0",
                "composer/installers": "1.7.0",
                "php": ">=5.6|>=7.0"
            },
            "require-dev": {
                "phpunit/phpunit": "7.5.20",
                "woocommerce/woocommerce-sniffs": "0.0.9"
            },
            "type": "wordpress-plugin",
            "extra": {
                "scripts-description": {
                    "test": "Run unit tests",
                    "phpcs": "Analyze code against the WordPress coding standards with PHP_CodeSniffer",
                    "phpcbf": "Fix coding standards warnings/errors automatically with PHP Code Beautifier"
                }
            },
            "autoload": {
                "classmap": [
                    "includes/"
                ],
                "psr-4": {
                    "Automattic\\WooCommerce\\Admin\\": "src/"
                }
            },
            "notification-url": "https://packagist.org/downloads/",
            "license": [
                "GPL-3.0-or-later"
            ],
            "description": "A modern, javascript-driven WooCommerce Admin experience.",
            "homepage": "https://github.com/woocommerce/woocommerce-admin",
            "time": "2020-07-08T16:34:54+00:00"
        },
        {
            "name": "woocommerce/woocommerce-blocks",
            "version": "v2.9.0",
            "source": {
                "type": "git",
                "url": "https://github.com/woocommerce/woocommerce-gutenberg-products-block.git",
                "reference": "a16a049994e8b53ca303625aa30b43ea585cdc70"
            },
            "dist": {
                "type": "zip",
                "url": "https://api.github.com/repos/woocommerce/woocommerce-gutenberg-products-block/zipball/a16a049994e8b53ca303625aa30b43ea585cdc70",
                "reference": "a16a049994e8b53ca303625aa30b43ea585cdc70",
                "shasum": ""
            },
            "require": {
                "automattic/jetpack-autoloader": "^1.6.0",
                "composer/installers": "1.7.0"
            },
            "require-dev": {
                "phpunit/phpunit": "6.5.14",
                "woocommerce/woocommerce-sniffs": "0.0.7"
            },
            "type": "wordpress-plugin",
            "extra": {
                "scripts-description": {
                    "phpcs": "Analyze code against the WordPress coding standards with PHP_CodeSniffer",
                    "phpcbf": "Fix coding standards warnings/errors automatically with PHP Code Beautifier"
                }
            },
            "autoload": {
                "psr-4": {
                    "Automattic\\WooCommerce\\Blocks\\": "src/"
                }
            },
            "notification-url": "https://packagist.org/downloads/",
            "license": [
                "GPL-3.0-or-later"
            ],
            "description": "WooCommerce blocks for the Gutenberg editor.",
            "homepage": "https://woocommerce.com/",
            "keywords": [
                "blocks",
                "gutenberg",
                "woocommerce"
            ],
            "time": "2020-07-06T22:36:54+00:00"
        },
        {
            "name": "woocommerce/woocommerce-rest-api",
            "version": "1.0.10",
            "source": {
                "type": "git",
                "url": "https://github.com/woocommerce/woocommerce-rest-api.git",
                "reference": "fdcb116b4f5b699b942c01b46fd863c7da8b4b7c"
            },
            "dist": {
                "type": "zip",
                "url": "https://api.github.com/repos/woocommerce/woocommerce-rest-api/zipball/fdcb116b4f5b699b942c01b46fd863c7da8b4b7c",
                "reference": "fdcb116b4f5b699b942c01b46fd863c7da8b4b7c",
                "shasum": ""
            },
            "require": {
                "automattic/jetpack-autoloader": "^1.2.0"
            },
            "require-dev": {
                "phpunit/phpunit": "6.5.14",
                "woocommerce/woocommerce-sniffs": "0.0.9"
            },
            "type": "wordpress-plugin",
            "autoload": {
                "classmap": [
                    "src/Controllers/Version1",
                    "src/Controllers/Version2",
                    "src/Controllers/Version3"
                ],
                "psr-4": {
                    "Automattic\\WooCommerce\\RestApi\\": "src"
                }
            },
            "notification-url": "https://packagist.org/downloads/",
            "license": [
                "GPL-3.0-or-later"
            ],
            "description": "The WooCommerce core REST API.",
            "homepage": "https://github.com/woocommerce/woocommerce-rest-api",
            "time": "2020-06-16T09:51:51+00:00"
        }
    ],
    "packages-dev": [
        {
            "name": "dealerdirect/phpcodesniffer-composer-installer",
            "version": "v0.6.2",
            "source": {
                "type": "git",
                "url": "https://github.com/Dealerdirect/phpcodesniffer-composer-installer.git",
                "reference": "8001af8eb107fbfcedc31a8b51e20b07d85b457a"
            },
            "dist": {
                "type": "zip",
                "url": "https://api.github.com/repos/Dealerdirect/phpcodesniffer-composer-installer/zipball/8001af8eb107fbfcedc31a8b51e20b07d85b457a",
                "reference": "8001af8eb107fbfcedc31a8b51e20b07d85b457a",
                "shasum": ""
            },
            "require": {
                "composer-plugin-api": "^1.0",
                "php": "^5.3|^7",
                "squizlabs/php_codesniffer": "^2|^3"
            },
            "require-dev": {
                "composer/composer": "*",
                "phpcompatibility/php-compatibility": "^9.0",
                "sensiolabs/security-checker": "^4.1.0"
            },
            "type": "composer-plugin",
            "extra": {
                "class": "Dealerdirect\\Composer\\Plugin\\Installers\\PHPCodeSniffer\\Plugin"
            },
            "autoload": {
                "psr-4": {
                    "Dealerdirect\\Composer\\Plugin\\Installers\\PHPCodeSniffer\\": "src/"
                }
            },
            "notification-url": "https://packagist.org/downloads/",
            "license": [
                "MIT"
            ],
            "authors": [
                {
                    "name": "Franck Nijhof",
                    "email": "franck.nijhof@dealerdirect.com",
                    "homepage": "http://www.frenck.nl",
                    "role": "Developer / IT Manager"
                }
            ],
            "description": "PHP_CodeSniffer Standards Composer Installer Plugin",
            "homepage": "http://www.dealerdirect.com",
            "keywords": [
                "PHPCodeSniffer",
                "PHP_CodeSniffer",
                "code quality",
                "codesniffer",
                "composer",
                "installer",
                "phpcs",
                "plugin",
                "qa",
                "quality",
                "standard",
                "standards",
                "style guide",
                "stylecheck",
                "tests"
            ],
            "time": "2020-01-29T20:22:20+00:00"
        },
        {
            "name": "doctrine/instantiator",
            "version": "1.3.1",
            "source": {
                "type": "git",
                "url": "https://github.com/doctrine/instantiator.git",
                "reference": "f350df0268e904597e3bd9c4685c53e0e333feea"
            },
            "dist": {
                "type": "zip",
                "url": "https://api.github.com/repos/doctrine/instantiator/zipball/f350df0268e904597e3bd9c4685c53e0e333feea",
                "reference": "f350df0268e904597e3bd9c4685c53e0e333feea",
                "shasum": ""
            },
            "require": {
                "php": "^7.1 || ^8.0"
            },
            "require-dev": {
                "doctrine/coding-standard": "^6.0",
                "ext-pdo": "*",
                "ext-phar": "*",
                "phpbench/phpbench": "^0.13",
                "phpstan/phpstan-phpunit": "^0.11",
                "phpstan/phpstan-shim": "^0.11",
                "phpunit/phpunit": "^7.0"
            },
            "type": "library",
            "extra": {
                "branch-alias": {
                    "dev-master": "1.2.x-dev"
                }
            },
            "autoload": {
                "psr-4": {
                    "Doctrine\\Instantiator\\": "src/Doctrine/Instantiator/"
                }
            },
            "notification-url": "https://packagist.org/downloads/",
            "license": [
                "MIT"
            ],
            "authors": [
                {
                    "name": "Marco Pivetta",
                    "email": "ocramius@gmail.com",
                    "homepage": "http://ocramius.github.com/"
                }
            ],
            "description": "A small, lightweight utility to instantiate objects in PHP without invoking their constructors",
            "homepage": "https://www.doctrine-project.org/projects/instantiator.html",
            "keywords": [
                "constructor",
                "instantiate"
            ],
            "funding": [
                {
                    "url": "https://www.doctrine-project.org/sponsorship.html",
                    "type": "custom"
                },
                {
                    "url": "https://www.patreon.com/phpdoctrine",
                    "type": "patreon"
                },
                {
                    "url": "https://tidelift.com/funding/github/packagist/doctrine%2Finstantiator",
                    "type": "tidelift"
                }
            ],
            "time": "2020-05-29T17:27:14+00:00"
        },
        {
            "name": "gettext/gettext",
            "version": "v4.8.2",
            "source": {
                "type": "git",
                "url": "https://github.com/php-gettext/Gettext.git",
                "reference": "e474f872f2c8636cf53fd283ec4ce1218f3d236a"
            },
            "dist": {
                "type": "zip",
                "url": "https://api.github.com/repos/php-gettext/Gettext/zipball/e474f872f2c8636cf53fd283ec4ce1218f3d236a",
                "reference": "e474f872f2c8636cf53fd283ec4ce1218f3d236a",
                "shasum": ""
            },
            "require": {
                "gettext/languages": "^2.3",
                "php": ">=5.4.0"
            },
            "require-dev": {
                "illuminate/view": "*",
                "phpunit/phpunit": "^4.8|^5.7|^6.5",
                "squizlabs/php_codesniffer": "^3.0",
                "symfony/yaml": "~2",
                "twig/extensions": "*",
                "twig/twig": "^1.31|^2.0"
            },
            "suggest": {
                "illuminate/view": "Is necessary if you want to use the Blade extractor",
                "symfony/yaml": "Is necessary if you want to use the Yaml extractor/generator",
                "twig/extensions": "Is necessary if you want to use the Twig extractor",
                "twig/twig": "Is necessary if you want to use the Twig extractor"
            },
            "type": "library",
            "autoload": {
                "psr-4": {
                    "Gettext\\": "src"
                }
            },
            "notification-url": "https://packagist.org/downloads/",
            "license": [
                "MIT"
            ],
            "authors": [
                {
                    "name": "Oscar Otero",
                    "email": "oom@oscarotero.com",
                    "homepage": "http://oscarotero.com",
                    "role": "Developer"
                }
            ],
            "description": "PHP gettext manager",
            "homepage": "https://github.com/oscarotero/Gettext",
            "keywords": [
                "JS",
                "gettext",
                "i18n",
                "mo",
                "po",
                "translation"
            ],
            "time": "2019-12-02T10:21:14+00:00"
        },
        {
            "name": "gettext/languages",
            "version": "2.6.0",
            "source": {
                "type": "git",
                "url": "https://github.com/php-gettext/Languages.git",
                "reference": "38ea0482f649e0802e475f0ed19fa993bcb7a618"
            },
            "dist": {
                "type": "zip",
                "url": "https://api.github.com/repos/php-gettext/Languages/zipball/38ea0482f649e0802e475f0ed19fa993bcb7a618",
                "reference": "38ea0482f649e0802e475f0ed19fa993bcb7a618",
                "shasum": ""
            },
            "require": {
                "php": ">=5.3"
            },
            "require-dev": {
                "friendsofphp/php-cs-fixer": "^2.16.0",
                "phpunit/phpunit": "^4.8 || ^5.7 || ^6.5 || ^7.5 || ^8.4"
            },
            "bin": [
                "bin/export-plural-rules"
            ],
            "type": "library",
            "autoload": {
                "psr-4": {
                    "Gettext\\Languages\\": "src/"
                }
            },
            "notification-url": "https://packagist.org/downloads/",
            "license": [
                "MIT"
            ],
            "authors": [
                {
                    "name": "Michele Locati",
                    "email": "mlocati@gmail.com",
                    "role": "Developer"
                }
            ],
            "description": "gettext languages with plural rules",
            "homepage": "https://github.com/php-gettext/Languages",
            "keywords": [
                "cldr",
                "i18n",
                "internationalization",
                "l10n",
                "language",
                "languages",
                "localization",
                "php",
                "plural",
                "plural rules",
                "plurals",
                "translate",
                "translations",
                "unicode"
            ],
            "time": "2019-11-13T10:30:21+00:00"
        },
        {
            "name": "mck89/peast",
            "version": "v1.10.4",
            "source": {
                "type": "git",
                "url": "https://github.com/mck89/peast.git",
                "reference": "e11664ef53ba2a4ca1d16d8bc73fcc317cd65d3d"
            },
            "dist": {
                "type": "zip",
                "url": "https://api.github.com/repos/mck89/peast/zipball/e11664ef53ba2a4ca1d16d8bc73fcc317cd65d3d",
                "reference": "e11664ef53ba2a4ca1d16d8bc73fcc317cd65d3d",
                "shasum": ""
            },
            "require": {
                "php": ">=5.4.0"
            },
            "require-dev": {
                "phpunit/phpunit": "^4.0|^5.0"
            },
            "type": "library",
            "extra": {
                "branch-alias": {
                    "dev-master": "1.10.4-dev"
                }
            },
            "autoload": {
                "psr-4": {
                    "Peast\\": "lib/Peast/",
                    "Peast\\test\\": "test/Peast/"
                }
            },
            "notification-url": "https://packagist.org/downloads/",
            "license": [
                "MIT"
            ],
            "authors": [
                {
                    "name": "Marco Marchiò",
                    "email": "marco.mm89@gmail.com"
                }
            ],
            "description": "Peast is PHP library that generates AST for JavaScript code",
            "time": "2020-06-21T17:16:08+00:00"
        },
        {
            "name": "mustache/mustache",
            "version": "v2.13.0",
            "source": {
                "type": "git",
                "url": "https://github.com/bobthecow/mustache.php.git",
                "reference": "e95c5a008c23d3151d59ea72484d4f72049ab7f4"
            },
            "dist": {
                "type": "zip",
                "url": "https://api.github.com/repos/bobthecow/mustache.php/zipball/e95c5a008c23d3151d59ea72484d4f72049ab7f4",
                "reference": "e95c5a008c23d3151d59ea72484d4f72049ab7f4",
                "shasum": ""
            },
            "require": {
                "php": ">=5.2.4"
            },
            "require-dev": {
                "friendsofphp/php-cs-fixer": "~1.11",
                "phpunit/phpunit": "~3.7|~4.0|~5.0"
            },
            "type": "library",
            "autoload": {
                "psr-0": {
                    "Mustache": "src/"
                }
            },
            "notification-url": "https://packagist.org/downloads/",
            "license": [
                "MIT"
            ],
            "authors": [
                {
                    "name": "Justin Hileman",
                    "email": "justin@justinhileman.info",
                    "homepage": "http://justinhileman.com"
                }
            ],
            "description": "A Mustache implementation in PHP.",
            "homepage": "https://github.com/bobthecow/mustache.php",
            "keywords": [
                "mustache",
                "templating"
            ],
            "time": "2019-11-23T21:40:31+00:00"
        },
        {
            "name": "myclabs/deep-copy",
            "version": "1.10.1",
            "source": {
                "type": "git",
                "url": "https://github.com/myclabs/DeepCopy.git",
                "reference": "969b211f9a51aa1f6c01d1d2aef56d3bd91598e5"
            },
            "dist": {
                "type": "zip",
                "url": "https://api.github.com/repos/myclabs/DeepCopy/zipball/969b211f9a51aa1f6c01d1d2aef56d3bd91598e5",
                "reference": "969b211f9a51aa1f6c01d1d2aef56d3bd91598e5",
                "shasum": ""
            },
            "require": {
                "php": "^7.1 || ^8.0"
            },
            "replace": {
                "myclabs/deep-copy": "self.version"
            },
            "require-dev": {
                "doctrine/collections": "^1.0",
                "doctrine/common": "^2.6",
                "phpunit/phpunit": "^7.1"
            },
            "type": "library",
            "autoload": {
                "psr-4": {
                    "DeepCopy\\": "src/DeepCopy/"
                },
                "files": [
                    "src/DeepCopy/deep_copy.php"
                ]
            },
            "notification-url": "https://packagist.org/downloads/",
            "license": [
                "MIT"
            ],
            "description": "Create deep copies (clones) of your objects",
            "keywords": [
                "clone",
                "copy",
                "duplicate",
                "object",
                "object graph"
            ],
            "funding": [
                {
                    "url": "https://tidelift.com/funding/github/packagist/myclabs/deep-copy",
                    "type": "tidelift"
                }
            ],
            "time": "2020-06-29T13:22:24+00:00"
        },
        {
            "name": "phar-io/manifest",
            "version": "1.0.3",
            "source": {
                "type": "git",
                "url": "https://github.com/phar-io/manifest.git",
                "reference": "7761fcacf03b4d4f16e7ccb606d4879ca431fcf4"
            },
            "dist": {
                "type": "zip",
                "url": "https://api.github.com/repos/phar-io/manifest/zipball/7761fcacf03b4d4f16e7ccb606d4879ca431fcf4",
                "reference": "7761fcacf03b4d4f16e7ccb606d4879ca431fcf4",
                "shasum": ""
            },
            "require": {
                "ext-dom": "*",
                "ext-phar": "*",
                "phar-io/version": "^2.0",
                "php": "^5.6 || ^7.0"
            },
            "type": "library",
            "extra": {
                "branch-alias": {
                    "dev-master": "1.0.x-dev"
                }
            },
            "autoload": {
                "classmap": [
                    "src/"
                ]
            },
            "notification-url": "https://packagist.org/downloads/",
            "license": [
                "BSD-3-Clause"
            ],
            "authors": [
                {
                    "name": "Arne Blankerts",
                    "email": "arne@blankerts.de",
                    "role": "Developer"
                },
                {
                    "name": "Sebastian Heuer",
                    "email": "sebastian@phpeople.de",
                    "role": "Developer"
                },
                {
                    "name": "Sebastian Bergmann",
                    "email": "sebastian@phpunit.de",
                    "role": "Developer"
                }
            ],
            "description": "Component for reading phar.io manifest information from a PHP Archive (PHAR)",
            "time": "2018-07-08T19:23:20+00:00"
        },
        {
            "name": "phar-io/version",
            "version": "2.0.1",
            "source": {
                "type": "git",
                "url": "https://github.com/phar-io/version.git",
                "reference": "45a2ec53a73c70ce41d55cedef9063630abaf1b6"
            },
            "dist": {
                "type": "zip",
                "url": "https://api.github.com/repos/phar-io/version/zipball/45a2ec53a73c70ce41d55cedef9063630abaf1b6",
                "reference": "45a2ec53a73c70ce41d55cedef9063630abaf1b6",
                "shasum": ""
            },
            "require": {
                "php": "^5.6 || ^7.0"
            },
            "type": "library",
            "autoload": {
                "classmap": [
                    "src/"
                ]
            },
            "notification-url": "https://packagist.org/downloads/",
            "license": [
                "BSD-3-Clause"
            ],
            "authors": [
                {
                    "name": "Arne Blankerts",
                    "email": "arne@blankerts.de",
                    "role": "Developer"
                },
                {
                    "name": "Sebastian Heuer",
                    "email": "sebastian@phpeople.de",
                    "role": "Developer"
                },
                {
                    "name": "Sebastian Bergmann",
                    "email": "sebastian@phpunit.de",
                    "role": "Developer"
                }
            ],
            "description": "Library for handling version information and constraints",
            "time": "2018-07-08T19:19:57+00:00"
        },
        {
            "name": "phpcompatibility/php-compatibility",
            "version": "9.3.5",
            "source": {
                "type": "git",
                "url": "https://github.com/PHPCompatibility/PHPCompatibility.git",
                "reference": "9fb324479acf6f39452e0655d2429cc0d3914243"
            },
            "dist": {
                "type": "zip",
                "url": "https://api.github.com/repos/PHPCompatibility/PHPCompatibility/zipball/9fb324479acf6f39452e0655d2429cc0d3914243",
                "reference": "9fb324479acf6f39452e0655d2429cc0d3914243",
                "shasum": ""
            },
            "require": {
                "php": ">=5.3",
                "squizlabs/php_codesniffer": "^2.3 || ^3.0.2"
            },
            "conflict": {
                "squizlabs/php_codesniffer": "2.6.2"
            },
            "require-dev": {
                "phpunit/phpunit": "~4.5 || ^5.0 || ^6.0 || ^7.0"
            },
            "suggest": {
                "dealerdirect/phpcodesniffer-composer-installer": "^0.5 || This Composer plugin will sort out the PHPCS 'installed_paths' automatically.",
                "roave/security-advisories": "dev-master || Helps prevent installing dependencies with known security issues."
            },
            "type": "phpcodesniffer-standard",
            "notification-url": "https://packagist.org/downloads/",
            "license": [
                "LGPL-3.0-or-later"
            ],
            "authors": [
                {
                    "name": "Wim Godden",
                    "homepage": "https://github.com/wimg",
                    "role": "lead"
                },
                {
                    "name": "Juliette Reinders Folmer",
                    "homepage": "https://github.com/jrfnl",
                    "role": "lead"
                },
                {
                    "name": "Contributors",
                    "homepage": "https://github.com/PHPCompatibility/PHPCompatibility/graphs/contributors"
                }
            ],
            "description": "A set of sniffs for PHP_CodeSniffer that checks for PHP cross-version compatibility.",
            "homepage": "http://techblog.wimgodden.be/tag/codesniffer/",
            "keywords": [
                "compatibility",
                "phpcs",
                "standards"
            ],
            "time": "2019-12-27T09:44:58+00:00"
        },
        {
            "name": "phpcompatibility/phpcompatibility-paragonie",
            "version": "1.3.0",
            "source": {
                "type": "git",
                "url": "https://github.com/PHPCompatibility/PHPCompatibilityParagonie.git",
                "reference": "b862bc32f7e860d0b164b199bd995e690b4b191c"
            },
            "dist": {
                "type": "zip",
                "url": "https://api.github.com/repos/PHPCompatibility/PHPCompatibilityParagonie/zipball/b862bc32f7e860d0b164b199bd995e690b4b191c",
                "reference": "b862bc32f7e860d0b164b199bd995e690b4b191c",
                "shasum": ""
            },
            "require": {
                "phpcompatibility/php-compatibility": "^9.0"
            },
            "require-dev": {
                "dealerdirect/phpcodesniffer-composer-installer": "^0.5",
                "paragonie/random_compat": "dev-master",
                "paragonie/sodium_compat": "dev-master"
            },
            "suggest": {
                "dealerdirect/phpcodesniffer-composer-installer": "^0.5 || This Composer plugin will sort out the PHP_CodeSniffer 'installed_paths' automatically.",
                "roave/security-advisories": "dev-master || Helps prevent installing dependencies with known security issues."
            },
            "type": "phpcodesniffer-standard",
            "notification-url": "https://packagist.org/downloads/",
            "license": [
                "LGPL-3.0-or-later"
            ],
            "authors": [
                {
                    "name": "Wim Godden",
                    "role": "lead"
                },
                {
                    "name": "Juliette Reinders Folmer",
                    "role": "lead"
                }
            ],
            "description": "A set of rulesets for PHP_CodeSniffer to check for PHP cross-version compatibility issues in projects, while accounting for polyfills provided by the Paragonie polyfill libraries.",
            "homepage": "http://phpcompatibility.com/",
            "keywords": [
                "compatibility",
                "paragonie",
                "phpcs",
                "polyfill",
                "standards"
            ],
            "time": "2019-11-04T15:17:54+00:00"
        },
        {
            "name": "phpcompatibility/phpcompatibility-wp",
            "version": "2.1.0",
            "source": {
                "type": "git",
                "url": "https://github.com/PHPCompatibility/PHPCompatibilityWP.git",
                "reference": "41bef18ba688af638b7310666db28e1ea9158b2f"
            },
            "dist": {
                "type": "zip",
                "url": "https://api.github.com/repos/PHPCompatibility/PHPCompatibilityWP/zipball/41bef18ba688af638b7310666db28e1ea9158b2f",
                "reference": "41bef18ba688af638b7310666db28e1ea9158b2f",
                "shasum": ""
            },
            "require": {
                "phpcompatibility/php-compatibility": "^9.0",
                "phpcompatibility/phpcompatibility-paragonie": "^1.0"
            },
            "require-dev": {
                "dealerdirect/phpcodesniffer-composer-installer": "^0.5"
            },
            "suggest": {
                "dealerdirect/phpcodesniffer-composer-installer": "^0.5 || This Composer plugin will sort out the PHP_CodeSniffer 'installed_paths' automatically.",
                "roave/security-advisories": "dev-master || Helps prevent installing dependencies with known security issues."
            },
            "type": "phpcodesniffer-standard",
            "notification-url": "https://packagist.org/downloads/",
            "license": [
                "LGPL-3.0-or-later"
            ],
            "authors": [
                {
                    "name": "Wim Godden",
                    "role": "lead"
                },
                {
                    "name": "Juliette Reinders Folmer",
                    "role": "lead"
                }
            ],
            "description": "A ruleset for PHP_CodeSniffer to check for PHP cross-version compatibility issues in projects, while accounting for polyfills provided by WordPress.",
            "homepage": "http://phpcompatibility.com/",
            "keywords": [
                "compatibility",
                "phpcs",
                "standards",
                "wordpress"
            ],
            "time": "2019-08-28T14:22:28+00:00"
        },
        {
            "name": "phpdocumentor/reflection-common",
            "version": "2.1.0",
            "source": {
                "type": "git",
                "url": "https://github.com/phpDocumentor/ReflectionCommon.git",
                "reference": "6568f4687e5b41b054365f9ae03fcb1ed5f2069b"
            },
            "dist": {
                "type": "zip",
                "url": "https://api.github.com/repos/phpDocumentor/ReflectionCommon/zipball/6568f4687e5b41b054365f9ae03fcb1ed5f2069b",
                "reference": "6568f4687e5b41b054365f9ae03fcb1ed5f2069b",
                "shasum": ""
            },
            "require": {
                "php": ">=7.1"
            },
            "type": "library",
            "extra": {
                "branch-alias": {
                    "dev-master": "2.x-dev"
                }
            },
            "autoload": {
                "psr-4": {
                    "phpDocumentor\\Reflection\\": "src/"
                }
            },
            "notification-url": "https://packagist.org/downloads/",
            "license": [
                "MIT"
            ],
            "authors": [
                {
                    "name": "Jaap van Otterdijk",
                    "email": "opensource@ijaap.nl"
                }
            ],
            "description": "Common reflection classes used by phpdocumentor to reflect the code structure",
            "homepage": "http://www.phpdoc.org",
            "keywords": [
                "FQSEN",
                "phpDocumentor",
                "phpdoc",
                "reflection",
                "static analysis"
            ],
            "time": "2020-04-27T09:25:28+00:00"
        },
        {
            "name": "phpdocumentor/reflection-docblock",
            "version": "4.3.4",
            "source": {
                "type": "git",
                "url": "https://github.com/phpDocumentor/ReflectionDocBlock.git",
                "reference": "da3fd972d6bafd628114f7e7e036f45944b62e9c"
            },
            "dist": {
                "type": "zip",
                "url": "https://api.github.com/repos/phpDocumentor/ReflectionDocBlock/zipball/da3fd972d6bafd628114f7e7e036f45944b62e9c",
                "reference": "da3fd972d6bafd628114f7e7e036f45944b62e9c",
                "shasum": ""
            },
            "require": {
                "php": "^7.0",
                "phpdocumentor/reflection-common": "^1.0.0 || ^2.0.0",
                "phpdocumentor/type-resolver": "~0.4 || ^1.0.0",
                "webmozart/assert": "^1.0"
            },
            "require-dev": {
                "doctrine/instantiator": "^1.0.5",
                "mockery/mockery": "^1.0",
                "phpdocumentor/type-resolver": "0.4.*",
                "phpunit/phpunit": "^6.4"
            },
            "type": "library",
            "extra": {
                "branch-alias": {
                    "dev-master": "4.x-dev"
                }
            },
            "autoload": {
                "psr-4": {
                    "phpDocumentor\\Reflection\\": [
                        "src/"
                    ]
                }
            },
            "notification-url": "https://packagist.org/downloads/",
            "license": [
                "MIT"
            ],
            "authors": [
                {
                    "name": "Mike van Riel",
                    "email": "me@mikevanriel.com"
                }
            ],
            "description": "With this component, a library can provide support for annotations via DocBlocks or otherwise retrieve information that is embedded in a DocBlock.",
            "time": "2019-12-28T18:55:12+00:00"
        },
        {
            "name": "phpdocumentor/type-resolver",
            "version": "1.0.1",
            "source": {
                "type": "git",
                "url": "https://github.com/phpDocumentor/TypeResolver.git",
                "reference": "2e32a6d48972b2c1976ed5d8967145b6cec4a4a9"
            },
            "dist": {
                "type": "zip",
                "url": "https://api.github.com/repos/phpDocumentor/TypeResolver/zipball/2e32a6d48972b2c1976ed5d8967145b6cec4a4a9",
                "reference": "2e32a6d48972b2c1976ed5d8967145b6cec4a4a9",
                "shasum": ""
            },
            "require": {
                "php": "^7.1",
                "phpdocumentor/reflection-common": "^2.0"
            },
            "require-dev": {
                "ext-tokenizer": "^7.1",
                "mockery/mockery": "~1",
                "phpunit/phpunit": "^7.0"
            },
            "type": "library",
            "extra": {
                "branch-alias": {
                    "dev-master": "1.x-dev"
                }
            },
            "autoload": {
                "psr-4": {
                    "phpDocumentor\\Reflection\\": "src"
                }
            },
            "notification-url": "https://packagist.org/downloads/",
            "license": [
                "MIT"
            ],
            "authors": [
                {
                    "name": "Mike van Riel",
                    "email": "me@mikevanriel.com"
                }
            ],
            "description": "A PSR-5 based resolver of Class names, Types and Structural Element Names",
            "time": "2019-08-22T18:11:29+00:00"
        },
        {
            "name": "phpspec/prophecy",
            "version": "v1.10.3",
            "source": {
                "type": "git",
                "url": "https://github.com/phpspec/prophecy.git",
                "reference": "451c3cd1418cf640de218914901e51b064abb093"
            },
            "dist": {
                "type": "zip",
                "url": "https://api.github.com/repos/phpspec/prophecy/zipball/451c3cd1418cf640de218914901e51b064abb093",
                "reference": "451c3cd1418cf640de218914901e51b064abb093",
                "shasum": ""
            },
            "require": {
                "doctrine/instantiator": "^1.0.2",
                "php": "^5.3|^7.0",
                "phpdocumentor/reflection-docblock": "^2.0|^3.0.2|^4.0|^5.0",
                "sebastian/comparator": "^1.2.3|^2.0|^3.0|^4.0",
                "sebastian/recursion-context": "^1.0|^2.0|^3.0|^4.0"
            },
            "require-dev": {
                "phpspec/phpspec": "^2.5 || ^3.2",
                "phpunit/phpunit": "^4.8.35 || ^5.7 || ^6.5 || ^7.1"
            },
            "type": "library",
            "extra": {
                "branch-alias": {
                    "dev-master": "1.10.x-dev"
                }
            },
            "autoload": {
                "psr-4": {
                    "Prophecy\\": "src/Prophecy"
                }
            },
            "notification-url": "https://packagist.org/downloads/",
            "license": [
                "MIT"
            ],
            "authors": [
                {
                    "name": "Konstantin Kudryashov",
                    "email": "ever.zet@gmail.com",
                    "homepage": "http://everzet.com"
                },
                {
                    "name": "Marcello Duarte",
                    "email": "marcello.duarte@gmail.com"
                }
            ],
            "description": "Highly opinionated mocking framework for PHP 5.3+",
            "homepage": "https://github.com/phpspec/prophecy",
            "keywords": [
                "Double",
                "Dummy",
                "fake",
                "mock",
                "spy",
                "stub"
            ],
            "time": "2020-03-05T15:02:03+00:00"
        },
        {
            "name": "phpunit/php-code-coverage",
            "version": "6.1.4",
            "source": {
                "type": "git",
                "url": "https://github.com/sebastianbergmann/php-code-coverage.git",
                "reference": "807e6013b00af69b6c5d9ceb4282d0393dbb9d8d"
            },
            "dist": {
                "type": "zip",
                "url": "https://api.github.com/repos/sebastianbergmann/php-code-coverage/zipball/807e6013b00af69b6c5d9ceb4282d0393dbb9d8d",
                "reference": "807e6013b00af69b6c5d9ceb4282d0393dbb9d8d",
                "shasum": ""
            },
            "require": {
                "ext-dom": "*",
                "ext-xmlwriter": "*",
                "php": "^7.1",
                "phpunit/php-file-iterator": "^2.0",
                "phpunit/php-text-template": "^1.2.1",
                "phpunit/php-token-stream": "^3.0",
                "sebastian/code-unit-reverse-lookup": "^1.0.1",
                "sebastian/environment": "^3.1 || ^4.0",
                "sebastian/version": "^2.0.1",
                "theseer/tokenizer": "^1.1"
            },
            "require-dev": {
                "phpunit/phpunit": "^7.0"
            },
            "suggest": {
                "ext-xdebug": "^2.6.0"
            },
            "type": "library",
            "extra": {
                "branch-alias": {
                    "dev-master": "6.1-dev"
                }
            },
            "autoload": {
                "classmap": [
                    "src/"
                ]
            },
            "notification-url": "https://packagist.org/downloads/",
            "license": [
                "BSD-3-Clause"
            ],
            "authors": [
                {
                    "name": "Sebastian Bergmann",
                    "email": "sebastian@phpunit.de",
                    "role": "lead"
                }
            ],
            "description": "Library that provides collection, processing, and rendering functionality for PHP code coverage information.",
            "homepage": "https://github.com/sebastianbergmann/php-code-coverage",
            "keywords": [
                "coverage",
                "testing",
                "xunit"
            ],
            "time": "2018-10-31T16:06:48+00:00"
        },
        {
            "name": "phpunit/php-file-iterator",
            "version": "2.0.2",
            "source": {
                "type": "git",
                "url": "https://github.com/sebastianbergmann/php-file-iterator.git",
                "reference": "050bedf145a257b1ff02746c31894800e5122946"
            },
            "dist": {
                "type": "zip",
                "url": "https://api.github.com/repos/sebastianbergmann/php-file-iterator/zipball/050bedf145a257b1ff02746c31894800e5122946",
                "reference": "050bedf145a257b1ff02746c31894800e5122946",
                "shasum": ""
            },
            "require": {
                "php": "^7.1"
            },
            "require-dev": {
                "phpunit/phpunit": "^7.1"
            },
            "type": "library",
            "extra": {
                "branch-alias": {
                    "dev-master": "2.0.x-dev"
                }
            },
            "autoload": {
                "classmap": [
                    "src/"
                ]
            },
            "notification-url": "https://packagist.org/downloads/",
            "license": [
                "BSD-3-Clause"
            ],
            "authors": [
                {
                    "name": "Sebastian Bergmann",
                    "email": "sebastian@phpunit.de",
                    "role": "lead"
                }
            ],
            "description": "FilterIterator implementation that filters files based on a list of suffixes.",
            "homepage": "https://github.com/sebastianbergmann/php-file-iterator/",
            "keywords": [
                "filesystem",
                "iterator"
            ],
            "time": "2018-09-13T20:33:42+00:00"
        },
        {
            "name": "phpunit/php-text-template",
            "version": "1.2.1",
            "source": {
                "type": "git",
                "url": "https://github.com/sebastianbergmann/php-text-template.git",
                "reference": "31f8b717e51d9a2afca6c9f046f5d69fc27c8686"
            },
            "dist": {
                "type": "zip",
                "url": "https://api.github.com/repos/sebastianbergmann/php-text-template/zipball/31f8b717e51d9a2afca6c9f046f5d69fc27c8686",
                "reference": "31f8b717e51d9a2afca6c9f046f5d69fc27c8686",
                "shasum": ""
            },
            "require": {
                "php": ">=5.3.3"
            },
            "type": "library",
            "autoload": {
                "classmap": [
                    "src/"
                ]
            },
            "notification-url": "https://packagist.org/downloads/",
            "license": [
                "BSD-3-Clause"
            ],
            "authors": [
                {
                    "name": "Sebastian Bergmann",
                    "email": "sebastian@phpunit.de",
                    "role": "lead"
                }
            ],
            "description": "Simple template engine.",
            "homepage": "https://github.com/sebastianbergmann/php-text-template/",
            "keywords": [
                "template"
            ],
            "time": "2015-06-21T13:50:34+00:00"
        },
        {
            "name": "phpunit/php-timer",
            "version": "2.1.2",
            "source": {
                "type": "git",
                "url": "https://github.com/sebastianbergmann/php-timer.git",
                "reference": "1038454804406b0b5f5f520358e78c1c2f71501e"
            },
            "dist": {
                "type": "zip",
                "url": "https://api.github.com/repos/sebastianbergmann/php-timer/zipball/1038454804406b0b5f5f520358e78c1c2f71501e",
                "reference": "1038454804406b0b5f5f520358e78c1c2f71501e",
                "shasum": ""
            },
            "require": {
                "php": "^7.1"
            },
            "require-dev": {
                "phpunit/phpunit": "^7.0"
            },
            "type": "library",
            "extra": {
                "branch-alias": {
                    "dev-master": "2.1-dev"
                }
            },
            "autoload": {
                "classmap": [
                    "src/"
                ]
            },
            "notification-url": "https://packagist.org/downloads/",
            "license": [
                "BSD-3-Clause"
            ],
            "authors": [
                {
                    "name": "Sebastian Bergmann",
                    "email": "sebastian@phpunit.de",
                    "role": "lead"
                }
            ],
            "description": "Utility class for timing",
            "homepage": "https://github.com/sebastianbergmann/php-timer/",
            "keywords": [
                "timer"
            ],
            "time": "2019-06-07T04:22:29+00:00"
        },
        {
            "name": "phpunit/php-token-stream",
            "version": "3.1.1",
            "source": {
                "type": "git",
                "url": "https://github.com/sebastianbergmann/php-token-stream.git",
                "reference": "995192df77f63a59e47f025390d2d1fdf8f425ff"
            },
            "dist": {
                "type": "zip",
                "url": "https://api.github.com/repos/sebastianbergmann/php-token-stream/zipball/995192df77f63a59e47f025390d2d1fdf8f425ff",
                "reference": "995192df77f63a59e47f025390d2d1fdf8f425ff",
                "shasum": ""
            },
            "require": {
                "ext-tokenizer": "*",
                "php": "^7.1"
            },
            "require-dev": {
                "phpunit/phpunit": "^7.0"
            },
            "type": "library",
            "extra": {
                "branch-alias": {
                    "dev-master": "3.1-dev"
                }
            },
            "autoload": {
                "classmap": [
                    "src/"
                ]
            },
            "notification-url": "https://packagist.org/downloads/",
            "license": [
                "BSD-3-Clause"
            ],
            "authors": [
                {
                    "name": "Sebastian Bergmann",
                    "email": "sebastian@phpunit.de"
                }
            ],
            "description": "Wrapper around PHP's tokenizer extension.",
            "homepage": "https://github.com/sebastianbergmann/php-token-stream/",
            "keywords": [
                "tokenizer"
            ],
            "time": "2019-09-17T06:23:10+00:00"
        },
        {
            "name": "phpunit/phpunit",
            "version": "7.5.20",
            "source": {
                "type": "git",
                "url": "https://github.com/sebastianbergmann/phpunit.git",
                "reference": "9467db479d1b0487c99733bb1e7944d32deded2c"
            },
            "dist": {
                "type": "zip",
                "url": "https://api.github.com/repos/sebastianbergmann/phpunit/zipball/9467db479d1b0487c99733bb1e7944d32deded2c",
                "reference": "9467db479d1b0487c99733bb1e7944d32deded2c",
                "shasum": ""
            },
            "require": {
                "doctrine/instantiator": "^1.1",
                "ext-dom": "*",
                "ext-json": "*",
                "ext-libxml": "*",
                "ext-mbstring": "*",
                "ext-xml": "*",
                "myclabs/deep-copy": "^1.7",
                "phar-io/manifest": "^1.0.2",
                "phar-io/version": "^2.0",
                "php": "^7.1",
                "phpspec/prophecy": "^1.7",
                "phpunit/php-code-coverage": "^6.0.7",
                "phpunit/php-file-iterator": "^2.0.1",
                "phpunit/php-text-template": "^1.2.1",
                "phpunit/php-timer": "^2.1",
                "sebastian/comparator": "^3.0",
                "sebastian/diff": "^3.0",
                "sebastian/environment": "^4.0",
                "sebastian/exporter": "^3.1",
                "sebastian/global-state": "^2.0",
                "sebastian/object-enumerator": "^3.0.3",
                "sebastian/resource-operations": "^2.0",
                "sebastian/version": "^2.0.1"
            },
            "conflict": {
                "phpunit/phpunit-mock-objects": "*"
            },
            "require-dev": {
                "ext-pdo": "*"
            },
            "suggest": {
                "ext-soap": "*",
                "ext-xdebug": "*",
                "phpunit/php-invoker": "^2.0"
            },
            "bin": [
                "phpunit"
            ],
            "type": "library",
            "extra": {
                "branch-alias": {
                    "dev-master": "7.5-dev"
                }
            },
            "autoload": {
                "classmap": [
                    "src/"
                ]
            },
            "notification-url": "https://packagist.org/downloads/",
            "license": [
                "BSD-3-Clause"
            ],
            "authors": [
                {
                    "name": "Sebastian Bergmann",
                    "email": "sebastian@phpunit.de",
                    "role": "lead"
                }
            ],
            "description": "The PHP Unit Testing framework.",
            "homepage": "https://phpunit.de/",
            "keywords": [
                "phpunit",
                "testing",
                "xunit"
            ],
            "time": "2020-01-08T08:45:45+00:00"
        },
        {
            "name": "rmccue/requests",
            "version": "v1.7.0",
            "source": {
                "type": "git",
                "url": "https://github.com/rmccue/Requests.git",
                "reference": "87932f52ffad70504d93f04f15690cf16a089546"
            },
            "dist": {
                "type": "zip",
                "url": "https://api.github.com/repos/rmccue/Requests/zipball/87932f52ffad70504d93f04f15690cf16a089546",
                "reference": "87932f52ffad70504d93f04f15690cf16a089546",
                "shasum": ""
            },
            "require": {
                "php": ">=5.2"
            },
            "require-dev": {
                "requests/test-server": "dev-master"
            },
            "type": "library",
            "autoload": {
                "psr-0": {
                    "Requests": "library/"
                }
            },
            "notification-url": "https://packagist.org/downloads/",
            "license": [
                "ISC"
            ],
            "authors": [
                {
                    "name": "Ryan McCue",
                    "homepage": "http://ryanmccue.info"
                }
            ],
            "description": "A HTTP library written in PHP, for human beings.",
            "homepage": "http://github.com/rmccue/Requests",
            "keywords": [
                "curl",
                "fsockopen",
                "http",
                "idna",
                "ipv6",
                "iri",
                "sockets"
            ],
            "time": "2016-10-13T00:11:37+00:00"
        },
        {
            "name": "sebastian/code-unit-reverse-lookup",
            "version": "1.0.1",
            "source": {
                "type": "git",
                "url": "https://github.com/sebastianbergmann/code-unit-reverse-lookup.git",
                "reference": "4419fcdb5eabb9caa61a27c7a1db532a6b55dd18"
            },
            "dist": {
                "type": "zip",
                "url": "https://api.github.com/repos/sebastianbergmann/code-unit-reverse-lookup/zipball/4419fcdb5eabb9caa61a27c7a1db532a6b55dd18",
                "reference": "4419fcdb5eabb9caa61a27c7a1db532a6b55dd18",
                "shasum": ""
            },
            "require": {
                "php": "^5.6 || ^7.0"
            },
            "require-dev": {
                "phpunit/phpunit": "^5.7 || ^6.0"
            },
            "type": "library",
            "extra": {
                "branch-alias": {
                    "dev-master": "1.0.x-dev"
                }
            },
            "autoload": {
                "classmap": [
                    "src/"
                ]
            },
            "notification-url": "https://packagist.org/downloads/",
            "license": [
                "BSD-3-Clause"
            ],
            "authors": [
                {
                    "name": "Sebastian Bergmann",
                    "email": "sebastian@phpunit.de"
                }
            ],
            "description": "Looks up which function or method a line of code belongs to",
            "homepage": "https://github.com/sebastianbergmann/code-unit-reverse-lookup/",
            "time": "2017-03-04T06:30:41+00:00"
        },
        {
            "name": "sebastian/comparator",
            "version": "3.0.2",
            "source": {
                "type": "git",
                "url": "https://github.com/sebastianbergmann/comparator.git",
                "reference": "5de4fc177adf9bce8df98d8d141a7559d7ccf6da"
            },
            "dist": {
                "type": "zip",
                "url": "https://api.github.com/repos/sebastianbergmann/comparator/zipball/5de4fc177adf9bce8df98d8d141a7559d7ccf6da",
                "reference": "5de4fc177adf9bce8df98d8d141a7559d7ccf6da",
                "shasum": ""
            },
            "require": {
                "php": "^7.1",
                "sebastian/diff": "^3.0",
                "sebastian/exporter": "^3.1"
            },
            "require-dev": {
                "phpunit/phpunit": "^7.1"
            },
            "type": "library",
            "extra": {
                "branch-alias": {
                    "dev-master": "3.0-dev"
                }
            },
            "autoload": {
                "classmap": [
                    "src/"
                ]
            },
            "notification-url": "https://packagist.org/downloads/",
            "license": [
                "BSD-3-Clause"
            ],
            "authors": [
                {
                    "name": "Jeff Welch",
                    "email": "whatthejeff@gmail.com"
                },
                {
                    "name": "Volker Dusch",
                    "email": "github@wallbash.com"
                },
                {
                    "name": "Bernhard Schussek",
                    "email": "bschussek@2bepublished.at"
                },
                {
                    "name": "Sebastian Bergmann",
                    "email": "sebastian@phpunit.de"
                }
            ],
            "description": "Provides the functionality to compare PHP values for equality",
            "homepage": "https://github.com/sebastianbergmann/comparator",
            "keywords": [
                "comparator",
                "compare",
                "equality"
            ],
            "time": "2018-07-12T15:12:46+00:00"
        },
        {
            "name": "sebastian/diff",
            "version": "3.0.2",
            "source": {
                "type": "git",
                "url": "https://github.com/sebastianbergmann/diff.git",
                "reference": "720fcc7e9b5cf384ea68d9d930d480907a0c1a29"
            },
            "dist": {
                "type": "zip",
                "url": "https://api.github.com/repos/sebastianbergmann/diff/zipball/720fcc7e9b5cf384ea68d9d930d480907a0c1a29",
                "reference": "720fcc7e9b5cf384ea68d9d930d480907a0c1a29",
                "shasum": ""
            },
            "require": {
                "php": "^7.1"
            },
            "require-dev": {
                "phpunit/phpunit": "^7.5 || ^8.0",
                "symfony/process": "^2 || ^3.3 || ^4"
            },
            "type": "library",
            "extra": {
                "branch-alias": {
                    "dev-master": "3.0-dev"
                }
            },
            "autoload": {
                "classmap": [
                    "src/"
                ]
            },
            "notification-url": "https://packagist.org/downloads/",
            "license": [
                "BSD-3-Clause"
            ],
            "authors": [
                {
                    "name": "Kore Nordmann",
                    "email": "mail@kore-nordmann.de"
                },
                {
                    "name": "Sebastian Bergmann",
                    "email": "sebastian@phpunit.de"
                }
            ],
            "description": "Diff implementation",
            "homepage": "https://github.com/sebastianbergmann/diff",
            "keywords": [
                "diff",
                "udiff",
                "unidiff",
                "unified diff"
            ],
            "time": "2019-02-04T06:01:07+00:00"
        },
        {
            "name": "sebastian/environment",
            "version": "4.2.3",
            "source": {
                "type": "git",
                "url": "https://github.com/sebastianbergmann/environment.git",
                "reference": "464c90d7bdf5ad4e8a6aea15c091fec0603d4368"
            },
            "dist": {
                "type": "zip",
                "url": "https://api.github.com/repos/sebastianbergmann/environment/zipball/464c90d7bdf5ad4e8a6aea15c091fec0603d4368",
                "reference": "464c90d7bdf5ad4e8a6aea15c091fec0603d4368",
                "shasum": ""
            },
            "require": {
                "php": "^7.1"
            },
            "require-dev": {
                "phpunit/phpunit": "^7.5"
            },
            "suggest": {
                "ext-posix": "*"
            },
            "type": "library",
            "extra": {
                "branch-alias": {
                    "dev-master": "4.2-dev"
                }
            },
            "autoload": {
                "classmap": [
                    "src/"
                ]
            },
            "notification-url": "https://packagist.org/downloads/",
            "license": [
                "BSD-3-Clause"
            ],
            "authors": [
                {
                    "name": "Sebastian Bergmann",
                    "email": "sebastian@phpunit.de"
                }
            ],
            "description": "Provides functionality to handle HHVM/PHP environments",
            "homepage": "http://www.github.com/sebastianbergmann/environment",
            "keywords": [
                "Xdebug",
                "environment",
                "hhvm"
            ],
            "time": "2019-11-20T08:46:58+00:00"
        },
        {
            "name": "sebastian/exporter",
            "version": "3.1.2",
            "source": {
                "type": "git",
                "url": "https://github.com/sebastianbergmann/exporter.git",
                "reference": "68609e1261d215ea5b21b7987539cbfbe156ec3e"
            },
            "dist": {
                "type": "zip",
                "url": "https://api.github.com/repos/sebastianbergmann/exporter/zipball/68609e1261d215ea5b21b7987539cbfbe156ec3e",
                "reference": "68609e1261d215ea5b21b7987539cbfbe156ec3e",
                "shasum": ""
            },
            "require": {
                "php": "^7.0",
                "sebastian/recursion-context": "^3.0"
            },
            "require-dev": {
                "ext-mbstring": "*",
                "phpunit/phpunit": "^6.0"
            },
            "type": "library",
            "extra": {
                "branch-alias": {
                    "dev-master": "3.1.x-dev"
                }
            },
            "autoload": {
                "classmap": [
                    "src/"
                ]
            },
            "notification-url": "https://packagist.org/downloads/",
            "license": [
                "BSD-3-Clause"
            ],
            "authors": [
                {
                    "name": "Sebastian Bergmann",
                    "email": "sebastian@phpunit.de"
                },
                {
                    "name": "Jeff Welch",
                    "email": "whatthejeff@gmail.com"
                },
                {
                    "name": "Volker Dusch",
                    "email": "github@wallbash.com"
                },
                {
                    "name": "Adam Harvey",
                    "email": "aharvey@php.net"
                },
                {
                    "name": "Bernhard Schussek",
                    "email": "bschussek@gmail.com"
                }
            ],
            "description": "Provides the functionality to export PHP variables for visualization",
            "homepage": "http://www.github.com/sebastianbergmann/exporter",
            "keywords": [
                "export",
                "exporter"
            ],
            "time": "2019-09-14T09:02:43+00:00"
        },
        {
            "name": "sebastian/global-state",
            "version": "2.0.0",
            "source": {
                "type": "git",
                "url": "https://github.com/sebastianbergmann/global-state.git",
                "reference": "e8ba02eed7bbbb9e59e43dedd3dddeff4a56b0c4"
            },
            "dist": {
                "type": "zip",
                "url": "https://api.github.com/repos/sebastianbergmann/global-state/zipball/e8ba02eed7bbbb9e59e43dedd3dddeff4a56b0c4",
                "reference": "e8ba02eed7bbbb9e59e43dedd3dddeff4a56b0c4",
                "shasum": ""
            },
            "require": {
                "php": "^7.0"
            },
            "require-dev": {
                "phpunit/phpunit": "^6.0"
            },
            "suggest": {
                "ext-uopz": "*"
            },
            "type": "library",
            "extra": {
                "branch-alias": {
                    "dev-master": "2.0-dev"
                }
            },
            "autoload": {
                "classmap": [
                    "src/"
                ]
            },
            "notification-url": "https://packagist.org/downloads/",
            "license": [
                "BSD-3-Clause"
            ],
            "authors": [
                {
                    "name": "Sebastian Bergmann",
                    "email": "sebastian@phpunit.de"
                }
            ],
            "description": "Snapshotting of global state",
            "homepage": "http://www.github.com/sebastianbergmann/global-state",
            "keywords": [
                "global state"
            ],
            "time": "2017-04-27T15:39:26+00:00"
        },
        {
            "name": "sebastian/object-enumerator",
            "version": "3.0.3",
            "source": {
                "type": "git",
                "url": "https://github.com/sebastianbergmann/object-enumerator.git",
                "reference": "7cfd9e65d11ffb5af41198476395774d4c8a84c5"
            },
            "dist": {
                "type": "zip",
                "url": "https://api.github.com/repos/sebastianbergmann/object-enumerator/zipball/7cfd9e65d11ffb5af41198476395774d4c8a84c5",
                "reference": "7cfd9e65d11ffb5af41198476395774d4c8a84c5",
                "shasum": ""
            },
            "require": {
                "php": "^7.0",
                "sebastian/object-reflector": "^1.1.1",
                "sebastian/recursion-context": "^3.0"
            },
            "require-dev": {
                "phpunit/phpunit": "^6.0"
            },
            "type": "library",
            "extra": {
                "branch-alias": {
                    "dev-master": "3.0.x-dev"
                }
            },
            "autoload": {
                "classmap": [
                    "src/"
                ]
            },
            "notification-url": "https://packagist.org/downloads/",
            "license": [
                "BSD-3-Clause"
            ],
            "authors": [
                {
                    "name": "Sebastian Bergmann",
                    "email": "sebastian@phpunit.de"
                }
            ],
            "description": "Traverses array structures and object graphs to enumerate all referenced objects",
            "homepage": "https://github.com/sebastianbergmann/object-enumerator/",
            "time": "2017-08-03T12:35:26+00:00"
        },
        {
            "name": "sebastian/object-reflector",
            "version": "1.1.1",
            "source": {
                "type": "git",
                "url": "https://github.com/sebastianbergmann/object-reflector.git",
                "reference": "773f97c67f28de00d397be301821b06708fca0be"
            },
            "dist": {
                "type": "zip",
                "url": "https://api.github.com/repos/sebastianbergmann/object-reflector/zipball/773f97c67f28de00d397be301821b06708fca0be",
                "reference": "773f97c67f28de00d397be301821b06708fca0be",
                "shasum": ""
            },
            "require": {
                "php": "^7.0"
            },
            "require-dev": {
                "phpunit/phpunit": "^6.0"
            },
            "type": "library",
            "extra": {
                "branch-alias": {
                    "dev-master": "1.1-dev"
                }
            },
            "autoload": {
                "classmap": [
                    "src/"
                ]
            },
            "notification-url": "https://packagist.org/downloads/",
            "license": [
                "BSD-3-Clause"
            ],
            "authors": [
                {
                    "name": "Sebastian Bergmann",
                    "email": "sebastian@phpunit.de"
                }
            ],
            "description": "Allows reflection of object attributes, including inherited and non-public ones",
            "homepage": "https://github.com/sebastianbergmann/object-reflector/",
            "time": "2017-03-29T09:07:27+00:00"
        },
        {
            "name": "sebastian/recursion-context",
            "version": "3.0.0",
            "source": {
                "type": "git",
                "url": "https://github.com/sebastianbergmann/recursion-context.git",
                "reference": "5b0cd723502bac3b006cbf3dbf7a1e3fcefe4fa8"
            },
            "dist": {
                "type": "zip",
                "url": "https://api.github.com/repos/sebastianbergmann/recursion-context/zipball/5b0cd723502bac3b006cbf3dbf7a1e3fcefe4fa8",
                "reference": "5b0cd723502bac3b006cbf3dbf7a1e3fcefe4fa8",
                "shasum": ""
            },
            "require": {
                "php": "^7.0"
            },
            "require-dev": {
                "phpunit/phpunit": "^6.0"
            },
            "type": "library",
            "extra": {
                "branch-alias": {
                    "dev-master": "3.0.x-dev"
                }
            },
            "autoload": {
                "classmap": [
                    "src/"
                ]
            },
            "notification-url": "https://packagist.org/downloads/",
            "license": [
                "BSD-3-Clause"
            ],
            "authors": [
                {
                    "name": "Jeff Welch",
                    "email": "whatthejeff@gmail.com"
                },
                {
                    "name": "Sebastian Bergmann",
                    "email": "sebastian@phpunit.de"
                },
                {
                    "name": "Adam Harvey",
                    "email": "aharvey@php.net"
                }
            ],
            "description": "Provides functionality to recursively process PHP variables",
            "homepage": "http://www.github.com/sebastianbergmann/recursion-context",
            "time": "2017-03-03T06:23:57+00:00"
        },
        {
            "name": "sebastian/resource-operations",
            "version": "2.0.1",
            "source": {
                "type": "git",
                "url": "https://github.com/sebastianbergmann/resource-operations.git",
                "reference": "4d7a795d35b889bf80a0cc04e08d77cedfa917a9"
            },
            "dist": {
                "type": "zip",
                "url": "https://api.github.com/repos/sebastianbergmann/resource-operations/zipball/4d7a795d35b889bf80a0cc04e08d77cedfa917a9",
                "reference": "4d7a795d35b889bf80a0cc04e08d77cedfa917a9",
                "shasum": ""
            },
            "require": {
                "php": "^7.1"
            },
            "type": "library",
            "extra": {
                "branch-alias": {
                    "dev-master": "2.0-dev"
                }
            },
            "autoload": {
                "classmap": [
                    "src/"
                ]
            },
            "notification-url": "https://packagist.org/downloads/",
            "license": [
                "BSD-3-Clause"
            ],
            "authors": [
                {
                    "name": "Sebastian Bergmann",
                    "email": "sebastian@phpunit.de"
                }
            ],
            "description": "Provides a list of PHP built-in functions that operate on resources",
            "homepage": "https://www.github.com/sebastianbergmann/resource-operations",
            "time": "2018-10-04T04:07:39+00:00"
        },
        {
            "name": "sebastian/version",
            "version": "2.0.1",
            "source": {
                "type": "git",
                "url": "https://github.com/sebastianbergmann/version.git",
                "reference": "99732be0ddb3361e16ad77b68ba41efc8e979019"
            },
            "dist": {
                "type": "zip",
                "url": "https://api.github.com/repos/sebastianbergmann/version/zipball/99732be0ddb3361e16ad77b68ba41efc8e979019",
                "reference": "99732be0ddb3361e16ad77b68ba41efc8e979019",
                "shasum": ""
            },
            "require": {
                "php": ">=5.6"
            },
            "type": "library",
            "extra": {
                "branch-alias": {
                    "dev-master": "2.0.x-dev"
                }
            },
            "autoload": {
                "classmap": [
                    "src/"
                ]
            },
            "notification-url": "https://packagist.org/downloads/",
            "license": [
                "BSD-3-Clause"
            ],
            "authors": [
                {
                    "name": "Sebastian Bergmann",
                    "email": "sebastian@phpunit.de",
                    "role": "lead"
                }
            ],
            "description": "Library that helps with managing the version number of Git-hosted PHP projects",
            "homepage": "https://github.com/sebastianbergmann/version",
            "time": "2016-10-03T07:35:21+00:00"
        },
        {
            "name": "squizlabs/php_codesniffer",
            "version": "3.5.5",
            "source": {
                "type": "git",
                "url": "https://github.com/squizlabs/PHP_CodeSniffer.git",
                "reference": "73e2e7f57d958e7228fce50dc0c61f58f017f9f6"
            },
            "dist": {
                "type": "zip",
                "url": "https://api.github.com/repos/squizlabs/PHP_CodeSniffer/zipball/73e2e7f57d958e7228fce50dc0c61f58f017f9f6",
                "reference": "73e2e7f57d958e7228fce50dc0c61f58f017f9f6",
                "shasum": ""
            },
            "require": {
                "ext-simplexml": "*",
                "ext-tokenizer": "*",
                "ext-xmlwriter": "*",
                "php": ">=5.4.0"
            },
            "require-dev": {
                "phpunit/phpunit": "^4.0 || ^5.0 || ^6.0 || ^7.0"
            },
            "bin": [
                "bin/phpcs",
                "bin/phpcbf"
            ],
            "type": "library",
            "extra": {
                "branch-alias": {
                    "dev-master": "3.x-dev"
                }
            },
            "notification-url": "https://packagist.org/downloads/",
            "license": [
                "BSD-3-Clause"
            ],
            "authors": [
                {
                    "name": "Greg Sherwood",
                    "role": "lead"
                }
            ],
            "description": "PHP_CodeSniffer tokenizes PHP, JavaScript and CSS files and detects violations of a defined set of coding standards.",
            "homepage": "https://github.com/squizlabs/PHP_CodeSniffer",
            "keywords": [
                "phpcs",
                "standards"
            ],
            "time": "2020-04-17T01:09:41+00:00"
        },
        {
            "name": "symfony/finder",
            "version": "v3.4.42",
            "source": {
                "type": "git",
                "url": "https://github.com/symfony/finder.git",
                "reference": "5ec813ccafa8164ef21757e8c725d3a57da59200"
            },
            "dist": {
                "type": "zip",
                "url": "https://api.github.com/repos/symfony/finder/zipball/5ec813ccafa8164ef21757e8c725d3a57da59200",
                "reference": "5ec813ccafa8164ef21757e8c725d3a57da59200",
                "shasum": ""
            },
            "require": {
                "php": "^5.5.9|>=7.0.8"
            },
            "type": "library",
            "extra": {
                "branch-alias": {
                    "dev-master": "3.4-dev"
                }
            },
            "autoload": {
                "psr-4": {
                    "Symfony\\Component\\Finder\\": ""
                },
                "exclude-from-classmap": [
                    "/Tests/"
                ]
            },
            "notification-url": "https://packagist.org/downloads/",
            "license": [
                "MIT"
            ],
            "authors": [
                {
                    "name": "Fabien Potencier",
                    "email": "fabien@symfony.com"
                },
                {
                    "name": "Symfony Community",
                    "homepage": "https://symfony.com/contributors"
                }
            ],
            "description": "Symfony Finder Component",
            "homepage": "https://symfony.com",
            "funding": [
                {
                    "url": "https://symfony.com/sponsor",
                    "type": "custom"
                },
                {
                    "url": "https://github.com/fabpot",
                    "type": "github"
                },
                {
                    "url": "https://tidelift.com/funding/github/packagist/symfony/symfony",
                    "type": "tidelift"
                }
            ],
            "time": "2020-02-14T07:34:21+00:00"
        },
        {
            "name": "symfony/polyfill-ctype",
            "version": "v1.17.1",
            "source": {
                "type": "git",
                "url": "https://github.com/symfony/polyfill-ctype.git",
                "reference": "2edd75b8b35d62fd3eeabba73b26b8f1f60ce13d"
            },
            "dist": {
                "type": "zip",
                "url": "https://api.github.com/repos/symfony/polyfill-ctype/zipball/2edd75b8b35d62fd3eeabba73b26b8f1f60ce13d",
                "reference": "2edd75b8b35d62fd3eeabba73b26b8f1f60ce13d",
                "shasum": ""
            },
            "require": {
                "php": ">=5.3.3"
            },
            "suggest": {
                "ext-ctype": "For best performance"
            },
            "type": "library",
            "extra": {
                "branch-alias": {
                    "dev-master": "1.17-dev"
                },
                "thanks": {
                    "name": "symfony/polyfill",
                    "url": "https://github.com/symfony/polyfill"
                }
            },
            "autoload": {
                "psr-4": {
                    "Symfony\\Polyfill\\Ctype\\": ""
                },
                "files": [
                    "bootstrap.php"
                ]
            },
            "notification-url": "https://packagist.org/downloads/",
            "license": [
                "MIT"
            ],
            "authors": [
                {
                    "name": "Gert de Pagter",
                    "email": "BackEndTea@gmail.com"
                },
                {
                    "name": "Symfony Community",
                    "homepage": "https://symfony.com/contributors"
                }
            ],
            "description": "Symfony polyfill for ctype functions",
            "homepage": "https://symfony.com",
            "keywords": [
                "compatibility",
                "ctype",
                "polyfill",
                "portable"
            ],
            "funding": [
                {
                    "url": "https://symfony.com/sponsor",
                    "type": "custom"
                },
                {
                    "url": "https://github.com/fabpot",
                    "type": "github"
                },
                {
                    "url": "https://tidelift.com/funding/github/packagist/symfony/symfony",
                    "type": "tidelift"
                }
            ],
            "time": "2020-06-06T08:46:27+00:00"
        },
        {
            "name": "theseer/tokenizer",
            "version": "1.1.3",
            "source": {
                "type": "git",
                "url": "https://github.com/theseer/tokenizer.git",
                "reference": "11336f6f84e16a720dae9d8e6ed5019efa85a0f9"
            },
            "dist": {
                "type": "zip",
                "url": "https://api.github.com/repos/theseer/tokenizer/zipball/11336f6f84e16a720dae9d8e6ed5019efa85a0f9",
                "reference": "11336f6f84e16a720dae9d8e6ed5019efa85a0f9",
                "shasum": ""
            },
            "require": {
                "ext-dom": "*",
                "ext-tokenizer": "*",
                "ext-xmlwriter": "*",
                "php": "^7.0"
            },
            "type": "library",
            "autoload": {
                "classmap": [
                    "src/"
                ]
            },
            "notification-url": "https://packagist.org/downloads/",
            "license": [
                "BSD-3-Clause"
            ],
            "authors": [
                {
                    "name": "Arne Blankerts",
                    "email": "arne@blankerts.de",
                    "role": "Developer"
                }
            ],
            "description": "A small library for converting tokenized PHP source code into XML and potentially other formats",
            "time": "2019-06-13T22:48:21+00:00"
        },
        {
            "name": "webmozart/assert",
            "version": "1.9.0",
            "source": {
                "type": "git",
                "url": "https://github.com/webmozart/assert.git",
                "reference": "9dc4f203e36f2b486149058bade43c851dd97451"
            },
            "dist": {
                "type": "zip",
                "url": "https://api.github.com/repos/webmozart/assert/zipball/9dc4f203e36f2b486149058bade43c851dd97451",
                "reference": "9dc4f203e36f2b486149058bade43c851dd97451",
                "shasum": ""
            },
            "require": {
                "php": "^5.3.3 || ^7.0",
                "symfony/polyfill-ctype": "^1.8"
            },
            "conflict": {
                "phpstan/phpstan": "<0.12.20",
                "vimeo/psalm": "<3.9.1"
            },
            "require-dev": {
                "phpunit/phpunit": "^4.8.36 || ^7.5.13"
            },
            "type": "library",
            "autoload": {
                "psr-4": {
                    "Webmozart\\Assert\\": "src/"
                }
            },
            "notification-url": "https://packagist.org/downloads/",
            "license": [
                "MIT"
            ],
            "authors": [
                {
                    "name": "Bernhard Schussek",
                    "email": "bschussek@gmail.com"
                }
            ],
            "description": "Assertions to validate method input/output with nice error messages.",
            "keywords": [
                "assert",
                "check",
                "validate"
            ],
            "time": "2020-06-16T10:16:42+00:00"
        },
        {
            "name": "woocommerce/woocommerce-sniffs",
            "version": "0.0.10",
            "source": {
                "type": "git",
                "url": "https://github.com/woocommerce/woocommerce-sniffs.git",
                "reference": "b0e3d69a53b3ffdbb97a0371bd1b43aa17092d65"
            },
            "dist": {
                "type": "zip",
                "url": "https://api.github.com/repos/woocommerce/woocommerce-sniffs/zipball/b0e3d69a53b3ffdbb97a0371bd1b43aa17092d65",
                "reference": "b0e3d69a53b3ffdbb97a0371bd1b43aa17092d65",
                "shasum": ""
            },
            "require": {
                "dealerdirect/phpcodesniffer-composer-installer": "0.6.2",
                "php": ">=7.0",
                "phpcompatibility/phpcompatibility-wp": "2.1.0",
                "wp-coding-standards/wpcs": "2.2.1"
            },
            "type": "phpcodesniffer-standard",
            "notification-url": "https://packagist.org/downloads/",
            "license": [
                "MIT"
            ],
            "authors": [
                {
                    "name": "Claudio Sanches",
                    "email": "claudio@automattic.com"
                }
            ],
            "description": "WooCommerce sniffs",
            "keywords": [
                "phpcs",
                "standards",
                "woocommerce",
                "wordpress"
            ],
            "time": "2020-04-07T20:25:44+00:00"
        },
        {
            "name": "wp-cli/i18n-command",
            "version": "v2.2.5",
            "source": {
                "type": "git",
                "url": "https://github.com/wp-cli/i18n-command.git",
                "reference": "b02ecdc9a57f9633740c254d19749118b7411f0f"
            },
            "dist": {
                "type": "zip",
                "url": "https://api.github.com/repos/wp-cli/i18n-command/zipball/b02ecdc9a57f9633740c254d19749118b7411f0f",
                "reference": "b02ecdc9a57f9633740c254d19749118b7411f0f",
                "shasum": ""
            },
            "require": {
                "gettext/gettext": "^4.8",
                "mck89/peast": "^1.8",
                "wp-cli/wp-cli": "^2"
            },
            "require-dev": {
                "wp-cli/scaffold-command": "^1.2 || ^2",
                "wp-cli/wp-cli-tests": "^2.1.3"
            },
            "type": "wp-cli-package",
            "extra": {
                "branch-alias": {
                    "dev-master": "2.x-dev"
                },
                "bundled": true,
                "commands": [
                    "i18n",
                    "i18n make-pot",
                    "i18n make-json"
                ]
            },
            "autoload": {
                "psr-4": {
                    "WP_CLI\\I18n\\": "src/"
                },
                "files": [
                    "i18n-command.php"
                ]
            },
            "notification-url": "https://packagist.org/downloads/",
            "license": [
                "MIT"
            ],
            "authors": [
                {
                    "name": "Pascal Birchler",
                    "homepage": "https://pascalbirchler.com/"
                }
            ],
            "description": "Provides internationalization tools for WordPress projects.",
            "homepage": "https://github.com/wp-cli/i18n-command",
            "time": "2020-07-08T15:20:38+00:00"
        },
        {
            "name": "wp-cli/mustangostang-spyc",
            "version": "0.6.3",
            "source": {
                "type": "git",
                "url": "https://github.com/wp-cli/spyc.git",
                "reference": "6aa0b4da69ce9e9a2c8402dab8d43cf32c581cc7"
            },
            "dist": {
                "type": "zip",
                "url": "https://api.github.com/repos/wp-cli/spyc/zipball/6aa0b4da69ce9e9a2c8402dab8d43cf32c581cc7",
                "reference": "6aa0b4da69ce9e9a2c8402dab8d43cf32c581cc7",
                "shasum": ""
            },
            "require": {
                "php": ">=5.3.1"
            },
            "require-dev": {
                "phpunit/phpunit": "4.3.*@dev"
            },
            "type": "library",
            "extra": {
                "branch-alias": {
                    "dev-master": "0.5.x-dev"
                }
            },
            "autoload": {
                "psr-4": {
                    "Mustangostang\\": "src/"
                },
                "files": [
                    "includes/functions.php"
                ]
            },
            "notification-url": "https://packagist.org/downloads/",
            "license": [
                "MIT"
            ],
            "authors": [
                {
                    "name": "mustangostang",
                    "email": "vlad.andersen@gmail.com"
                }
            ],
            "description": "A simple YAML loader/dumper class for PHP (WP-CLI fork)",
            "homepage": "https://github.com/mustangostang/spyc/",
            "time": "2017-04-25T11:26:20+00:00"
        },
        {
            "name": "wp-cli/php-cli-tools",
            "version": "v0.11.11",
            "source": {
                "type": "git",
                "url": "https://github.com/wp-cli/php-cli-tools.git",
                "reference": "fe9c7c44a9e1bf2196ec51dc38da0593dbf2993f"
            },
            "dist": {
                "type": "zip",
                "url": "https://api.github.com/repos/wp-cli/php-cli-tools/zipball/fe9c7c44a9e1bf2196ec51dc38da0593dbf2993f",
                "reference": "fe9c7c44a9e1bf2196ec51dc38da0593dbf2993f",
                "shasum": ""
            },
            "require": {
                "php": ">= 5.3.0"
            },
            "type": "library",
            "autoload": {
                "psr-0": {
                    "cli": "lib/"
                },
                "files": [
                    "lib/cli/cli.php"
                ]
            },
            "notification-url": "https://packagist.org/downloads/",
            "license": [
                "MIT"
            ],
            "authors": [
                {
                    "name": "James Logsdon",
                    "email": "jlogsdon@php.net",
                    "role": "Developer"
                },
                {
                    "name": "Daniel Bachhuber",
                    "email": "daniel@handbuilt.co",
                    "role": "Maintainer"
                }
            ],
            "description": "Console utilities for PHP",
            "homepage": "http://github.com/wp-cli/php-cli-tools",
            "keywords": [
                "cli",
                "console"
            ],
            "time": "2018-09-04T13:28:00+00:00"
        },
        {
            "name": "wp-cli/wp-cli",
            "version": "v2.4.1",
            "source": {
                "type": "git",
                "url": "https://github.com/wp-cli/wp-cli.git",
                "reference": "ceb18598e79befa9b2a37a51efbb34910628988b"
            },
            "dist": {
                "type": "zip",
                "url": "https://api.github.com/repos/wp-cli/wp-cli/zipball/ceb18598e79befa9b2a37a51efbb34910628988b",
                "reference": "ceb18598e79befa9b2a37a51efbb34910628988b",
                "shasum": ""
            },
            "require": {
                "ext-curl": "*",
                "mustache/mustache": "~2.13",
                "php": "^5.4 || ^7.0",
                "rmccue/requests": "~1.6",
                "symfony/finder": ">2.7",
                "wp-cli/mustangostang-spyc": "^0.6.3",
                "wp-cli/php-cli-tools": "~0.11.2"
            },
            "require-dev": {
                "roave/security-advisories": "dev-master",
                "wp-cli/db-command": "^1.3 || ^2",
                "wp-cli/entity-command": "^1.2 || ^2",
                "wp-cli/extension-command": "^1.1 || ^2",
                "wp-cli/package-command": "^1 || ^2",
                "wp-cli/wp-cli-tests": "^2.1"
            },
            "suggest": {
                "ext-readline": "Include for a better --prompt implementation",
                "ext-zip": "Needed to support extraction of ZIP archives when doing downloads or updates"
            },
            "bin": [
                "bin/wp",
                "bin/wp.bat"
            ],
            "type": "library",
            "extra": {
                "branch-alias": {
                    "dev-master": "2.4.x-dev"
                }
            },
            "autoload": {
                "psr-0": {
                    "WP_CLI": "php"
                }
            },
            "notification-url": "https://packagist.org/downloads/",
            "license": [
                "MIT"
            ],
            "description": "WP-CLI framework",
            "homepage": "https://wp-cli.org",
            "keywords": [
                "cli",
                "wordpress"
            ],
            "time": "2020-02-18T08:15:37+00:00"
        },
        {
            "name": "wp-coding-standards/wpcs",
            "version": "2.2.1",
            "source": {
                "type": "git",
                "url": "https://github.com/WordPress/WordPress-Coding-Standards.git",
                "reference": "b5a453203114cc2284b1a614c4953456fbe4f546"
            },
            "dist": {
                "type": "zip",
                "url": "https://api.github.com/repos/WordPress/WordPress-Coding-Standards/zipball/b5a453203114cc2284b1a614c4953456fbe4f546",
                "reference": "b5a453203114cc2284b1a614c4953456fbe4f546",
                "shasum": ""
            },
            "require": {
                "php": ">=5.4",
                "squizlabs/php_codesniffer": "^3.3.1"
            },
            "require-dev": {
                "dealerdirect/phpcodesniffer-composer-installer": "^0.5 || ^0.6",
                "phpcompatibility/php-compatibility": "^9.0",
                "phpunit/phpunit": "^4.0 || ^5.0 || ^6.0 || ^7.0"
            },
            "suggest": {
                "dealerdirect/phpcodesniffer-composer-installer": "^0.6 || This Composer plugin will sort out the PHPCS 'installed_paths' automatically."
            },
            "type": "phpcodesniffer-standard",
            "notification-url": "https://packagist.org/downloads/",
            "license": [
                "MIT"
            ],
            "authors": [
                {
                    "name": "Contributors",
                    "homepage": "https://github.com/WordPress/WordPress-Coding-Standards/graphs/contributors"
                }
            ],
            "description": "PHP_CodeSniffer rules (sniffs) to enforce WordPress coding conventions",
            "keywords": [
                "phpcs",
                "standards",
                "wordpress"
            ],
            "time": "2020-02-04T02:52:06+00:00"
        }
    ],
    "aliases": [],
    "minimum-stability": "dev",
    "stability-flags": [],
    "prefer-stable": true,
    "prefer-lowest": false,
    "platform": {
        "php": ">=7.0"
    },
    "platform-dev": [],
    "platform-overrides": {
        "php": "7.1"
    },
    "plugin-api-version": "1.1.0"
}<|MERGE_RESOLUTION|>--- conflicted
+++ resolved
@@ -4,11 +4,7 @@
         "Read more about it at https://getcomposer.org/doc/01-basic-usage.md#installing-dependencies",
         "This file is @generated automatically"
     ],
-<<<<<<< HEAD
-    "content-hash": "27655c36a0d7ccec440cfd30a08f9acd",
-=======
-    "content-hash": "2d107fda36234fb7f603e981aa476498",
->>>>>>> 730df27b
+    "content-hash": "405980f0391dbf375b06955e139bc3da",
     "packages": [
         {
             "name": "automattic/jetpack-autoloader",
@@ -677,20 +673,6 @@
                 "constructor",
                 "instantiate"
             ],
-            "funding": [
-                {
-                    "url": "https://www.doctrine-project.org/sponsorship.html",
-                    "type": "custom"
-                },
-                {
-                    "url": "https://www.patreon.com/phpdoctrine",
-                    "type": "patreon"
-                },
-                {
-                    "url": "https://tidelift.com/funding/github/packagist/doctrine%2Finstantiator",
-                    "type": "tidelift"
-                }
-            ],
             "time": "2020-05-29T17:27:14+00:00"
         },
         {
@@ -952,12 +934,6 @@
                 "duplicate",
                 "object",
                 "object graph"
-            ],
-            "funding": [
-                {
-                    "url": "https://tidelift.com/funding/github/packagist/myclabs/deep-copy",
-                    "type": "tidelift"
-                }
             ],
             "time": "2020-06-29T13:22:24+00:00"
         },
@@ -2483,20 +2459,6 @@
             ],
             "description": "Symfony Finder Component",
             "homepage": "https://symfony.com",
-            "funding": [
-                {
-                    "url": "https://symfony.com/sponsor",
-                    "type": "custom"
-                },
-                {
-                    "url": "https://github.com/fabpot",
-                    "type": "github"
-                },
-                {
-                    "url": "https://tidelift.com/funding/github/packagist/symfony/symfony",
-                    "type": "tidelift"
-                }
-            ],
             "time": "2020-02-14T07:34:21+00:00"
         },
         {
@@ -2559,20 +2521,6 @@
                 "polyfill",
                 "portable"
             ],
-            "funding": [
-                {
-                    "url": "https://symfony.com/sponsor",
-                    "type": "custom"
-                },
-                {
-                    "url": "https://github.com/fabpot",
-                    "type": "github"
-                },
-                {
-                    "url": "https://tidelift.com/funding/github/packagist/symfony/symfony",
-                    "type": "tidelift"
-                }
-            ],
             "time": "2020-06-06T08:46:27+00:00"
         },
         {
@@ -2617,20 +2565,20 @@
         },
         {
             "name": "webmozart/assert",
-            "version": "1.9.0",
+            "version": "1.9.1",
             "source": {
                 "type": "git",
                 "url": "https://github.com/webmozart/assert.git",
-                "reference": "9dc4f203e36f2b486149058bade43c851dd97451"
-            },
-            "dist": {
-                "type": "zip",
-                "url": "https://api.github.com/repos/webmozart/assert/zipball/9dc4f203e36f2b486149058bade43c851dd97451",
-                "reference": "9dc4f203e36f2b486149058bade43c851dd97451",
-                "shasum": ""
-            },
-            "require": {
-                "php": "^5.3.3 || ^7.0",
+                "reference": "bafc69caeb4d49c39fd0779086c03a3738cbb389"
+            },
+            "dist": {
+                "type": "zip",
+                "url": "https://api.github.com/repos/webmozart/assert/zipball/bafc69caeb4d49c39fd0779086c03a3738cbb389",
+                "reference": "bafc69caeb4d49c39fd0779086c03a3738cbb389",
+                "shasum": ""
+            },
+            "require": {
+                "php": "^5.3.3 || ^7.0 || ^8.0",
                 "symfony/polyfill-ctype": "^1.8"
             },
             "conflict": {
@@ -2662,7 +2610,7 @@
                 "check",
                 "validate"
             ],
-            "time": "2020-06-16T10:16:42+00:00"
+            "time": "2020-07-08T17:02:28+00:00"
         },
         {
             "name": "woocommerce/woocommerce-sniffs",
