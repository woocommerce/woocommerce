{
    "_readme": [
        "This file locks the dependencies of your project to a known state",
        "Read more about it at https://getcomposer.org/doc/01-basic-usage.md#installing-dependencies",
        "This file is @generated automatically"
    ],
<<<<<<< HEAD
    "content-hash": "ed397d52c25da204154232b3dd4b529f",
=======
    "content-hash": "1a8d9b536eba5d14612c538b56803186",
>>>>>>> 7f2751d0
    "packages": [
        {
            "name": "automattic/jetpack-autoloader",
            "version": "2.10.1",
            "source": {
                "type": "git",
                "url": "https://github.com/Automattic/jetpack-autoloader.git",
                "reference": "20393c4677765c3e737dcb5aee7a3f7b90dce4b3"
            },
            "dist": {
                "type": "zip",
                "url": "https://api.github.com/repos/Automattic/jetpack-autoloader/zipball/20393c4677765c3e737dcb5aee7a3f7b90dce4b3",
                "reference": "20393c4677765c3e737dcb5aee7a3f7b90dce4b3",
                "shasum": ""
            },
            "require": {
                "composer-plugin-api": "^1.1 || ^2.0"
            },
            "require-dev": {
                "automattic/jetpack-changelogger": "^1.1",
                "yoast/phpunit-polyfills": "0.2.0"
            },
            "type": "composer-plugin",
            "extra": {
                "class": "Automattic\\Jetpack\\Autoloader\\CustomAutoloaderPlugin",
                "mirror-repo": "Automattic/jetpack-autoloader",
                "changelogger": {
                    "link-template": "https://github.com/Automattic/jetpack-autoloader/compare/v${old}...v${new}"
                },
                "branch-alias": {
                    "dev-master": "2.10.x-dev"
                }
            },
            "autoload": {
                "classmap": [
                    "src/AutoloadGenerator.php"
                ],
                "psr-4": {
                    "Automattic\\Jetpack\\Autoloader\\": "src"
                }
            },
            "notification-url": "https://packagist.org/downloads/",
            "license": [
                "GPL-2.0-or-later"
            ],
            "description": "Creates a custom autoloader for a plugin or theme.",
            "support": {
                "source": "https://github.com/Automattic/jetpack-autoloader/tree/2.10.1"
            },
            "time": "2021-03-30T15:15:59+00:00"
        },
        {
            "name": "automattic/jetpack-constants",
            "version": "v1.5.1",
            "source": {
                "type": "git",
                "url": "https://github.com/Automattic/jetpack-constants.git",
                "reference": "18f772daddc8be5df76c9f4a92e017a3c2569a5b"
            },
            "dist": {
                "type": "zip",
                "url": "https://api.github.com/repos/Automattic/jetpack-constants/zipball/18f772daddc8be5df76c9f4a92e017a3c2569a5b",
                "reference": "18f772daddc8be5df76c9f4a92e017a3c2569a5b",
                "shasum": ""
            },
            "require-dev": {
                "php-mock/php-mock": "^2.1",
                "phpunit/phpunit": "^5.7 || ^6.5 || ^7.5"
            },
            "type": "library",
            "autoload": {
                "classmap": [
                    "src/"
                ]
            },
            "notification-url": "https://packagist.org/downloads/",
            "license": [
                "GPL-2.0-or-later"
            ],
            "description": "A wrapper for defining constants in a more testable way.",
            "support": {
                "source": "https://github.com/Automattic/jetpack-constants/tree/v1.5.1"
            },
            "time": "2020-10-28T19:00:31+00:00"
        },
        {
            "name": "composer/installers",
            "version": "v1.12.0",
            "source": {
                "type": "git",
                "url": "https://github.com/composer/installers.git",
                "reference": "d20a64ed3c94748397ff5973488761b22f6d3f19"
            },
            "dist": {
                "type": "zip",
                "url": "https://api.github.com/repos/composer/installers/zipball/d20a64ed3c94748397ff5973488761b22f6d3f19",
                "reference": "d20a64ed3c94748397ff5973488761b22f6d3f19",
                "shasum": ""
            },
            "require": {
                "composer-plugin-api": "^1.0 || ^2.0"
            },
            "replace": {
                "roundcube/plugin-installer": "*",
                "shama/baton": "*"
            },
            "require-dev": {
                "composer/composer": "1.6.* || ^2.0",
                "composer/semver": "^1 || ^3",
                "phpstan/phpstan": "^0.12.55",
                "phpstan/phpstan-phpunit": "^0.12.16",
                "symfony/phpunit-bridge": "^4.2 || ^5",
                "symfony/process": "^2.3"
            },
            "type": "composer-plugin",
            "extra": {
                "class": "Composer\\Installers\\Plugin",
                "branch-alias": {
                    "dev-main": "1.x-dev"
                }
            },
            "autoload": {
                "psr-4": {
                    "Composer\\Installers\\": "src/Composer/Installers"
                }
            },
            "notification-url": "https://packagist.org/downloads/",
            "license": [
                "MIT"
            ],
            "authors": [
                {
                    "name": "Kyle Robinson Young",
                    "email": "kyle@dontkry.com",
                    "homepage": "https://github.com/shama"
                }
            ],
            "description": "A multi-framework Composer library installer",
            "homepage": "https://composer.github.io/installers/",
            "keywords": [
                "Craft",
                "Dolibarr",
                "Eliasis",
                "Hurad",
                "ImageCMS",
                "Kanboard",
                "Lan Management System",
                "MODX Evo",
                "MantisBT",
                "Mautic",
                "Maya",
                "OXID",
                "Plentymarkets",
                "Porto",
                "RadPHP",
                "SMF",
                "Starbug",
                "Thelia",
                "Whmcs",
                "WolfCMS",
                "agl",
                "aimeos",
                "annotatecms",
                "attogram",
                "bitrix",
                "cakephp",
                "chef",
                "cockpit",
                "codeigniter",
                "concrete5",
                "croogo",
                "dokuwiki",
                "drupal",
                "eZ Platform",
                "elgg",
                "expressionengine",
                "fuelphp",
                "grav",
                "installer",
                "itop",
                "joomla",
                "known",
                "kohana",
                "laravel",
                "lavalite",
                "lithium",
                "magento",
                "majima",
                "mako",
                "mediawiki",
                "miaoxing",
                "modulework",
                "modx",
                "moodle",
                "osclass",
                "pantheon",
                "phpbb",
                "piwik",
                "ppi",
                "processwire",
                "puppet",
                "pxcms",
                "reindex",
                "roundcube",
                "shopware",
                "silverstripe",
                "sydes",
                "sylius",
                "symfony",
                "tastyigniter",
                "typo3",
                "wordpress",
                "yawik",
                "zend",
                "zikula"
            ],
            "support": {
                "issues": "https://github.com/composer/installers/issues",
                "source": "https://github.com/composer/installers/tree/v1.12.0"
            },
            "funding": [
                {
                    "url": "https://packagist.com",
                    "type": "custom"
                },
                {
                    "url": "https://github.com/composer",
                    "type": "github"
                },
                {
                    "url": "https://tidelift.com/funding/github/packagist/composer/composer",
                    "type": "tidelift"
                }
            ],
            "time": "2021-09-13T08:19:44+00:00"
        },
        {
            "name": "maxmind-db/reader",
            "version": "v1.6.0",
            "source": {
                "type": "git",
                "url": "https://github.com/maxmind/MaxMind-DB-Reader-php.git",
                "reference": "febd4920bf17c1da84cef58e56a8227dfb37fbe4"
            },
            "dist": {
                "type": "zip",
                "url": "https://api.github.com/repos/maxmind/MaxMind-DB-Reader-php/zipball/febd4920bf17c1da84cef58e56a8227dfb37fbe4",
                "reference": "febd4920bf17c1da84cef58e56a8227dfb37fbe4",
                "shasum": ""
            },
            "require": {
                "php": ">=5.6"
            },
            "conflict": {
                "ext-maxminddb": "<1.6.0,>=2.0.0"
            },
            "require-dev": {
                "friendsofphp/php-cs-fixer": "2.*",
                "php-coveralls/php-coveralls": "^2.1",
                "phpunit/phpcov": "^3.0",
                "phpunit/phpunit": "5.*",
                "squizlabs/php_codesniffer": "3.*"
            },
            "suggest": {
                "ext-bcmath": "bcmath or gmp is required for decoding larger integers with the pure PHP decoder",
                "ext-gmp": "bcmath or gmp is required for decoding larger integers with the pure PHP decoder",
                "ext-maxminddb": "A C-based database decoder that provides significantly faster lookups"
            },
            "type": "library",
            "autoload": {
                "psr-4": {
                    "MaxMind\\Db\\": "src/MaxMind/Db"
                }
            },
            "notification-url": "https://packagist.org/downloads/",
            "license": [
                "Apache-2.0"
            ],
            "authors": [
                {
                    "name": "Gregory J. Oschwald",
                    "email": "goschwald@maxmind.com",
                    "homepage": "https://www.maxmind.com/"
                }
            ],
            "description": "MaxMind DB Reader API",
            "homepage": "https://github.com/maxmind/MaxMind-DB-Reader-php",
            "keywords": [
                "database",
                "geoip",
                "geoip2",
                "geolocation",
                "maxmind"
            ],
            "support": {
                "issues": "https://github.com/maxmind/MaxMind-DB-Reader-php/issues",
                "source": "https://github.com/maxmind/MaxMind-DB-Reader-php/tree/v1.6.0"
            },
            "time": "2019-12-19T22:59:03+00:00"
        },
        {
            "name": "pelago/emogrifier",
            "version": "v3.1.0",
            "source": {
                "type": "git",
                "url": "https://github.com/MyIntervals/emogrifier.git",
                "reference": "f6a5c7d44612d86c3901c93f1592f5440e6b2cd8"
            },
            "dist": {
                "type": "zip",
                "url": "https://api.github.com/repos/MyIntervals/emogrifier/zipball/f6a5c7d44612d86c3901c93f1592f5440e6b2cd8",
                "reference": "f6a5c7d44612d86c3901c93f1592f5440e6b2cd8",
                "shasum": ""
            },
            "require": {
                "ext-dom": "*",
                "ext-libxml": "*",
                "php": "^5.6 || ~7.0 || ~7.1 || ~7.2 || ~7.3 || ~7.4",
                "symfony/css-selector": "^2.8 || ^3.0 || ^4.0 || ^5.0"
            },
            "require-dev": {
                "friendsofphp/php-cs-fixer": "^2.15.3",
                "phpmd/phpmd": "^2.7.0",
                "phpunit/phpunit": "^5.7.27",
                "squizlabs/php_codesniffer": "^3.5.0"
            },
            "type": "library",
            "extra": {
                "branch-alias": {
                    "dev-master": "4.0.x-dev"
                }
            },
            "autoload": {
                "psr-4": {
                    "Pelago\\": "src/"
                }
            },
            "notification-url": "https://packagist.org/downloads/",
            "license": [
                "MIT"
            ],
            "authors": [
                {
                    "name": "Oliver Klee",
                    "email": "github@oliverklee.de"
                },
                {
                    "name": "Zoli Szabó",
                    "email": "zoli.szabo+github@gmail.com"
                },
                {
                    "name": "John Reeve",
                    "email": "jreeve@pelagodesign.com"
                },
                {
                    "name": "Jake Hotson",
                    "email": "jake@qzdesign.co.uk"
                },
                {
                    "name": "Cameron Brooks"
                },
                {
                    "name": "Jaime Prado"
                }
            ],
            "description": "Converts CSS styles into inline style attributes in your HTML code",
            "homepage": "https://www.myintervals.com/emogrifier.php",
            "keywords": [
                "css",
                "email",
                "pre-processing"
            ],
            "support": {
                "issues": "https://github.com/MyIntervals/emogrifier/issues",
                "source": "https://github.com/MyIntervals/emogrifier"
            },
            "time": "2019-12-26T19:37:31+00:00"
        },
        {
            "name": "psr/container",
            "version": "1.0.0",
            "source": {
                "type": "git",
                "url": "https://github.com/php-fig/container.git",
                "reference": "b7ce3b176482dbbc1245ebf52b181af44c2cf55f"
            },
            "dist": {
                "type": "zip",
                "url": "https://api.github.com/repos/php-fig/container/zipball/b7ce3b176482dbbc1245ebf52b181af44c2cf55f",
                "reference": "b7ce3b176482dbbc1245ebf52b181af44c2cf55f",
                "shasum": ""
            },
            "require": {
                "php": ">=5.3.0"
            },
            "type": "library",
            "extra": {
                "branch-alias": {
                    "dev-master": "1.0.x-dev"
                }
            },
            "autoload": {
                "psr-4": {
                    "Psr\\Container\\": "src/"
                }
            },
            "notification-url": "https://packagist.org/downloads/",
            "license": [
                "MIT"
            ],
            "authors": [
                {
                    "name": "PHP-FIG",
                    "homepage": "http://www.php-fig.org/"
                }
            ],
            "description": "Common Container Interface (PHP FIG PSR-11)",
            "homepage": "https://github.com/php-fig/container",
            "keywords": [
                "PSR-11",
                "container",
                "container-interface",
                "container-interop",
                "psr"
            ],
            "support": {
                "issues": "https://github.com/php-fig/container/issues",
                "source": "https://github.com/php-fig/container/tree/master"
            },
            "time": "2017-02-14T16:28:37+00:00"
        },
        {
            "name": "symfony/css-selector",
            "version": "v3.3.6",
            "source": {
                "type": "git",
                "url": "https://github.com/symfony/css-selector.git",
                "reference": "4d882dced7b995d5274293039370148e291808f2"
            },
            "dist": {
                "type": "zip",
                "url": "https://api.github.com/repos/symfony/css-selector/zipball/4d882dced7b995d5274293039370148e291808f2",
                "reference": "4d882dced7b995d5274293039370148e291808f2",
                "shasum": ""
            },
            "require": {
                "php": ">=5.5.9"
            },
            "type": "library",
            "extra": {
                "branch-alias": {
                    "dev-master": "3.3-dev"
                }
            },
            "autoload": {
                "psr-4": {
                    "Symfony\\Component\\CssSelector\\": ""
                },
                "exclude-from-classmap": [
                    "/Tests/"
                ]
            },
            "notification-url": "https://packagist.org/downloads/",
            "license": [
                "MIT"
            ],
            "authors": [
                {
                    "name": "Jean-François Simon",
                    "email": "jeanfrancois.simon@sensiolabs.com"
                },
                {
                    "name": "Fabien Potencier",
                    "email": "fabien@symfony.com"
                },
                {
                    "name": "Symfony Community",
                    "homepage": "https://symfony.com/contributors"
                }
            ],
            "description": "Symfony CssSelector Component",
            "homepage": "https://symfony.com",
            "support": {
                "source": "https://github.com/symfony/css-selector/tree/master"
            },
            "time": "2017-05-01T15:01:29+00:00"
        },
        {
            "name": "woocommerce/action-scheduler",
            "version": "3.3.0",
            "source": {
                "type": "git",
                "url": "https://github.com/woocommerce/action-scheduler.git",
                "reference": "5588a831cd2453ecf7d4803f3a81063e13cde93d"
            },
            "dist": {
                "type": "zip",
                "url": "https://api.github.com/repos/woocommerce/action-scheduler/zipball/5588a831cd2453ecf7d4803f3a81063e13cde93d",
                "reference": "5588a831cd2453ecf7d4803f3a81063e13cde93d",
                "shasum": ""
            },
            "require-dev": {
                "phpunit/phpunit": "^7.5",
                "woocommerce/woocommerce-sniffs": "0.1.0",
                "wp-cli/wp-cli": "~2.5.0"
            },
            "type": "wordpress-plugin",
            "extra": {
                "scripts-description": {
                    "test": "Run unit tests",
                    "phpcs": "Analyze code against the WordPress coding standards with PHP_CodeSniffer",
                    "phpcbf": "Fix coding standards warnings/errors automatically with PHP Code Beautifier"
                }
            },
            "notification-url": "https://packagist.org/downloads/",
            "license": [
                "GPL-3.0-or-later"
            ],
            "description": "Action Scheduler for WordPress and WooCommerce",
            "homepage": "https://actionscheduler.org/",
            "support": {
                "issues": "https://github.com/woocommerce/action-scheduler/issues",
                "source": "https://github.com/woocommerce/action-scheduler/tree/3.3.0"
            },
            "time": "2021-09-15T21:08:48+00:00"
        },
        {
            "name": "woocommerce/woocommerce-admin",
            "version": "2.7.2",
            "source": {
                "type": "git",
                "url": "https://github.com/woocommerce/woocommerce-admin.git",
                "reference": "9ce54862556815e74cfe2476fae0eb30fcfd65d6"
            },
            "dist": {
                "type": "zip",
                "url": "https://api.github.com/repos/woocommerce/woocommerce-admin/zipball/9ce54862556815e74cfe2476fae0eb30fcfd65d6",
                "reference": "9ce54862556815e74cfe2476fae0eb30fcfd65d6",
                "shasum": ""
            },
            "require": {
                "automattic/jetpack-autoloader": "^2.9.1",
                "composer/installers": "^1.9.0",
                "php": ">=7.0"
            },
            "require-dev": {
                "automattic/jetpack-changelogger": "^1.1",
                "bamarni/composer-bin-plugin": "^1.4",
                "suin/phpcs-psr4-sniff": "^2.2",
                "woocommerce/woocommerce-sniffs": "0.1.0"
            },
            "type": "wordpress-plugin",
            "extra": {
                "scripts-description": {
                    "test": "Run unit tests",
                    "phpcs": "Analyze code against the WordPress coding standards with PHP_CodeSniffer",
                    "phpcbf": "Fix coding standards warnings/errors automatically with PHP Code Beautifier"
                },
                "bamarni-bin": {
                    "target-directory": "bin/composer"
                },
                "changelogger": {
                    "changelog": "./changelog.txt",
                    "formatter": {
                        "filename": "bin/changelogger/WCAdminFormatter.php"
                    },
                    "versioning": "semver",
                    "changes-dir": "./changelogs",
                    "types": [
                        "Fix",
                        "Add",
                        "Update",
                        "Dev",
                        "Tweak",
                        "Performance",
                        "Enhancement"
                    ]
                }
            },
            "autoload": {
                "psr-4": {
                    "Automattic\\WooCommerce\\Admin\\": "src/"
                }
            },
            "notification-url": "https://packagist.org/downloads/",
            "license": [
                "GPL-3.0-or-later"
            ],
            "description": "A modern, javascript-driven WooCommerce Admin experience.",
            "homepage": "https://github.com/woocommerce/woocommerce-admin",
            "support": {
                "issues": "https://github.com/woocommerce/woocommerce-admin/issues",
                "source": "https://github.com/woocommerce/woocommerce-admin/tree/v2.7.2"
            },
            "time": "2021-10-11T21:11:02+00:00"
        },
        {
            "name": "woocommerce/woocommerce-blocks",
            "version": "v5.9.1",
            "source": {
                "type": "git",
                "url": "https://github.com/woocommerce/woocommerce-gutenberg-products-block.git",
                "reference": "edfe8e40307f6f48236a066aade02a580d1b74fd"
            },
            "dist": {
                "type": "zip",
                "url": "https://api.github.com/repos/woocommerce/woocommerce-gutenberg-products-block/zipball/edfe8e40307f6f48236a066aade02a580d1b74fd",
                "reference": "edfe8e40307f6f48236a066aade02a580d1b74fd",
                "shasum": ""
            },
            "require": {
                "automattic/jetpack-autoloader": "^2.9.1",
                "composer/installers": "^1.7.0"
            },
            "require-dev": {
                "woocommerce/woocommerce-sniffs": "0.1.0",
                "wp-phpunit/wp-phpunit": "^5.4",
                "yoast/phpunit-polyfills": "^1.0"
            },
            "type": "wordpress-plugin",
            "extra": {
                "scripts-description": {
                    "phpcs": "Analyze code against the WordPress coding standards with PHP_CodeSniffer",
                    "phpcbf": "Fix coding standards warnings/errors automatically with PHP Code Beautifier"
                }
            },
            "autoload": {
                "psr-4": {
                    "Automattic\\WooCommerce\\Blocks\\": "src/"
                }
            },
            "notification-url": "https://packagist.org/downloads/",
            "license": [
                "GPL-3.0-or-later"
            ],
            "description": "WooCommerce blocks for the Gutenberg editor.",
            "homepage": "https://woocommerce.com/",
            "keywords": [
                "blocks",
                "gutenberg",
                "woocommerce"
            ],
            "support": {
                "issues": "https://github.com/woocommerce/woocommerce-gutenberg-products-block/issues",
                "source": "https://github.com/woocommerce/woocommerce-gutenberg-products-block/tree/v5.9.1"
            },
            "time": "2021-09-24T08:17:10+00:00"
        }
    ],
    "packages-dev": [
        {
            "name": "bamarni/composer-bin-plugin",
            "version": "1.4.1",
            "source": {
                "type": "git",
                "url": "https://github.com/bamarni/composer-bin-plugin.git",
                "reference": "9329fb0fbe29e0e1b2db8f4639a193e4f5406225"
            },
            "dist": {
                "type": "zip",
                "url": "https://api.github.com/repos/bamarni/composer-bin-plugin/zipball/9329fb0fbe29e0e1b2db8f4639a193e4f5406225",
                "reference": "9329fb0fbe29e0e1b2db8f4639a193e4f5406225",
                "shasum": ""
            },
            "require": {
                "composer-plugin-api": "^1.0 || ^2.0",
                "php": "^5.5.9 || ^7.0 || ^8.0"
            },
            "require-dev": {
                "composer/composer": "^1.0 || ^2.0",
                "symfony/console": "^2.5 || ^3.0 || ^4.0"
            },
            "type": "composer-plugin",
            "extra": {
                "class": "Bamarni\\Composer\\Bin\\Plugin"
            },
            "autoload": {
                "psr-4": {
                    "Bamarni\\Composer\\Bin\\": "src"
                }
            },
            "notification-url": "https://packagist.org/downloads/",
            "license": [
                "MIT"
            ],
            "description": "No conflicts for your bin dependencies",
            "keywords": [
                "composer",
                "conflict",
                "dependency",
                "executable",
                "isolation",
                "tool"
            ],
            "support": {
                "issues": "https://github.com/bamarni/composer-bin-plugin/issues",
                "source": "https://github.com/bamarni/composer-bin-plugin/tree/master"
            },
            "time": "2020-05-03T08:27:20+00:00"
        },
        {
            "name": "doctrine/instantiator",
            "version": "1.0.5",
            "source": {
                "type": "git",
                "url": "https://github.com/doctrine/instantiator.git",
                "reference": "8e884e78f9f0eb1329e445619e04456e64d8051d"
            },
            "dist": {
                "type": "zip",
                "url": "https://api.github.com/repos/doctrine/instantiator/zipball/8e884e78f9f0eb1329e445619e04456e64d8051d",
                "reference": "8e884e78f9f0eb1329e445619e04456e64d8051d",
                "shasum": ""
            },
            "require": {
                "php": ">=5.3,<8.0-DEV"
            },
            "require-dev": {
                "athletic/athletic": "~0.1.8",
                "ext-pdo": "*",
                "ext-phar": "*",
                "phpunit/phpunit": "~4.0",
                "squizlabs/php_codesniffer": "~2.0"
            },
            "type": "library",
            "extra": {
                "branch-alias": {
                    "dev-master": "1.0.x-dev"
                }
            },
            "autoload": {
                "psr-4": {
                    "Doctrine\\Instantiator\\": "src/Doctrine/Instantiator/"
                }
            },
            "notification-url": "https://packagist.org/downloads/",
            "license": [
                "MIT"
            ],
            "authors": [
                {
                    "name": "Marco Pivetta",
                    "email": "ocramius@gmail.com",
                    "homepage": "http://ocramius.github.com/"
                }
            ],
            "description": "A small, lightweight utility to instantiate objects in PHP without invoking their constructors",
            "homepage": "https://github.com/doctrine/instantiator",
            "keywords": [
                "constructor",
                "instantiate"
            ],
            "support": {
                "issues": "https://github.com/doctrine/instantiator/issues",
                "source": "https://github.com/doctrine/instantiator/tree/master"
            },
            "time": "2015-06-14T21:17:01+00:00"
        },
        {
            "name": "myclabs/deep-copy",
            "version": "1.7.0",
            "source": {
                "type": "git",
                "url": "https://github.com/myclabs/DeepCopy.git",
                "reference": "3b8a3a99ba1f6a3952ac2747d989303cbd6b7a3e"
            },
            "dist": {
                "type": "zip",
                "url": "https://api.github.com/repos/myclabs/DeepCopy/zipball/3b8a3a99ba1f6a3952ac2747d989303cbd6b7a3e",
                "reference": "3b8a3a99ba1f6a3952ac2747d989303cbd6b7a3e",
                "shasum": ""
            },
            "require": {
                "php": "^5.6 || ^7.0"
            },
            "require-dev": {
                "doctrine/collections": "^1.0",
                "doctrine/common": "^2.6",
                "phpunit/phpunit": "^4.1"
            },
            "type": "library",
            "autoload": {
                "psr-4": {
                    "DeepCopy\\": "src/DeepCopy/"
                },
                "files": [
                    "src/DeepCopy/deep_copy.php"
                ]
            },
            "notification-url": "https://packagist.org/downloads/",
            "license": [
                "MIT"
            ],
            "description": "Create deep copies (clones) of your objects",
            "keywords": [
                "clone",
                "copy",
                "duplicate",
                "object",
                "object graph"
            ],
            "support": {
                "issues": "https://github.com/myclabs/DeepCopy/issues",
                "source": "https://github.com/myclabs/DeepCopy/tree/1.x"
            },
            "time": "2017-10-19T19:58:43+00:00"
        },
        {
            "name": "phar-io/manifest",
            "version": "1.0.1",
            "source": {
                "type": "git",
                "url": "https://github.com/phar-io/manifest.git",
                "reference": "2df402786ab5368a0169091f61a7c1e0eb6852d0"
            },
            "dist": {
                "type": "zip",
                "url": "https://api.github.com/repos/phar-io/manifest/zipball/2df402786ab5368a0169091f61a7c1e0eb6852d0",
                "reference": "2df402786ab5368a0169091f61a7c1e0eb6852d0",
                "shasum": ""
            },
            "require": {
                "ext-dom": "*",
                "ext-phar": "*",
                "phar-io/version": "^1.0.1",
                "php": "^5.6 || ^7.0"
            },
            "type": "library",
            "extra": {
                "branch-alias": {
                    "dev-master": "1.0.x-dev"
                }
            },
            "autoload": {
                "classmap": [
                    "src/"
                ]
            },
            "notification-url": "https://packagist.org/downloads/",
            "license": [
                "BSD-3-Clause"
            ],
            "authors": [
                {
                    "name": "Arne Blankerts",
                    "email": "arne@blankerts.de",
                    "role": "Developer"
                },
                {
                    "name": "Sebastian Heuer",
                    "email": "sebastian@phpeople.de",
                    "role": "Developer"
                },
                {
                    "name": "Sebastian Bergmann",
                    "email": "sebastian@phpunit.de",
                    "role": "Developer"
                }
            ],
            "description": "Component for reading phar.io manifest information from a PHP Archive (PHAR)",
            "support": {
                "issues": "https://github.com/phar-io/manifest/issues",
                "source": "https://github.com/phar-io/manifest/tree/master"
            },
            "time": "2017-03-05T18:14:27+00:00"
        },
        {
            "name": "phar-io/version",
            "version": "1.0.1",
            "source": {
                "type": "git",
                "url": "https://github.com/phar-io/version.git",
                "reference": "a70c0ced4be299a63d32fa96d9281d03e94041df"
            },
            "dist": {
                "type": "zip",
                "url": "https://api.github.com/repos/phar-io/version/zipball/a70c0ced4be299a63d32fa96d9281d03e94041df",
                "reference": "a70c0ced4be299a63d32fa96d9281d03e94041df",
                "shasum": ""
            },
            "require": {
                "php": "^5.6 || ^7.0"
            },
            "type": "library",
            "autoload": {
                "classmap": [
                    "src/"
                ]
            },
            "notification-url": "https://packagist.org/downloads/",
            "license": [
                "BSD-3-Clause"
            ],
            "authors": [
                {
                    "name": "Arne Blankerts",
                    "email": "arne@blankerts.de",
                    "role": "Developer"
                },
                {
                    "name": "Sebastian Heuer",
                    "email": "sebastian@phpeople.de",
                    "role": "Developer"
                },
                {
                    "name": "Sebastian Bergmann",
                    "email": "sebastian@phpunit.de",
                    "role": "Developer"
                }
            ],
            "description": "Library for handling version information and constraints",
            "support": {
                "issues": "https://github.com/phar-io/version/issues",
                "source": "https://github.com/phar-io/version/tree/master"
            },
            "time": "2017-03-05T17:38:23+00:00"
        },
        {
            "name": "phpdocumentor/reflection-common",
            "version": "1.0.1",
            "source": {
                "type": "git",
                "url": "https://github.com/phpDocumentor/ReflectionCommon.git",
                "reference": "21bdeb5f65d7ebf9f43b1b25d404f87deab5bfb6"
            },
            "dist": {
                "type": "zip",
                "url": "https://api.github.com/repos/phpDocumentor/ReflectionCommon/zipball/21bdeb5f65d7ebf9f43b1b25d404f87deab5bfb6",
                "reference": "21bdeb5f65d7ebf9f43b1b25d404f87deab5bfb6",
                "shasum": ""
            },
            "require": {
                "php": ">=5.5"
            },
            "require-dev": {
                "phpunit/phpunit": "^4.6"
            },
            "type": "library",
            "extra": {
                "branch-alias": {
                    "dev-master": "1.0.x-dev"
                }
            },
            "autoload": {
                "psr-4": {
                    "phpDocumentor\\Reflection\\": [
                        "src"
                    ]
                }
            },
            "notification-url": "https://packagist.org/downloads/",
            "license": [
                "MIT"
            ],
            "authors": [
                {
                    "name": "Jaap van Otterdijk",
                    "email": "opensource@ijaap.nl"
                }
            ],
            "description": "Common reflection classes used by phpdocumentor to reflect the code structure",
            "homepage": "http://www.phpdoc.org",
            "keywords": [
                "FQSEN",
                "phpDocumentor",
                "phpdoc",
                "reflection",
                "static analysis"
            ],
            "support": {
                "issues": "https://github.com/phpDocumentor/ReflectionCommon/issues",
                "source": "https://github.com/phpDocumentor/ReflectionCommon/tree/master"
            },
            "time": "2017-09-11T18:02:19+00:00"
        },
        {
            "name": "phpdocumentor/reflection-docblock",
            "version": "4.3.4",
            "source": {
                "type": "git",
                "url": "https://github.com/phpDocumentor/ReflectionDocBlock.git",
                "reference": "da3fd972d6bafd628114f7e7e036f45944b62e9c"
            },
            "dist": {
                "type": "zip",
                "url": "https://api.github.com/repos/phpDocumentor/ReflectionDocBlock/zipball/da3fd972d6bafd628114f7e7e036f45944b62e9c",
                "reference": "da3fd972d6bafd628114f7e7e036f45944b62e9c",
                "shasum": ""
            },
            "require": {
                "php": "^7.0",
                "phpdocumentor/reflection-common": "^1.0.0 || ^2.0.0",
                "phpdocumentor/type-resolver": "~0.4 || ^1.0.0",
                "webmozart/assert": "^1.0"
            },
            "require-dev": {
                "doctrine/instantiator": "^1.0.5",
                "mockery/mockery": "^1.0",
                "phpdocumentor/type-resolver": "0.4.*",
                "phpunit/phpunit": "^6.4"
            },
            "type": "library",
            "extra": {
                "branch-alias": {
                    "dev-master": "4.x-dev"
                }
            },
            "autoload": {
                "psr-4": {
                    "phpDocumentor\\Reflection\\": [
                        "src/"
                    ]
                }
            },
            "notification-url": "https://packagist.org/downloads/",
            "license": [
                "MIT"
            ],
            "authors": [
                {
                    "name": "Mike van Riel",
                    "email": "me@mikevanriel.com"
                }
            ],
            "description": "With this component, a library can provide support for annotations via DocBlocks or otherwise retrieve information that is embedded in a DocBlock.",
            "support": {
                "issues": "https://github.com/phpDocumentor/ReflectionDocBlock/issues",
                "source": "https://github.com/phpDocumentor/ReflectionDocBlock/tree/release/4.x"
            },
            "time": "2019-12-28T18:55:12+00:00"
        },
        {
            "name": "phpdocumentor/type-resolver",
            "version": "0.5.1",
            "source": {
                "type": "git",
                "url": "https://github.com/phpDocumentor/TypeResolver.git",
                "reference": "cf842904952e64e703800d094cdf34e715a8a3ae"
            },
            "dist": {
                "type": "zip",
                "url": "https://api.github.com/repos/phpDocumentor/TypeResolver/zipball/cf842904952e64e703800d094cdf34e715a8a3ae",
                "reference": "cf842904952e64e703800d094cdf34e715a8a3ae",
                "shasum": ""
            },
            "require": {
                "php": "^7.0",
                "phpdocumentor/reflection-common": "^1.0"
            },
            "require-dev": {
                "mockery/mockery": "^1.0",
                "phpunit/phpunit": "^6.4"
            },
            "type": "library",
            "extra": {
                "branch-alias": {
                    "dev-master": "1.0.x-dev"
                }
            },
            "autoload": {
                "psr-4": {
                    "phpDocumentor\\Reflection\\": "src"
                }
            },
            "notification-url": "https://packagist.org/downloads/",
            "license": [
                "MIT"
            ],
            "authors": [
                {
                    "name": "Mike van Riel",
                    "email": "me@mikevanriel.com"
                }
            ],
            "support": {
                "issues": "https://github.com/phpDocumentor/TypeResolver/issues",
                "source": "https://github.com/phpDocumentor/TypeResolver/tree/master"
            },
            "time": "2017-12-30T13:23:38+00:00"
        },
        {
            "name": "phpspec/prophecy",
            "version": "v1.10.3",
            "source": {
                "type": "git",
                "url": "https://github.com/phpspec/prophecy.git",
                "reference": "451c3cd1418cf640de218914901e51b064abb093"
            },
            "dist": {
                "type": "zip",
                "url": "https://api.github.com/repos/phpspec/prophecy/zipball/451c3cd1418cf640de218914901e51b064abb093",
                "reference": "451c3cd1418cf640de218914901e51b064abb093",
                "shasum": ""
            },
            "require": {
                "doctrine/instantiator": "^1.0.2",
                "php": "^5.3|^7.0",
                "phpdocumentor/reflection-docblock": "^2.0|^3.0.2|^4.0|^5.0",
                "sebastian/comparator": "^1.2.3|^2.0|^3.0|^4.0",
                "sebastian/recursion-context": "^1.0|^2.0|^3.0|^4.0"
            },
            "require-dev": {
                "phpspec/phpspec": "^2.5 || ^3.2",
                "phpunit/phpunit": "^4.8.35 || ^5.7 || ^6.5 || ^7.1"
            },
            "type": "library",
            "extra": {
                "branch-alias": {
                    "dev-master": "1.10.x-dev"
                }
            },
            "autoload": {
                "psr-4": {
                    "Prophecy\\": "src/Prophecy"
                }
            },
            "notification-url": "https://packagist.org/downloads/",
            "license": [
                "MIT"
            ],
            "authors": [
                {
                    "name": "Konstantin Kudryashov",
                    "email": "ever.zet@gmail.com",
                    "homepage": "http://everzet.com"
                },
                {
                    "name": "Marcello Duarte",
                    "email": "marcello.duarte@gmail.com"
                }
            ],
            "description": "Highly opinionated mocking framework for PHP 5.3+",
            "homepage": "https://github.com/phpspec/prophecy",
            "keywords": [
                "Double",
                "Dummy",
                "fake",
                "mock",
                "spy",
                "stub"
            ],
            "support": {
                "issues": "https://github.com/phpspec/prophecy/issues",
                "source": "https://github.com/phpspec/prophecy/tree/v1.10.3"
            },
            "time": "2020-03-05T15:02:03+00:00"
        },
        {
            "name": "phpunit/php-code-coverage",
            "version": "5.3.2",
            "source": {
                "type": "git",
                "url": "https://github.com/sebastianbergmann/php-code-coverage.git",
                "reference": "c89677919c5dd6d3b3852f230a663118762218ac"
            },
            "dist": {
                "type": "zip",
                "url": "https://api.github.com/repos/sebastianbergmann/php-code-coverage/zipball/c89677919c5dd6d3b3852f230a663118762218ac",
                "reference": "c89677919c5dd6d3b3852f230a663118762218ac",
                "shasum": ""
            },
            "require": {
                "ext-dom": "*",
                "ext-xmlwriter": "*",
                "php": "^7.0",
                "phpunit/php-file-iterator": "^1.4.2",
                "phpunit/php-text-template": "^1.2.1",
                "phpunit/php-token-stream": "^2.0.1",
                "sebastian/code-unit-reverse-lookup": "^1.0.1",
                "sebastian/environment": "^3.0",
                "sebastian/version": "^2.0.1",
                "theseer/tokenizer": "^1.1"
            },
            "require-dev": {
                "phpunit/phpunit": "^6.0"
            },
            "suggest": {
                "ext-xdebug": "^2.5.5"
            },
            "type": "library",
            "extra": {
                "branch-alias": {
                    "dev-master": "5.3.x-dev"
                }
            },
            "autoload": {
                "classmap": [
                    "src/"
                ]
            },
            "notification-url": "https://packagist.org/downloads/",
            "license": [
                "BSD-3-Clause"
            ],
            "authors": [
                {
                    "name": "Sebastian Bergmann",
                    "email": "sebastian@phpunit.de",
                    "role": "lead"
                }
            ],
            "description": "Library that provides collection, processing, and rendering functionality for PHP code coverage information.",
            "homepage": "https://github.com/sebastianbergmann/php-code-coverage",
            "keywords": [
                "coverage",
                "testing",
                "xunit"
            ],
            "support": {
                "issues": "https://github.com/sebastianbergmann/php-code-coverage/issues",
                "source": "https://github.com/sebastianbergmann/php-code-coverage/tree/5.3"
            },
            "time": "2018-04-06T15:36:58+00:00"
        },
        {
            "name": "phpunit/php-file-iterator",
            "version": "1.4.5",
            "source": {
                "type": "git",
                "url": "https://github.com/sebastianbergmann/php-file-iterator.git",
                "reference": "730b01bc3e867237eaac355e06a36b85dd93a8b4"
            },
            "dist": {
                "type": "zip",
                "url": "https://api.github.com/repos/sebastianbergmann/php-file-iterator/zipball/730b01bc3e867237eaac355e06a36b85dd93a8b4",
                "reference": "730b01bc3e867237eaac355e06a36b85dd93a8b4",
                "shasum": ""
            },
            "require": {
                "php": ">=5.3.3"
            },
            "type": "library",
            "extra": {
                "branch-alias": {
                    "dev-master": "1.4.x-dev"
                }
            },
            "autoload": {
                "classmap": [
                    "src/"
                ]
            },
            "notification-url": "https://packagist.org/downloads/",
            "license": [
                "BSD-3-Clause"
            ],
            "authors": [
                {
                    "name": "Sebastian Bergmann",
                    "email": "sb@sebastian-bergmann.de",
                    "role": "lead"
                }
            ],
            "description": "FilterIterator implementation that filters files based on a list of suffixes.",
            "homepage": "https://github.com/sebastianbergmann/php-file-iterator/",
            "keywords": [
                "filesystem",
                "iterator"
            ],
            "support": {
                "irc": "irc://irc.freenode.net/phpunit",
                "issues": "https://github.com/sebastianbergmann/php-file-iterator/issues",
                "source": "https://github.com/sebastianbergmann/php-file-iterator/tree/1.4.5"
            },
            "time": "2017-11-27T13:52:08+00:00"
        },
        {
            "name": "phpunit/php-text-template",
            "version": "1.2.1",
            "source": {
                "type": "git",
                "url": "https://github.com/sebastianbergmann/php-text-template.git",
                "reference": "31f8b717e51d9a2afca6c9f046f5d69fc27c8686"
            },
            "dist": {
                "type": "zip",
                "url": "https://api.github.com/repos/sebastianbergmann/php-text-template/zipball/31f8b717e51d9a2afca6c9f046f5d69fc27c8686",
                "reference": "31f8b717e51d9a2afca6c9f046f5d69fc27c8686",
                "shasum": ""
            },
            "require": {
                "php": ">=5.3.3"
            },
            "type": "library",
            "autoload": {
                "classmap": [
                    "src/"
                ]
            },
            "notification-url": "https://packagist.org/downloads/",
            "license": [
                "BSD-3-Clause"
            ],
            "authors": [
                {
                    "name": "Sebastian Bergmann",
                    "email": "sebastian@phpunit.de",
                    "role": "lead"
                }
            ],
            "description": "Simple template engine.",
            "homepage": "https://github.com/sebastianbergmann/php-text-template/",
            "keywords": [
                "template"
            ],
            "support": {
                "issues": "https://github.com/sebastianbergmann/php-text-template/issues",
                "source": "https://github.com/sebastianbergmann/php-text-template/tree/1.2.1"
            },
            "time": "2015-06-21T13:50:34+00:00"
        },
        {
            "name": "phpunit/php-timer",
            "version": "1.0.9",
            "source": {
                "type": "git",
                "url": "https://github.com/sebastianbergmann/php-timer.git",
                "reference": "3dcf38ca72b158baf0bc245e9184d3fdffa9c46f"
            },
            "dist": {
                "type": "zip",
                "url": "https://api.github.com/repos/sebastianbergmann/php-timer/zipball/3dcf38ca72b158baf0bc245e9184d3fdffa9c46f",
                "reference": "3dcf38ca72b158baf0bc245e9184d3fdffa9c46f",
                "shasum": ""
            },
            "require": {
                "php": "^5.3.3 || ^7.0"
            },
            "require-dev": {
                "phpunit/phpunit": "^4.8.35 || ^5.7 || ^6.0"
            },
            "type": "library",
            "extra": {
                "branch-alias": {
                    "dev-master": "1.0-dev"
                }
            },
            "autoload": {
                "classmap": [
                    "src/"
                ]
            },
            "notification-url": "https://packagist.org/downloads/",
            "license": [
                "BSD-3-Clause"
            ],
            "authors": [
                {
                    "name": "Sebastian Bergmann",
                    "email": "sb@sebastian-bergmann.de",
                    "role": "lead"
                }
            ],
            "description": "Utility class for timing",
            "homepage": "https://github.com/sebastianbergmann/php-timer/",
            "keywords": [
                "timer"
            ],
            "support": {
                "issues": "https://github.com/sebastianbergmann/php-timer/issues",
                "source": "https://github.com/sebastianbergmann/php-timer/tree/master"
            },
            "time": "2017-02-26T11:10:40+00:00"
        },
        {
            "name": "phpunit/php-token-stream",
            "version": "2.0.2",
            "source": {
                "type": "git",
                "url": "https://github.com/sebastianbergmann/php-token-stream.git",
                "reference": "791198a2c6254db10131eecfe8c06670700904db"
            },
            "dist": {
                "type": "zip",
                "url": "https://api.github.com/repos/sebastianbergmann/php-token-stream/zipball/791198a2c6254db10131eecfe8c06670700904db",
                "reference": "791198a2c6254db10131eecfe8c06670700904db",
                "shasum": ""
            },
            "require": {
                "ext-tokenizer": "*",
                "php": "^7.0"
            },
            "require-dev": {
                "phpunit/phpunit": "^6.2.4"
            },
            "type": "library",
            "extra": {
                "branch-alias": {
                    "dev-master": "2.0-dev"
                }
            },
            "autoload": {
                "classmap": [
                    "src/"
                ]
            },
            "notification-url": "https://packagist.org/downloads/",
            "license": [
                "BSD-3-Clause"
            ],
            "authors": [
                {
                    "name": "Sebastian Bergmann",
                    "email": "sebastian@phpunit.de"
                }
            ],
            "description": "Wrapper around PHP's tokenizer extension.",
            "homepage": "https://github.com/sebastianbergmann/php-token-stream/",
            "keywords": [
                "tokenizer"
            ],
            "support": {
                "issues": "https://github.com/sebastianbergmann/php-token-stream/issues",
                "source": "https://github.com/sebastianbergmann/php-token-stream/tree/master"
            },
            "abandoned": true,
            "time": "2017-11-27T05:48:46+00:00"
        },
        {
            "name": "phpunit/phpunit",
            "version": "6.5.14",
            "source": {
                "type": "git",
                "url": "https://github.com/sebastianbergmann/phpunit.git",
                "reference": "bac23fe7ff13dbdb461481f706f0e9fe746334b7"
            },
            "dist": {
                "type": "zip",
                "url": "https://api.github.com/repos/sebastianbergmann/phpunit/zipball/bac23fe7ff13dbdb461481f706f0e9fe746334b7",
                "reference": "bac23fe7ff13dbdb461481f706f0e9fe746334b7",
                "shasum": ""
            },
            "require": {
                "ext-dom": "*",
                "ext-json": "*",
                "ext-libxml": "*",
                "ext-mbstring": "*",
                "ext-xml": "*",
                "myclabs/deep-copy": "^1.6.1",
                "phar-io/manifest": "^1.0.1",
                "phar-io/version": "^1.0",
                "php": "^7.0",
                "phpspec/prophecy": "^1.7",
                "phpunit/php-code-coverage": "^5.3",
                "phpunit/php-file-iterator": "^1.4.3",
                "phpunit/php-text-template": "^1.2.1",
                "phpunit/php-timer": "^1.0.9",
                "phpunit/phpunit-mock-objects": "^5.0.9",
                "sebastian/comparator": "^2.1",
                "sebastian/diff": "^2.0",
                "sebastian/environment": "^3.1",
                "sebastian/exporter": "^3.1",
                "sebastian/global-state": "^2.0",
                "sebastian/object-enumerator": "^3.0.3",
                "sebastian/resource-operations": "^1.0",
                "sebastian/version": "^2.0.1"
            },
            "conflict": {
                "phpdocumentor/reflection-docblock": "3.0.2",
                "phpunit/dbunit": "<3.0"
            },
            "require-dev": {
                "ext-pdo": "*"
            },
            "suggest": {
                "ext-xdebug": "*",
                "phpunit/php-invoker": "^1.1"
            },
            "bin": [
                "phpunit"
            ],
            "type": "library",
            "extra": {
                "branch-alias": {
                    "dev-master": "6.5.x-dev"
                }
            },
            "autoload": {
                "classmap": [
                    "src/"
                ]
            },
            "notification-url": "https://packagist.org/downloads/",
            "license": [
                "BSD-3-Clause"
            ],
            "authors": [
                {
                    "name": "Sebastian Bergmann",
                    "email": "sebastian@phpunit.de",
                    "role": "lead"
                }
            ],
            "description": "The PHP Unit Testing framework.",
            "homepage": "https://phpunit.de/",
            "keywords": [
                "phpunit",
                "testing",
                "xunit"
            ],
            "support": {
                "issues": "https://github.com/sebastianbergmann/phpunit/issues",
                "source": "https://github.com/sebastianbergmann/phpunit/tree/6.5.14"
            },
            "time": "2019-02-01T05:22:47+00:00"
        },
        {
            "name": "phpunit/phpunit-mock-objects",
            "version": "5.0.10",
            "source": {
                "type": "git",
                "url": "https://github.com/sebastianbergmann/phpunit-mock-objects.git",
                "reference": "cd1cf05c553ecfec36b170070573e540b67d3f1f"
            },
            "dist": {
                "type": "zip",
                "url": "https://api.github.com/repos/sebastianbergmann/phpunit-mock-objects/zipball/cd1cf05c553ecfec36b170070573e540b67d3f1f",
                "reference": "cd1cf05c553ecfec36b170070573e540b67d3f1f",
                "shasum": ""
            },
            "require": {
                "doctrine/instantiator": "^1.0.5",
                "php": "^7.0",
                "phpunit/php-text-template": "^1.2.1",
                "sebastian/exporter": "^3.1"
            },
            "conflict": {
                "phpunit/phpunit": "<6.0"
            },
            "require-dev": {
                "phpunit/phpunit": "^6.5.11"
            },
            "suggest": {
                "ext-soap": "*"
            },
            "type": "library",
            "extra": {
                "branch-alias": {
                    "dev-master": "5.0.x-dev"
                }
            },
            "autoload": {
                "classmap": [
                    "src/"
                ]
            },
            "notification-url": "https://packagist.org/downloads/",
            "license": [
                "BSD-3-Clause"
            ],
            "authors": [
                {
                    "name": "Sebastian Bergmann",
                    "email": "sebastian@phpunit.de",
                    "role": "lead"
                }
            ],
            "description": "Mock Object library for PHPUnit",
            "homepage": "https://github.com/sebastianbergmann/phpunit-mock-objects/",
            "keywords": [
                "mock",
                "xunit"
            ],
            "support": {
                "issues": "https://github.com/sebastianbergmann/phpunit-mock-objects/issues",
                "source": "https://github.com/sebastianbergmann/phpunit-mock-objects/tree/5.0.10"
            },
            "abandoned": true,
            "time": "2018-08-09T05:50:03+00:00"
        },
        {
            "name": "sebastian/code-unit-reverse-lookup",
            "version": "1.0.2",
            "source": {
                "type": "git",
                "url": "https://github.com/sebastianbergmann/code-unit-reverse-lookup.git",
                "reference": "1de8cd5c010cb153fcd68b8d0f64606f523f7619"
            },
            "dist": {
                "type": "zip",
                "url": "https://api.github.com/repos/sebastianbergmann/code-unit-reverse-lookup/zipball/1de8cd5c010cb153fcd68b8d0f64606f523f7619",
                "reference": "1de8cd5c010cb153fcd68b8d0f64606f523f7619",
                "shasum": ""
            },
            "require": {
                "php": ">=5.6"
            },
            "require-dev": {
                "phpunit/phpunit": "^8.5"
            },
            "type": "library",
            "extra": {
                "branch-alias": {
                    "dev-master": "1.0.x-dev"
                }
            },
            "autoload": {
                "classmap": [
                    "src/"
                ]
            },
            "notification-url": "https://packagist.org/downloads/",
            "license": [
                "BSD-3-Clause"
            ],
            "authors": [
                {
                    "name": "Sebastian Bergmann",
                    "email": "sebastian@phpunit.de"
                }
            ],
            "description": "Looks up which function or method a line of code belongs to",
            "homepage": "https://github.com/sebastianbergmann/code-unit-reverse-lookup/",
            "support": {
                "issues": "https://github.com/sebastianbergmann/code-unit-reverse-lookup/issues",
                "source": "https://github.com/sebastianbergmann/code-unit-reverse-lookup/tree/1.0.2"
            },
            "funding": [
                {
                    "url": "https://github.com/sebastianbergmann",
                    "type": "github"
                }
            ],
            "time": "2020-11-30T08:15:22+00:00"
        },
        {
            "name": "sebastian/comparator",
            "version": "2.1.3",
            "source": {
                "type": "git",
                "url": "https://github.com/sebastianbergmann/comparator.git",
                "reference": "34369daee48eafb2651bea869b4b15d75ccc35f9"
            },
            "dist": {
                "type": "zip",
                "url": "https://api.github.com/repos/sebastianbergmann/comparator/zipball/34369daee48eafb2651bea869b4b15d75ccc35f9",
                "reference": "34369daee48eafb2651bea869b4b15d75ccc35f9",
                "shasum": ""
            },
            "require": {
                "php": "^7.0",
                "sebastian/diff": "^2.0 || ^3.0",
                "sebastian/exporter": "^3.1"
            },
            "require-dev": {
                "phpunit/phpunit": "^6.4"
            },
            "type": "library",
            "extra": {
                "branch-alias": {
                    "dev-master": "2.1.x-dev"
                }
            },
            "autoload": {
                "classmap": [
                    "src/"
                ]
            },
            "notification-url": "https://packagist.org/downloads/",
            "license": [
                "BSD-3-Clause"
            ],
            "authors": [
                {
                    "name": "Jeff Welch",
                    "email": "whatthejeff@gmail.com"
                },
                {
                    "name": "Volker Dusch",
                    "email": "github@wallbash.com"
                },
                {
                    "name": "Bernhard Schussek",
                    "email": "bschussek@2bepublished.at"
                },
                {
                    "name": "Sebastian Bergmann",
                    "email": "sebastian@phpunit.de"
                }
            ],
            "description": "Provides the functionality to compare PHP values for equality",
            "homepage": "https://github.com/sebastianbergmann/comparator",
            "keywords": [
                "comparator",
                "compare",
                "equality"
            ],
            "support": {
                "issues": "https://github.com/sebastianbergmann/comparator/issues",
                "source": "https://github.com/sebastianbergmann/comparator/tree/master"
            },
            "time": "2018-02-01T13:46:46+00:00"
        },
        {
            "name": "sebastian/diff",
            "version": "2.0.1",
            "source": {
                "type": "git",
                "url": "https://github.com/sebastianbergmann/diff.git",
                "reference": "347c1d8b49c5c3ee30c7040ea6fc446790e6bddd"
            },
            "dist": {
                "type": "zip",
                "url": "https://api.github.com/repos/sebastianbergmann/diff/zipball/347c1d8b49c5c3ee30c7040ea6fc446790e6bddd",
                "reference": "347c1d8b49c5c3ee30c7040ea6fc446790e6bddd",
                "shasum": ""
            },
            "require": {
                "php": "^7.0"
            },
            "require-dev": {
                "phpunit/phpunit": "^6.2"
            },
            "type": "library",
            "extra": {
                "branch-alias": {
                    "dev-master": "2.0-dev"
                }
            },
            "autoload": {
                "classmap": [
                    "src/"
                ]
            },
            "notification-url": "https://packagist.org/downloads/",
            "license": [
                "BSD-3-Clause"
            ],
            "authors": [
                {
                    "name": "Kore Nordmann",
                    "email": "mail@kore-nordmann.de"
                },
                {
                    "name": "Sebastian Bergmann",
                    "email": "sebastian@phpunit.de"
                }
            ],
            "description": "Diff implementation",
            "homepage": "https://github.com/sebastianbergmann/diff",
            "keywords": [
                "diff"
            ],
            "support": {
                "issues": "https://github.com/sebastianbergmann/diff/issues",
                "source": "https://github.com/sebastianbergmann/diff/tree/master"
            },
            "time": "2017-08-03T08:09:46+00:00"
        },
        {
            "name": "sebastian/environment",
            "version": "3.1.0",
            "source": {
                "type": "git",
                "url": "https://github.com/sebastianbergmann/environment.git",
                "reference": "cd0871b3975fb7fc44d11314fd1ee20925fce4f5"
            },
            "dist": {
                "type": "zip",
                "url": "https://api.github.com/repos/sebastianbergmann/environment/zipball/cd0871b3975fb7fc44d11314fd1ee20925fce4f5",
                "reference": "cd0871b3975fb7fc44d11314fd1ee20925fce4f5",
                "shasum": ""
            },
            "require": {
                "php": "^7.0"
            },
            "require-dev": {
                "phpunit/phpunit": "^6.1"
            },
            "type": "library",
            "extra": {
                "branch-alias": {
                    "dev-master": "3.1.x-dev"
                }
            },
            "autoload": {
                "classmap": [
                    "src/"
                ]
            },
            "notification-url": "https://packagist.org/downloads/",
            "license": [
                "BSD-3-Clause"
            ],
            "authors": [
                {
                    "name": "Sebastian Bergmann",
                    "email": "sebastian@phpunit.de"
                }
            ],
            "description": "Provides functionality to handle HHVM/PHP environments",
            "homepage": "http://www.github.com/sebastianbergmann/environment",
            "keywords": [
                "Xdebug",
                "environment",
                "hhvm"
            ],
            "support": {
                "issues": "https://github.com/sebastianbergmann/environment/issues",
                "source": "https://github.com/sebastianbergmann/environment/tree/master"
            },
            "time": "2017-07-01T08:51:00+00:00"
        },
        {
            "name": "sebastian/exporter",
            "version": "3.1.3",
            "source": {
                "type": "git",
                "url": "https://github.com/sebastianbergmann/exporter.git",
                "reference": "6b853149eab67d4da22291d36f5b0631c0fd856e"
            },
            "dist": {
                "type": "zip",
                "url": "https://api.github.com/repos/sebastianbergmann/exporter/zipball/6b853149eab67d4da22291d36f5b0631c0fd856e",
                "reference": "6b853149eab67d4da22291d36f5b0631c0fd856e",
                "shasum": ""
            },
            "require": {
                "php": ">=7.0",
                "sebastian/recursion-context": "^3.0"
            },
            "require-dev": {
                "ext-mbstring": "*",
                "phpunit/phpunit": "^6.0"
            },
            "type": "library",
            "extra": {
                "branch-alias": {
                    "dev-master": "3.1.x-dev"
                }
            },
            "autoload": {
                "classmap": [
                    "src/"
                ]
            },
            "notification-url": "https://packagist.org/downloads/",
            "license": [
                "BSD-3-Clause"
            ],
            "authors": [
                {
                    "name": "Sebastian Bergmann",
                    "email": "sebastian@phpunit.de"
                },
                {
                    "name": "Jeff Welch",
                    "email": "whatthejeff@gmail.com"
                },
                {
                    "name": "Volker Dusch",
                    "email": "github@wallbash.com"
                },
                {
                    "name": "Adam Harvey",
                    "email": "aharvey@php.net"
                },
                {
                    "name": "Bernhard Schussek",
                    "email": "bschussek@gmail.com"
                }
            ],
            "description": "Provides the functionality to export PHP variables for visualization",
            "homepage": "http://www.github.com/sebastianbergmann/exporter",
            "keywords": [
                "export",
                "exporter"
            ],
            "support": {
                "issues": "https://github.com/sebastianbergmann/exporter/issues",
                "source": "https://github.com/sebastianbergmann/exporter/tree/3.1.3"
            },
            "funding": [
                {
                    "url": "https://github.com/sebastianbergmann",
                    "type": "github"
                }
            ],
            "time": "2020-11-30T07:47:53+00:00"
        },
        {
            "name": "sebastian/global-state",
            "version": "2.0.0",
            "source": {
                "type": "git",
                "url": "https://github.com/sebastianbergmann/global-state.git",
                "reference": "e8ba02eed7bbbb9e59e43dedd3dddeff4a56b0c4"
            },
            "dist": {
                "type": "zip",
                "url": "https://api.github.com/repos/sebastianbergmann/global-state/zipball/e8ba02eed7bbbb9e59e43dedd3dddeff4a56b0c4",
                "reference": "e8ba02eed7bbbb9e59e43dedd3dddeff4a56b0c4",
                "shasum": ""
            },
            "require": {
                "php": "^7.0"
            },
            "require-dev": {
                "phpunit/phpunit": "^6.0"
            },
            "suggest": {
                "ext-uopz": "*"
            },
            "type": "library",
            "extra": {
                "branch-alias": {
                    "dev-master": "2.0-dev"
                }
            },
            "autoload": {
                "classmap": [
                    "src/"
                ]
            },
            "notification-url": "https://packagist.org/downloads/",
            "license": [
                "BSD-3-Clause"
            ],
            "authors": [
                {
                    "name": "Sebastian Bergmann",
                    "email": "sebastian@phpunit.de"
                }
            ],
            "description": "Snapshotting of global state",
            "homepage": "http://www.github.com/sebastianbergmann/global-state",
            "keywords": [
                "global state"
            ],
            "support": {
                "issues": "https://github.com/sebastianbergmann/global-state/issues",
                "source": "https://github.com/sebastianbergmann/global-state/tree/2.0.0"
            },
            "time": "2017-04-27T15:39:26+00:00"
        },
        {
            "name": "sebastian/object-enumerator",
            "version": "3.0.4",
            "source": {
                "type": "git",
                "url": "https://github.com/sebastianbergmann/object-enumerator.git",
                "reference": "e67f6d32ebd0c749cf9d1dbd9f226c727043cdf2"
            },
            "dist": {
                "type": "zip",
                "url": "https://api.github.com/repos/sebastianbergmann/object-enumerator/zipball/e67f6d32ebd0c749cf9d1dbd9f226c727043cdf2",
                "reference": "e67f6d32ebd0c749cf9d1dbd9f226c727043cdf2",
                "shasum": ""
            },
            "require": {
                "php": ">=7.0",
                "sebastian/object-reflector": "^1.1.1",
                "sebastian/recursion-context": "^3.0"
            },
            "require-dev": {
                "phpunit/phpunit": "^6.0"
            },
            "type": "library",
            "extra": {
                "branch-alias": {
                    "dev-master": "3.0.x-dev"
                }
            },
            "autoload": {
                "classmap": [
                    "src/"
                ]
            },
            "notification-url": "https://packagist.org/downloads/",
            "license": [
                "BSD-3-Clause"
            ],
            "authors": [
                {
                    "name": "Sebastian Bergmann",
                    "email": "sebastian@phpunit.de"
                }
            ],
            "description": "Traverses array structures and object graphs to enumerate all referenced objects",
            "homepage": "https://github.com/sebastianbergmann/object-enumerator/",
            "support": {
                "issues": "https://github.com/sebastianbergmann/object-enumerator/issues",
                "source": "https://github.com/sebastianbergmann/object-enumerator/tree/3.0.4"
            },
            "funding": [
                {
                    "url": "https://github.com/sebastianbergmann",
                    "type": "github"
                }
            ],
            "time": "2020-11-30T07:40:27+00:00"
        },
        {
            "name": "sebastian/object-reflector",
            "version": "1.1.2",
            "source": {
                "type": "git",
                "url": "https://github.com/sebastianbergmann/object-reflector.git",
                "reference": "9b8772b9cbd456ab45d4a598d2dd1a1bced6363d"
            },
            "dist": {
                "type": "zip",
                "url": "https://api.github.com/repos/sebastianbergmann/object-reflector/zipball/9b8772b9cbd456ab45d4a598d2dd1a1bced6363d",
                "reference": "9b8772b9cbd456ab45d4a598d2dd1a1bced6363d",
                "shasum": ""
            },
            "require": {
                "php": ">=7.0"
            },
            "require-dev": {
                "phpunit/phpunit": "^6.0"
            },
            "type": "library",
            "extra": {
                "branch-alias": {
                    "dev-master": "1.1-dev"
                }
            },
            "autoload": {
                "classmap": [
                    "src/"
                ]
            },
            "notification-url": "https://packagist.org/downloads/",
            "license": [
                "BSD-3-Clause"
            ],
            "authors": [
                {
                    "name": "Sebastian Bergmann",
                    "email": "sebastian@phpunit.de"
                }
            ],
            "description": "Allows reflection of object attributes, including inherited and non-public ones",
            "homepage": "https://github.com/sebastianbergmann/object-reflector/",
            "support": {
                "issues": "https://github.com/sebastianbergmann/object-reflector/issues",
                "source": "https://github.com/sebastianbergmann/object-reflector/tree/1.1.2"
            },
            "funding": [
                {
                    "url": "https://github.com/sebastianbergmann",
                    "type": "github"
                }
            ],
            "time": "2020-11-30T07:37:18+00:00"
        },
        {
            "name": "sebastian/recursion-context",
            "version": "3.0.1",
            "source": {
                "type": "git",
                "url": "https://github.com/sebastianbergmann/recursion-context.git",
                "reference": "367dcba38d6e1977be014dc4b22f47a484dac7fb"
            },
            "dist": {
                "type": "zip",
                "url": "https://api.github.com/repos/sebastianbergmann/recursion-context/zipball/367dcba38d6e1977be014dc4b22f47a484dac7fb",
                "reference": "367dcba38d6e1977be014dc4b22f47a484dac7fb",
                "shasum": ""
            },
            "require": {
                "php": ">=7.0"
            },
            "require-dev": {
                "phpunit/phpunit": "^6.0"
            },
            "type": "library",
            "extra": {
                "branch-alias": {
                    "dev-master": "3.0.x-dev"
                }
            },
            "autoload": {
                "classmap": [
                    "src/"
                ]
            },
            "notification-url": "https://packagist.org/downloads/",
            "license": [
                "BSD-3-Clause"
            ],
            "authors": [
                {
                    "name": "Sebastian Bergmann",
                    "email": "sebastian@phpunit.de"
                },
                {
                    "name": "Jeff Welch",
                    "email": "whatthejeff@gmail.com"
                },
                {
                    "name": "Adam Harvey",
                    "email": "aharvey@php.net"
                }
            ],
            "description": "Provides functionality to recursively process PHP variables",
            "homepage": "http://www.github.com/sebastianbergmann/recursion-context",
            "support": {
                "issues": "https://github.com/sebastianbergmann/recursion-context/issues",
                "source": "https://github.com/sebastianbergmann/recursion-context/tree/3.0.1"
            },
            "funding": [
                {
                    "url": "https://github.com/sebastianbergmann",
                    "type": "github"
                }
            ],
            "time": "2020-11-30T07:34:24+00:00"
        },
        {
            "name": "sebastian/resource-operations",
            "version": "1.0.0",
            "source": {
                "type": "git",
                "url": "https://github.com/sebastianbergmann/resource-operations.git",
                "reference": "ce990bb21759f94aeafd30209e8cfcdfa8bc3f52"
            },
            "dist": {
                "type": "zip",
                "url": "https://api.github.com/repos/sebastianbergmann/resource-operations/zipball/ce990bb21759f94aeafd30209e8cfcdfa8bc3f52",
                "reference": "ce990bb21759f94aeafd30209e8cfcdfa8bc3f52",
                "shasum": ""
            },
            "require": {
                "php": ">=5.6.0"
            },
            "type": "library",
            "extra": {
                "branch-alias": {
                    "dev-master": "1.0.x-dev"
                }
            },
            "autoload": {
                "classmap": [
                    "src/"
                ]
            },
            "notification-url": "https://packagist.org/downloads/",
            "license": [
                "BSD-3-Clause"
            ],
            "authors": [
                {
                    "name": "Sebastian Bergmann",
                    "email": "sebastian@phpunit.de"
                }
            ],
            "description": "Provides a list of PHP built-in functions that operate on resources",
            "homepage": "https://www.github.com/sebastianbergmann/resource-operations",
            "support": {
                "issues": "https://github.com/sebastianbergmann/resource-operations/issues",
                "source": "https://github.com/sebastianbergmann/resource-operations/tree/master"
            },
            "time": "2015-07-28T20:34:47+00:00"
        },
        {
            "name": "sebastian/version",
            "version": "2.0.1",
            "source": {
                "type": "git",
                "url": "https://github.com/sebastianbergmann/version.git",
                "reference": "99732be0ddb3361e16ad77b68ba41efc8e979019"
            },
            "dist": {
                "type": "zip",
                "url": "https://api.github.com/repos/sebastianbergmann/version/zipball/99732be0ddb3361e16ad77b68ba41efc8e979019",
                "reference": "99732be0ddb3361e16ad77b68ba41efc8e979019",
                "shasum": ""
            },
            "require": {
                "php": ">=5.6"
            },
            "type": "library",
            "extra": {
                "branch-alias": {
                    "dev-master": "2.0.x-dev"
                }
            },
            "autoload": {
                "classmap": [
                    "src/"
                ]
            },
            "notification-url": "https://packagist.org/downloads/",
            "license": [
                "BSD-3-Clause"
            ],
            "authors": [
                {
                    "name": "Sebastian Bergmann",
                    "email": "sebastian@phpunit.de",
                    "role": "lead"
                }
            ],
            "description": "Library that helps with managing the version number of Git-hosted PHP projects",
            "homepage": "https://github.com/sebastianbergmann/version",
            "support": {
                "issues": "https://github.com/sebastianbergmann/version/issues",
                "source": "https://github.com/sebastianbergmann/version/tree/master"
            },
            "time": "2016-10-03T07:35:21+00:00"
        },
        {
            "name": "symfony/polyfill-ctype",
            "version": "v1.19.0",
            "source": {
                "type": "git",
                "url": "https://github.com/symfony/polyfill-ctype.git",
                "reference": "aed596913b70fae57be53d86faa2e9ef85a2297b"
            },
            "dist": {
                "type": "zip",
                "url": "https://api.github.com/repos/symfony/polyfill-ctype/zipball/aed596913b70fae57be53d86faa2e9ef85a2297b",
                "reference": "aed596913b70fae57be53d86faa2e9ef85a2297b",
                "shasum": ""
            },
            "require": {
                "php": ">=5.3.3"
            },
            "suggest": {
                "ext-ctype": "For best performance"
            },
            "type": "library",
            "extra": {
                "branch-alias": {
                    "dev-main": "1.19-dev"
                },
                "thanks": {
                    "name": "symfony/polyfill",
                    "url": "https://github.com/symfony/polyfill"
                }
            },
            "autoload": {
                "psr-4": {
                    "Symfony\\Polyfill\\Ctype\\": ""
                },
                "files": [
                    "bootstrap.php"
                ]
            },
            "notification-url": "https://packagist.org/downloads/",
            "license": [
                "MIT"
            ],
            "authors": [
                {
                    "name": "Gert de Pagter",
                    "email": "BackEndTea@gmail.com"
                },
                {
                    "name": "Symfony Community",
                    "homepage": "https://symfony.com/contributors"
                }
            ],
            "description": "Symfony polyfill for ctype functions",
            "homepage": "https://symfony.com",
            "keywords": [
                "compatibility",
                "ctype",
                "polyfill",
                "portable"
            ],
            "support": {
                "source": "https://github.com/symfony/polyfill-ctype/tree/v1.19.0"
            },
            "funding": [
                {
                    "url": "https://symfony.com/sponsor",
                    "type": "custom"
                },
                {
                    "url": "https://github.com/fabpot",
                    "type": "github"
                },
                {
                    "url": "https://tidelift.com/funding/github/packagist/symfony/symfony",
                    "type": "tidelift"
                }
            ],
            "time": "2020-10-23T09:01:57+00:00"
        },
        {
            "name": "theseer/tokenizer",
            "version": "1.1.3",
            "source": {
                "type": "git",
                "url": "https://github.com/theseer/tokenizer.git",
                "reference": "11336f6f84e16a720dae9d8e6ed5019efa85a0f9"
            },
            "dist": {
                "type": "zip",
                "url": "https://api.github.com/repos/theseer/tokenizer/zipball/11336f6f84e16a720dae9d8e6ed5019efa85a0f9",
                "reference": "11336f6f84e16a720dae9d8e6ed5019efa85a0f9",
                "shasum": ""
            },
            "require": {
                "ext-dom": "*",
                "ext-tokenizer": "*",
                "ext-xmlwriter": "*",
                "php": "^7.0"
            },
            "type": "library",
            "autoload": {
                "classmap": [
                    "src/"
                ]
            },
            "notification-url": "https://packagist.org/downloads/",
            "license": [
                "BSD-3-Clause"
            ],
            "authors": [
                {
                    "name": "Arne Blankerts",
                    "email": "arne@blankerts.de",
                    "role": "Developer"
                }
            ],
            "description": "A small library for converting tokenized PHP source code into XML and potentially other formats",
            "support": {
                "issues": "https://github.com/theseer/tokenizer/issues",
                "source": "https://github.com/theseer/tokenizer/tree/master"
            },
            "time": "2019-06-13T22:48:21+00:00"
        },
        {
            "name": "webmozart/assert",
            "version": "1.9.1",
            "source": {
                "type": "git",
                "url": "https://github.com/webmozarts/assert.git",
                "reference": "bafc69caeb4d49c39fd0779086c03a3738cbb389"
            },
            "dist": {
                "type": "zip",
                "url": "https://api.github.com/repos/webmozarts/assert/zipball/bafc69caeb4d49c39fd0779086c03a3738cbb389",
                "reference": "bafc69caeb4d49c39fd0779086c03a3738cbb389",
                "shasum": ""
            },
            "require": {
                "php": "^5.3.3 || ^7.0 || ^8.0",
                "symfony/polyfill-ctype": "^1.8"
            },
            "conflict": {
                "phpstan/phpstan": "<0.12.20",
                "vimeo/psalm": "<3.9.1"
            },
            "require-dev": {
                "phpunit/phpunit": "^4.8.36 || ^7.5.13"
            },
            "type": "library",
            "autoload": {
                "psr-4": {
                    "Webmozart\\Assert\\": "src/"
                }
            },
            "notification-url": "https://packagist.org/downloads/",
            "license": [
                "MIT"
            ],
            "authors": [
                {
                    "name": "Bernhard Schussek",
                    "email": "bschussek@gmail.com"
                }
            ],
            "description": "Assertions to validate method input/output with nice error messages.",
            "keywords": [
                "assert",
                "check",
                "validate"
            ],
            "support": {
                "issues": "https://github.com/webmozarts/assert/issues",
                "source": "https://github.com/webmozarts/assert/tree/1.9.1"
            },
            "time": "2020-07-08T17:02:28+00:00"
        },
        {
            "name": "yoast/phpunit-polyfills",
            "version": "1.0.2",
            "source": {
                "type": "git",
                "url": "https://github.com/Yoast/PHPUnit-Polyfills.git",
                "reference": "1a582ab1d91e86aa450340c4d35631a85314ff9f"
            },
            "dist": {
                "type": "zip",
                "url": "https://api.github.com/repos/Yoast/PHPUnit-Polyfills/zipball/1a582ab1d91e86aa450340c4d35631a85314ff9f",
                "reference": "1a582ab1d91e86aa450340c4d35631a85314ff9f",
                "shasum": ""
            },
            "require": {
                "php": ">=5.4",
                "phpunit/phpunit": "^4.8.36 || ^5.7.21 || ^6.0 || ^7.0 || ^8.0 || ^9.0"
            },
            "require-dev": {
                "yoast/yoastcs": "^2.2.0"
            },
            "type": "library",
            "extra": {
                "branch-alias": {
                    "dev-main": "1.x-dev",
                    "dev-develop": "1.x-dev"
                }
            },
            "autoload": {
                "files": [
                    "phpunitpolyfills-autoload.php"
                ]
            },
            "notification-url": "https://packagist.org/downloads/",
            "license": [
                "BSD-3-Clause"
            ],
            "authors": [
                {
                    "name": "Team Yoast",
                    "email": "support@yoast.com",
                    "homepage": "https://yoast.com"
                },
                {
                    "name": "Contributors",
                    "homepage": "https://github.com/Yoast/PHPUnit-Polyfills/graphs/contributors"
                }
            ],
            "description": "Set of polyfills for changed PHPUnit functionality to allow for creating PHPUnit cross-version compatible tests",
            "homepage": "https://github.com/Yoast/PHPUnit-Polyfills",
            "keywords": [
                "phpunit",
                "polyfill",
                "testing"
            ],
            "support": {
                "issues": "https://github.com/Yoast/PHPUnit-Polyfills/issues",
                "source": "https://github.com/Yoast/PHPUnit-Polyfills"
            },
            "time": "2021-10-03T08:40:26+00:00"
        }
    ],
    "aliases": [],
    "minimum-stability": "dev",
    "stability-flags": [],
    "prefer-stable": true,
    "prefer-lowest": false,
    "platform": {
        "php": ">=7.0"
    },
    "platform-dev": [],
    "platform-overrides": {
        "php": "7.0"
    },
    "plugin-api-version": "2.1.0"
}<|MERGE_RESOLUTION|>--- conflicted
+++ resolved
@@ -4,11 +4,7 @@
         "Read more about it at https://getcomposer.org/doc/01-basic-usage.md#installing-dependencies",
         "This file is @generated automatically"
     ],
-<<<<<<< HEAD
     "content-hash": "ed397d52c25da204154232b3dd4b529f",
-=======
-    "content-hash": "1a8d9b536eba5d14612c538b56803186",
->>>>>>> 7f2751d0
     "packages": [
         {
             "name": "automattic/jetpack-autoloader",
