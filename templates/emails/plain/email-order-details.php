<?php
/**
 * Order details table shown in emails.
 *
 * This template can be overridden by copying it to yourtheme/woocommerce/emails/plain/email-order-details.php.
 *
 * HOWEVER, on occasion WooCommerce will need to update template files and you
 * (the theme developer) will need to copy the new files to your theme to
 * maintain compatibility. We try to do this as little as possible, but it does
 * happen. When this occurs the version of the template file will be bumped and
 * the readme will list any important changes.
 *
 * @see 	    http://docs.woothemes.com/document/template-structure/
 * @author 		WooThemes
 * @package 	WooCommerce/Templates/Emails
 * @version     2.5.0
 */

if ( ! defined( 'ABSPATH' ) ) {
	exit;
}

do_action( 'woocommerce_email_before_order_table', $order, $sent_to_admin, $plain_text, $email );

echo strtoupper( sprintf( __( 'Order number: %s', 'woocommerce' ), $order->get_order_number() ) ) . "\n";
echo date_i18n( __( 'jS F Y', 'woocommerce' ), strtotime( $order->order_date ) ) . "\n";
<<<<<<< HEAD
echo "\n" . wc_get_email_order_items( $order, array(
=======
echo "\n" . $order->email_order_items_table( array(
	'show_sku'    => $sent_to_admin,
	'show_image'  => false,
	'image_size'  => array( 32, 32 ),
>>>>>>> 60cd28e8
	'plain_text'  => true
) );

echo "==========\n\n";

if ( $totals = $order->get_order_item_totals() ) {
	foreach ( $totals as $total ) {
		echo $total['label'] . "\t " . $total['value'] . "\n";
	}
}

if ( $sent_to_admin ) {
    echo "\n" . sprintf( __( 'View order: %s', 'woocommerce'), admin_url( 'post.php?post=' . $order->get_order_id() . '&action=edit' ) ) . "\n";
}

do_action( 'woocommerce_email_after_order_table', $order, $sent_to_admin, $plain_text, $email );<|MERGE_RESOLUTION|>--- conflicted
+++ resolved
@@ -24,14 +24,10 @@
 
 echo strtoupper( sprintf( __( 'Order number: %s', 'woocommerce' ), $order->get_order_number() ) ) . "\n";
 echo date_i18n( __( 'jS F Y', 'woocommerce' ), strtotime( $order->order_date ) ) . "\n";
-<<<<<<< HEAD
-echo "\n" . wc_get_email_order_items( $order, array(
-=======
-echo "\n" . $order->email_order_items_table( array(
+echo "\n" . wc_get_email_order_items( array(
 	'show_sku'    => $sent_to_admin,
 	'show_image'  => false,
 	'image_size'  => array( 32, 32 ),
->>>>>>> 60cd28e8
 	'plain_text'  => true
 ) );
 
