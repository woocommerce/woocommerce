--- conflicted
+++ resolved
@@ -12,7 +12,7 @@
  *
  * @see https://docs.woocommerce.com/document/template-structure/
  * @package WooCommerce/Templates/Emails
- * @version 3.6.0
+ * @version 3.7.0
  */
 
 if ( ! defined( 'ABSPATH' ) ) {
@@ -47,7 +47,6 @@
  * @hooked WC_Emails::email_address() Shows email address
  */
 do_action( 'woocommerce_email_customer_details', $order, $sent_to_admin, $plain_text, $email );
-<<<<<<< HEAD
 
 /**
  * Show user-defined additonal content - this is set in each email's settings.
@@ -55,16 +54,6 @@
 if ( $additional_content ) {
 	echo wp_kses_post( wpautop( wptexturize( $additional_content ) ) );
 }
-=======
-?>
-<p>
-<?php
-	/* translators: %s: documentation link */
-	echo wp_kses_post( sprintf( __( 'Hopefully they’ll be back. Read more about <a href="%s">troubleshooting failed payments</a>.', 'woocommerce' ), 'https://docs.woocommerce.com/document/managing-orders/' ) );
-?>
-</p>
-<?php
->>>>>>> fbe455f7
 
 /*
  * @hooked WC_Emails::email_footer() Output the email footer
