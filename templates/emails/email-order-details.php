<?php
/**
 * Order details table shown in emails.
 *
 * This template can be overridden by copying it to yourtheme/woocommerce/emails/email-order-details.php.
 *
 * HOWEVER, on occasion WooCommerce will need to update template files and you
 * (the theme developer) will need to copy the new files to your theme to
 * maintain compatibility. We try to do this as little as possible, but it does
 * happen. When this occurs the version of the template file will be bumped and
 * the readme will list any important changes.
 *
 * @see 	    http://docs.woothemes.com/document/template-structure/
 * @author 		WooThemes
 * @package 	WooCommerce/Templates/Emails
 * @version     2.5.0
 */

if ( ! defined( 'ABSPATH' ) ) {
	exit;
}

do_action( 'woocommerce_email_before_order_table', $order, $sent_to_admin, $plain_text, $email ); ?>

<?php if ( ! $sent_to_admin ) : ?>
	<h2><?php printf( __( 'Order #%s', 'woocommerce' ), $order->get_order_number() ); ?></h2>
<?php else : ?>
	<h2><a class="link" href="<?php echo esc_url( admin_url( 'post.php?post=' . $order->get_order_id() . '&action=edit' ) ); ?>"><?php printf( __( 'Order #%s', 'woocommerce'), $order->get_order_number() ); ?></a> (<?php printf( '<time datetime="%s">%s</time>', date_i18n( 'c', strtotime( $order->order_date ) ), date_i18n( wc_date_format(), strtotime( $order->order_date ) ) ); ?>)</h2>
<?php endif; ?>

<table class="td" cellspacing="0" cellpadding="6" style="width: 100%; font-family: 'Helvetica Neue', Helvetica, Roboto, Arial, sans-serif;" border="1">
	<thead>
		<tr>
			<th class="td" scope="col" style="text-align:left;"><?php _e( 'Product', 'woocommerce' ); ?></th>
			<th class="td" scope="col" style="text-align:left;"><?php _e( 'Quantity', 'woocommerce' ); ?></th>
			<th class="td" scope="col" style="text-align:left;"><?php _e( 'Price', 'woocommerce' ); ?></th>
		</tr>
	</thead>
	<tbody>
<<<<<<< HEAD
		<?php echo wc_get_email_order_items( $order, array(
			'plain_text' => $plain_text
=======
		<?php echo $order->email_order_items_table( array(
			'show_sku'      => $sent_to_admin,
			'show_image'    => false,
			'image_size'    => array( 32, 32 ),
			'plain_text'    => $plain_text,
			'sent_to_admin' => $sent_to_admin
>>>>>>> 60cd28e8
		) ); ?>
	</tbody>
	<tfoot>
		<?php
			if ( $totals = $order->get_order_item_totals() ) {
				$i = 0;
				foreach ( $totals as $total ) {
					$i++;
					?><tr>
						<th class="td" scope="row" colspan="2" style="text-align:left; <?php if ( $i === 1 ) echo 'border-top-width: 4px;'; ?>"><?php echo $total['label']; ?></th>
						<td class="td" style="text-align:left; <?php if ( $i === 1 ) echo 'border-top-width: 4px;'; ?>"><?php echo $total['value']; ?></td>
					</tr><?php
				}
			}
		?>
	</tfoot>
</table>

<?php do_action( 'woocommerce_email_after_order_table', $order, $sent_to_admin, $plain_text, $email ); ?><|MERGE_RESOLUTION|>--- conflicted
+++ resolved
@@ -37,17 +37,12 @@
 		</tr>
 	</thead>
 	<tbody>
-<<<<<<< HEAD
 		<?php echo wc_get_email_order_items( $order, array(
-			'plain_text' => $plain_text
-=======
-		<?php echo $order->email_order_items_table( array(
 			'show_sku'      => $sent_to_admin,
 			'show_image'    => false,
 			'image_size'    => array( 32, 32 ),
 			'plain_text'    => $plain_text,
 			'sent_to_admin' => $sent_to_admin
->>>>>>> 60cd28e8
 		) ); ?>
 	</tbody>
 	<tfoot>
