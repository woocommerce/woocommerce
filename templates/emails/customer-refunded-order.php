--- conflicted
+++ resolved
@@ -23,11 +23,7 @@
 do_action( 'woocommerce_email_header', $email_heading, $email ); ?>
 
 <?php /* translators: %s: Customer first name */ ?>
-<<<<<<< HEAD
 <p><?php printf( esc_html__( 'Hi %s,', 'woocommerce' ), $order->get_billing_first_name() ); // phpcs:ignore WordPress.Security.EscapeOutput.OutputNotEscaped ?></p>
-=======
-<p><?php printf( __( 'Hi %s,', 'woocommerce' ), $order->get_billing_first_name() ); // phpcs:ignore WordPress.Security.EscapeOutput.OutputNotEscaped ?></p>
->>>>>>> 0e5c0eec
 
 <p>
 <?php
@@ -61,20 +57,12 @@
  */
 do_action( 'woocommerce_email_customer_details', $order, $sent_to_admin, $plain_text, $email );
 
-<<<<<<< HEAD
-?>
-<p>
-<?php esc_html_e( 'We hope to see you again soon.', 'woocommerce' ); ?>
-</p>
-<?php
-=======
 /**
  * Show user-defined additonal content - this is set in each email's settings.
  */
 if ( $additional_content ) {
 	echo wp_kses_post( wpautop( wptexturize( $additional_content ) ) );
 }
->>>>>>> 0e5c0eec
 
 /*
  * @hooked WC_Emails::email_footer() Output the email footer
