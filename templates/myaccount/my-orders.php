<?php
/**
 * My Orders
 *
 * Shows recent orders on the account page
 *
 * @author 		WooThemes
 * @package 	WooCommerce/Templates
 * @version     2.2.0
 */

if ( ! defined( 'ABSPATH' ) ) {
    exit;
}

$customer_orders = get_posts( apply_filters( 'woocommerce_my_account_my_orders_query', array(
	'numberposts' => $order_count,
	'meta_key'    => '_customer_user',
	'meta_value'  => get_current_user_id(),
	'post_type'   => 'shop_order',
	'post_status' => array_keys( wc_get_order_statuses() )
) ) );

if ( $customer_orders ) : ?>

	<h2><?php echo apply_filters( 'woocommerce_my_account_my_orders_title', __( 'Recent Orders', 'woocommerce' ) ); ?></h2>

	<table class="shop_table my_account_orders">

		<thead>
			<tr>
				<th class="order-number"><span class="nobr"><?php _e( 'Order', 'woocommerce' ); ?></span></th>
				<th class="order-date"><span class="nobr"><?php _e( 'Date', 'woocommerce' ); ?></span></th>
				<th class="order-status"><span class="nobr"><?php _e( 'Status', 'woocommerce' ); ?></span></th>
				<th class="order-total"><span class="nobr"><?php _e( 'Total', 'woocommerce' ); ?></span></th>
				<th class="order-actions">&nbsp;</th>
			</tr>
		</thead>

		<tbody><?php
			foreach ( $customer_orders as $customer_order ) {
				$order = get_order();
<<<<<<< HEAD
=======

>>>>>>> f596d76d
				$order->populate( $customer_order );
				$item_count = $order->get_item_count();

				?><tr class="order">
					<td class="order-number">
						<a href="<?php echo $order->get_view_order_url(); ?>">
							<?php echo $order->get_order_number(); ?>
						</a>
					</td>
					<td class="order-date">
						<time datetime="<?php echo date( 'Y-m-d', strtotime( $order->order_date ) ); ?>" title="<?php echo esc_attr( strtotime( $order->order_date ) ); ?>"><?php echo date_i18n( get_option( 'date_format' ), strtotime( $order->order_date ) ); ?></time>
					</td>
					<td class="order-status" style="text-align:left; white-space:nowrap;">
						<?php echo wc_get_order_status_name( $order->get_status() ); ?>
					</td>
					<td class="order-total">
						<?php echo sprintf( _n( '%s for %s item', '%s for %s items', $item_count, 'woocommerce' ), $order->get_formatted_order_total(), $item_count ); ?>
					</td>
					<td class="order-actions">
						<?php
							$actions = array();

							if ( in_array( $order->get_status(), apply_filters( 'woocommerce_valid_order_statuses_for_payment', array( 'pending', 'failed' ), $order ) ) ) {
								$actions['pay'] = array(
									'url'  => $order->get_checkout_payment_url(),
									'name' => __( 'Pay', 'woocommerce' )
								);
							}

							if ( in_array( $order->get_status(), apply_filters( 'woocommerce_valid_order_statuses_for_cancel', array( 'pending', 'failed' ), $order ) ) ) {
								$actions['cancel'] = array(
									'url'  => $order->get_cancel_order_url( get_permalink( wc_get_page_id( 'myaccount' ) ) ),
									'name' => __( 'Cancel', 'woocommerce' )
								);
							}

							$actions['view'] = array(
								'url'  => $order->get_view_order_url(),
								'name' => __( 'View', 'woocommerce' )
							);

							$actions = apply_filters( 'woocommerce_my_account_my_orders_actions', $actions, $order );

							if ($actions) {
								foreach ( $actions as $key => $action ) {
									echo '<a href="' . esc_url( $action['url'] ) . '" class="button ' . sanitize_html_class( $key ) . '">' . esc_html( $action['name'] ) . '</a>';
								}
							}
						?>
					</td>
				</tr><?php
			}
		?></tbody>

	</table>

<?php endif; ?><|MERGE_RESOLUTION|>--- conflicted
+++ resolved
@@ -40,10 +40,7 @@
 		<tbody><?php
 			foreach ( $customer_orders as $customer_order ) {
 				$order = get_order();
-<<<<<<< HEAD
-=======
 
->>>>>>> f596d76d
 				$order->populate( $customer_order );
 				$item_count = $order->get_item_count();
 
