<?php
/**
 * Simple product add to cart
 *
 * This template can be overridden by copying it to yourtheme/woocommerce/single-product/add-to-cart/simple.php.
 *
 * HOWEVER, on occasion WooCommerce will need to update template files and you
 * (the theme developer) will need to copy the new files to your theme to
 * maintain compatibility. We try to do this as little as possible, but it does
 * happen. When this occurs the version of the template file will be bumped and
 * the readme will list any important changes.
 *
 * @see https://docs.woocommerce.com/document/template-structure/
 * @package WooCommerce/Templates
 * @version 3.4.0
 */

defined( 'ABSPATH' ) || exit;

global $product;

if ( ! $product->is_purchasable() ) {
	return;
}

echo wc_get_stock_html( $product ); // WPCS: XSS ok.

if ( $product->is_in_stock() ) : ?>

	<?php do_action( 'woocommerce_before_add_to_cart_form' ); ?>

	<form class="cart" action="<?php echo esc_url( apply_filters( 'woocommerce_add_to_cart_form_action', $product->get_permalink() ) ); ?>" method="post" enctype='multipart/form-data'>
		<?php do_action( 'woocommerce_before_add_to_cart_button' ); ?>

		<?php
		do_action( 'woocommerce_before_add_to_cart_quantity' );

		woocommerce_quantity_input( array(
			'min_value'   => apply_filters( 'woocommerce_quantity_input_min', $product->get_min_purchase_quantity(), $product ),
			'max_value'   => apply_filters( 'woocommerce_quantity_input_max', $product->get_max_purchase_quantity(), $product ),
			'input_value' => isset( $_POST['quantity'] ) ? wc_stock_amount( wp_unslash( $_POST['quantity'] ) ) : $product->get_min_purchase_quantity(), // WPCS: CSRF ok, input var ok.
		) );

<<<<<<< HEAD
			/**
			 * @since 3.0.0.
			 */
			do_action( 'woocommerce_after_add_to_cart_quantity' );

			/**
			 * @since 3.4.0.
			 */
			$nonce_active = apply_filters( 'woocommerce_add_to_cart_nonce_active', false );
			if ( $nonce_active ) {
				wp_nonce_field( 'woocommerce-cart', 'woocommerce-cart-nonce' );
			}
=======
		do_action( 'woocommerce_after_add_to_cart_quantity' );
>>>>>>> 59d967c8
		?>

		<button type="submit" name="add-to-cart" value="<?php echo esc_attr( $product->get_id() ); ?>" class="single_add_to_cart_button button alt"><?php echo esc_html( $product->single_add_to_cart_text() ); ?></button>

		<?php do_action( 'woocommerce_after_add_to_cart_button' ); ?>
	</form>

	<?php do_action( 'woocommerce_after_add_to_cart_form' ); ?>

<?php endif; ?><|MERGE_RESOLUTION|>--- conflicted
+++ resolved
@@ -41,22 +41,15 @@
 			'input_value' => isset( $_POST['quantity'] ) ? wc_stock_amount( wp_unslash( $_POST['quantity'] ) ) : $product->get_min_purchase_quantity(), // WPCS: CSRF ok, input var ok.
 		) );
 
-<<<<<<< HEAD
-			/**
-			 * @since 3.0.0.
-			 */
-			do_action( 'woocommerce_after_add_to_cart_quantity' );
+		do_action( 'woocommerce_after_add_to_cart_quantity' );
 
-			/**
-			 * @since 3.4.0.
-			 */
-			$nonce_active = apply_filters( 'woocommerce_add_to_cart_nonce_active', false );
-			if ( $nonce_active ) {
-				wp_nonce_field( 'woocommerce-cart', 'woocommerce-cart-nonce' );
-			}
-=======
-		do_action( 'woocommerce_after_add_to_cart_quantity' );
->>>>>>> 59d967c8
+		/**
+		 * @since 3.4.0.
+		 */
+		$nonce_active = apply_filters( 'woocommerce_add_to_cart_nonce_active', false );
+		if ( $nonce_active ) {
+			wp_nonce_field( 'woocommerce-cart', 'woocommerce-cart-nonce' );
+		}
 		?>
 
 		<button type="submit" name="add-to-cart" value="<?php echo esc_attr( $product->get_id() ); ?>" class="single_add_to_cart_button button alt"><?php echo esc_html( $product->single_add_to_cart_text() ); ?></button>
