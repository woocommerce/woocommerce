<?php
/**
 * Single Product Rating
 *
 * This template can be overridden by copying it to yourtheme/woocommerce/single-product/rating.php.
 *
 * HOWEVER, on occasion WooCommerce will need to update template files and you
 * (the theme developer) will need to copy the new files to your theme to
 * maintain compatibility. We try to do this as little as possible, but it does
 * happen. When this occurs the version of the template file will be bumped and
 * the readme will list any important changes.
 *
 * @see 	    https://docs.woocommerce.com/document/template-structure/
 * @author      WooThemes
 * @package     WooCommerce/Templates
 * @version     2.3.2
 */

if ( ! defined( 'ABSPATH' ) ) {
	exit; // Exit if accessed directly
}

global $product;

if ( get_option( 'woocommerce_enable_review_rating' ) === 'no' ) {
	return;
}

$rating_count = $product->get_rating_count();
$review_count = $product->get_review_count();
$average      = $product->get_average_rating();

if ( $rating_count > 0 ) : ?>

	<div class="woocommerce-product-rating">
		<div class="star-rating" title="<?php printf( __( 'Rated %s out of 5', 'woocommerce' ), $average ); ?>">
			<span style="width:<?php echo ( ( $average / 5 ) * 100 ); ?>%">
<<<<<<< HEAD
				<strong class="rating"><?php echo esc_html( $average ); ?></strong> <?php printf( __( 'out of %s5%s', 'woocommerce' ), '<span>', '</span>' ); ?>
				<?php printf( _n( 'based on %s customer rating', 'based on %s customer ratings', $rating_count, 'woocommerce' ), '<span class="rating">' . $rating_count . '</span>' ); ?>
=======
				<strong itemprop="ratingValue" class="rating"><?php echo esc_html( $average ); ?></strong> <?php printf( __( 'out of %1$s5%2$s', 'woocommerce' ), '<span itemprop="bestRating">', '</span>' ); ?>
				<?php printf( _n( 'based on %s customer rating', 'based on %s customer ratings', $rating_count, 'woocommerce' ), '<span itemprop="ratingCount" class="rating">' . $rating_count . '</span>' ); ?>
>>>>>>> 71724292
			</span>
		</div>
		<?php if ( comments_open() ) : ?><a href="#reviews" class="woocommerce-review-link" rel="nofollow">(<?php printf( _n( '%s customer review', '%s customer reviews', $review_count, 'woocommerce' ), '<span class="count">' . $review_count . '</span>' ); ?>)</a><?php endif ?>
	</div>

<?php endif; ?><|MERGE_RESOLUTION|>--- conflicted
+++ resolved
@@ -35,13 +35,8 @@
 	<div class="woocommerce-product-rating">
 		<div class="star-rating" title="<?php printf( __( 'Rated %s out of 5', 'woocommerce' ), $average ); ?>">
 			<span style="width:<?php echo ( ( $average / 5 ) * 100 ); ?>%">
-<<<<<<< HEAD
-				<strong class="rating"><?php echo esc_html( $average ); ?></strong> <?php printf( __( 'out of %s5%s', 'woocommerce' ), '<span>', '</span>' ); ?>
+				<strong class="rating"><?php echo esc_html( $average ); ?></strong> <?php printf( __( 'out of %1$s5%2$s', 'woocommerce' ), '<span>', '</span>' ); ?>
 				<?php printf( _n( 'based on %s customer rating', 'based on %s customer ratings', $rating_count, 'woocommerce' ), '<span class="rating">' . $rating_count . '</span>' ); ?>
-=======
-				<strong itemprop="ratingValue" class="rating"><?php echo esc_html( $average ); ?></strong> <?php printf( __( 'out of %1$s5%2$s', 'woocommerce' ), '<span itemprop="bestRating">', '</span>' ); ?>
-				<?php printf( _n( 'based on %s customer rating', 'based on %s customer ratings', $rating_count, 'woocommerce' ), '<span itemprop="ratingCount" class="rating">' . $rating_count . '</span>' ); ?>
->>>>>>> 71724292
 			</span>
 		</div>
 		<?php if ( comments_open() ) : ?><a href="#reviews" class="woocommerce-review-link" rel="nofollow">(<?php printf( _n( '%s customer review', '%s customer reviews', $review_count, 'woocommerce' ), '<span class="count">' . $review_count . '</span>' ); ?>)</a><?php endif ?>
