--- conflicted
+++ resolved
@@ -30,21 +30,13 @@
 <?php } else { ?>
 
 	<p class="meta">
-<<<<<<< HEAD
-		<strong><?php comment_author(); ?></strong> <?php
-=======
 		<strong class="woocommerce-review__author" itemprop="author"><?php comment_author(); ?></strong> <?php
->>>>>>> 122bcd5f
 
 		if ( 'yes' === get_option( 'woocommerce_review_rating_verification_label' ) && $verified ) {
 			echo '<em class="woocommerce-review__verified verified">(' . esc_attr__( 'verified owner', 'woocommerce' ) . ')</em> ';
 		}
 
-<<<<<<< HEAD
-		?>&ndash; <time datetime="<?php echo get_comment_date( 'c' ); ?>"><?php echo get_comment_date( wc_date_format() ); ?></time>:
-=======
 		?><span class="woocommerce-review__dash">&ndash;</span> <time class="woocommerce-review__published-date" itemprop="datePublished" datetime="<?php echo get_comment_date( 'c' ); ?>"><?php echo get_comment_date( wc_date_format() ); ?></time>
->>>>>>> 122bcd5f
 	</p>
 
 <?php }