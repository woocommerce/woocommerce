<?php
/**
 * Thankyou page
 *
 * This template can be overridden by copying it to yourtheme/woocommerce/checkout/thankyou.php.
 *
 * HOWEVER, on occasion WooCommerce will need to update template files and you
 * (the theme developer) will need to copy the new files to your theme to
 * maintain compatibility. We try to do this as little as possible, but it does
 * happen. When this occurs the version of the template file will be bumped and
 * the readme will list any important changes.
 *
 * @see 	    https://docs.woocommerce.com/document/template-structure/
 * @package 	WooCommerce/Templates
 * @version     3.2.0
 */

if ( ! defined( 'ABSPATH' ) ) {
	exit;
}
?>

<<<<<<< HEAD
if ( $order ) :

	do_action( 'woocommerce_before_thankyou', $order->id ); ?>
=======
<div class="woocommerce-order">
>>>>>>> 563b84ec

	<?php if ( $order ) : ?>

		<?php if ( $order->has_status( 'failed' ) ) : ?>

			<p class="woocommerce-notice woocommerce-notice--error woocommerce-thankyou-order-failed"><?php _e( 'Unfortunately your order cannot be processed as the originating bank/merchant has declined your transaction. Please attempt your purchase again.', 'woocommerce' ); ?></p>

			<p class="woocommerce-notice woocommerce-notice--error woocommerce-thankyou-order-failed-actions">
				<a href="<?php echo esc_url( $order->get_checkout_payment_url() ); ?>" class="button pay"><?php _e( 'Pay', 'woocommerce' ) ?></a>
				<?php if ( is_user_logged_in() ) : ?>
					<a href="<?php echo esc_url( wc_get_page_permalink( 'myaccount' ) ); ?>" class="button pay"><?php _e( 'My account', 'woocommerce' ); ?></a>
				<?php endif; ?>
			</p>

		<?php else : ?>

			<p class="woocommerce-notice woocommerce-notice--success woocommerce-thankyou-order-received"><?php echo apply_filters( 'woocommerce_thankyou_order_received_text', __( 'Thank you. Your order has been received.', 'woocommerce' ), $order ); ?></p>

			<ul class="woocommerce-order-overview woocommerce-thankyou-order-details order_details">

				<li class="woocommerce-order-overview__order order">
					<?php _e( 'Order number:', 'woocommerce' ); ?>
					<strong><?php echo $order->get_order_number(); ?></strong>
				</li>

				<li class="woocommerce-order-overview__date date">
					<?php _e( 'Date:', 'woocommerce' ); ?>
					<strong><?php echo wc_format_datetime( $order->get_date_created() ); ?></strong>
				</li>

				<?php if ( is_user_logged_in() && $order->get_user_id() === get_current_user_id() && $order->get_billing_email() ) : ?>
					<li class="woocommerce-order-overview__email email">
						<?php _e( 'Email:', 'woocommerce' ); ?>
						<strong><?php echo $order->get_billing_email(); ?></strong>
					</li>
				<?php endif; ?>

				<li class="woocommerce-order-overview__total total">
					<?php _e( 'Total:', 'woocommerce' ); ?>
					<strong><?php echo $order->get_formatted_order_total(); ?></strong>
				</li>

				<?php if ( $order->get_payment_method_title() ) : ?>
					<li class="woocommerce-order-overview__payment-method method">
						<?php _e( 'Payment method:', 'woocommerce' ); ?>
						<strong><?php echo wp_kses_post( $order->get_payment_method_title() ); ?></strong>
					</li>
				<?php endif; ?>

			</ul>

		<?php endif; ?>

		<?php do_action( 'woocommerce_thankyou_' . $order->get_payment_method(), $order->get_id() ); ?>
		<?php do_action( 'woocommerce_thankyou', $order->get_id() ); ?>

	<?php else : ?>

		<p class="woocommerce-notice woocommerce-notice--success woocommerce-thankyou-order-received"><?php echo apply_filters( 'woocommerce_thankyou_order_received_text', __( 'Thank you. Your order has been received.', 'woocommerce' ), null ); ?></p>

	<?php endif; ?>

</div><|MERGE_RESOLUTION|>--- conflicted
+++ resolved
@@ -20,15 +20,11 @@
 }
 ?>
 
-<<<<<<< HEAD
-if ( $order ) :
+<div class="woocommerce-order">
+
+	<?php if ( $order ) : 
 
 	do_action( 'woocommerce_before_thankyou', $order->id ); ?>
-=======
-<div class="woocommerce-order">
->>>>>>> 563b84ec
-
-	<?php if ( $order ) : ?>
 
 		<?php if ( $order->has_status( 'failed' ) ) : ?>
 
