--- conflicted
+++ resolved
@@ -3,11 +3,7 @@
  * Plugin Name: WooCommerce
  * Plugin URI: https://woocommerce.com/
  * Description: An eCommerce toolkit that helps you sell anything. Beautifully.
-<<<<<<< HEAD
- * Version: 5.3.0
-=======
  * Version: 5.5.0-dev
->>>>>>> 84f8fcd0
  * Author: Automattic
  * Author URI: https://woocommerce.com
  * Text Domain: woocommerce
