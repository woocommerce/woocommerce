<?php
/**
 * Plugin Name: WooCommerce
 * Plugin URI: http://www.woothemes.com/woocommerce/
 * Description: An e-commerce toolkit that helps you sell anything. Beautifully.
<<<<<<< HEAD
 * Version: 2.3.4
=======
 * Version: 2.3.5
>>>>>>> f2fc3b15
 * Author: WooThemes
 * Author URI: http://woothemes.com
 * Requires at least: 4.0
 * Tested up to: 4.1
 *
 * Text Domain: woocommerce
 * Domain Path: /i18n/languages/
 *
 * @package WooCommerce
 * @category Core
 * @author WooThemes
 */
if ( ! defined( 'ABSPATH' ) ) {
	exit; // Exit if accessed directly
}

if ( ! class_exists( 'WooCommerce' ) ) :

/**
 * Main WooCommerce Class
 *
 * @class WooCommerce
 * @version	2.3.0
 */
final class WooCommerce {

	/**
	 * @var string
	 */
<<<<<<< HEAD
	public $version = '2.3.4';
=======
	public $version = '2.3.5';
>>>>>>> f2fc3b15

	/**
	 * @var WooCommerce The single instance of the class
	 * @since 2.1
	 */
	protected static $_instance = null;

	/**
	 * @var WC_Session session
	 */
	public $session = null;

	/**
	 * @var WC_Query $query
	 */
	public $query = null;

	/**
	 * @var WC_Product_Factory $product_factory
	 */
	public $product_factory = null;

	/**
	 * @var WC_Countries $countries
	 */
	public $countries = null;

	/**
	 * @var WC_Integrations $integrations
	 */
	public $integrations = null;

	/**
	 * @var WC_Cart $cart
	 */
	public $cart = null;

	/**
	 * @var WC_Customer $customer
	 */
	public $customer = null;

	/**
	 * @var WC_Order_Factory $order_factory
	 */
	public $order_factory = null;

	/**
	 * Main WooCommerce Instance
	 *
	 * Ensures only one instance of WooCommerce is loaded or can be loaded.
	 *
	 * @since 2.1
	 * @static
	 * @see WC()
	 * @return WooCommerce - Main instance
	 */
	public static function instance() {
		if ( is_null( self::$_instance ) ) {
			self::$_instance = new self();
		}
		return self::$_instance;
	}

	/**
	 * Cloning is forbidden.
	 * @since 2.1
	 */
	public function __clone() {
		_doing_it_wrong( __FUNCTION__, __( 'Cheatin&#8217; huh?', 'woocommerce' ), '2.1' );
	}

	/**
	 * Unserializing instances of this class is forbidden.
	 * @since 2.1
	 */
	public function __wakeup() {
		_doing_it_wrong( __FUNCTION__, __( 'Cheatin&#8217; huh?', 'woocommerce' ), '2.1' );
	}

	/**
	 * Auto-load in-accessible properties on demand.
	 * @param mixed $key
	 * @return mixed
	 */
	public function __get( $key ) {
		if ( in_array( $key, array( 'payment_gateways', 'shipping', 'mailer', 'checkout' ) ) ) {
			return $this->$key();
		}
	}

	/**
	 * WooCommerce Constructor.
	 */
	public function __construct() {
		$this->define_constants();
		$this->includes();
		$this->init_hooks();

		do_action( 'woocommerce_loaded' );
	}

	/**
	 * Hook into actions and filters
	 * @since  2.3
	 */
	private function init_hooks() {
		register_activation_hook( __FILE__, array( 'WC_Install', 'install' ) );
		add_action( 'after_setup_theme', array( $this, 'setup_environment' ) );
		add_action( 'after_setup_theme', array( $this, 'include_template_functions' ), 11 );
		add_action( 'init', array( $this, 'init' ), 0 );
		add_action( 'init', array( 'WC_Shortcodes', 'init' ) );
		add_action( 'init', array( 'WC_Emails', 'init_transactional_emails' ) );
	}

	/**
	 * Define WC Constants
	 */
	private function define_constants() {
		$upload_dir = wp_upload_dir();

		$this->define( 'WC_PLUGIN_FILE', __FILE__ );
		$this->define( 'WC_PLUGIN_BASENAME', plugin_basename( __FILE__ ) );
		$this->define( 'WC_VERSION', $this->version );
		$this->define( 'WOOCOMMERCE_VERSION', $this->version );
		$this->define( 'WC_ROUNDING_PRECISION', 4 );
		$this->define( 'WC_TAX_ROUNDING_MODE', 'yes' === get_option( 'woocommerce_prices_include_tax', 'no' ) ? 2 : 1 );
		$this->define( 'WC_DELIMITER', '|' );
		$this->define( 'WC_LOG_DIR', $upload_dir['basedir'] . '/wc-logs/' );
	}

	/**
	 * Define constant if not already set
	 * @param  string $name
	 * @param  string|bool $value
	 */
	private function define( $name, $value ) {
		if ( ! defined( $name ) ) {
			define( $name, $value );
		}
	}

	/**
	 * What type of request is this?
	 * string $type ajax, frontend or admin
	 * @return bool
	 */
	private function is_request( $type ) {
		switch ( $type ) {
			case 'admin' :
				return is_admin();
			case 'ajax' :
				return defined( 'DOING_AJAX' );
			case 'cron' :
				return defined( 'DOING_CRON' );
			case 'frontend' :
				return ( ! is_admin() || defined( 'DOING_AJAX' ) ) && ! defined( 'DOING_CRON' );
		}
	}

	/**
	 * Include required core files used in admin and on the frontend.
	 */
	public function includes() {
		include_once( 'includes/class-wc-autoloader.php' );
		include_once( 'includes/wc-core-functions.php' );
		include_once( 'includes/wc-widget-functions.php' );
		include_once( 'includes/wc-webhook-functions.php' );
		include_once( 'includes/class-wc-install.php' );
		include_once( 'includes/class-wc-geolocation.php' );
		include_once( 'includes/class-wc-download-handler.php' );
		include_once( 'includes/class-wc-comments.php' );
		include_once( 'includes/class-wc-post-data.php' );

		if ( $this->is_request( 'admin' ) ) {
			include_once( 'includes/admin/class-wc-admin.php' );
		}

		if ( $this->is_request( 'ajax' ) ) {
			$this->ajax_includes();
		}

		if ( $this->is_request( 'frontend' ) ) {
			$this->frontend_includes();
		}

		if ( $this->is_request( 'cron' ) && 'yes' === get_option( 'woocommerce_allow_tracking', 'no' ) ) {
			include_once( 'includes/class-wc-tracker.php' );
		}

		$this->query = include( 'includes/class-wc-query.php' );                // The main query class
		$this->api   = include( 'includes/class-wc-api.php' );                  // API Class

		include_once( 'includes/class-wc-post-types.php' );                     // Registers post types
		include_once( 'includes/abstracts/abstract-wc-product.php' );           // Products
		include_once( 'includes/abstracts/abstract-wc-order.php' );             // Orders
		include_once( 'includes/abstracts/abstract-wc-settings-api.php' );      // Settings API (for gateways, shipping, and integrations)
		include_once( 'includes/abstracts/abstract-wc-shipping-method.php' );   // A Shipping method
		include_once( 'includes/abstracts/abstract-wc-payment-gateway.php' );   // A Payment gateway
		include_once( 'includes/abstracts/abstract-wc-integration.php' );       // An integration with a service
		include_once( 'includes/class-wc-product-factory.php' );                // Product factory
		include_once( 'includes/class-wc-countries.php' );                      // Defines countries and states
		include_once( 'includes/class-wc-integrations.php' );                   // Loads integrations
		include_once( 'includes/class-wc-cache-helper.php' );                   // Cache Helper
		include_once( 'includes/class-wc-language-pack-upgrader.php' );         // Download/update languages
	}

	/**
	 * Include required ajax files.
	 */
	public function ajax_includes() {
		include_once( 'includes/class-wc-ajax.php' );                           // Ajax functions for admin and the front-end
	}

	/**
	 * Include required frontend files.
	 */
	public function frontend_includes() {
		include_once( 'includes/wc-cart-functions.php' );
		include_once( 'includes/wc-notice-functions.php' );
		include_once( 'includes/abstracts/abstract-wc-session.php' );
		include_once( 'includes/class-wc-session-handler.php' );
		include_once( 'includes/wc-template-hooks.php' );
		include_once( 'includes/class-wc-template-loader.php' );                // Template Loader
		include_once( 'includes/class-wc-frontend-scripts.php' );               // Frontend Scripts
		include_once( 'includes/class-wc-form-handler.php' );                   // Form Handlers
		include_once( 'includes/class-wc-cart.php' );                           // The main cart class
		include_once( 'includes/class-wc-tax.php' );                            // Tax class
		include_once( 'includes/class-wc-customer.php' );                       // Customer class
		include_once( 'includes/class-wc-shortcodes.php' );                     // Shortcodes class
		include_once( 'includes/class-wc-https.php' );                          // https Helper
	}

	/**
	 * Function used to Init WooCommerce Template Functions - This makes them pluggable by plugins and themes.
	 */
	public function include_template_functions() {
		include_once( 'includes/wc-template-functions.php' );
	}

	/**
	 * Init WooCommerce when WordPress Initialises.
	 */
	public function init() {
		// Before init action
		do_action( 'before_woocommerce_init' );

		// Set up localisation
		$this->load_plugin_textdomain();

		// Load class instances
		$this->product_factory = new WC_Product_Factory();                      // Product Factory to create new product instances
		$this->order_factory   = new WC_Order_Factory();                        // Order Factory to create new order instances
		$this->countries       = new WC_Countries();                            // Countries class
		$this->integrations    = new WC_Integrations();                         // Integrations class

		// Classes/actions loaded for the frontend and for ajax requests
		if ( $this->is_request( 'frontend' ) ) {
			// Session class, handles session data for users - can be overwritten if custom handler is needed
			$session_class = apply_filters( 'woocommerce_session_handler', 'WC_Session_Handler' );

			// Class instances
			$this->session  = new $session_class();
			$this->cart     = new WC_Cart();                                    // Cart class, stores the cart contents
			$this->customer = new WC_Customer();                                // Customer class, handles data such as customer location
		}

		$this->load_webhooks();

		// Init action
		do_action( 'woocommerce_init' );
	}

	/**
	 * Load Localisation files.
	 *
	 * Note: the first-loaded translation file overrides any following ones if the same translation is present.
	 *
	 * Admin Locales are found in:
	 * 		- WP_LANG_DIR/woocommerce/woocommerce-admin-LOCALE.mo
	 * 		- WP_LANG_DIR/plugins/woocommerce-admin-LOCALE.mo
	 *
	 * Frontend/global Locales found in:
	 * 		- WP_LANG_DIR/woocommerce/woocommerce-LOCALE.mo
	 * 	 	- woocommerce/i18n/languages/woocommerce-LOCALE.mo (which if not found falls back to:)
	 * 	 	- WP_LANG_DIR/plugins/woocommerce-LOCALE.mo
	 */
	public function load_plugin_textdomain() {
		$locale = apply_filters( 'plugin_locale', get_locale(), 'woocommerce' );

		if ( $this->is_request( 'admin' ) ) {
			load_textdomain( 'woocommerce', WP_LANG_DIR . '/woocommerce/woocommerce-admin-' . $locale . '.mo' );
			load_textdomain( 'woocommerce', WP_LANG_DIR . '/plugins/woocommerce-admin-' . $locale . '.mo' );
		}

		load_textdomain( 'woocommerce', WP_LANG_DIR . '/woocommerce/woocommerce-' . $locale . '.mo' );
		load_plugin_textdomain( 'woocommerce', false, plugin_basename( dirname( __FILE__ ) ) . "/i18n/languages" );
	}

	/**
	 * Ensure theme and server variable compatibility and setup image sizes.
	 */
	public function setup_environment() {
		/**
		 * @deprecated 2.2 Use WC()->template_path()
		 */
		$this->define( 'WC_TEMPLATE_PATH', $this->template_path() );

		$this->add_thumbnail_support();
		$this->add_image_sizes();
		$this->fix_server_vars();
	}

	/**
	 * Ensure post thumbnail support is turned on
	 */
	private function add_thumbnail_support() {
		if ( ! current_theme_supports( 'post-thumbnails' ) ) {
			add_theme_support( 'post-thumbnails' );
		}
		add_post_type_support( 'product', 'thumbnail' );
	}

	/**
	 * Add WC Image sizes to WP
	 *
	 * @since 2.3
	 */
	private function add_image_sizes() {
		$shop_thumbnail = wc_get_image_size( 'shop_thumbnail' );
		$shop_catalog	= wc_get_image_size( 'shop_catalog' );
		$shop_single	= wc_get_image_size( 'shop_single' );

		add_image_size( 'shop_thumbnail', $shop_thumbnail['width'], $shop_thumbnail['height'], $shop_thumbnail['crop'] );
		add_image_size( 'shop_catalog', $shop_catalog['width'], $shop_catalog['height'], $shop_catalog['crop'] );
		add_image_size( 'shop_single', $shop_single['width'], $shop_single['height'], $shop_single['crop'] );
	}

	/**
	 * Fix `$_SERVER` variables for various setups.
	 *
	 * Note: Removed IIS handling due to wp_fix_server_vars()
	 *
	 * @since 2.3
	 */
	private function fix_server_vars() {
		// NGINX Proxy
		if ( ! isset( $_SERVER['REMOTE_ADDR'] ) && isset( $_SERVER['HTTP_REMOTE_ADDR'] ) ) {
			$_SERVER['REMOTE_ADDR'] = $_SERVER['HTTP_REMOTE_ADDR'];
		}

		if ( ! isset( $_SERVER['HTTPS'] ) ) {
			if ( ! empty( $_SERVER['HTTP_HTTPS'] ) ) {
				$_SERVER['HTTPS'] = $_SERVER['HTTP_HTTPS'];
			} elseif ( ! empty( $_SERVER['HTTP_X_FORWARDED_PROTO'] ) && $_SERVER['HTTP_X_FORWARDED_PROTO'] == 'https' ) {
				$_SERVER['HTTPS'] = '1';
			}
		}
	}

	/**
	 * Get the plugin url.
	 * @return string
	 */
	public function plugin_url() {
		return untrailingslashit( plugins_url( '/', __FILE__ ) );
	}

	/**
	 * Get the plugin path.
	 * @return string
	 */
	public function plugin_path() {
		return untrailingslashit( plugin_dir_path( __FILE__ ) );
	}

	/**
	 * Get the template path.
	 * @return string
	 */
	public function template_path() {
		return apply_filters( 'woocommerce_template_path', 'woocommerce/' );
	}

	/**
	 * Get Ajax URL.
	 * @return string
	 */
	public function ajax_url() {
		return admin_url( 'admin-ajax.php', 'relative' );
	}

	/**
	 * Return the WC API URL for a given request
	 *
	 * @param string $request
	 * @param mixed $ssl (default: null)
	 * @return string
	 */
	public function api_request_url( $request, $ssl = null ) {
		if ( is_null( $ssl ) ) {
			$scheme = parse_url( home_url(), PHP_URL_SCHEME );
		} elseif ( $ssl ) {
			$scheme = 'https';
		} else {
			$scheme = 'http';
		}

		if ( strstr( get_option( 'permalink_structure' ), '/index.php/' ) ) {
			$api_request_url = trailingslashit( home_url( '/index.php/wc-api/' . $request, $scheme ) );
		} elseif ( get_option( 'permalink_structure' ) ) {
			$api_request_url = trailingslashit( home_url( '/wc-api/' . $request, $scheme ) );
		} else {
			$api_request_url = add_query_arg( 'wc-api', $request, trailingslashit( home_url( '', $scheme ) ) );
		}

		return esc_url_raw( $api_request_url );
	}

	/**
	 * Load & enqueue active webhooks
	 *
	 * @since 2.2
	 */
	private function load_webhooks() {
		if ( false === ( $webhooks = get_transient( 'woocommerce_webhook_ids' ) ) ) {
			$webhooks = get_posts( array(
				'fields'         => 'ids',
				'post_type'      => 'shop_webhook',
				'post_status'    => 'publish',
				'posts_per_page' => -1
			) );
			set_transient( 'woocommerce_webhook_ids', $webhooks );
		}
		foreach ( $webhooks as $webhook_id ) {
			$webhook = new WC_Webhook( $webhook_id );
			$webhook->enqueue();
		}
	}

	/**
	 * Get Checkout Class.
	 * @return WC_Checkout
	 */
	public function checkout() {
		return WC_Checkout::instance();
	}

	/**
	 * Get gateways class
	 * @return WC_Payment_Gateways
	 */
	public function payment_gateways() {
		return WC_Payment_Gateways::instance();
	}

	/**
	 * Get shipping class
	 * @return WC_Shipping
	 */
	public function shipping() {
		return WC_Shipping::instance();
	}

	/**
	 * Email Class.
	 * @return WC_Emails
	 */
	public function mailer() {
		return WC_Emails::instance();
	}
}

endif;

/**
 * Returns the main instance of WC to prevent the need to use globals.
 *
 * @since  2.1
 * @return WooCommerce
 */
function WC() {
	return WooCommerce::instance();
}

// Global for backwards compatibility.
$GLOBALS['woocommerce'] = WC();<|MERGE_RESOLUTION|>--- conflicted
+++ resolved
@@ -3,11 +3,7 @@
  * Plugin Name: WooCommerce
  * Plugin URI: http://www.woothemes.com/woocommerce/
  * Description: An e-commerce toolkit that helps you sell anything. Beautifully.
-<<<<<<< HEAD
- * Version: 2.3.4
-=======
  * Version: 2.3.5
->>>>>>> f2fc3b15
  * Author: WooThemes
  * Author URI: http://woothemes.com
  * Requires at least: 4.0
@@ -37,11 +33,7 @@
 	/**
 	 * @var string
 	 */
-<<<<<<< HEAD
-	public $version = '2.3.4';
-=======
 	public $version = '2.3.5';
->>>>>>> f2fc3b15
 
 	/**
 	 * @var WooCommerce The single instance of the class
