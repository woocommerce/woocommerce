<?php
/**
 * Plugin Name: WooCommerce
 * Plugin URI: https://woocommerce.com/
 * Description: An e-commerce toolkit that helps you sell anything. Beautifully.
<<<<<<< HEAD
 * Version: 3.0.0
=======
 * Version: 3.1.0-alpha
>>>>>>> 53dfc031
 * Author: Automattic
 * Author URI: https://woocommerce.com
 * Requires at least: 4.4
 * Tested up to: 4.7
 *
 * Text Domain: woocommerce
 * Domain Path: /i18n/languages/
 *
 * @package WooCommerce
 * @category Core
 * @author Automattic
 */
if ( ! defined( 'ABSPATH' ) ) {
	exit; // Exit if accessed directly.
}

if ( ! class_exists( 'WooCommerce' ) ) :

/**
 * Main WooCommerce Class.
 *
 * @class WooCommerce
<<<<<<< HEAD
 * @version	3.0.0
=======
 * @version	3.1.0
>>>>>>> 53dfc031
 */
final class WooCommerce {

	/**
	 * WooCommerce version.
	 *
	 * @var string
	 */
<<<<<<< HEAD
	public $version = '3.0.0';
=======
	public $version = '3.1.0';
>>>>>>> 53dfc031

	/**
	 * The single instance of the class.
	 *
	 * @var WooCommerce
	 * @since 2.1
	 */
	protected static $_instance = null;

	/**
	 * Session instance.
	 *
	 * @var WC_Session|WC_Session_Handler
	 */
	public $session = null;

	/**
	 * Query instance.
	 *
	 * @var WC_Query
	 */
	public $query = null;

	/**
	 * Product factory instance.
	 *
	 * @var WC_Product_Factory
	 */
	public $product_factory = null;

	/**
	 * Countries instance.
	 *
	 * @var WC_Countries
	 */
	public $countries = null;

	/**
	 * Integrations instance.
	 *
	 * @var WC_Integrations
	 */
	public $integrations = null;

	/**
	 * Cart instance.
	 *
	 * @var WC_Cart
	 */
	public $cart = null;

	/**
	 * Customer instance.
	 *
	 * @var WC_Customer
	 */
	public $customer = null;

	/**
	 * Order factory instance.
	 *
	 * @var WC_Order_Factory
	 */
	public $order_factory = null;

	/**
	 * Structured data instance.
	 *
	 * @var WC_Structured_Data
	 */
	public $structured_data = null;

	/**
	 * Array of deprecated hook handlers.
	 *
	 * @var array of WC_Deprecated_Hooks
	 */
	public $deprecated_hook_handlers = array();

	/**
	 * Main WooCommerce Instance.
	 *
	 * Ensures only one instance of WooCommerce is loaded or can be loaded.
	 *
	 * @since 2.1
	 * @static
	 * @see WC()
	 * @return WooCommerce - Main instance.
	 */
	public static function instance() {
		if ( is_null( self::$_instance ) ) {
			self::$_instance = new self();
		}
		return self::$_instance;
	}

	/**
	 * Cloning is forbidden.
	 * @since 2.1
	 */
	public function __clone() {
		wc_doing_it_wrong( __FUNCTION__, __( 'Cheatin&#8217; huh?', 'woocommerce' ), '2.1' );
	}

	/**
	 * Unserializing instances of this class is forbidden.
	 * @since 2.1
	 */
	public function __wakeup() {
		wc_doing_it_wrong( __FUNCTION__, __( 'Cheatin&#8217; huh?', 'woocommerce' ), '2.1' );
	}

	/**
	 * Auto-load in-accessible properties on demand.
	 * @param mixed $key
	 * @return mixed
	 */
	public function __get( $key ) {
		if ( in_array( $key, array( 'payment_gateways', 'shipping', 'mailer', 'checkout' ) ) ) {
			return $this->$key();
		}
	}

	/**
	 * WooCommerce Constructor.
	 */
	public function __construct() {
		$this->define_constants();
		$this->includes();
		$this->init_hooks();

		do_action( 'woocommerce_loaded' );
	}

	/**
	 * Hook into actions and filters.
	 * @since  2.3
	 */
	private function init_hooks() {
		register_activation_hook( __FILE__, array( 'WC_Install', 'install' ) );
		add_action( 'after_setup_theme', array( $this, 'setup_environment' ) );
		add_action( 'after_setup_theme', array( $this, 'include_template_functions' ), 11 );
		add_action( 'init', array( $this, 'init' ), 0 );
		add_action( 'init', array( 'WC_Shortcodes', 'init' ) );
		add_action( 'init', array( 'WC_Emails', 'init_transactional_emails' ) );
		add_action( 'init', array( $this, 'wpdb_table_fix' ), 0 );
		add_action( 'switch_blog', array( $this, 'wpdb_table_fix' ), 0 );
	}

	/**
	 * Define WC Constants.
	 */
	private function define_constants() {
		$upload_dir = wp_upload_dir();

		$this->define( 'WC_PLUGIN_FILE', __FILE__ );
		$this->define( 'WC_ABSPATH', dirname( __FILE__ ) . '/' );
		$this->define( 'WC_PLUGIN_BASENAME', plugin_basename( __FILE__ ) );
		$this->define( 'WC_VERSION', $this->version );
		$this->define( 'WOOCOMMERCE_VERSION', $this->version );
		$this->define( 'WC_ROUNDING_PRECISION', 4 );
		$this->define( 'WC_DISCOUNT_ROUNDING_MODE', 2 );
		$this->define( 'WC_TAX_ROUNDING_MODE', 'yes' === get_option( 'woocommerce_prices_include_tax', 'no' ) ? 2 : 1 );
		$this->define( 'WC_DELIMITER', '|' );
		$this->define( 'WC_LOG_DIR', $upload_dir['basedir'] . '/wc-logs/' );
		$this->define( 'WC_SESSION_CACHE_GROUP', 'wc_session_id' );
		$this->define( 'WC_TEMPLATE_DEBUG_MODE', false );
	}

	/**
	 * Define constant if not already set.
	 *
	 * @param  string $name
	 * @param  string|bool $value
	 */
	private function define( $name, $value ) {
		if ( ! defined( $name ) ) {
			define( $name, $value );
		}
	}

	/**
	 * What type of request is this?
	 *
	 * @param  string $type admin, ajax, cron or frontend.
	 * @return bool
	 */
	private function is_request( $type ) {
		switch ( $type ) {
			case 'admin' :
				return is_admin();
			case 'ajax' :
				return defined( 'DOING_AJAX' );
			case 'cron' :
				return defined( 'DOING_CRON' );
			case 'frontend' :
				return ( ! is_admin() || defined( 'DOING_AJAX' ) ) && ! defined( 'DOING_CRON' );
		}
	}

	/**
	 * Check the active theme.
	 *
	 * @since  2.6.9
	 * @param  string $theme Theme slug to check
	 * @return bool
	 */
	private function is_active_theme( $theme ) {
		return get_template() === $theme;
	}

	/**
	 * Include required core files used in admin and on the frontend.
	 */
	public function includes() {
		/**
		 * Class autoloader.
		 */
		include_once( WC_ABSPATH . 'includes/class-wc-autoloader.php' );

		/**
		 * Interfaces.
		 */
		include_once( WC_ABSPATH . 'includes/interfaces/class-wc-abstract-order-data-store-interface.php' );
		include_once( WC_ABSPATH . 'includes/interfaces/class-wc-coupon-data-store-interface.php' );
		include_once( WC_ABSPATH . 'includes/interfaces/class-wc-customer-data-store-interface.php' );
		include_once( WC_ABSPATH . 'includes/interfaces/class-wc-customer-download-data-store-interface.php' );
		include_once( WC_ABSPATH . 'includes/interfaces/class-wc-object-data-store-interface.php' );
		include_once( WC_ABSPATH . 'includes/interfaces/class-wc-order-data-store-interface.php' );
		include_once( WC_ABSPATH . 'includes/interfaces/class-wc-order-item-data-store-interface.php' );
		include_once( WC_ABSPATH . 'includes/interfaces/class-wc-order-item-product-data-store-interface.php' );
		include_once( WC_ABSPATH . 'includes/interfaces/class-wc-order-item-type-data-store-interface.php' );
		include_once( WC_ABSPATH . 'includes/interfaces/class-wc-order-refund-data-store-interface.php' );
		include_once( WC_ABSPATH . 'includes/interfaces/class-wc-payment-token-data-store-interface.php' );
		include_once( WC_ABSPATH . 'includes/interfaces/class-wc-product-data-store-interface.php' );
		include_once( WC_ABSPATH . 'includes/interfaces/class-wc-product-variable-data-store-interface.php' );
		include_once( WC_ABSPATH . 'includes/interfaces/class-wc-shipping-zone-data-store-interface.php' );
		include_once( WC_ABSPATH . 'includes/interfaces/class-wc-logger-interface.php' );
		include_once( WC_ABSPATH . 'includes/interfaces/class-wc-log-handler-interface.php' );

		/**
		 * Abstract classes.
		 */
		include_once( WC_ABSPATH . 'includes/abstracts/abstract-wc-data.php' ); // WC_Data for CRUD
		include_once( WC_ABSPATH . 'includes/abstracts/abstract-wc-payment-token.php' ); // Payment Tokens
		include_once( WC_ABSPATH . 'includes/abstracts/abstract-wc-product.php' ); // Products
		include_once( WC_ABSPATH . 'includes/abstracts/abstract-wc-order.php' ); // Orders
		include_once( WC_ABSPATH . 'includes/abstracts/abstract-wc-settings-api.php' ); // Settings API (for gateways, shipping, and integrations)
		include_once( WC_ABSPATH . 'includes/abstracts/abstract-wc-shipping-method.php' ); // A Shipping method
		include_once( WC_ABSPATH . 'includes/abstracts/abstract-wc-payment-gateway.php' ); // A Payment gateway
		include_once( WC_ABSPATH . 'includes/abstracts/abstract-wc-integration.php' ); // An integration with a service
		include_once( WC_ABSPATH . 'includes/abstracts/abstract-wc-log-handler.php' );
		include_once( WC_ABSPATH . 'includes/abstracts/abstract-wc-deprecated-hooks.php' );
		include_once( WC_ABSPATH . 'includes/abstracts/abstract-wc-session.php' );

		/**
		 * Core classes.
		 */
		include_once( WC_ABSPATH . 'includes/wc-core-functions.php' );
		include_once( WC_ABSPATH . 'includes/class-wc-datetime.php' );
		include_once( WC_ABSPATH . 'includes/class-wc-post-types.php' ); // Registers post types
		include_once( WC_ABSPATH . 'includes/class-wc-install.php' );
		include_once( WC_ABSPATH . 'includes/class-wc-geolocation.php' );
		include_once( WC_ABSPATH . 'includes/class-wc-download-handler.php' );
		include_once( WC_ABSPATH . 'includes/class-wc-comments.php' );
		include_once( WC_ABSPATH . 'includes/class-wc-post-data.php' );
		include_once( WC_ABSPATH . 'includes/class-wc-ajax.php' );
		include_once( WC_ABSPATH . 'includes/class-wc-emails.php' );
		include_once( WC_ABSPATH . 'includes/class-wc-data-exception.php' );
		include_once( WC_ABSPATH . 'includes/class-wc-query.php' );
		include_once( WC_ABSPATH . 'includes/class-wc-order-factory.php' ); // Order factory
		include_once( WC_ABSPATH . 'includes/class-wc-product-factory.php' ); // Product factory
		include_once( WC_ABSPATH . 'includes/class-wc-payment-tokens.php' ); // Payment tokens controller
		include_once( WC_ABSPATH . 'includes/class-wc-shipping-zone.php' );
		include_once( WC_ABSPATH . 'includes/gateways/class-wc-payment-gateway-cc.php' ); // CC Payment Gateway
		include_once( WC_ABSPATH . 'includes/gateways/class-wc-payment-gateway-echeck.php' ); // eCheck Payment Gateway
		include_once( WC_ABSPATH . 'includes/class-wc-countries.php' ); // Defines countries and states
		include_once( WC_ABSPATH . 'includes/class-wc-integrations.php' ); // Loads integrations
		include_once( WC_ABSPATH . 'includes/class-wc-cache-helper.php' ); // Cache Helper
		include_once( WC_ABSPATH . 'includes/class-wc-https.php' ); // https Helper
		include_once( WC_ABSPATH . 'includes/class-wc-deprecated-action-hooks.php' );
		include_once( WC_ABSPATH . 'includes/class-wc-deprecated-filter-hooks.php' );
		include_once( WC_ABSPATH . 'includes/class-wc-background-emailer.php' );

		/**
		 * Data stores - used to store and retrieve CRUD object data from the database.
		 */
		include_once( WC_ABSPATH . 'includes/class-wc-data-store.php' );
		include_once( WC_ABSPATH . 'includes/data-stores/class-wc-data-store-wp.php' );
		include_once( WC_ABSPATH . 'includes/data-stores/class-wc-coupon-data-store-cpt.php' );
		include_once( WC_ABSPATH . 'includes/data-stores/class-wc-product-data-store-cpt.php' );
		include_once( WC_ABSPATH . 'includes/data-stores/class-wc-product-grouped-data-store-cpt.php' );
		include_once( WC_ABSPATH . 'includes/data-stores/class-wc-product-variable-data-store-cpt.php' );
		include_once( WC_ABSPATH . 'includes/data-stores/class-wc-product-variation-data-store-cpt.php' );
		include_once( WC_ABSPATH . 'includes/data-stores/abstract-wc-order-item-type-data-store.php' );
		include_once( WC_ABSPATH . 'includes/data-stores/class-wc-order-item-data-store.php' );
		include_once( WC_ABSPATH . 'includes/data-stores/class-wc-order-item-coupon-data-store.php' );
		include_once( WC_ABSPATH . 'includes/data-stores/class-wc-order-item-fee-data-store.php' );
		include_once( WC_ABSPATH . 'includes/data-stores/class-wc-order-item-product-store.php' );
		include_once( WC_ABSPATH . 'includes/data-stores/class-wc-order-item-shipping-data-store.php' );
		include_once( WC_ABSPATH . 'includes/data-stores/class-wc-order-item-tax-data-store.php' );
		include_once( WC_ABSPATH . 'includes/data-stores/class-wc-payment-token-data-store.php' );
		include_once( WC_ABSPATH . 'includes/data-stores/class-wc-customer-data-store.php' );
		include_once( WC_ABSPATH . 'includes/data-stores/class-wc-customer-data-store-session.php' );
		include_once( WC_ABSPATH . 'includes/data-stores/class-wc-customer-download-data-store.php' );
		include_once( WC_ABSPATH . 'includes/data-stores/class-wc-shipping-zone-data-store.php' );
		include_once( WC_ABSPATH . 'includes/data-stores/abstract-wc-order-data-store-cpt.php' );
		include_once( WC_ABSPATH . 'includes/data-stores/class-wc-order-data-store-cpt.php' );
		include_once( WC_ABSPATH . 'includes/data-stores/class-wc-order-refund-data-store-cpt.php' );

		/**
		 * REST API.
		 */
		include_once( WC_ABSPATH . 'includes/class-wc-legacy-api.php' );
 		include_once( WC_ABSPATH . 'includes/class-wc-api.php' ); // API Class
 		include_once( WC_ABSPATH . 'includes/class-wc-auth.php' ); // Auth Class
 		include_once( WC_ABSPATH . 'includes/class-wc-register-wp-admin-settings.php' );

		if ( defined( 'WP_CLI' ) && WP_CLI ) {
 			include_once( WC_ABSPATH . 'includes/class-wc-cli.php' );
 		}

		if ( $this->is_request( 'admin' ) ) {
			include_once( WC_ABSPATH . 'includes/admin/class-wc-admin.php' );
		}

		if ( $this->is_request( 'frontend' ) ) {
			$this->frontend_includes();
		}

		if ( $this->is_request( 'frontend' ) || $this->is_request( 'cron' ) ) {
			include_once( WC_ABSPATH . 'includes/class-wc-session-handler.php' );
		}

		if ( $this->is_request( 'cron' ) && 'yes' === get_option( 'woocommerce_allow_tracking', 'no' ) ) {
			include_once( WC_ABSPATH . 'includes/class-wc-tracker.php' );
		}

		$this->query = new WC_Query();
		$this->api   = new WC_API();
	}

	/**
	 * Include required frontend files.
	 */
	public function frontend_includes() {
		include_once( WC_ABSPATH . 'includes/wc-cart-functions.php' );
		include_once( WC_ABSPATH . 'includes/wc-notice-functions.php' );
		include_once( WC_ABSPATH . 'includes/wc-template-hooks.php' );
		include_once( WC_ABSPATH . 'includes/class-wc-template-loader.php' );                // Template Loader
		include_once( WC_ABSPATH . 'includes/class-wc-frontend-scripts.php' );               // Frontend Scripts
		include_once( WC_ABSPATH . 'includes/class-wc-form-handler.php' );                   // Form Handlers
		include_once( WC_ABSPATH . 'includes/class-wc-cart.php' );                           // The main cart class
		include_once( WC_ABSPATH . 'includes/class-wc-tax.php' );                            // Tax class
		include_once( WC_ABSPATH . 'includes/class-wc-shipping-zones.php' );                 // Shipping Zones class
		include_once( WC_ABSPATH . 'includes/class-wc-customer.php' );                       // Customer class
		include_once( WC_ABSPATH . 'includes/class-wc-shortcodes.php' );                     // Shortcodes class
		include_once( WC_ABSPATH . 'includes/class-wc-embed.php' );                          // Embeds
		include_once( WC_ABSPATH . 'includes/class-wc-structured-data.php' );                // Structured Data class

		if ( $this->is_active_theme( 'twentyseventeen' ) ) {
			include_once( WC_ABSPATH . 'includes/theme-support/class-wc-twenty-seventeen.php' );
		}
	}

	/**
	 * Function used to Init WooCommerce Template Functions - This makes them pluggable by plugins and themes.
	 */
	public function include_template_functions() {
		include_once( WC_ABSPATH . 'includes/wc-template-functions.php' );
	}

	/**
	 * Init WooCommerce when WordPress Initialises.
	 */
	public function init() {
		// Before init action.
		do_action( 'before_woocommerce_init' );

		// Set up localisation.
		$this->load_plugin_textdomain();

		// Load class instances.
		$this->product_factory                     = new WC_Product_Factory(); // Product Factory to create new product instances
		$this->order_factory                       = new WC_Order_Factory(); // Order Factory to create new order instances
		$this->countries                           = new WC_Countries(); // Countries class
		$this->integrations                        = new WC_Integrations(); // Integrations class
		$this->structured_data                     = new WC_Structured_Data(); // Structured Data class, generates and handles structured data
		$this->deprecated_hook_handlers['actions'] = new WC_Deprecated_Action_Hooks();
		$this->deprecated_hook_handlers['filters'] = new WC_Deprecated_Filter_Hooks();

		// Session class, handles session data for users - can be overwritten if custom handler is needed.
		if ( $this->is_request( 'frontend' ) || $this->is_request( 'cron' ) ) {
			$session_class  = apply_filters( 'woocommerce_session_handler', 'WC_Session_Handler' );
			$this->session  = new $session_class();
		}

		// Classes/actions loaded for the frontend and for ajax requests.
		if ( $this->is_request( 'frontend' ) ) {
			$this->cart            = new WC_Cart();                                  // Cart class, stores the cart contents
			$this->customer        = new WC_Customer( get_current_user_id(), true ); // Customer class, handles data such as customer location
			add_action( 'shutdown', array( $this->customer, 'save' ), 10 );          // Customer should be saved during shutdown.
		}

		$this->load_webhooks();

		// Init action.
		do_action( 'woocommerce_init' );
	}

	/**
	 * Load Localisation files.
	 *
	 * Note: the first-loaded translation file overrides any following ones if the same translation is present.
	 *
	 * Locales found in:
	 *      - WP_LANG_DIR/woocommerce/woocommerce-LOCALE.mo
	 *      - WP_LANG_DIR/plugins/woocommerce-LOCALE.mo
	 */
	public function load_plugin_textdomain() {
		$locale = apply_filters( 'plugin_locale', get_locale(), 'woocommerce' );

		load_textdomain( 'woocommerce', WP_LANG_DIR . '/woocommerce/woocommerce-' . $locale . '.mo' );
		load_plugin_textdomain( 'woocommerce', false, plugin_basename( dirname( __FILE__ ) ) . '/i18n/languages' );
	}

	/**
	 * Ensure theme and server variable compatibility and setup image sizes.
	 */
	public function setup_environment() {
		/**
		 * @deprecated 2.2 Use WC()->template_path()
		 */
		$this->define( 'WC_TEMPLATE_PATH', $this->template_path() );

		$this->add_thumbnail_support();
		$this->add_image_sizes();
	}

	/**
	 * Ensure post thumbnail support is turned on.
	 */
	private function add_thumbnail_support() {
		if ( ! current_theme_supports( 'post-thumbnails' ) ) {
			add_theme_support( 'post-thumbnails' );
		}
		add_post_type_support( 'product', 'thumbnail' );
	}

	/**
	 * Add WC Image sizes to WP.
	 *
	 * @since 2.3
	 */
	private function add_image_sizes() {
		$shop_thumbnail = wc_get_image_size( 'shop_thumbnail' );
		$shop_catalog	= wc_get_image_size( 'shop_catalog' );
		$shop_single	= wc_get_image_size( 'shop_single' );

		add_image_size( 'shop_thumbnail', $shop_thumbnail['width'], $shop_thumbnail['height'], $shop_thumbnail['crop'] );
		add_image_size( 'shop_catalog', $shop_catalog['width'], $shop_catalog['height'], $shop_catalog['crop'] );
		add_image_size( 'shop_single', $shop_single['width'], $shop_single['height'], $shop_single['crop'] );
	}

	/**
	 * Get the plugin url.
	 * @return string
	 */
	public function plugin_url() {
		return untrailingslashit( plugins_url( '/', __FILE__ ) );
	}

	/**
	 * Get the plugin path.
	 * @return string
	 */
	public function plugin_path() {
		return untrailingslashit( plugin_dir_path( __FILE__ ) );
	}

	/**
	 * Get the template path.
	 * @return string
	 */
	public function template_path() {
		return apply_filters( 'woocommerce_template_path', 'woocommerce/' );
	}

	/**
	 * Get Ajax URL.
	 * @return string
	 */
	public function ajax_url() {
		return admin_url( 'admin-ajax.php', 'relative' );
	}

	/**
	 * Return the WC API URL for a given request.
	 *
	 * @param string $request
	 * @param mixed $ssl (default: null)
	 * @return string
	 */
	public function api_request_url( $request, $ssl = null ) {
		if ( is_null( $ssl ) ) {
			$scheme = parse_url( home_url(), PHP_URL_SCHEME );
		} elseif ( $ssl ) {
			$scheme = 'https';
		} else {
			$scheme = 'http';
		}

		if ( strstr( get_option( 'permalink_structure' ), '/index.php/' ) ) {
			$api_request_url = trailingslashit( home_url( '/index.php/wc-api/' . $request, $scheme ) );
		} elseif ( get_option( 'permalink_structure' ) ) {
			$api_request_url = trailingslashit( home_url( '/wc-api/' . $request, $scheme ) );
		} else {
			$api_request_url = add_query_arg( 'wc-api', $request, trailingslashit( home_url( '', $scheme ) ) );
		}

		return esc_url_raw( apply_filters( 'woocommerce_api_request_url', $api_request_url, $request, $ssl ) );
	}

	/**
	 * Load & enqueue active webhooks.
	 *
	 * @since 2.2
	 */
	private function load_webhooks() {

		if ( ! is_blog_installed() ) {
			return;
		}

		if ( false === ( $webhooks = get_transient( 'woocommerce_webhook_ids' ) ) ) {
			$webhooks = get_posts( array(
				'fields'         => 'ids',
				'post_type'      => 'shop_webhook',
				'post_status'    => 'publish',
				'posts_per_page' => -1,
			) );
			set_transient( 'woocommerce_webhook_ids', $webhooks );
		}
		foreach ( $webhooks as $webhook_id ) {
			$webhook = new WC_Webhook( $webhook_id );
			$webhook->enqueue();
		}
	}

	/**
	 * WooCommerce Payment Token Meta API and Term/Order item Meta - set table names.
	 */
	public function wpdb_table_fix() {
		global $wpdb;
		$wpdb->payment_tokenmeta    = $wpdb->prefix . 'woocommerce_payment_tokenmeta';
		$wpdb->order_itemmeta       = $wpdb->prefix . 'woocommerce_order_itemmeta';
		$wpdb->tables[]             = 'woocommerce_payment_tokenmeta';
		$wpdb->tables[]             = 'woocommerce_order_itemmeta';

		if ( get_option( 'db_version' ) < 34370 ) {
			$wpdb->woocommerce_termmeta = $wpdb->prefix . 'woocommerce_termmeta';
			$wpdb->tables[]             = 'woocommerce_termmeta';
		}
	}

	/**
	 * Get Checkout Class.
	 * @return WC_Checkout
	 */
	public function checkout() {
		return WC_Checkout::instance();
	}

	/**
	 * Get gateways class.
	 * @return WC_Payment_Gateways
	 */
	public function payment_gateways() {
		return WC_Payment_Gateways::instance();
	}

	/**
	 * Get shipping class.
	 * @return WC_Shipping
	 */
	public function shipping() {
		return WC_Shipping::instance();
	}

	/**
	 * Email Class.
	 * @return WC_Emails
	 */
	public function mailer() {
		return WC_Emails::instance();
	}
}

endif;

/**
 * Main instance of WooCommerce.
 *
 * Returns the main instance of WC to prevent the need to use globals.
 *
 * @since  2.1
 * @return WooCommerce
 */
function WC() {
	return WooCommerce::instance();
}

// Global for backwards compatibility.
$GLOBALS['woocommerce'] = WC();<|MERGE_RESOLUTION|>--- conflicted
+++ resolved
@@ -3,11 +3,7 @@
  * Plugin Name: WooCommerce
  * Plugin URI: https://woocommerce.com/
  * Description: An e-commerce toolkit that helps you sell anything. Beautifully.
-<<<<<<< HEAD
- * Version: 3.0.0
-=======
  * Version: 3.1.0-alpha
->>>>>>> 53dfc031
  * Author: Automattic
  * Author URI: https://woocommerce.com
  * Requires at least: 4.4
@@ -30,11 +26,7 @@
  * Main WooCommerce Class.
  *
  * @class WooCommerce
-<<<<<<< HEAD
- * @version	3.0.0
-=======
  * @version	3.1.0
->>>>>>> 53dfc031
  */
 final class WooCommerce {
 
@@ -43,11 +35,7 @@
 	 *
 	 * @var string
 	 */
-<<<<<<< HEAD
-	public $version = '3.0.0';
-=======
 	public $version = '3.1.0';
->>>>>>> 53dfc031
 
 	/**
 	 * The single instance of the class.
